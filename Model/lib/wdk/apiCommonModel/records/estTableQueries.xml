--- conflicted
+++ resolved
@@ -104,65 +104,6 @@
             </sql>
         </sqlQuery>
 
-<<<<<<< HEAD
-        <!-- EstTables.ClusterMates -->
-<!-- This table is deprecated as we no longer store assembly information
-        <sqlQuery name="ClusterMates"  includeProjects="GiardiaDB,TriTrypDB"
-              displayName="Other ESTs that Cluster with this EST" isCacheable='true'>
-
-            <column name="source_id" />
-            <column name="project_id" />
-            <column name="mate_id" />
-            <column name="mate_type" />
-            <sql>
-            <![CDATA[           
-            select f.source_id AS source_id, '@PROJECT_ID@' AS project_id, 
-                   enas.source_id as mate_id, 'EST' as mate_type
-            from dots.assembly asmbly, 
-                 dots.assemblysequence aseq, 
-                 dots.ExternalNASequence enas,
-                 (select enas.source_id, asmbly.na_sequence_id 
-                  from dots.assembly asmbly, 
-                       dots.assemblysequence aseq, 
-                       dots.ExternalNASequence enas
-                  where aseq.assembly_na_sequence_id = asmbly.na_sequence_id 
-                    and aseq.na_sequence_id = enas.na_sequence_id) f
-            where aseq.assembly_na_sequence_id = asmbly.na_sequence_id 
-              and aseq.na_sequence_id = enas.na_sequence_id
-              and asmbly.na_sequence_id = f.na_sequence_id
-              and enas.source_id != f.source_id
-            order by enas.source_id
-            ]]>
-            </sql>
-        </sqlQuery>
--->
-        <!-- EstTables.AssemblyInfo -->
-<!--
-        <sqlQuery name="AssemblyInfo"  includeProjects="ToxoDB,GiardiaDB,TriTrypDB,AmoebaDB,MicrosporidiaDB,FungiDB,HostDB,SchistoDB,InitDB,PiroplasmaDB"
-              displayName="Assembly for this EST" isCacheable='true'>
-
-            <column name="source_id" />
-            <column name="project_id" />
-            <column name="assembly_source_id" />
-            <column name="assembly_length" />
-            <column name="number_of_contained_sequences" />
-
-            <sql>
-            <![CDATA[           
-            SELECT enas.source_id AS source_id, '@PROJECT_ID@' AS project_id,
-                   asmbly.source_id as assembly_source_id,
-                   asmbly.number_of_contained_sequences, 
-                   asmbly.length as assembly_length
-            FROM   dots.assembly asmbly, dots.assemblysequence aseq, dots.ExternalNASequence enas
-            WHERE  aseq.assembly_na_sequence_id = asmbly.na_sequence_id 
-            AND    aseq.na_sequence_id = enas.na_sequence_id
-            ]]>
-            </sql>
-
-        </sqlQuery>
--->
-=======
->>>>>>> e49b57b6
       <sqlQuery name="AllResults" isCacheable="false" includeProjects="EuPathDB">
             <paramRef ref="recordParams.est_answer"/>
             <column name="source_id"/>
