<wdkModel>
    <querySet name="DynSpanTables" queryType="table" isCacheable="false">


        <!--++++++++++++++++++++++++++++++++++++++++++++++++++++++++++++++-->
        <!-- genes -->  
        <!--++++++++++++++++++++++++++++++++++++++++++++++++++++++++++++++-->

        <sqlQuery name="Genes" doNotTest="true"
               isCacheable="false">

            <column name="source_id" />
            <column name="project_id" />
            <column name="gene_source_id" />
            <column name="transcript_source_id" />
            <column name="start_min" />
            <column name="end_max" />
            <column name="strand"  />
            <column name="product"  />

            <sql>
            <![CDATA[
                     select ids.source_id,ids.project_id,ga.gene_source_id as gene_source_id,min(ga.source_id) as transcript_source_id,
                     ga.gene_start_min as start_min,ga.gene_end_max as end_max,ga.strand,ga.gene_product as product
               from 
                      (SELECT source_id, project_id,
                             regexp_substr(source_id, '[^:]+', 1, 1) as seq_source_id,
                             regexp_substr(regexp_substr(source_id, '[^:]+', 1, 2), '[^\-]+', 1,1) as start_min,
                             regexp_substr(regexp_substr(source_id, '[^:]+', 1, 2), '[^\-]+', 1,2) as end_max,
                             case when regexp_substr(source_id, '[^:]+', 1, 3) = 'f' then '+'
   				       when regexp_substr(source_id, '[^:]+', 1, 3) = 'r' then '-'
   				       else 'Unknown' end as strand
                         FROM (##WDK_ID_SQL##)
                       ) ids,          
                       ApidbTuning.TranscriptAttributes ga
              where   ga.sequence_id = ids.seq_source_id AND
                      ga.gene_start_min <= ids.end_max AND
                      ga.gene_end_max >= ids.start_min
             group by ids.source_id,ids.project_id,ga.gene_source_id,
                     ga.gene_start_min,ga.gene_end_max,ga.strand,ga.gene_product
             order by start_min
             ]]>
           </sql>
        </sqlQuery>



         <!--++++++++++++++++++++++++++++++++++++++++++++++++++++++++++++++-->
        <!-- ORFs -->  
        <!--++++++++++++++++++++++++++++++++++++++++++++++++++++++++++++++-->

        <sqlQuery name="ORFs" doNotTest="true"
               isCacheable="false">

            <column name="source_id" />
            <column name="project_id" />
            <column name="orf_source_id" />
            <column name="start_min" />
            <column name="end_max" />
            <column name="length" />
            <column name="is_reversed"  />

            <sql>
            <![CDATA[
             select ids.source_id,ids.project_id,oa.source_id as orf_source_id,oa.start_min,oa.end_max,oa.end_max - oa.start_min + 1 as length, oa.is_reversed
               from 
                      (SELECT source_id, project_id,
                             regexp_substr(source_id, '[^:]+', 1, 1) as seq_source_id,
                             regexp_substr(regexp_substr(source_id, '[^:]+', 1, 2), '[^\-]+', 1,1) as start_min,
                             regexp_substr(regexp_substr(source_id, '[^:]+', 1, 2), '[^\-]+', 1,2) as end_max,
                             case when regexp_substr(source_id, '[^:]+', 1, 3) = 'f' then '+'
   				       when regexp_substr(source_id, '[^:]+', 1, 3) = 'r' then '-'
   				       else 'Unknown' end as strand
                         FROM (##WDK_ID_SQL##)
                       ) ids,          
                       ApidbTuning.OrfAttributes oa
              where   oa.nas_id = ids.seq_source_id AND
                      oa.start_min <= ids.end_max AND
                      oa.end_max >= ids.start_min
             order by start_min
             ]]>
           </sql>
        </sqlQuery>


        <!--++++++++++++++++++++++++++++++++++++++++++++++++++++++++++++++-->
        <!-- SNPs -->  
        <!--++++++++++++++++++++++++++++++++++++++++++++++++++++++++++++++-->

        <sqlQuery name="SNPs" doNotTest="true"
               isCacheable="false">
            <column name="source_id" />
            <column name="project_id" />
            <column name="snp_source_id" />
            <column name="start_min" />
            <column name="reference_strain" />
            <column name="reference_na"  />
            <column name="gene_source_id"  />
            <column name="gene_strand"  />
            <column name="is_coding"  />

            <sql>
            <![CDATA[
<<<<<<< HEAD
 
             select ids.source_id,ids.project_id,sa.source_id as snp_source_id,sa.location as start_min,sa.reference_strain,sa.reference_na,sa.gene_source_id,sa.gene_strand,sa.is_coding
=======
              select ids.source_id,ids.project_id,sa.source_id as snp_source_id,sa.location as start_min,sa.reference_strain,sa.reference_na,sa.gene_source_id,sa.gene_strand,sa.is_coding
>>>>>>> e49b57b6
               from 
                      (SELECT source_id, project_id,
                             regexp_substr(source_id, '[^:]+', 1, 1) as seq_source_id,
                             regexp_substr(regexp_substr(source_id, '[^:]+', 1, 2), '[^\-]+', 1,1) as start_min,
                             regexp_substr(regexp_substr(source_id, '[^:]+', 1, 2), '[^\-]+', 1,2) as end_max,
                             case when regexp_substr(source_id, '[^:]+', 1, 3) = 'f' then '+'
   				       when regexp_substr(source_id, '[^:]+', 1, 3) = 'r' then '-'
   				       else 'Unknown' end as strand
                         FROM (##WDK_ID_SQL##)
                       ) ids,          
                       ApidbTuning.SnpAttributes sa
              where   sa.seq_source_id = ids.seq_source_id AND
                      sa.location >= ids.start_min   AND  
                      sa.location <= ids.end_max AND
                      sa.dataset != 'WinzelerGeneticVariationArray_RSRC' 
             order by sa.location
<<<<<<< HEAD

=======
>>>>>>> e49b57b6
             ]]>
           </sql>
        </sqlQuery>


        <!--++++++++++++++++++++++++++++++++++++++++++++++++++++++++++++++-->
        <!-- ESTs  -->  
        <!--++++++++++++++++++++++++++++++++++++++++++++++++++++++++++++++-->

        <sqlQuery name="ESTs" doNotTest="true"
               isCacheable="false">

            <column name="source_id" />
            <column name="project_id" />
            <column name="est_source_id"/>
            <column name="target_start"/>
            <column name="target_end"/>  
            <column name="length"/>
            <column name="is_reversed"/>
            <column name="is_best_alignment"/>
            <column name="is_consistent"/>
            <column name="percent_identity"/>
            <column name="gene"/>

            <sql>
            <![CDATA[
                select ids.source_id,ids.project_id,ea.source_id as est_source_id,ests.target_start,ests.target_end,ea.length,ests.is_reversed,ests.is_best_alignment,ests.is_consistent,ests.percent_identity,ests.gene
               from 
                      (SELECT source_id, project_id,
                             regexp_substr(source_id, '[^:]+', 1, 1) as seq_source_id,
                             regexp_substr(regexp_substr(source_id, '[^:]+', 1, 2), '[^\-]+', 1,1) as start_min,
                             regexp_substr(regexp_substr(source_id, '[^:]+', 1, 2), '[^\-]+', 1,2) as end_max,
                             case when regexp_substr(source_id, '[^:]+', 1, 3) = 'f' then '+'
   				       when regexp_substr(source_id, '[^:]+', 1, 3) = 'r' then '-'
   				       else 'Unknown' end as strand
                         FROM (##WDK_ID_SQL##)
                       ) ids, 
                      ( SELECT distinct (enas.source_id) as sequence_id,
                                         e.accession,
                                         enas.project_id,
                                         blat.target_start,
                                         blat.target_end,
                                         decode(blat.is_best_alignment,0,'No',1,'Yes',blat.is_best_alignment) as is_best_alignment,
                                         decode(blat.is_consistent,0,'No',1,'Yes',blat.is_consistent) as is_consistent,
                                         decode(blat.is_reversed,0,'+',1,'-',blat.is_reversed) as is_reversed,
                                         blat.percent_identity,
                                         eags.gene
                         FROM   ApidbTuning.BlatAlignmentLocation blat,
                                dots.est e,
                                ApidbTuning.GenomicSeqAttributes enas,
                                ApidbTuning.EstAlignmentGenesummary eags
                         WHERE  blat.query_na_sequence_id = e.na_sequence_id
                           AND  blat.target_na_sequence_id = enas.na_sequence_id
                           AND eags.blat_alignment_id = blat.blat_alignment_id
                           AND  enas.is_top_level = 1
                         ) ests,
                       ApidbTuning.EstAttributes ea
              where   ests.accession = ea.source_id AND
                      ests.sequence_id = ids.seq_source_id AND
                      ests.target_start <= ids.end_max AND
                      ests.target_end >= ids.start_min
             order by target_start
            ]]>
           </sql>
        </sqlQuery>

  </querySet>

</wdkModel>
<|MERGE_RESOLUTION|>--- conflicted
+++ resolved
@@ -101,12 +101,7 @@
 
             <sql>
             <![CDATA[
-<<<<<<< HEAD
- 
-             select ids.source_id,ids.project_id,sa.source_id as snp_source_id,sa.location as start_min,sa.reference_strain,sa.reference_na,sa.gene_source_id,sa.gene_strand,sa.is_coding
-=======
               select ids.source_id,ids.project_id,sa.source_id as snp_source_id,sa.location as start_min,sa.reference_strain,sa.reference_na,sa.gene_source_id,sa.gene_strand,sa.is_coding
->>>>>>> e49b57b6
                from 
                       (SELECT source_id, project_id,
                              regexp_substr(source_id, '[^:]+', 1, 1) as seq_source_id,
@@ -123,10 +118,6 @@
                       sa.location <= ids.end_max AND
                       sa.dataset != 'WinzelerGeneticVariationArray_RSRC' 
              order by sa.location
-<<<<<<< HEAD
-
-=======
->>>>>>> e49b57b6
              ]]>
            </sql>
         </sqlQuery>
