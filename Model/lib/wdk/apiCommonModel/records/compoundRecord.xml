--- conflicted
+++ resolved
@@ -4,11 +4,8 @@
     <recordClass name="CompoundRecordClass" urlName="compound" displayName="Compound"
 		 attributeOrdering="overview" doNotTest="true">
 
-<<<<<<< HEAD
-=======
-
-
->>>>>>> e49b57b6
+
+
       <testParamValues>
 	<paramValue name="source_id">CID:93072</paramValue>
           <paramValue name="project_id">@PROJECT_ID@</paramValue>
@@ -30,12 +27,6 @@
       <!--   Reporters -->  
       <!-- =============================================================== -->
 
-<<<<<<< HEAD
-          <reporter name="tabular" displayName="Tab delimited (Excel): choose from columns"
-                    implementation="org.gusdb.wdk.model.report.TabularReporter">
-             <property name="page_size">500</property>
-          </reporter>
-=======
       <reporter name="attributesTabular" displayName="%%attributesReporterDisplayName%%" scopes="results"
                 implementation="org.gusdb.wdk.model.report.AttributesTabularReporter">
         <property name="page_size">500</property>
@@ -47,20 +38,12 @@
 
       <reporter name="fullRecord" displayName="%%fullReporterDisplayName%%" excludeProjects="EuPathDB"  scopes="record"
                 implementation="org.gusdb.wdk.model.report.FullRecordReporter" />
->>>>>>> e49b57b6
 
        <reporter name="xml"  displayName="XML: choose from columns and/or tables"  scopes=""
                     implementation="org.gusdb.wdk.model.report.XMLReporter">
       </reporter>
 
-<<<<<<< HEAD
-       <reporter name="xml"  displayName="XML: choose from columns and/or tables" 
-                    implementation="org.gusdb.wdk.model.report.XMLReporter">
-      </reporter>
-      <reporter name="json"  displayName="json: choose from columns and/or tables" 
-=======
       <reporter name="json"  displayName="json: choose from columns and/or tables"  scopes=""
->>>>>>> e49b57b6
                     implementation="org.gusdb.wdk.model.report.JSONReporter">
       </reporter>
 
