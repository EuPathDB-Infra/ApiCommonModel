--- conflicted
+++ resolved
@@ -15,7 +15,7 @@
           ]]>
         </text>
       </primaryKeyAttribute>
-<!--
+
       <table name="ReleaseNotes"
              displayName="Dataset Release Notes"
              queryRef="DatasetReleaseNotesTables.ReleaseNotes">
@@ -30,22 +30,14 @@
       <attributeQueryRef ref="DatasetReleaseNotesTables.ReleaseNotes">
         <columnAttribute name="release_notes_id" internal="true" inReportMaker="false"/>
       </attributeQueryRef>
--->
-
-
-<<<<<<< HEAD
-<!-- ======================================= DATA SETS =========================================================== -->
-
-   <recordClass name="DatasetRecordClass" displayName="Data Set" urlName="dataset"
-           description="A Data Set describes the information we acquired from a data provider. For some data sets we process the information to expose the analyzed result in our site (searches, GBrowse tracks etc).">
-=======
+
+
     </recordClass>
 
 <!-- ======================================= DATA SETS =========================================================== -->
 
    <recordClass name="DatasetRecordClass" displayName="Data Set" urlName="dataset">
            <!-- description="A Data Set describes the information we acquired from a data provider. For some data sets we process the information to expose the analyzed result in our site (searches, GBrowse tracks etc)." -->
->>>>>>> e49b57b6
 
      <testParamValues >
        <paramValue name="dataset_id">1</paramValue>
@@ -67,13 +59,8 @@
       <!--   Reporters -->  
       <!-- =============================================================== -->
 
-<<<<<<< HEAD
-          <reporter name="tabular" displayName="Summary - tab delimited"
-                    implementation="org.gusdb.wdk.model.report.TabularReporter">
-=======
           <reporter name="attributesTabular" displayName="Summary - tab delimited" scopes="results, record"
                     implementation="org.gusdb.wdk.model.report.AttributesTabularReporter">
->>>>>>> e49b57b6
              <property name="page_size">500</property>
           </reporter>
 
@@ -92,17 +79,12 @@
                           help="The 'source' is the organism used to generate the samples that were analyzed to produce this dataset. The 'reference' is the genome that the data were aligned to. For functional datasets, the source may differ from the reference."/>
        </attributeQueryRef>
 
-<<<<<<< HEAD
-=======
 <!--
 
->>>>>>> e49b57b6
        <attributeQueryRef ref="DatasetAttributes.Category">
          <columnAttribute name="category" displayName="Category" inReportMaker="false"
                           help= "Datasets are assigned to categories based on the biological attributes of the data." />
        </attributeQueryRef>
-<<<<<<< HEAD
-=======
 -->
 
        <attributeQueryRef ref="DatasetAttributes.NewCategory">
@@ -115,7 +97,6 @@
          <columnAttribute name="exp_technique" displayName="Technology" help="The method or process used to generate the data (functional datasets) or the type of association that EuPathDB made to the data (e.g. link outs to other data bases.)"/>
        </attributeQueryRef>
 -->
->>>>>>> e49b57b6
 
        <attributeQueryRef ref="DatasetAttributes.All">
          <columnAttribute name="dataset_id" internal="true" inReportMaker="false"/>
@@ -123,11 +104,7 @@
          <columnAttribute name="dataset_name_pattern" internal="true" inReportMaker="false"/>
          <columnAttribute name="display_name" internal="true"/>
          <columnAttribute name="short_display_name" internal="true"/>
-<<<<<<< HEAD
-         <columnAttribute name="description" displayName="Description"
-=======
          <columnAttribute name="description" displayName="Description" sortable="false"
->>>>>>> e49b57b6
                           help="A full description of the dataset."/>
          <columnAttribute name="protocol" internal="true"/>
          <columnAttribute name="usage" internal="true"/>
@@ -152,19 +129,10 @@
          <columnAttribute name="short_attribution" internal="true"/>
        </attributeQueryRef>
 
-<<<<<<< HEAD
-       <attributeQueryRef ref="DatasetAttributes.ExpTechnique">
-         <columnAttribute name="exp_technique" displayName="Technology" help="The method or process used to generate the data (functional datasets) or the type of association that EuPathDB made to the data (e.g. link outs to other data bases.)"/>
-       </attributeQueryRef>
-
-
-        <attributesList summary="organism_prefix,category,exp_technique,summary,eupath_release,contact"/>
-=======
      
 
 
         <attributesList summary="organism_prefix,newcategory,summary,eupath_release,contact"/>
->>>>>>> e49b57b6
 
 
 <!-- to add a column to link somewhere, for example pubmed publication
@@ -202,37 +170,23 @@
       <table name="ExampleGraphs"
 	     displayName="Example Graphs"
 	     queryRef="DatasetTables.ExampleGraphs" inReportMaker="false">
-<<<<<<< HEAD
-	       <columnAttribute displayName="source_id" name="source_id"/>
-=======
 	       <columnAttribute displayName="ID" name="source_id"/>
->>>>>>> e49b57b6
 	       <columnAttribute displayName="project_id" name="project_id"/>
 	       <columnAttribute displayName="graph_ids" name="graph_ids"/>
 	       <columnAttribute displayName="module" name="module"/>
 	       <columnAttribute displayName="species" name="species"/>
 	       <columnAttribute displayName="mainOpen" name="mainOpen"/>
 	       <columnAttribute displayName="dataOpen" name="dataOpen"/>
-<<<<<<< HEAD
-	       <columnAttribute displayName="display_name" name="display_name"/>
-	       <columnAttribute displayName="description" name="description"/>
-	       <columnAttribute displayName="x_axis" name="x_axis"/>
-	       <columnAttribute displayName="y_axis" name="y_axis"/>
-	       <columnAttribute displayName="visible_parts" name="visible_parts"/>
-=======
 	       <columnAttribute displayName="Display_name" name="display_name"/>
 	       <columnAttribute displayName="Description" name="description"/>
 	       <columnAttribute displayName="x_axis" name="x_axis"/>
 	       <columnAttribute displayName="y_axis" name="y_axis"/>
->>>>>>> e49b57b6
 	       <columnAttribute displayName="has_graph_data" name="has_graph_data"/>
 	       <columnAttribute displayName="has_meta_data" name="has_meta_data"/>
 	       <columnAttribute displayName="dataset_name" name="dataset_name"/>
 	       <columnAttribute displayName="is_graph_custom" name="is_graph_custom"/>
 	        
          <propertyList name="excludeFromDumper"><value>true</value></propertyList>
-<<<<<<< HEAD
-=======
          <propertyList name="includeInTable">
            <value>display_name</value>
            <value>source_id</value>
@@ -257,7 +211,6 @@
            <value>dataset_id</value>
            <value>is_graph_custom</value>
          </propertyList>
->>>>>>> e49b57b6
       </table>
 
 
@@ -546,8 +499,6 @@
                   ]]>
             </sql>
       </sqlQuery>
-<<<<<<< HEAD
-=======
 
       <sqlQuery name="NewCategory" isCacheable="false">
          <column name="newcategory"/>
@@ -560,7 +511,6 @@
                 ]]>
         </sql>
       </sqlQuery>
->>>>>>> e49b57b6
 
 
       <sqlQuery name="All"  isCacheable="false">
@@ -790,11 +740,7 @@
                      listagg(iac.name, ',') within group (order by iac.name) as contact_name
                      from study.Study s, apidb.Datasource ds, sres.ExternalDatabase d,
                           sres.ExternalDatabaseRelease r, rad.StudyBiomaterial sb,
-<<<<<<< HEAD
-                          ApidbTuning.IsolateAttributes ia,
-=======
                           ApidbTuning.PopsetAttributes ia,
->>>>>>> e49b57b6
                           ApidbTuning.DatasetNameTaxon iads,
                           ApidbTuning.DatasetContact iac
                      where s.external_database_release_id = r.external_database_release_id
@@ -838,22 +784,14 @@
        sa.taxon_id,
        row_number() over(partition by sa.taxon_id
                          order by sa.chromosome_order_num, sa.length desc) as rn
-<<<<<<< HEAD
-from ApidbTuning.sequenceattributes sa
-=======
 from ApidbTuning.GenomicSeqAttributes sa
->>>>>>> e49b57b6
 where sa.is_top_level = 1),
 proteomicsgenes as (
 select ga.gene_source_id as source_id, 
        d.name, 
        row_number() over(partition by d.name
                          order by mss.aa_seq_percent_covered desc) as rn
-<<<<<<< HEAD
-from APIDB.massspecsummary mss, ApidbTuning.geneattributes ga,
-=======
 from APIDB.massspecsummary mss, ApidbTuning.transcriptattributes ga,
->>>>>>> e49b57b6
      SRES.externaldatabase d, SRES.externaldatabaserelease r
 where mss.external_database_release_id = r.external_database_release_id
 and r.external_database_id = d.external_database_id
