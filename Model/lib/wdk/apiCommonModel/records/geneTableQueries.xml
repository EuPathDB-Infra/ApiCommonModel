--- conflicted
+++ resolved
@@ -61,16 +61,7 @@
                <paramValue name="project_id">HostDB</paramValue>
             </defaultTestParamValues>
 
-<<<<<<< HEAD
-            <defaultTestParamValues includeProjects="FungiDB">
-               <paramValue name="source_id">FOXG_13395</paramValue>
-               <paramValue name="project_id">FungiDB</paramValue>
-            </defaultTestParamValues>
-
-            <defaultTestParamValues includeProjects="SchistoDB,InitDB">
-=======
             <defaultTestParamValues includeProjects="FungiDB,SchistoDB,InitDB">
->>>>>>> e49b57b6
                <paramValue name="source_id"></paramValue>
                <paramValue name="project_id"></paramValue>
             </defaultTestParamValues>
@@ -316,8 +307,6 @@
        <sqlQuery name="ExpressionGraphs" includeProjects="TriTrypDB,GiardiaDB,AmoebaDB,ToxoDB,PlasmoDB,FungiDB,PiroplasmaDB,CryptoDB,MicrosporidiaDB,HostDB">
             <column name="source_id" />
             <column name="project_id" />
-            <column name="summary" />
-            <column name="eupathdb_release" />
             <column name="graph_ids" />
             <column name="module" />
             <column name="species" />
@@ -338,39 +327,6 @@
             <column name="assay_type"/>
             <sql>
             <![CDATA[
-<<<<<<< HEAD
-select *
-from (select
-      ga.source_id,
-      ga.project_id,
-      ga.organism as gene_organism,
-      ga.species,
-      nvl(dp.summary, dp.description) as summary,
-      nvl2(
-        -- NULL if build_number_introduced is 0 or 1
-        DECODE(dp.build_number_introduced,
-               0, NULL,
-               1, NULL,
-                  dp.build_number_introduced),
-        '@PROJECT_ID@ ' || bd.release_number || ' / ' || bd.release_date,
-        NULL
-      ) as eupathdb_release,
-      graph_descrip.dataset as dataset_name,
-      psgene.profile_graph_ids as graph_ids,
-      case when psgene.profile_graph_ids is null then 0 else 1 end as has_graph_data,
-      tn.name as graph_organism,
-      'TRUE' as mainOpen,
-      'FALSE' as dataOpen,
-      'FALSE' has_meta_data, '' as meta_data_categories,
-      graph_descrip.*
-
-      from apidbtuning.geneattributes ga, 
-           APIDBTUNING.datasetnametaxon dsnt, 
-           apidbtuning.datasetPresenter dp left join apidbtuning.eupathbuilddates bd
-               on dp.build_number_introduced = bd.build_number and bd.project = '@PROJECT_ID@',
-           sres.externalDatabase d, 
-           SRES.externaldatabaserelease r, 
-=======
 select ga.source_id, ga.project_id, ga.organism as gene_organism, ga.genus_species ,
              graph_descrip.dataset as dataset_name, psgene.profile_graph_ids as graph_ids,
              case when psgene.profile_graph_ids is null then 0 else 1 end as has_graph_data,
@@ -380,7 +336,6 @@
       from apidbtuning.geneattributes ga, 
            APIDBTUNING.datasetnametaxon dsnt, 
            apidbtuning.datasetPresenter dp,
->>>>>>> e49b57b6
            sres.taxonname tn, 
            apidbtuning.taxonspecies ts, 
            sres.taxonname sn,
@@ -400,39 +355,17 @@
                       and this_gi.na_feature_id = this_gene.na_feature_id
                       and other_gi.na_feature_id = other_gene.na_feature_id
                       and this_gene.source_id = p.source_id
-<<<<<<< HEAD
-                      and p.profile_set_id = ps.profile_set_id
-=======
->>>>>>> e49b57b6
                       and this_gene.orthomcl_name = other_gene.orthomcl_name
                   union
                     select ga.source_id, p.dataset_name, p.source_id as profile_graph_id
                     from apidbtuning.profile p, apidbtuning.geneattributes ga
                     where p.source_id = ga.source_id
                  )
-<<<<<<< HEAD
-            group by source_id, external_database_release_id) psgene,
-           (  select '' as dataset, '' as display_name, '' as description, '' as module,
-                     '' as x_axis, '' y_axis, '' as visible_parts, '' as is_graph_custom,
-                     1 as order_num
-              from dual
-            union
-              select 'pfal3D7_microarrayExpression_Winzeler_CellCycle_RSRC' as dataset,
-                     'Overlay of Intraerythrocytic Expression Profiles' as display_name,
-                     '1. Studies by the Derisi Lab of P. falciparum strains HB3, 3D7, and Dd2 used glass slide arrays.<br/> 2. Studies by the Winzeler Lab of Sorbitol- and Temperature-synchronized 3D7 strain parasites used Affymetrix oligonucleotide arrays.' as description,
-                     'OverlayIRBC::Ver2' as module,
-                     'Hours Post-Erythrocytic Invasion' as x_axis,
-                     '(derisi,winzeler) Expression Values - log(ratio);<br> (percentile) Ranking percentile of intensity, relative to all other genes' as y_axis,
-                     'derisi,winzeler,percentile' as visible_parts,
-                     'true' as is_graph_custom,
-                     0 as order_num
-=======
             group by source_id, dataset_name
             ) psgene,
            (  select '' as dataset, '' as module,
                      '' as x_axis, '' y_axis,  '' as is_graph_custom,
                      1 as order_num
->>>>>>> e49b57b6
               from dual
       -- TEMPLATE_ANCHOR genePageGraphDescriptions
       -- TEMPLATE_ANCHOR microarrayGraphDescriptions
@@ -669,70 +602,6 @@
            apidbtuning.taxonspecies ts, 
            sres.taxonname sn,
 
-<<<<<<< HEAD
-       select source_id, 
-             external_database_release_id,
-             apidb.tab_to_string(set(cast(COLLECT(profile_graph_id) as apidb.varchartab)), ',') as profile_graph_ids             
-      from (
-      select distinct other_gene.source_id, 
-             ps.external_database_release_id,
-             This_Gene.Source_Id As Profile_Graph_Id
-      from dots.gene g, dots.geneinstance this_gi, dots.geneinstance other_gi,
-           apidbtuning.geneattributes this_gene, apidbtuning.geneattributes other_gene,
-           apidb.profileset ps, apidb.profile p
-      where g.gene_id = this_gi.gene_id
-      and g.gene_id = other_gi.gene_id
-      and this_gi.na_feature_id = this_gene.na_feature_id
-      and other_gi.na_feature_id = other_gene.na_feature_id
-      and this_gene.source_id = p.source_id
-      and p.profile_set_id = ps.profile_set_id
-      union
-      select p.source_id, ps.external_database_release_id, p.source_id as profile_graph_id
-      from apidb.profileset ps, apidb.profile p where p.profile_set_id = ps.profile_set_id
-      )
-      group by source_id, external_database_release_id                                                                     
-      ) Psgene, 
-	  (Select external_database_release_id, Listagg(Value,',') Within Group (Order By Value) Meta_Data_Categories From(
-      Select Distinct Oe.Value, Count(Distinct Bmc.Value) As Bmc_Value, Ps.External_Database_Release_Id
-            
-             From            
-           Apidb.Profileset Ps,
-           Study.Study S, Rad.Studybiomaterial Sbm, Study.Biomaterialcharacteristic Bmc,
-           Study.Ontologyentry oe
-           
-           Where Ps.External_Database_Release_Id = S.External_Database_Release_Id
-           And Sbm.Study_Id = S.Study_Id
-           And Sbm.Bio_Material_Id = Bmc.Bio_Material_Id
-           And Bmc.Ontology_Entry_Id = Oe.Ontology_Entry_Id
-           Group By Oe.Value, Ps.External_Database_Release_Id
-           Having Count ( Distinct Bmc.Value) !=  1 )
-           group by external_database_release_id) psmeta, apidbtuning.geneattributes ga, apidb.datasource ds, 
-      sres.externalDatabase d, SRES.externaldatabaserelease r, sres.taxonname tn, 
-      apidbtuning.taxonspecies ts, sres.taxonname sn,
-      (
-      
- select '' as dataset, '' as display_name, '' as description, '' as module,
-                     '' as x_axis, '' y_axis, '' as visible_parts, '' as is_graph_custom,
-                      '' as default_category,
-                     1 as order_num
-              from dual
-      -- TEMPLATE_ANCHOR antibodyArrayGraphDescriptions
-      ) graph_descrip
-where ga.source_id = psgene.source_id
-and psgene.external_database_release_id = r.external_database_release_id
-and r.external_database_id = d.external_database_id
-and d.name = ds.name
-and ds.taxon_id = tn.taxon_id
-and tn.name_class = 'scientific name'
-and ds.taxon_id = ts.taxon_id
-and ts.species_taxon_id = sn.taxon_id
-and sn.name_class = 'scientific name'
-and ga.species = sn.name
-And Graph_Descrip.Dataset = Ds.Name
-And Psmeta.External_Database_Release_Id = psgene.External_Database_Release_Id
-order by graph_descrip.order_num
-
-=======
            (
             -- foreach profile_set name / source id:  list all genes whose gene group contains data for that profile_set
             --        ***the profile_graph_ids are those which are valid to be graphed for the gene group
@@ -785,7 +654,6 @@
           and sn.name_class = 'scientific name'
           and ga.genus_species = sn.name
           and dp.type = 'immune_response'
->>>>>>> e49b57b6
  ]]>
      
        </sql>
@@ -818,12 +686,8 @@
        <!-- Phenotype -->  
        <!--++++++++++++++++++++++++++++++++++++++++++++++++++++++++++++++-->
 
-<<<<<<< HEAD
-       <sqlQuery name="PhenotypeTable" isCacheable="false" includeProjects="TriTrypDB,FungiDB,EuPathDB">
-=======
 <!-- TODO:  Need to update this -->
        <sqlQuery name="PhenotypeTable" isCacheable="false" includeProjects="TriTrypDB,EuPathDB,FungiDB">
->>>>>>> e49b57b6
             <column name="source_id"/>
             <column name="gene_source_id"/>
             <column name="project_id"/>
@@ -1075,15 +939,6 @@
             <column name="alias"/>
             <column name="database_name"/>
             <column name="project_id"/>
-<<<<<<< HEAD
-            <sql>
-            <![CDATA[
-            SELECT distinct upper(replace(gi.id, ';current=false','')) as alias, database_name, gi.gene as source_id, '@PROJECT_ID@' as project_id
-            FROM ApidbTuning.GeneId gi
-            WHERE  (REGEXP_LIKE (gi.id, '(\D)') OR database_name LIKE '%Entrez%' )
-            ORDER BY database_name
-             ]]>
-=======
             <column name="id_type"/>
             <sql>
             <![CDATA[
@@ -1115,7 +970,6 @@
   id_type asc
 , alias asc
             ]]>
->>>>>>> e49b57b6
             </sql>
         </sqlQuery>
 
@@ -1143,18 +997,6 @@
             <column name="gene_transcript_count"/>
             <sql>
             <![CDATA[
-<<<<<<< HEAD
-               select ga.source_id, gb.source_id as strain_source_id,
-                      replace(gb.organism, 'Toxoplasma gondii ', '') as strain,
-                      gb.gene_type,
-                      gb.project_id, gb.product, gb.exon_count, gb.protein_length,
-                      case when gb.signalp_scores is null then 'No' else 'Yes' end as signalp_scores,
-                      gb.tm_count, toa.old_source_id,
-                      case when ms.aa_sequence_id is null then 'No' else 'Yes' end as proteomics,
-                      case when c.stable_id is null then 'No' else 'Yes' end as user_comment
-               from apidbTuning.GeneAttributes ga, apidbTuning.GeneAttributes gb,
-                    apidbTuning.TrackOldAnnotation toa,
-=======
                      select source_id,gene_source_id,strain_gene_source_id,project_id,strain, gene_type,
                      gene_transcript_count,gene_product,gene_exon_count,
                      min(strain_source_id) as strain_source_id,max(signalp_scores) as signalp_scores,
@@ -1171,7 +1013,6 @@
                       case when ms.aa_sequence_id is null then 'No' else 'Yes' end as proteomics,
                       case when c.stable_id is null then 'No' else 'Yes' end as user_comment
                from apidbTuning.TranscriptAttributes ga, apidbTuning.TranscriptAttributes gb,
->>>>>>> e49b57b6
                     (select distinct aa_sequence_id from apidb.MassSpecSummary) ms,
                     (select distinct stable_id
                      from @COMMENT_SCHEMA@mappedComment@COMMENT_DBLINK@ cmnts
@@ -1182,15 +1023,9 @@
                where ga.project_id = '@PROJECT_ID@'
                  and gb.gene_id = ga.gene_id
                  and gb.aa_sequence_id = ms.aa_sequence_id(+)
-<<<<<<< HEAD
-                 and toa.old_source_id(+) = gb.source_id
-                 and gb.source_id = c.stable_id(+)
-               order by gb.organism
-=======
                  and gb.gene_source_id = c.stable_id(+))
                  group by source_id,gene_source_id,strain_gene_source_id,project_id,strain,gene_type,
                  gene_transcript_count,gene_product,gene_exon_count
->>>>>>> e49b57b6
              ]]>
             </sql>
         </sqlQuery>
@@ -1390,21 +1225,6 @@
             <column name="comment_date"/>
             <sql>
               <![CDATA[
-<<<<<<< HEAD
-                select nfc.comment_string, to_char(nfc.comment_date, 'yyyy-mm-dd') as comment_date,
-                       nf.source_id, '@PROJECT_ID@' as project_id
-                from dots.NaFeatureComment nfc, ApidbTuning.GeneAttributes nf
-                where nf.na_feature_id = nfc.na_feature_id
-                  and to_char(dbms_lob.substr(nfc.comment_string, 30, 1)) != 'introns and exons likely'
-                  and to_char(dbms_lob.substr(nfc.comment_string, 30, 1)) != 'NULL;'
-                order by comment_date
-               -- and nfc.na_feature_comment_id not in (
-               --       select c.na_feature_comment_id
-               --       from dots.NaFeatureComment c, apidb.Sirna s
-               --       where to_char(dbms_lob.substr(nfc.comment_string, 300, 1)) like '%'||s.db_xref||'%'
-               --         and s.db_xref is not null
-               --     )
-=======
  select dbms_lob.substr(nfc.comment_string,4000,1) as comment_string, nf.gene_source_id as source_id, nf.project_id, 
         listagg(nf.source_id, ', ') within GROUP(ORDER BY  nf.source_id) AS transcript_ids,
         to_char(nfc.comment_date, 'yyyy-mm-dd') as comment_date
@@ -1415,7 +1235,6 @@
  --                 and dbms_lob.substr(nfc.comment_string, 30, 1) not like '*orthologous%'
                   group by nf.gene_source_id, nf.project_id, dbms_lob.substr(nfc.comment_string,4000,1),nfc.comment_date
                   order by nfc.comment_date
->>>>>>> e49b57b6
             ]]>
             </sql>
         </sqlQuery>
@@ -1464,125 +1283,6 @@
         </sqlQuery>
 -->
  
-<<<<<<< HEAD
-       <!--++++++++++++++++++++++++++++++++++++++++++++++++++++++++++++++-->
-       <!-- EC number -->  
-       <!--++++++++++++++++++++++++++++++++++++++++++++++++++++++++++++++-->
-
-       <sqlQuery name="EcNumber" isCacheable="false">
-
-            <testParamValues includeProjects="PlasmoDB">
-               <paramValue name="source_id">PF3D7_0104300</paramValue>
-            </testParamValues>
-            <testParamValues includeProjects="CryptoDB">
-               <paramValue name="source_id">CMU_026970</paramValue>
-            </testParamValues>
-            <testParamValues includeProjects="GiardiaDB">
-               <paramValue name="source_id">GL50803_10055</paramValue>
-            </testParamValues>
-	    <testParamValues includeProjects="MicrosporidiaDB">
-	      <paramValue name="source_id">EBI_22580</paramValue>
-	    </testParamValues>
-            <testParamValues includeProjects="TrichDB">
-               <paramValue name="source_id">TVAG_072070</paramValue>
-            </testParamValues>
-            <testParamValues includeProjects="TriTrypDB">
-               <paramValue name="source_id">Tb927.7.1690</paramValue>
-            </testParamValues>
-
-            <column name="source_id"/>
-            <column name="project_id"/>
-            <column name="ec_number" />
-            <column name="source"/>
-            <column name="ec_description"/>
-            <column name="expasy_url"/>
-            <sql>
-            <![CDATA[
-            SELECT distinct asec.evidence_code,
-                   CASE WHEN asec.evidence_code = 'Hagai' THEN 'MPMP' 
-	             WHEN  asec.evidence_code = 'OrthoMCLDerived' THEN 'inferred from OrthoMCL'
-		      WHEN asec.evidence_code = 'gb' THEN 'GenBank' 
-                      ELSE asec.evidence_code END AS source, ec.ec_number,
-                   ec.description as ec_description,
-                   'http://enzyme.expasy.org/cgi-bin/enzyme/enzyme-search-ec?field1='
-                   ||ec_number_1
-                   || decode(ec_number_2, null, null,
-                             chr(38) || 'field2='||ec_number_2)
-                   || decode(ec_number_3, null, null,
-                             chr(38) || 'field3='||ec_number_3)
-                   || decode(ec_number_4, null, null,
-                             chr(38) || 'field4='||ec_number_4)
-                   as expasy_url, 
-                   gf.source_id, '@PROJECT_ID@' as project_id
-            FROM dots.GeneFeature gf,
-                 dots.translatedAaFeature taf, dots.Transcript t,
-                 dots.aaSequenceEnzymeClass asec, sres.enzymeClass ec
-            WHERE t.parent_id = gf.na_feature_id
-              AND taf.na_feature_id = t.na_feature_id
-              AND asec.aa_sequence_id = taf.aa_sequence_id
-              AND ec.enzyme_class_id = asec.enzyme_class_id
-            ]]>
-            </sql>
-        </sqlQuery>
-
-<!--
-  <sqlQuery name="EcNumber" includeProjects="EuPathDB" 
-               isCacheable="false">
-            <column name="ec_number" />
-            <column name="source"/>
-            <column name="ec_description"/>
-            <column name="expasy_url" excludeProjects="CryptoDB"/> 
-
-            <sql>
-            <![CDATA[
-            SELECT 1  AS source, 
-                   2 as ec_number,
-                   3  as ec_description,
-                   'http://us.expasy.org/cgi-bin/enzyme-search-ec?field1='  as expasy_url, 
-                   '@PROJECT_ID@' as project_id
-            FROM apidb.genetable
-           
-            ]]>
-
-            </sql>
-        </sqlQuery>
--->
-
-       <!--++++++++++++++++++++++++++++++++++++++++++++++++++++++++++++++-->
-       <!-- GO terms -->  
-       <!--++++++++++++++++++++++++++++++++++++++++++++++++++++++++++++++-->
-
-       <sqlQuery name="GoTerms"
-                  isCacheable="false">
-            <testParamValues includeProjects="GiardiaDB">
-               <paramValue name="source_id">GL50803_10019</paramValue>
-            </testParamValues>
-            <testParamValues includeProjects="PiroplasmaDB">
-               <paramValue name="source_id">BBOV_IV008900</paramValue>
-            </testParamValues>
-
-            <column name="source_id"/>
-            <column name="project_id"/>
-            <column name="is_not"/>
-            <column name="go_id"/>
-            <column name="ontology"/>
-            <column name="go_term_name"/>
-            <column name="source"/>
-            <column name="evidence_code"/>
-            <sql>
-            <![CDATA[
-            SELECT gts.is_not, gts.go_id, gts.ontology, gts.go_term_name,
-                    gts.source, gts.evidence_code,
-                    gts.source_id, '@PROJECT_ID@' as project_id
-            FROM ApidbTuning.GoTermSummary gts
-            ORDER BY gts.ontology, gts.go_id
-            ]]>
-            </sql>
-        </sqlQuery>
-
-
-=======
->>>>>>> e49b57b6
 
        <!--++++++++++++++++++++++++++++++++++++++++++++++++++++++++++++++-->
        <!-- Gene images, such as DBP images -->
@@ -1738,23 +1438,6 @@
 
             <sql>
             <![CDATA[
-<<<<<<< HEAD
-            select ogt.source_id, ogt.project_id, ogt.ortho_source_id, ogt.product, ogt.organism,
-                   ogt.is_syntenic,
-                   case when comments.source_id is null then 'no'
-                        else 'yes'
-                   end as comment_count
-            from ApidbTuning.OrthologGeneTable ogt,
-                 (select distinct stable_id as source_id
-                  from @COMMENT_SCHEMA@mappedComment@COMMENT_DBLINK@ cmnts
-                  where cmnts.comment_target_id = 'gene'
-                    and cmnts.review_status_id != 'rejected'
-                    and cmnts.is_visible = 1
-                    and cmnts.project_name = '@PROJECT_ID@'
-                ) comments
-            where ogt.ortho_source_id = comments.source_id(+)
-            order by organism, ortho_source_id
-=======
 SELECT
   ogt.gene_source_id as source_id
 , ogt.project_id
@@ -1770,7 +1453,6 @@
   ogt.is_syntenic desc
 , ogt.has_comment desc
 , ogt.ortho_gene_source_id asc
->>>>>>> e49b57b6
             ]]>
             </sql>
        </sqlQuery>
@@ -2215,34 +1897,8 @@
             <column name="transcript_ids"/>
             <column name="source_id"/>
             <column name="project_id"/>
-            <column name="is_preferred"/>
-            <sql>
-            <![CDATA[
-<<<<<<< HEAD
-                     select ga.source_id,gfp.product,
-                      '@PROJECT_ID@' as project_id,
-                     decode(gfp.is_preferred,1,'Yes',0,'No') as is_preferred
-                     from apidb.genefeatureproduct gfp, apidbtuning.geneattributes ga
-                     where ga.na_feature_id = gfp.na_feature_id
-                     order by is_preferred desc
-            ]]>
-            </sql>
-        </sqlQuery>
-
-        <sqlQuery name="AlternateProducts" isCacheable="false">
-            <column name="source_id"/>
-            <column name="project_id"/>
-            <column name="product"/>
-            <column name="is_alternate"/>
-            <sql>
-            <![CDATA[
-                     select ga.source_id,gfp.product,
-                      '@PROJECT_ID@' as project_id,
-                     decode(gfp.is_preferred,1,'No',0,'Yes') as is_alternate
-                     from apidb.genefeatureproduct gfp, apidbtuning.geneattributes ga
-                     where ga.na_feature_id = gfp.na_feature_id
-                     and gfp.is_preferred = 0
-=======
+            <sql>
+            <![CDATA[
 SELECT
   gene_source_id AS source_id
 , '@PROJECT_ID@' AS project_id
@@ -2255,7 +1911,6 @@
   gene_source_id
 , gene_name
 , transcript_product
->>>>>>> e49b57b6
             ]]>
             </sql>
         </sqlQuery>
@@ -2379,18 +2034,6 @@
           <![CDATA[
             SELECT source_id, gene_source_id, '@PROJECT_ID@' as project_id,
                    'taxon:' || ncbi_tax_id AS gff_dbxref
-<<<<<<< HEAD
-            FROM ApidbTuning.GeneAttributes
-           UNION ALL
-            SELECT distinct gf.source_id, '@PROJECT_ID@' as project_id,
-                   'EC:' || ec.ec_number AS gff_dbxref
-            FROM ApiDBTuning.GeneAttributes gf,
-                 dots.aaSequenceEnzymeClass asec, sres.enzymeClass ec
-            WHERE gf.aa_sequence_id = asec.aa_sequence_id
-              AND ec.enzyme_class_id = asec.enzyme_class_id
-           UNION ALL
-            SELECT gf.source_id, '@PROJECT_ID@' as project_id,
-=======
             FROM ApidbTuning.TranscriptAttributes
            UNION
             SELECT ta.source_id, ta.gene_source_id, '@PROJECT_ID@' as project_id,
@@ -2404,7 +2047,6 @@
               AND ec.enzyme_class_id = asec.enzyme_class_id
            UNION
             SELECT ta.source_id, ta.gene_source_id, '@PROJECT_ID@' as project_id,
->>>>>>> e49b57b6
                    'NCBI_gi:' || dr.secondary_identifier AS gff_dbxref
             FROM ApiDBTuning.TranscriptAttributes ta, dots.DbRefNaFeature drnf,
                  sres.DbRef dr, sres.ExternalDatabaseRelease edr,
@@ -2417,13 +2059,8 @@
               AND ed.name in ('NRDB_gb_dbXRefBySeqIdentity',
                               'NRDB_ref_dbXRefBySeqIdentity',
                               'NRDB_sp_dbXRefBySeqIdentity')
-<<<<<<< HEAD
-           UNION ALL
-            SELECT gf.source_id, '@PROJECT_ID@' as project_id,
-=======
            UNION
             SELECT ta.source_id, ta.gene_source_id, '@PROJECT_ID@' as project_id,
->>>>>>> e49b57b6
                    'PDB:' || dr.primary_identifier AS gff_dbxref
             FROM dots.aafeature aaf, ApiDBTuning.TranscriptAttributes ta, dots.transcript t,
                  dots.DbRefaaFeature drnf,  sres.DbRef dr,
@@ -2435,17 +2072,10 @@
               AND dr.external_database_release_id = edr.external_database_release_id
               AND edr.external_database_id = ed.external_database_id
               AND ed.name in ('Predicted protein structures', 'Pf_predictedProteinStructures_RSRC')
-<<<<<<< HEAD
-           UNION ALL
-            SELECT DISTINCT gf.source_id, '@PROJECT_ID@' as project_id,
-                   'Sanger:' || gf.source_id AS gff_dbxref
-            FROM ApiDBTuning.GeneAttributes gf, dots.DbRefNaFeature drnf,
-=======
            UNION
             SELECT DISTINCT ta.gene_source_id, ta.source_id, '@PROJECT_ID@' as project_id,
                    'Sanger:' || ta.source_id AS gff_dbxref
             FROM ApiDBTuning.TranscriptAttributes ta, dots.DbRefNaFeature drnf,
->>>>>>> e49b57b6
                  sres.DbRef dr, sres.ExternalDatabaseRelease edr,
                  sres.ExternalDatabase ed
             WHERE ta.na_feature_id = drnf.na_feature_id
@@ -2454,17 +2084,10 @@
                     = edr.external_database_release_id
               AND edr.external_database_id = ed.external_database_id
               AND ed.name like 'Sanger%'
-<<<<<<< HEAD
-           UNION ALL
-            SELECT gf.source_id, '@PROJECT_ID@' as project_id,
-                   '&&brcName&&:' || gf.source_id AS gff_dbxref
-            FROM ApiDBTuning.GeneAttributes gf
-=======
            UNION
             SELECT ta.source_id, ta.gene_source_id, '@PROJECT_ID@' as project_id,
                    '&&brcName&&:' || ta.source_id AS gff_dbxref
             FROM ApiDBTuning.TranscriptAttributes ta
->>>>>>> e49b57b6
           ]]>
         </sql>
     </sqlQuery>
@@ -2566,7 +2189,6 @@
         where ta.na_feature_id = fl.parent_id
         and fl.feature_type = 'ExonFeature'
         )
-       where start_min is not null and end_max is not null
         order by sequence_source_id, type, start_min
         </sql>
     </sqlQuery>
@@ -2590,7 +2212,7 @@
         <column name="gff_attr_parent"/>
         <sql>
             <![CDATA[
-            select ga.sequence_id as gff_seqid,
+            select ns.source_id as gff_seqid,
                    '@PROJECT_ID@' as gff_source,
                    'CDS' as gff_type,
                    least(nl.coding_start, nl.coding_end) as gff_fstart,
@@ -2608,22 +2230,28 @@
                    'cds' as gff_attr_name,
                    '.' as gff_attr_description,
                    (nl.end_max - nl.start_min + 1) as gff_attr_size, 
-                   ga.source_id, '@PROJECT_ID@' as project_id
+                   gf.source_id, '@PROJECT_ID@' as project_id
             from ApiDBTuning.GeneAttributes ga,
+                 DoTS.GeneFeature gf,
                  DoTS.Transcript rna,
                  DoTS.ExonFeature ef,
                  ApidbTuning.FeatureLocation nl,
+                 DoTS.NaSequence ns,
+                 sres.SequenceOntology so,
                  dots.RnaFeatureExon rfe
-            where ga.na_feature_id = rna.parent_id
+            where ga.na_feature_id = gf.na_feature_id
+            and gf.na_feature_id = rna.parent_id
             and rna.na_feature_id = rfe.rna_feature_id
             and ef.na_feature_id = rfe.exon_feature_id
             and ef.na_feature_id = nl.na_feature_id
             and nl.is_top_level = 1
+            and nl.na_sequence_id = ns.na_sequence_id
             and ef.coding_start is not null
             and ef.coding_start != -1
             and ef.coding_end is not null
             and ef.coding_end != -1
-            and ga.so_term_name in ('protein_coding', 'repeat_region')
+            and gf.sequence_ontology_id = so.sequence_ontology_id
+            and so.term_name in ('protein_coding', 'repeat_region')
             order by ef.order_number
             ]]>
         </sql>
@@ -2649,7 +2277,7 @@
         <column name="gff_attr_parent"/>
         <sql>
             <![CDATA[
-            select gf.sequence_id as gff_seqid,
+            select ns.source_id as gff_seqid,
                    '@PROJECT_ID@' as gff_source,
                    'exon' as gff_type,
                    least(nl.start_min, nl.end_max) as gff_fstart,
@@ -2663,16 +2291,18 @@
                    ef.name as gff_attr_description,
                    (nl.end_max - nl.start_min + 1) as gff_attr_size, 
                    gf.source_id, '@PROJECT_ID@' as project_id
-            from ApiDBTuning.GeneAttributes gf,
+            from ApiDBTuning.GeneAttributes gf, 
                  DoTS.Transcript rna, 
                  DoTS.ExonFeature ef,
                  ApidbTuning.FeatureLocation nl, 
+                 DoTS.NaSequence ns,
                  dots.RnaFeatureExon rfe
             where gf.na_feature_id = rna.parent_id
             and rna.na_feature_id = rfe.rna_feature_id
             and ef.na_feature_id = rfe.exon_feature_id
             and ef.na_feature_id = nl.na_feature_id
             and nl.is_top_level = 1
+            and nl.na_sequence_id = ns.na_sequence_id
             order by ef.order_number
             ]]>
         </sql>
@@ -2922,16 +2552,6 @@
             <column name="organism"/>
             <sql>
             <![CDATA[
-<<<<<<< HEAD
-            select source_id, project_id, hapblock_id, sequence_id,
-                   start_min, end_max, start_max, end_min, organism,
-                   to_char(lod_score, 
-                           case when lod_score between 1 and 10 then '9.99'
-                                else '99.99EEEE'
-                           end) as lod_score
-            from apidbTuning.eqtlSpan
-            order by lod_score desc
-=======
 SELECT
   e.gene_source_id as source_id
 , e.project_id
@@ -2949,7 +2569,6 @@
   END) AS lod_score
 FROM
   apidbtuning.eqtlspan e
->>>>>>> e49b57b6
             ]]>
             </sql>
         </sqlQuery>
@@ -3055,27 +2674,6 @@
 
             <sql>
                <![CDATA[
-<<<<<<< HEAD
-                  SELECT distinct dsa.display_name as dataset,
-                         gf.source_id, 
-                         '@PROJECT_ID@' as project_id,
-                         db.primary_identifier as ext_id, 
-                         Replace(id_url,'EXTERNAL_ID_HERE',db.primary_identifier) 
-                                 as link_url  
-                   FROM sres.externalDatabaseRelease edr, sres.dbref db, dots.genefeature gf,
-                        DOTS.dbrefnafeature dbna, SRES.externaldatabase ed,
-                         apidbtuning.DatasetPresenter dsa
-                   WHERE edr.external_database_release_id = db.external_database_release_id
-                   AND ed.external_database_id = edr.external_database_id
-                   AND (ed.name = dsa.name or ed.name like (dsa.dataset_name_pattern))
-                   AND dbna.db_ref_id = db.db_ref_id
-                   AND gf.na_feature_id= dbna.na_feature_id
-                   AND lower(ed.name) not like '%nrdb%'
-                   AND lower(ed.name) not like '%nafeature_aliases%'
-                   AND dsa.name NOT LIKE '%dbxref_simple_gene2HagaiPathway%'
-                   AND lower(dsa.display_name) not like '%pubmed%'
-                   ORDER By dsa.display_name
-=======
 SELECT DISTINCT
   edd.dataset_presenter_display_name AS dataset
 , ga.source_id
@@ -3097,7 +2695,6 @@
   AND lower(edd.dataset_presenter_name) NOT LIKE '%nafeature_aliases%'
   AND edd.dataset_presenter_name NOT LIKE '%dbxref_simple_gene2HagaiPathway%'
   AND lower(edd.dataset_presenter_name) NOT LIKE '%pubmed%'
->>>>>>> e49b57b6
                 ]]>
             </sql>
         </sqlQuery>
@@ -3498,10 +3095,7 @@
        </sql>
     </sqlQuery>
 
-<<<<<<< HEAD
-=======
-
->>>>>>> e49b57b6
+
 
   <!--===========================================================================-->
   <!--===========================================================================-->
@@ -3558,33 +3152,6 @@
   <!--===========================================================================-->
 
 
-<<<<<<< HEAD
-      <sqlQuery name="GenomeSequencingAndAnnotation">
-            <column name="source_id"/>
-            <column name="project_id"/>
-            <column name="description"/>
-            <sql>
-            <![CDATA[
-              select ga.source_id, ga.project_id,
-                     nvl(specific.description, generic.description) as description
-              from apidbTuning.GeneAttributes ga, 
-                   (select dnt.name, dp.description
-                    from apidbTuning.DatasetNameTaxon dnt, apidbTuning.DatasetPresenter dp
-                    where dnt.dataset_presenter_id = dp.dataset_presenter_id
-                   ) specific,
-                   (select dnt.taxon_id, p.description AS description
-                    from apidbTuning.DatasetNameTaxon dnt,
-                         apidb.Datasource ds, apidbTuning.DatasetPresenter p
-                    where dnt.name = ds.name
-                      and ds.type = 'genome'
-                      and dnt.dataset_presenter_id = p.dataset_presenter_id
-                   ) generic
-              where ga.taxon_id = generic.taxon_id
-                and ga.external_db_name = specific.name (+)
-          ]]>
-           </sql>
-        </sqlQuery>
-=======
        <sqlQuery name="PubMed">
          <testParamValues includeProjects="PlasmoDB">
            <paramValue name="source_id">PF3D7_0523000</paramValue>
@@ -3606,7 +3173,6 @@
            ]]>
          </sql>
        </sqlQuery>
->>>>>>> e49b57b6
 
   <!--===========================================================================-->
   <!--======================Metabolic Pathways - Enzymes Compounds Table=================-->
@@ -3675,37 +3241,7 @@
            </sql>
         </sqlQuery>
 
-<<<<<<< HEAD
- <!--========================================================================-->
- <!--================================== PubMed ==============================-->
- <!--========================================================================-->
-
-       <sqlQuery name="PubMed">
-            <testParamValues includeProjects="PlasmoDB">
-               <paramValue name="source_id">PF3D7_0523000</paramValue>
-            </testParamValues>
-	    <testParamValues includeProjects="ToxoDB">
-	      <paramValue name="source_id">TGME49_220400</paramValue>
-	    </testParamValues>
-
-            <column name="source_id"/>
-            <column name="project_id"/>
-            <column name="pubmed_id"/>
-            <column name="doi"/>
-            <column name="title"/>
-            <column name="authors"/>
-            <sql>
-            <![CDATA[
-              select source_id, project_id, pubmed_id, doi, title, authors
-              from ApidbTuning.GenePubmed
-            ]]>
-           </sql>
-        </sqlQuery>
-
-          <!--+++++++++++++++++++++++++++++++++++++++++++++++++++++++++++++++++++++++++++++++++++++++++++++++++++++++++-->
-=======
           <!--+++++++++++++++++++++++++++++++++++++++++++++++++++++++++++++++++++++++++-->
->>>>>>> e49b57b6
           <!-- MetaTable: given a table above, the metatable tells us to which organisms apply (if 0, it applies to all)-->  
           <!--+++++++++++++++++++++++++++++++++++++++++++++++++++++++++++++++++++++++++-->
           <sqlQuery name="MetaTable" isCacheable="false" excludeProjects="EuPathDB">
