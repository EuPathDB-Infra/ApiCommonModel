<wdkModel>
  <querySet name="CompoundTables" queryType="table" isCacheable="false"  excludeProjects="EuPathDB">

      <defaultTestParamValues includeProjects="@PROJECT_ID@">
          <paramValue name="source_id">CID:93072</paramValue>
          <paramValue name="project_id">@PROJECT_ID@</paramValue>
      </defaultTestParamValues>

    <sqlQuery name="Properties">
            <column name="project_id"/>
            <column name="source_id"  />
            <column name="type"  />
            <column name="value"  />
           <sql>
            <![CDATA[
	       SELECT * FROM (
  	         SELECT '@PROJECT_ID@' AS project_id, ca.source_id, struct.type,
	            to_char(struct.structure) AS value 
	         FROM ApidbTuning.CompoundAttributes ca, chebi.structures struct
	         WHERE ca.id = struct.compound_id
	         AND struct.dimension = '1D'
	         UNION
	         SELECT '@PROJECT_ID@' AS project_id, ca.source_id, cd.type,
	           CASE WHEN cd.type='FORMULA' 
	           THEN REGEXP_REPLACE(cd.chemical_data,'(\d)','<sub>\1</sub>')
		   ELSE chemical_data END AS value
	         FROM ApidbTuning.CompoundAttributes ca, chebi.chemical_data cd
	         WHERE ca.id = cd.compound_id
	       ) ORDER BY type
            ]]>
            </sql>
    </sqlQuery>

    <sqlQuery name="IupacNames">
            <column name="project_id"/>
            <column name="source_id"  />
            <column name="value"  />
           <sql>
            <![CDATA[
              SELECT ca.source_id, '@PROJECT_ID@' AS project_id, n.name AS value
              FROM ApidbTuning.CompoundAttributes ca, chebi.names n
              WHERE ca.ID = n.compound_id
              AND n.type='IUPAC NAME'
              ORDER by lower(n.name)
            ]]>
            </sql>
    </sqlQuery>

    <sqlQuery name="Definition">
            <column name="project_id"/>
            <column name="source_id"  />
            <column name="definition"  />
           <sql>
            <![CDATA[
            SELECT  source_id, '@PROJECT_ID@' AS project_id, definition
	    FROM ApidbTuning.CompoundAttributes
            ]]>
            </sql>
    </sqlQuery>


    <sqlQuery name="SecondaryIds">
            <column name="project_id"/>
            <column name="source_id"  />
            <column name="secondary_ids"  />
           <sql>
            <![CDATA[
            SELECT  source_id, '@PROJECT_ID@' AS project_id, secondary_ids
	        FROM ApidbTuning.CompoundAttributes
            WHERE secondary_ids is not null
            ]]>
            </sql>
    </sqlQuery>

    <sqlQuery name="Synonyms">
            <column name="project_id"/>
            <column name="source_id"  />
            <column name="source"  />
            <column name="value"  />
           <sql>
            <![CDATA[
            SELECT DISTINCT p.chebi_accession AS source_id, 
	      '@PROJECT_ID@' AS project_id, d.source, d.name as value
	    FROM chebi.names d, chebi.compounds c, chebi.compounds p
	    WHERE p.status='C' 
	    AND d.type in ('SYNONYM', 'NAME')
	    AND NOT d.SOURCE ='ChEMBL'
	    AND ((d.compound_id = c.ID AND c.parent_id=p.ID)
	      OR (d.compound_id = p.ID AND p.parent_id IS NULL))
	    ORDER BY lower(d.name)
            ]]>
            </sql>
    </sqlQuery>

    <sqlQuery name="Structures">
            <column name="project_id"/>
            <column name="source_id" />
            <column name="struct_num" />
            <column name="structure" />
           <sql>
            <![CDATA[
            SELECT ca.SOURCE_ID,'@PROJECT_ID@' AS project_id
              , CASE WHEN ds.structure_id>0 THEN 0 ELSE rownum END AS struct_num
              , s.structure
            FROM ApidbTuning.compoundAttributes ca, chebi.structures s, chebi.default_structures ds
            WHERE ca.ID = s.COMPOUND_ID
            AND s.id = ds.STRUCTURE_ID (+)
            AND s.type='mol' and s.DIMENSION='2D' 
            ORDER BY ds.structure_id
            ]]>
            </sql>
    </sqlQuery>



    <sqlQuery name="CompoundsFromMetabolicPathways">
      <column name="source_id"/>
      <column name="project_id"/>
      <column name="pathway_source"/>
      <column name="reaction_source_id"/>
      <column name="reaction_url"/>
      <column name="enzyme"/>
      <column name="expasy_url"/>
      <column name="expasy_html"/>
      <column name="equation_html"/>
      <column name="substrates_text"/>
      <column name="products_text"/>
      <column name="pathways"/>
      <sql>
<<<<<<< HEAD
	<![CDATA[
      WITH enzy AS    
           (SELECT distinct ec.ec_number 
            FROM apidbtuning.geneAttributes gf,
                       dots.aaSequenceEnzymeClass asec, sres.enzymeClass ec
            WHERE asec.aa_sequence_id = gf.aa_sequence_id
              AND   ec.enzyme_class_id = asec.enzyme_class_id)
      SELECT distinct  compound_source_id AS source_id, compound, pathway, type, enzyme, 
               reaction, '<a href="http://www.genome.jp/dbget-bin/www_bget?' || REPLACE (reaction, ' ', '+') || ' ">' || reaction || '</a>' as reaction_link,
              CASE when enzyme in (select ec_number from enzy)
              THEN '<a href="processQuestion.do?questionFullName=GeneQuestions.InternalGenesByEcNumber&' || 'array%28organism%29=all&' || 'array%28ec_number_pattern%29=' || enzyme || '&' || 'questionSubmit=Get+Answer'  || '">' || enzyme || '</a>'
              ELSE  enzyme  END AS enzyme_link, 
              pc.name, '@PROJECT_ID@' AS project_id
       FROM apidbtuning.PathwayCompounds pc
       WHERE pc.name NOT IN ('ec01100','ec01110','ec01120')
       ORDER BY pathway
	]]>
	    </sql>
        </sqlQuery>

=======
    <!--TODO use internal genes by ec number query when fixed-->
	    <![CDATA[
            select distinct '@PROJECT_ID@' as project_id
            , pc.CHEBI_ACCESSION as source_id
            , pa.PATHWAY_SOURCE
            , pr.REACTION_SOURCE_ID
            , pr.REACTION_URL
            , pr.EXPASY_HTML
            , pr.ENZYME
            , pr.EXPASY_URL
            , pr.EQUATION_HTML
            , pr.SUBSTRATES_TEXT
            , pr.PRODUCTS_TEXT
            , count (pa.pathway_id) as pathways
            from apidbtuning.pathwaycompounds pc
            , apidbtuning.pathwayreactions pr
            , apidbtuning.pathwayattributes pa
            where pc.reaction_id = pr.reaction_id
            and pc.PATHWAY_ID = pa.PATHWAY_ID
            and pc.EXT_DB_NAME = pr.EXT_DB_NAME
            and pc.EXT_DB_VERSION = pr.EXT_DB_VERSION
            group by pc.chebi_accession, pa.pathway_source, pr.reaction_source_id, pr.reaction_url, pr.expasy_html
            , pr.enzyme, pr.expasy_url, pr.equation_html, pr.substrates_text, pr.products_text
            order by pathways desc
	    ]]>
	  </sql>
    </sqlQuery>

    <sqlQuery name="PathwaysFromCompounds">
        <column name="project_id"/>
        <column name="source_id"/>
        <column name="pathway_source_id"/>
        <column name="pathway_name"/>
        <column name="reactions"/>
        <column name="pathway_source"/>
        <sql>
            <![CDATA[
                select distinct
                project_id
                , source_id
                , pathway_source_id
                , pathway_name
                , count (reaction_source_id) as reactions
                , pathway_source
                from (
                select distinct
                '@PROJECT_ID@' as project_id
                , pc.CHEBI_ACCESSION as source_id
                , pa.SOURCE_ID as pathway_source_id
                , pa.NAME as pathway_name
                , pa.PATHWAY_SOURCE
                , pr.REACTION_SOURCE_ID
                from
                apidbtuning.pathwaycompounds pc
                , apidbtuning.pathwayreactions pr
                , apidbtuning.pathwayattributes pa
                where pc.PATHWAY_ID = pa.PATHWAY_ID
                and pr.REACTION_ID = pc.REACTION_ID
                )
                where source_id is not null
                group by project_id, source_id, pathway_source_id, pathway_name, pathway_source
                order by reactions desc
            ]]>
        </sql>
    </sqlQuery>

       

>>>>>>> e49b57b6

	<!--
    <sqlQuery name="RelatedCompounds">
      <column name="source_id"  />
      <column name="project_id"/>
      <column name="subst_id"/>
      <column name="type"/>
      <column name="related_id"/>
      <sql>
	SELECT ca.source_id, '@PROJECT_ID@' AS project_id,
                        s1.substance_id as subst_id, s2.type, s2.value as related_id
	  FROM  APIDB.pubchemsubstance s1,  APIDB.pubchemsubstance s2, ApidbTuning.CompoundAttributes ca
	 WHERE s1.substance_id = s2.substance_id
	   AND s1.property='CID' 
	   AND s1.type = 'standardized'
           AND s1.value = ca.compound_id
	   AND s2.property='CID'
	   AND not s1.value = s2.value
	    </sql>
        </sqlQuery>
-->
       <!--++++++++++++++++++++++++++++++++++++++++++++++++++++++++++++++-->
       <!-- Mass Spec (Metabolite)  Graphs -->  
       <!--++++++++++++++++++++++++++++++++++++++++++++++++++++++++++++++-->

       <sqlQuery name="MassSpecGraphs" >
            <column name="source_id" />
            <column name="project_id" />
            <column name="graph_ids" />
            <column name="module" />
            <column name="species" />
            <column name="mainOpen" />
            <column name="dataOpen" />
            <column name="display_name" />
            <column name="description" />
            <column name="x_axis" />
            <column name="y_axis" />
            <column name="has_graph_data"/>
            <column name="has_meta_data"/>
            <column name="meta_data_categories"/>
            <column name="dataset_name"/>
            <column name="dataset_id"/>
            <column name="is_graph_custom"/>
            <column name="summary"/>
            <column name="short_attribution"/>
            <column name="assay_type"/>

            <sql>
            <![CDATA[
            select '@PROJECT_ID@' as project_id
            , 'TRUE' as mainOpen
            , 'FALSE' as dataOpen
            , 'FALSE' as has_meta_data
            , '' as meta_data_categories
            , 'N/A' as species
            , dp.summary
            , dp.short_attribution
            , dp.display_name
            , dp.description
            , dp.type as assay_type
            , dp.dataset_presenter_id as dataset_id
            , case when graph_ids is null then 0 else 1 end as has_graph_data
            , gg.*
            from (
              select distinct ca.source_id
              , ca.source_id as graph_ids
              , cpgd.*
              from apidbtuning.compoundattributes ca
              , apidbtuning.profile p
              , (select '' as dataset_name
                , '' as module
                , '' as x_axis
                , '' as y_axis
                , '' as is_graph_custom
                , 1 as order_number
                from dual
                -- TEMPLATE_ANCHOR compoundPageGraphDescriptions
                --template injector not working so hard code for now
                UNION
                select 'metaboliteProfiles_LlinasMetabolites_RSRC' as datasetName
                , 'Llinas::pHMetabolite' as module
                , 'pH' as x_axis
                , 'Metabolite levels in infected red blood cells, saponin-purified parasites, and uninfected cells incubated for 4 hours in U-<sup>13</sup> C glutamine containing media titrated to pH 6.4, 7.4, and 8.4. <br /><br /><b>Warning: all metabolite assignments provided in this alpha release should be treated as preliminary.</b>' as y_axis
                , 'true' as is_graph_custom
                , 500 as order_number
                from dual
              ) cpgd
              where cpgd.dataset_name = p.DATASET_NAME
              and regexp_substr(p.source_id, '^CHEBI:\d+') = ca.source_id
              ) gg
            , apidbtuning.datasetpresenter dp
            where gg.dataset_name = dp.name
             ]]>
            </sql>
        </sqlQuery>

        <sqlQuery name="MassSpecGraphsDataTable" isCacheable="false" excludeProjects="EuPathDB">
            <column name="source_id"/>
            <column name="project_id"/>
            <column name="dataset_id"/>
            <column name="name"/>
            <column name="isotopomer"/>
            <column name="value"/>
            <column name="standard_error"/>
            <sql><![CDATA[
                select distinct ca.source_id
                , '@PROJECT_ID@' as project_id
                , replace (pan.NAME, '(metabolite_massSpec)', '') as name
                , nvl(cms.ISOTOPOMER, 'C12') as isotopomer
                , case when cms.value > 9999
                    then to_char(cms.VALUE, '9.99EEEE') 
                    else to_char(round(cms.value, 2))
                    end as value
                , round (cms.STANDARD_ERROR, 2) as standard_error
                , dp.DATASET_PRESENTER_ID as dataset_id
                from RESULTS.COMPOUNDMASSSPEC cms
                , apidbtuning.compoundattributes ca
                , CHEBI.COMPOUNDS c
                , STUDY.PROTOCOLAPPNODE pan
                , apidbtuning.datasetpresenter dp
                where cms.COMPOUND_ID = c.ID
                and c.CHEBI_ACCESSION = ca.SOURCE_ID
                and pan.PROTOCOL_APP_NODE_ID = cms.PROTOCOL_APP_NODE_ID
                and dp.name = 'metaboliteProfiles_LlinasMetabolites_RSRC'
                and pan.name not like 'blank%'
                order by ca.SOURCE_ID, ISOTOPOMER, name
            ]]>
            </sql>
        </sqlQuery>
                


    </querySet>
</wdkModel><|MERGE_RESOLUTION|>--- conflicted
+++ resolved
@@ -127,28 +127,6 @@
       <column name="products_text"/>
       <column name="pathways"/>
       <sql>
-<<<<<<< HEAD
-	<![CDATA[
-      WITH enzy AS    
-           (SELECT distinct ec.ec_number 
-            FROM apidbtuning.geneAttributes gf,
-                       dots.aaSequenceEnzymeClass asec, sres.enzymeClass ec
-            WHERE asec.aa_sequence_id = gf.aa_sequence_id
-              AND   ec.enzyme_class_id = asec.enzyme_class_id)
-      SELECT distinct  compound_source_id AS source_id, compound, pathway, type, enzyme, 
-               reaction, '<a href="http://www.genome.jp/dbget-bin/www_bget?' || REPLACE (reaction, ' ', '+') || ' ">' || reaction || '</a>' as reaction_link,
-              CASE when enzyme in (select ec_number from enzy)
-              THEN '<a href="processQuestion.do?questionFullName=GeneQuestions.InternalGenesByEcNumber&' || 'array%28organism%29=all&' || 'array%28ec_number_pattern%29=' || enzyme || '&' || 'questionSubmit=Get+Answer'  || '">' || enzyme || '</a>'
-              ELSE  enzyme  END AS enzyme_link, 
-              pc.name, '@PROJECT_ID@' AS project_id
-       FROM apidbtuning.PathwayCompounds pc
-       WHERE pc.name NOT IN ('ec01100','ec01110','ec01120')
-       ORDER BY pathway
-	]]>
-	    </sql>
-        </sqlQuery>
-
-=======
     <!--TODO use internal genes by ec number query when fixed-->
 	    <![CDATA[
             select distinct '@PROJECT_ID@' as project_id
@@ -217,7 +195,6 @@
 
        
 
->>>>>>> e49b57b6
 
 	<!--
     <sqlQuery name="RelatedCompounds">
