<wdkModel>
    <querySet name="SequenceTables" queryType="table" isCacheable="false">

            <defaultTestParamValues includeProjects="PlasmoDB">
               <paramValue name="source_id">Pf3D7_11_v3</paramValue>
               <paramValue name="project_id">PlasmoDB</paramValue>
            </defaultTestParamValues>

            <defaultTestParamValues includeProjects="ToxoDB">
               <paramValue name="source_id">TGME49_chrIII</paramValue>
               <paramValue name="project_id">ToxoDB</paramValue>
            </defaultTestParamValues>

            <defaultTestParamValues includeProjects="CryptoDB">
               <paramValue name="source_id">DS989728</paramValue>
               <paramValue name="project_id">CryptoDB</paramValue>
            </defaultTestParamValues>

            <defaultTestParamValues includeProjects="GiardiaDB">
               <paramValue name="source_id">GLCHR05</paramValue>
               <paramValue name="project_id">GiardiaDB</paramValue>
            </defaultTestParamValues>

            <defaultTestParamValues includeProjects="TrichDB">
               <paramValue name="source_id">DS113177</paramValue>
               <paramValue name="project_id">TrichDB</paramValue>
            </defaultTestParamValues>
            <!-- TODO revisit source_id --> 
            <defaultTestParamValues includeProjects="TriTrypDB">
               <paramValue name="source_id">LmjF.36</paramValue>
               <paramValue name="project_id">TriTrypDB</paramValue>
            </defaultTestParamValues>

            <defaultTestParamValues includeProjects="AmoebaDB">
               <paramValue name="source_id">DS571186</paramValue>
               <paramValue name="project_id">AmoebaDB</paramValue>
            </defaultTestParamValues>

            <defaultTestParamValues includeProjects="MicrosporidiaDB">
               <paramValue name="source_id">ECIII_CH04</paramValue>
               <paramValue name="project_id">MicrosporidiaDB</paramValue>
            </defaultTestParamValues>

            <defaultTestParamValues includeProjects="PiroplasmaDB">
               <paramValue name="source_id">AAXT01000006</paramValue>
               <paramValue name="project_id">PiroplasmaDB</paramValue>
            </defaultTestParamValues>

            <defaultTestParamValues includeProjects="HostDB">
               <paramValue name="source_id">chr1</paramValue>
               <paramValue name="project_id">HostDB</paramValue>
            </defaultTestParamValues>

            <defaultTestParamValues includeProjects="FungiDB">
               <paramValue name="source_id">NcraOR74A_LGV</paramValue>
               <paramValue name="project_id">FungiDB</paramValue>
            </defaultTestParamValues>

            <defaultTestParamValues includeProjects="SchistoDB,InitDB">
               <paramValue name="source_id"></paramValue>
               <paramValue name="project_id"></paramValue>
            </defaultTestParamValues>


        <sqlQuery name="SequencePieces"
               isCacheable="false">

            <testParamValues minRows="0" includeProjects="TrichDB,CryptoDB,TriTrypDB,AmoebaDB,MicrosporidiaDB,PiroplasmaDB"/>
            <testParamValues includeProjects="PlasmoDB">
                <paramValue name="source_id">PviS_CM000442</paramValue>
            </testParamValues>

            <column name="source_id" />
            <column name="so" />
            <column name="project_id" />
            <column name="start_min" />
            <column name="end_max" />
            <column name="piece_source_id" />
            <column name="piece_min" />
            <column name="piece_max" />
            <column name="piece_strand" />
            <column name="piece_so" />
            <column name="edge_level" />
            <sql>
            <![CDATA[
             select  vs.source_id as source_id, '@PROJECT_ID@' AS project_id,
                   sp.distance_from_left + 1 as start_min, 
                   sp.end_position - sp.start_position + sp.distance_from_left + 1 as end_max,
                   case when es.source_id is null then '(N)-' || es.length else es.source_id end as piece_source_id,
                   sp.start_position as piece_min,
                   sp.end_position as piece_max,
                   sp.strand_orientation as piece_strand,
                   sp.sequence_order, sp.edge_level,
                   eso.name as piece_so,
                   vso.name as so
            from apidbtuning.SEQUENCEPIECEclosure sp, 
                 Dots.NASEQUENCE vs, sres.OntologyTerm vso,
                 Dots.NASEQUENCE es, sres.OntologyTerm eso
            where vs.na_sequence_id = sp.virtual_na_sequence_id
            and es.na_sequence_id = sp.piece_na_sequence_id
            and es.sequence_ontology_id = eso.ontology_term_id
            and vs.sequence_ontology_id = vso.ontology_term_id
            and vs.source_id is not null
            and es.source_id is not null
            order by sp.edge_level, sp.sequence_order
             ]]>
           </sql>
        </sqlQuery>

                 <sqlQuery name="Taxonomy" isCacheable="false" excludeProjects="EuPathDB">
            <column name="source_id"/>
            <column name="project_id"/>
            <column name="name"/>
            <column name="ncbi_tax_id"/>
            <column name="rank"/>
            <sql>
            <![CDATA[
SELECT
  sa.source_id
, sa.project_id
, taxonomy.name
, taxonomy.ncbi_tax_id
, taxonomy.rank
FROM
  apidbtuning.genomicseqattributes sa
,(SELECT
    tax.*
  , CONNECT_BY_ROOT name AS organism
  , rownum orderNum
  FROM
    (SELECT
      t.taxon_id
    , t.parent_id
    , t.rank
    , tn.name
    , t.ncbi_tax_id
    FROM
      sres.taxon t
    , sres.taxonname tn
    WHERE
      t.taxon_id = tn.taxon_id
      AND tn.name_class = 'scientific name'
    ) tax
  WHERE
    tax.name != 'root'
    START WITH name IN
    (SELECT DISTINCT
      organism
    FROM
      apidbtuning.geneattributes
    )
    CONNECT BY prior parent_id = taxon_id
  ) taxonomy
WHERE
  sa.organism = taxonomy.organism
ORDER BY
  taxonomy.ordernum DESC
             ]]>
            </sql>
          </sqlQuery> 

        <sqlQuery name="Aliases"
               isCacheable="false">

            <testParamValues minRows="0" includeProjects="MicrosporidiaDB,AmoebaDB,CryptoDB,TrichDB,PiroplasmaDB,ToxoDB"/>
	    <testParamValues includeProjects="PlasmoDB">
	      <paramValue name="source_id">AAKM01000127</paramValue>
	    </testParamValues>
	    <testParamValues includeProjects="TriTrypDB">
	      <paramValue name="source_id">Tcruzi_12139</paramValue>
	    </testParamValues>
	    <testParamValues includeProjects="CryptoDB">
	      <paramValue name="source_id">DS989741</paramValue>
	    </testParamValues>
	    <testParamValues includeProjects="GiardiaDB">
	      <paramValue name="source_id">AACB02000001</paramValue>
	    </testParamValues>
            <column name="source_id" />
            <column name="project_id" />
            <column name="seq_id" />

            <sql>
            <![CDATA[
            select si.sequence as source_id, '@PROJECT_ID@' as project_id, si.id as seq_id
            from ApidbTuning.GenomicSequenceId si
            where lower(si.sequence) != lower(si.id)
             ]]>
           </sql>
        </sqlQuery>

        <sqlQuery name="Centromere"
               isCacheable="false">

            <testParamValues minRows="0" includeProjects="ToxoDB,TrichDB,GiardiaDB,CryptoDB,TriTrypDB,AmoebaDB,MicrosporidiaDB,PiroplasmaDB"/>

            <column name="source_id" />
            <column name="project_id" />
            <column name="start_min" />
            <column name="end_max" />
            <sql>
            <![CDATA[
                     select fl.sequence_source_id as source_id, 'PlasmoDB' AS project_id, fl.start_min, fl.end_max
                     from apidbtuning.featurelocation fl, Sres.OntologyTerm so
                     where fl.feature_type = 'Miscellaneous'
                     and so.ontology_term_id = fl.sequence_ontology_id
                     and so.name = 'centromere'
             ]]>
           </sql>
        </sqlQuery>

    <sqlQuery name="SequenceGffDbxrefs"  excludeProjects="EuPathDB" 
            isCacheable="false">
            <testParamValues includeProjects="ToxoDB">
               <paramValue name="source_id">TGME49_chrIa</paramValue>
            </testParamValues>

        <column name="source_id" />
        <column name="project_id" />
        <column name="gff_dbxref"/>
        <sqlParamValue name="brcName" includeProjects="PlasmoDB">ApiDB_PlasmoDB</sqlParamValue>
        <sqlParamValue name="brcName" includeProjects="CryptoDB">ApiDB_CryptoDB</sqlParamValue>
        <sqlParamValue name="brcName" includeProjects="ToxoDB">ApiDB_ToxoDB</sqlParamValue>
        <sqlParamValue name="brcName" includeProjects="FungiDB">FungiDB</sqlParamValue>
        <sqlParamValue name="brcName" includeProjects="GiardiaDB,TrichDB,TriTrypDB,AmoebaDB,MicrosporidiaDB,HostDB,SchistoDB,InitDB,PiroplasmaDB">ApiDB</sqlParamValue>
        <sql>
          <![CDATA[
            SELECT ens.source_id, '@PROJECT_ID@' AS project_id,
                   'taxon:' || t.ncbi_tax_id AS gff_dbxref
            FROM dots.NaSequence ens, sres.Taxon t
            WHERE ens.taxon_id = t.taxon_id
/*           UNION
            SELECT ens.source_id, '@PROJECT_ID@' AS project_id, so.name AS gff_dbxref
            FROM dots.NaSequence ens, sres.OntologyTerm so
            WHERE ens.sequence_ontology_id = so.ontology_term_id
*/           UNION
            SELECT ens.source_id,  '@PROJECT_ID@' AS project_id,
                   'GenBank:' || dr.primary_identifier AS gff_dbxref
            FROM dots.NaSequence ens, dots.dbrefNaSequence drns,
                 sres.DbRef dr, sres.ExternalDatabaseRelease edr,
                 sres.ExternalDatabase ed
            WHERE ens.na_sequence_id = drns.na_sequence_id
              AND drns.db_ref_id = dr.db_ref_id
              AND dr.external_database_release_id
                  = edr.external_database_release_id
              AND edr.external_database_id = ed.external_database_id
              AND ed.name = 'GenBank'
           UNION
            SELECT ens.source_id, '@PROJECT_ID@' AS project_id,
                   '&&brcName&&:' || ens.source_id AS gff_dbxref
            FROM dots.NaSequence ens
          ]]>
        </sql>
    </sqlQuery>


<<<<<<< HEAD
      <sqlQuery name="GenomeSequencingAndAnnotation">
            <column name="source_id"/>
            <column name="project_id"/>
            <column name="description"/>
            <sql>
            <![CDATA[
select nvl(specific.source_id, generic.source_id) as source_id,
       nvl(specific.project_id, generic.project_id) as project_id,
       nvl(specific.description, generic.description) as description
from (SELECT sa.source_id, sa.project_id, dp.name, dp.description
FROM apidbtuning.sequenceattributes sa,
  apidbtuning.datasetnametaxon dnt,
  apidbtuning.datasetpresenter dp
WHERE sa.database_name    = dnt.name
AND dnt.dataset_presenter_id = dp.dataset_presenter_id
) specific,
(SELECT sa.source_id,
       sa.project_id,
       p.description AS description
FROM APIDBTUNING.datasetnametaxon dt,
     apidbtuning.sequenceattributes sa,
     apidb.datasource ds,
     apidbtuning.datasetpresenter p
WHERE sa.taxon_id           = dt.taxon_id
 AND dt.name                 = ds.name
 AND ds.type                 = 'genome'
 AND dt.dataset_presenter_id = p.dataset_presenter_id
) generic
where generic.source_id = specific.source_id (+)
          ]]>
           </sql>
        </sqlQuery>

=======
>>>>>>> e49b57b6
      <sqlQuery name="Repeats" excludeProjects="EuPathDB">
	    <testParamValues includeProjects="TriTrypDB">
	      <paramValue name="source_id">Tb927_11_01_v4</paramValue>
	    </testParamValues>
            <testParamValues includeProjects="PiroplasmaDB">
	      <paramValue name="source_id">AAXT01000009</paramValue>
	    </testParamValues>

            <column name="source_id"/>
            <column name="project_id"/>
            <column name="note"/>
            <column name="feature_key"/>
            <column name="start_min"/>
            <column name="end_max"/>
            <column name="qualifier_key"/>
            <column name="qualifier_value"/>
            <sql>
            select fl.sequence_source_id as source_id,
                   fl.project_id,
                   c.comment_string as note,
                   'repeat_region' as feature_key, 
                   fl.start_min, 
                   fl.end_max,
                   'rpt_type' as qualifier_key,
                   'dispersed' as qualifier_value
<<<<<<< HEAD
            from ApidbTuning.FeatureLocation fl, sres.sequenceontology so, dots.nafeaturecomment c
=======
            from ApidbTuning.FeatureLocation fl, sres.ontologyTerm so, dots.nafeaturecomment c
>>>>>>> e49b57b6
            where feature_type = 'Repeats'
            and so.ontology_term_id = fl.sequence_ontology_id
            and fl.na_feature_id = c.na_feature_id (+)
           </sql>
        </sqlQuery>


      <sqlQuery name="TandemRepeats" excludeProjects="EuPathDB">
            <column name="source_id"/>
            <column name="project_id"/>
            <column name="feature_key"/>
            <column name="start_min"/>
            <column name="end_max"/>
            <column name="qualifier_key"/>
            <column name="qualifier_value"/>
            <sql>
            select distinct fl.sequence_source_id as source_id,
                   fl.project_id,
                   'repeat_region' as feature_key, 
                   fl.start_min, 
                   fl.end_max,
                   'rpt_type' as qualifier_key,
                   'tandem' as qualifier_value
            from ApidbTuning.FeatureLocation fl, DOTS.tandemrepeatfeature tr
            where feature_type = 'TandemRepeatFeature'
            and tr.na_feature_id = fl.na_feature_id
           </sql>
        </sqlQuery>


      <sqlQuery name="LowComplexity" excludeProjects="EuPathDB">
            <column name="source_id"/>
            <column name="project_id"/>
            <column name="note"/>
            <column name="feature_key"/>
            <column name="start_min"/>
            <column name="end_max"/>
            <sql>
            select fl.sequence_source_id as source_id,
                   fl.project_id,
                   'misc_feature' as feature_key, 
                   fl.start_min, 
                   fl.end_max,
                  'low complexity region:  ' || upper(lc.name) as note
            from ApidbTuning.FeatureLocation fl, DOTS.LOWCOMPLEXITYNAFEATURE lc
            where fl.feature_type = 'LowComplexityNAFeature'
            and lc.na_feature_id = fl.na_feature_id
           </sql>
        </sqlQuery>
       <!--++++++++++++++++++++++++++++++++++++++++++++++++++++++++++++++-->
       <!-- Mercator Alignment                                           -->  
       <!--++++++++++++++++++++++++++++++++++++++++++++++++++++++++++++++-->

        <sqlQuery name="MercatorAlignment" isCacheable="false">
            <column name="source_id"/>
            <column name="project_id"/>
            <column name="abbrev"/>
            <column name="organism"/>
            <sql>
            <![CDATA[
SELECT sa.source_id,'@PROJECT_ID@' as project_id, a.organism, a.abbrev
FROM
(
SELECT distinct ga.organism, o.abbrev
FROM APIDBTUNING.transcriptattributes ga, 
     ApidbTuning.GenomicSeqAttributes sa, 
     APIDB.organism o, 
     SRES.ontologyTerm so
WHERE o.taxon_id = ga.taxon_id 
  AND ga.na_sequence_id = sa.na_sequence_id
  AND sa.so_id = so.source_id --order by ga.organism
  AND so.name not in ('mitochondrial_chromosome','apicoplast_chromosome')
) a, ApidbTuning.GenomicSeqAttributes sa 
            ]]>
            </sql>
        </sqlQuery> 

  </querySet>

</wdkModel><|MERGE_RESOLUTION|>--- conflicted
+++ resolved
@@ -253,42 +253,6 @@
     </sqlQuery>
 
 
-<<<<<<< HEAD
-      <sqlQuery name="GenomeSequencingAndAnnotation">
-            <column name="source_id"/>
-            <column name="project_id"/>
-            <column name="description"/>
-            <sql>
-            <![CDATA[
-select nvl(specific.source_id, generic.source_id) as source_id,
-       nvl(specific.project_id, generic.project_id) as project_id,
-       nvl(specific.description, generic.description) as description
-from (SELECT sa.source_id, sa.project_id, dp.name, dp.description
-FROM apidbtuning.sequenceattributes sa,
-  apidbtuning.datasetnametaxon dnt,
-  apidbtuning.datasetpresenter dp
-WHERE sa.database_name    = dnt.name
-AND dnt.dataset_presenter_id = dp.dataset_presenter_id
-) specific,
-(SELECT sa.source_id,
-       sa.project_id,
-       p.description AS description
-FROM APIDBTUNING.datasetnametaxon dt,
-     apidbtuning.sequenceattributes sa,
-     apidb.datasource ds,
-     apidbtuning.datasetpresenter p
-WHERE sa.taxon_id           = dt.taxon_id
- AND dt.name                 = ds.name
- AND ds.type                 = 'genome'
- AND dt.dataset_presenter_id = p.dataset_presenter_id
-) generic
-where generic.source_id = specific.source_id (+)
-          ]]>
-           </sql>
-        </sqlQuery>
-
-=======
->>>>>>> e49b57b6
       <sqlQuery name="Repeats" excludeProjects="EuPathDB">
 	    <testParamValues includeProjects="TriTrypDB">
 	      <paramValue name="source_id">Tb927_11_01_v4</paramValue>
@@ -314,11 +278,7 @@
                    fl.end_max,
                    'rpt_type' as qualifier_key,
                    'dispersed' as qualifier_value
-<<<<<<< HEAD
-            from ApidbTuning.FeatureLocation fl, sres.sequenceontology so, dots.nafeaturecomment c
-=======
             from ApidbTuning.FeatureLocation fl, sres.ontologyTerm so, dots.nafeaturecomment c
->>>>>>> e49b57b6
             where feature_type = 'Repeats'
             and so.ontology_term_id = fl.sequence_ontology_id
             and fl.na_feature_id = c.na_feature_id (+)
