--- conflicted
+++ resolved
@@ -118,13 +118,9 @@
 
     <answerParam name="assembly_answer"
                  prompt="Assembly Answer"
-<<<<<<< HEAD
-                 readonly="true" excludeProjects="TrichDB,CryptoDB"/>
-=======
                  readonly="true" excludeProjects="TrichDB,CryptoDB">
        <recordClass ref="AssemblyRecordClasses.AssemblyRecordClass" />
     </answerParam>
->>>>>>> 22afd9f9
 
     <answerParam name="orf_answer"
                  prompt="ORF Answer"
