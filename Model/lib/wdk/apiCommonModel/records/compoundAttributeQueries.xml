--- conflicted
+++ resolved
@@ -21,17 +21,10 @@
             <column name="secondary_ids"/>
            <sql>
             <![CDATA[
-<<<<<<< HEAD
-	         SELECT '@PROJECT_ID@' AS project_id, compound_id, source_id, substance_id,
-		    preferred_name AS name,
-		    CASE WHEN compound_id IS NULL THEN '-' 
-	            ELSE '<a href="http://pubchem.ncbi.nlm.nih.gov/summary/summary.cgi?cid=' || compound_id || '">' ||  source_id || '</a>' 
-=======
 	         SELECT '@PROJECT_ID@' AS project_id, source_id,
 		    compound_name, definition, secondary_ids, other_names,
 		    CASE WHEN source_id IS NULL THEN '-' 
 	            ELSE '<a href="https://www.ebi.ac.uk/chebi/searchId.do?chebiId=' || source_id || '">' ||  source_id || '</a>' 
->>>>>>> e49b57b6
 	            END AS compound_link,
 		    formula
                 FROM ApidbTuning.CompoundAttributes
@@ -45,20 +38,11 @@
 	  <column name="synonyms"/>
 	  <sql>
 	    <![CDATA[
-<<<<<<< HEAD
-	       SELECT ca.source_id, '@PROJECT_ID@' as project_id, 
-	           apidb.tab_to_string(set(CAST(COLLECT(comp.value) AS apidb.varchartab)),', ') as synonyms
-	       FROM apidb.PubChemCompound comp, ApidbTuning.CompoundAttributes ca
-	       WHERE ca.compound_id = comp.compound_id(+)
-	       AND comp.property(+) = 'Synonym'
-	       GROUP BY ca.source_id
-=======
               SELECT ca.source_id, '@PROJECT_ID@' AS project_id, 
                    apidb.tab_to_string(set(CAST(COLLECT(n.name) AS apidb.varchartab)),', ') as synonyms
                FROM ApidbTuning.CompoundAttributes ca, chebi.names n
                WHERE ca.ID = n.compound_id
                GROUP BY ca.source_id
->>>>>>> e49b57b6
 	    ]]>
 	  </sql>
 	</sqlQuery>
