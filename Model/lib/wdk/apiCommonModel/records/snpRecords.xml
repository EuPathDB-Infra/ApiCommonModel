--- conflicted
+++ resolved
@@ -7,11 +7,6 @@
   -->
 
     <recordClassSet name="SnpRecordClasses" includeProjects="ToxoDB,PlasmoDB,EuPathDB,CryptoDB,AmoebaDB,TriTrypDB,FungiDB">
-<<<<<<< HEAD
-
-        <recordClass name="SnpRecordClass" urlName="snp" displayName="SNP">
-=======
->>>>>>> e49b57b6
 
         <recordClass name="SnpRecordClass" urlName="snp" displayName="SNP">
 
@@ -72,18 +67,6 @@
         <property name="page_size">500</property>
       </reporter>
 
-<<<<<<< HEAD
-          <reporter name="tabular" displayName="Tab delimited (Excel): choose from columns"
-                      implementation="org.gusdb.wdk.model.report.TabularReporter" >
-             <property name="page_size">500</property>
-          </reporter>
-
-          <reporter name="fullRecord" displayName="Text: choose from columns and/or tables" excludeProjects="EuPathDB" 
-                      implementation="org.gusdb.wdk.model.report.FullRecordReporter" />
-           <reporter name="xml" displayName="XML: choose from columns and/or tables" 
-                    implementation="org.gusdb.wdk.model.report.XMLReporter" />
-          <reporter name="json" displayName="json: choose from columns and/or tables"
-=======
       <reporter name="tableTabular" displayName="%%tableReporterDisplayName%%" scopes="results"
                 implementation="org.gusdb.wdk.model.report.TableTabularReporter">
       </reporter>
@@ -95,7 +78,6 @@
                     implementation="org.gusdb.wdk.model.report.XMLReporter" />
 
       <reporter name="json" displayName="json: choose from columns and/or tables" excludeProjects="EuPathDB"  scopes=""
->>>>>>> e49b57b6
                     implementation="org.gusdb.wdk.model.report.JSONReporter" />
 
         
@@ -216,8 +198,6 @@
             </attributeQueryRef>
 
             <attributeQueryRef ref="SnpAttributes.Bfmv">
-<<<<<<< HEAD
-=======
               <textAttribute name="record_overview">
                 <text>
                   <![CDATA[
@@ -246,7 +226,6 @@
                 </text>
               </textAttribute>
 
->>>>>>> e49b57b6
               <columnAttribute displayName="Dataset" name="dataset"
                                internal="true" inReportMaker="false" sortable="false" />
 
@@ -267,11 +246,8 @@
               <columnAttribute displayName="Left Flank" name="lflank" excludeProjects="EuPathDB" sortable="false" />
               <columnAttribute displayName="Reference Allele" name="allele" align="center"  excludeProjects="EuPathDB" sortable="false" />
               <columnAttribute displayName="Right Flank" name="rflank"  excludeProjects="EuPathDB" sortable="false" />
-<<<<<<< HEAD
-=======
               <columnAttribute displayName="SNP context" name="snp_context"  excludeProjects="EuPathDB" sortable="false" />
               <columnAttribute displayName="SNP context (Gene Strand)" name="snp_context_gene_strand"  excludeProjects="EuPathDB" sortable="false" />
->>>>>>> e49b57b6
               <columnAttribute inReportMaker="true" displayName="Gene ID"
                                name="gene_source_id" internal="true" sortable="false" />
                <linkAttribute inReportMaker="false" displayName="Gene ID"  sortable="false"
@@ -289,12 +265,9 @@
               <columnAttribute displayName="Coding" name="is_coding" align="center" sortable="false" />
               <columnAttribute displayName="Position in CDS" name="position_in_CDS" align="center" sortable="false" />
               <columnAttribute displayName="Position in protein" name="position_in_protein" align="center" sortable="false" />
-<<<<<<< HEAD
-=======
               <textAttribute displayName="Reference Product" name="ref_aa_with_position" align="center" sortable="false" >
                 <text><![CDATA[$$reference_aa$$ $$position_in_protein$$]]></text>
               </textAttribute>
->>>>>>> e49b57b6
               <columnAttribute displayName="Has Non-synonymous" name="has_nonsynonymous_allele" align="center" sortable="false" />
               <columnAttribute displayName="Left Flank (gene strand)" name="lflank_gene_strand" sortable="false" />
               <columnAttribute displayName="Reference Allele (gene strand)" name="allele_gene_strand" align="center" sortable="false" />
@@ -304,8 +277,6 @@
               <columnAttribute displayName="Strain Count" name="distinct_strain_count" align="center" sortable="false" />
               <columnAttribute displayName="Major Allele" name="major_allele" align="center" sortable="false" />
               <columnAttribute displayName="Minor Allele" name="minor_allele" align="center" sortable="false" />
-<<<<<<< HEAD
-=======
               <textAttribute displayName="Major Allele" name="major_allele_and_freq" align="center" sortable="false" >
                 <text><![CDATA[ $$major_allele$$ ($$major_allele_frequency$$) ]]></text>
               </textAttribute>
@@ -314,14 +285,11 @@
                 <text><![CDATA[ $$minor_allele$$ ($$minor_allele_frequency$$) ]]></text>
               </textAttribute>
 
->>>>>>> e49b57b6
               <columnAttribute displayName="Major Product" name="major_product" align="center" sortable="false" />
               <columnAttribute displayName="Minor Product" name="minor_product" align="center" sortable="false" />
               <columnAttribute displayName="Organism" name="organism_text" internal="true" inReportMaker="true" sortable="false" />
               <columnAttribute displayName="Organism" name="formatted_organism" inReportMaker="false" internal="false" sortable="false" />
               <columnAttribute displayName="NCBI Taxon ID" name="ncbi_tax_id" internal="true" inReportMaker="false" sortable="false" />
-<<<<<<< HEAD
-=======
 
               <columnAttribute name="lc_project_id" internal="true" inReportMaker="false" sortable="false"/>
               <columnAttribute name="context_start" internal="true" inReportMaker="false" sortable="false"/>
@@ -329,7 +297,6 @@
               <textAttribute name="snps_alignment_form" displayName="SNPs Alignment">
                 <text><![CDATA[$$organism_text$$]]></text>
               </textAttribute>
->>>>>>> e49b57b6
             </attributeQueryRef>
 
           <textAttribute name="organism" displayName="Organism" internal="true" inReportMaker="true" help="The biological sample used to sequence this genome"  >
@@ -401,11 +368,7 @@
                <text>
                     <![CDATA[
                     <table>
-<<<<<<< HEAD
-                    <tr><td width="220"><b>Gene ID:</b></td><td><a href="showRecord.do?name=GeneRecordClasses.GeneRecordClass&project_id=@PROJECT_ID@&primary_key=$$gene_source_id$$">$$gene_source_id$$</a></td></tr>
-=======
                       <tr><td width="220"><b>Gene ID:</b></td><td><a href="@WEBAPP_BASE_URL@/record/gene/$$gene_source_id$$">$$gene_source_id$$</a></td></tr>
->>>>>>> e49b57b6
                     <tr><td><b>Gene Strand:</b></td><td>$$gene_strand$$</td></tr>
                     <tr><td><b>Coding?:</b></td><td>$$is_coding$$</td></tr>
                     <tr><td><b>Position in CDS:</b></td><td>$$position_in_CDS$$</td></tr>
@@ -425,15 +388,9 @@
           <!--++++++++++++++++++++++++++++++++++++++++++++++++++++++++++++++-->
 
           <table name="HTSStrains" excludeProjects="TrichDB,GiardiaDB,EuPathDB"
-<<<<<<< HEAD
-                 displayName="Strains"
-                 queryRef="SnpTables.HTSStrainsTable" inReportMaker="false">
-              <linkAttribute inReportMaker="false" displayName="" name="snpcheckbox">
-=======
                  displayName="Strains / Samples"
                  queryRef="SnpTables.HTSStrainsTable" inReportMaker="false">
 <!--              <linkAttribute inReportMaker="false" displayName="" name="snpcheckbox">
->>>>>>> e49b57b6
                  <displayText>
                     <![CDATA[ <input type="checkbox" name="selectedFields" value="$$strain$$"> ]]>
                  </displayText>
@@ -444,17 +401,6 @@
 -->
               <columnAttribute displayName="Strain" name="strain"  internal="false" inReportMaker="true"/>
 
-<<<<<<< HEAD
-              <columnAttribute inReportMaker="false" name="isolate_source_id" internal="true" includeProjects="PlasmoDB,CryptoDB,ToxoDB,PiroplasmaDB,GiardiaDB,AmoebaDB,TriTrypDB,FungiDB"/>
-              <columnAttribute displayName="Strain" name="strain"  internal="true" includeProjects="PlasmoDB,CryptoDB,PiroplasmaDB,GiardiaDB,ToxoDB,AmoebaDB,TriTrypDB,FungiDB"/>
-              <columnAttribute displayName="Haplogroup" name="haplogroup"  includeProjects="ToxoDB"/>
-
-              <columnAttribute displayName="Strain" name="strain_link" includeProjects="PlasmoDB,CryptoDB,PiroplasmaDB,GiardiaDB,ToxoDB,AmoebaDB,TriTrypDB,FungiDB"/>
-              <columnAttribute displayName="Allele" name="allele" align="center"/>
-              <columnAttribute displayName="Allele (gene strand)" name="allele_gene_strand" align="center"/>
-              <columnAttribute displayName="Product" name="product" align="center"/>
-              <columnAttribute displayName="Coverage" name="coverage" align="center"/>
-=======
               <columnAttribute name="sampleId" inReportMaker="true" internal="false"/>
               <linkAttribute inReportMaker="false" displayName="Sample" name="linkedSampleId">
                  <displayText>
@@ -472,7 +418,6 @@
               <columnAttribute displayName="Allele (gene strand)" name="allele_gene_strand" align="center"/>
               <columnAttribute displayName="Product" name="product" align="center"/>
               <columnAttribute displayName="Coverage" name="coverage" align="center" help="depth of aligned reads against the reference sequence for this strain"/>
->>>>>>> e49b57b6
               <columnAttribute displayName="Read Frequency" name="read_frequency" align="center"/>
               <columnAttribute inReportMaker="false" name="view_align" internal="true"/>
               <columnAttribute inReportMaker="false" name="has_align" internal="true"/>
@@ -494,24 +439,6 @@
           <!--++++++++++++++++++++++++++++++++++++++++++++++++++++++++++++++-->
 
           <table name="AlleleCount" includeProjects="ToxoDB,PlasmoDB,CryptoDB,PiroplasmaDB,GiardiaDB,AmoebaDB,TriTrypDB,FungiDB"
-<<<<<<< HEAD
-                 displayName="Allele Count"
-                 queryRef="SnpTables.AlleleCount">
-              <columnAttribute name="allele" internal="false" displayName="Allele"/>
-              <columnAttribute name="allele_count" internal="false" displayName="Count"/>
-          </table>
-
-          <!--++++++++++++++++++++++++++++++++++++++++++++++++++++++++++++++-->
-          <!--  Product count table -->  
-          <!--++++++++++++++++++++++++++++++++++++++++++++++++++++++++++++++-->
-
-          <table name="ProductCount" includeProjects="ToxoDB,PlasmoDB,CryptoDB,PiroplasmaDB,GiardiaDB,AmoebaDB,TriTrypDB,FungiDB"
-                 displayName="Product Count"
-                 queryRef="SnpTables.ProductCount">
-              <columnAttribute name="product" internal="false" displayName="Product"/>
-              <columnAttribute name="product_count" internal="false" displayName="Count"/>
-          </table> 
-=======
                  displayName="Allele Summary"
                  queryRef="SnpTables.AlleleCount">
               <columnAttribute name="allele" internal="false" displayName="Allele"/>
@@ -534,7 +461,6 @@
               <columnAttribute name="minor_allele" internal="false" displayName="Minor Allele"/>
               <columnAttribute name="other_allele" internal="false" displayName="Other Allele"/>
           </table>
->>>>>>> e49b57b6
 
           <!--++++++++++++++++++++++++++++++++++++++++++++++++++++++++++++++-->
           <!--  Providers table -->  
@@ -550,13 +476,7 @@
                     <![CDATA[ $$snpchip_source_id$$ ]]>
                  </displayText>
                  <url>
-<<<<<<< HEAD
-                    <![CDATA[
-                       showRecord.do?name=SnpChipRecordClasses.SnpChipRecordClass&project_id=@PROJECT_ID@&primary_key=$$snpchip_source_id$$
-                        ]]>
-=======
                     <![CDATA[ @WEBAPP_BASE_URL@/record/snp-chip/$$snpchip_source_id$$ ]]>
->>>>>>> e49b57b6
                  </url>
               </linkAttribute>
               <columnAttribute displayName="Provider" name="name"/>
