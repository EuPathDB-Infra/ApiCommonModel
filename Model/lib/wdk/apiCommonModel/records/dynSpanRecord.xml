<wdkModel>

    <recordClassSet name="DynSpanRecordClasses">

        <recordClass name="DynSpanRecordClass" urlName="genomic-segment" displayName="Genomic Segment" shortDisplayName="Segment"
          attributeOrdering="overview" doNotTest="true">


            <!-- primary key definition -->
            <primaryKeyAttribute name="primary_key"
                                 displayName="Segment ID">
                <columnRef>source_id</columnRef>
                <columnRef>project_id</columnRef>
                <text>
                    <![CDATA[
                      $$source_id$$
                    ]]>
                </text>                
            </primaryKeyAttribute>

      <!-- =============================================================== -->
      <!--   Reporters -->  
      <!-- =============================================================== -->

<<<<<<< HEAD
          <reporter name="tabular" displayName="Tab delimited (Excel): choose from columns"
                    implementation="org.gusdb.wdk.model.report.TabularReporter">
             <property name="page_size">500</property>
          </reporter>

          <reporter name="fullRecord" displayName="Text: choose from columns and/or tables" excludeProjects="EuPathDB" 
                    implementation="org.gusdb.wdk.model.report.FullRecordReporter"/>
          <reporter name="xml" displayName="XML: choose from columns and/or tables" excludeProjects="EuPathDB" 
=======
      <reporter name="attributesTabular" displayName="%%attributesReporterDisplayName%%" scopes="results"
                implementation="org.gusdb.wdk.model.report.AttributesTabularReporter">
        <property name="page_size">500</property>
      </reporter>

      <reporter name="tableTabular" displayName="%%tableReporterDisplayName%%" scopes="results"
                implementation="org.gusdb.wdk.model.report.TableTabularReporter">
      </reporter>

      <reporter name="fullRecord" displayName="%%fullReporterDisplayName%%" excludeProjects="EuPathDB"  scopes="record"
                implementation="org.gusdb.wdk.model.report.FullRecordReporter" />

      <reporter name="xml" displayName="XML: choose from columns and/or tables" excludeProjects="EuPathDB"  scopes=""
>>>>>>> e49b57b6
                    implementation="org.gusdb.wdk.model.report.XMLReporter" />

      <reporter name="json" displayName="json: choose from columns and/or tables" excludeProjects="EuPathDB"  scopes=""
                    implementation="org.gusdb.wdk.model.report.JSONReporter" />


      <!-- =============================================================== -->
      <!--  Summary & record views -->
      <!-- =============================================================== -->

             <summaryView name="genomic-view" display="Genomic Locations"
                          jsp="/wdkCustomization/jsp/results/genome-view.jsp"
                          handlerClass="org.apidb.apicommon.model.view.genome.DynamicSpanGenomeViewHandler"/> 

       <!-- =================================================================== -->
       <!--  Attributes  ++++++++-->
       <!-- =================================================================== -->

          <!--++++++++++++++++++++++++++++++++++++++++++++++++++++++++++++++-->
          <!-- BFMV attributes -->  
          <!--++++++++++++++++++++++++++++++++++++++++++++++++++++++++++++++-->

        <attributeQueryRef ref="DynSpanAttributes.Bfmv">
            <columnAttribute name="project_id" internal="true" inReportMaker="false"/>
            <columnAttribute name="project_id_lc" internal="true" inReportMaker="false"/>
            <columnAttribute name="source_id" internal="true" inReportMaker="false"/>
            <columnAttribute name="seq_source_id"      displayName="Genomic Sequence ID"/>
            <columnAttribute name="start_min"      displayName="Start"/>
            <columnAttribute name="end_max"      displayName="End"/>
            <columnAttribute name="start_text" displayName="Start" internal="false" align="center"/>
            <columnAttribute name="end_text" displayName="End" internal="false" align="center"/>
            <columnAttribute name="length_text" displayName="Length" internal="false" align="center"/>
            <columnAttribute name="strand"      displayName="Strand"/>
            <columnAttribute name="length"      displayName="Length"/>
            <columnAttribute name="organism"    displayName="Organism" />
            <columnAttribute name="context_start"  internal="true" inReportMaker="false"/>
            <columnAttribute name="context_end"    internal="true" inReportMaker="false"/>
            <textAttribute name="location_text" displayName="Genomic Location" help="Contig/Chromosome:start-end(strand)">
             <display>
                  <![CDATA[
                  $$seq_source_id$$:$$start_text$$..$$end_text$$&nbsp;($$strand$$)
                  ]]>
              </display>
              <text>
                  <![CDATA[
                  $$seq_source_id$$:$$start_text$$..$$end_text$$ ($$strand$$)
                  ]]>
              </text>
            </textAttribute>

            <textAttribute name="record_overview" displayName="Record Overview HTML">
              <text>
                <![CDATA[
                <span style="font-size: larger">
                  <table>
                    <tr><td width="30"><b>Organism:</b></td><td>$$organism$$</td></tr>
                    <tr><td width="30"><b>Location:</b></td><td>$$location_text$$</td></tr>
                    <tr><td width="30"><b>Length:</b></td><td>$$length_text$$</td></tr>
                  </table>
                </span>
                ]]>
              </text>
            </textAttribute>

        </attributeQueryRef>

        


<!--
        <attributeQueryRef ref="DynSpanAttributes.GeneCount">
            <columnAttribute name="geneCount"      displayName="Gene Count"/>
        </attributeQueryRef>

       <attributeQueryRef ref="DynSpanAttributes.OrfCount">
            <columnAttribute name="orfCount"      displayName="ORF Count"/>
        </attributeQueryRef>

        <attributeQueryRef ref="DynSpanAttributes.SnpCount">
            <columnAttribute name="snpCount"      displayName="SNP Count"/>
        </attributeQueryRef>

         <attributeQueryRef ref="DynSpanAttributes.EstCount">
            <columnAttribute name="estCount"      displayName="EST Count"/>
        </attributeQueryRef>
-->

 
      <!-- =================================================================== -->
      <!--  Link Attributes  ++++++++-->
      <!-- =================================================================== -->


      <!-- =================================================================== -->
      <!--  Text Attributes  ++++++++-->
      <!-- =================================================================== -->

        <!--++++++++++++++++++++++++++++++++++++++++++++++++++++++++++++++-->
        <!-- overview -->  
        <!--++++++++++++++++++++++++++++++++++++++++++++++++++++++++++++++-->
         <textAttribute name="overview" displayName="Overview"
                         inReportMaker="false" internal="true">
           <text>
              <![CDATA[ 
                  <table>
                    <tr><td width="30"><b>Organism:</b></td><td>$$organism$$</td></tr>
                    <tr><td width="30"><b>Sequence:</b></td><td>$$seq_source_id$$</td></tr>
                    <tr><td width="30"><b>Begin:</b></td><td>$$start_min$$ </td></tr>
                    <tr><td width="30"><b>End:</b></td><td>$$end_max$$ </td></tr>
                    <tr><td width="30"><b>Length:</b></td><td>$$length$$</td></tr>
                    <tr><td width="30"><b>Strand:</b></td><td>$$strand$$</td></tr>
                 </table>

              ]]>
           </text>

         </textAttribute>

          <textAttribute name="gbrowseTracks" inReportMaker="false" internal="true" >
            <text>
                 <![CDATA[
                  Gene+ORF+EST+HtsAlignmentSNPsByClass
                 ]]>
           </text>
          </textAttribute>

          <textAttribute name="spanGbrowseImageUrl" displayName="Span Genomic Context" inReportMaker="false" internal="true" >
            <text>
                <![CDATA[
                        /cgi-bin/gbrowse_img/$$project_id_lc$$/?ref=$$seq_source_id$$;start=$$start_min$$;end=$$end_max$$;hmap=gbrowse;type=$$gbrowseTracks$$;width=640;embed=1
                ]]>
            </text>
          </textAttribute> 


        <!--++++++++++++++++++++++++++++++++++++++++++++++++++++++++++++++-->
        <!-- Other info -->  
        <!--++++++++++++++++++++++++++++++++++++++++++++++++++++++++++++++-->
         <textAttribute name="otherInfo" includeProjects="ToxoDB,PlasmoDB,GiardiaDB,TrichDB,TriTrypDB,AmoebaDB,MicrosporidiaDB,FungiDB,HostDB,SchistoDB,InitDB,PiroplasmaDB"
            displayName="Retrieve Sequence" inReportMaker="false" truncateTo='1500'>
           <text excludeProjects="ToxoDB">
                <![CDATA[
                    <!-- a href="@GENE_BY_CONTIG_URL@">Lookup Genes on this Contig</a><br -->
                    <form action="/cgi-bin/contigSrt" method="get">
                    <table border="0" cellpadding="5" cellspacing="1">
                      <tr class="secondary3"><td>
                        <table border="0" cellpadding="0">
                        <!-- tr><td colspan="2"><h3>Retrieve this sequence</h3></td></tr -->
                        <tr><td colspan="2"><b>Nucleotide positions:</b>&nbsp;&nbsp;
                                <input name='project_id' value=@PROJECT_ID@ size='20' type='hidden' />
                                <input name='ids' value='$$seq_source_id$$' size='20' type='hidden' />
                                <input type="text" name="start" value='$$start_min$$' maxlength="7" size="8"/>
                             to <input type="text" name="end" value='$$end_max$$' maxlength="7" size="8"/>
                        &nbsp;&nbsp;&nbsp;&nbsp;<br>
                        <input type="checkbox" name="revComp">Reverse & Complement</td></tr>
                           <tr><td align="left"><input type="submit" name='go' value='Get Sequence' /></td></tr>
                    </table>
                    </td></tr></table>
                    </form>
                ]]>
           </text>
           <text includeProjects="ToxoDB">
                <![CDATA[
                    <!-- a href="@GENE_BY_CONTIG_URL@">Lookup Genes on this Contig</a><br -->
                    <form action="/cgi-bin/contigSrt" method="get">
                    <table border="0" cellpadding="5" cellspacing="1">
                      <tr class="secondary3"><td>
                        <table border="0" cellpadding="0">
                        <tr><td colspan="2"><b>Nucleotide positions:</b>&nbsp;&nbsp;
                                <input name='project_id' value=@PROJECT_ID@ size='20' type='hidden' />
                                <input name='ids' value='$$seq_source_id$$' size='20' type='hidden' />
                                <input type="text" name="start" value='$$start_min$$' maxlength="7" size="8"/>
                             to <input type="text" name="end" value='$$end_max$$' maxlength="7" size="8"/>
                        &nbsp;&nbsp;&nbsp;&nbsp;<br>
                       <input type="checkbox" name="revComp">Reverse & Complement</td></tr>
                           <tr><td align="left"><input type="submit" name='go' value='Get Sequence' /></td></tr>
                    </table>
                    </td></tr></table>
                    </form>
                ]]>
           </text>
        </textAttribute>


      <!-- ======================================================================================================== -->
      <!-- Tables: features that overlap (includes containment) the selected dynamic span/ genomic region   ++++++++-->
      <!-- ======================================================================================================== -->


         <!--++++++++++++++++++++++++++++++++++++++++++++++++++++++++++++++-->
        <!-- genes -->  
        <!--++++++++++++++++++++++++++++++++++++++++++++++++++++++++++++++-->

        <table name="Genes"
               displayName="Genes"
               queryRef="DynSpanTables.Genes">
            <columnAttribute name="gene_source_id" displayName="Gene ID" internal="true"/>
            <columnAttribute name="transcript_source_id" displayName="Transcript ID" internal="true"/>
            <linkAttribute displayName="Gene ID" name="geneIdLink" inReportMaker="false">
                 <displayText>$$gene_source_id$$</displayText>
                   <url>
                     <![CDATA[@WEBAPP_BASE_URL@/record/gene/$$gene_source_id$$]]>
                   </url>
            </linkAttribute>
            <columnAttribute name="start_min" displayName="Start"/>
            <columnAttribute name="end_max" displayName="End"/>  
            <columnAttribute name="strand" displayName="Strand"/>
            <columnAttribute name="product" displayName="Product Description"/>
        </table>


         <!--++++++++++++++++++++++++++++++++++++++++++++++++++++++++++++++-->
        <!-- ORFs -->  
        <!--++++++++++++++++++++++++++++++++++++++++++++++++++++++++++++++-->

        <table name="ORFs"
               displayName="ORFs"
               queryRef="DynSpanTables.ORFs">
            <columnAttribute name="orf_source_id" displayName="ORF ID" internal="true"/>
            <linkAttribute displayName="ORF ID" name="orfIdLink" inReportMaker="false">
                 <displayText>$$orf_source_id$$</displayText>
                   <url>
                     <![CDATA[@WEBAPP_BASE_URL@/record/orf/$$orf_source_id$$]]>
                   </url>
            </linkAttribute>
            <columnAttribute name="start_min" displayName="Start"/>
            <columnAttribute name="end_max" displayName="End"/>  
            <columnAttribute name="length" displayName="Length"/>  
             <columnAttribute name="is_reversed" displayName="Is reversed?"/>

        </table>



        <!--++++++++++++++++++++++++++++++++++++++++++++++++++++++++++++++-->
        <!-- SNPs -->  
        <!--++++++++++++++++++++++++++++++++++++++++++++++++++++++++++++++-->

        <table name="SNPs"
               displayName="SNPs"
               queryRef="DynSpanTables.SNPs">
            <columnAttribute name="snp_source_id" displayName="SNP ID" internal="true"/>
            <linkAttribute displayName="SNP ID" name="snpIdLink" inReportMaker="false">
                 <displayText>$$snp_source_id$$</displayText>
                   <url>
                     <![CDATA[@WEBAPP_BASE_URL@/record/snp/$$snp_source_id$$]]>
                   </url>
            </linkAttribute>
            <columnAttribute name="start_min" displayName="Position"/>
            <columnAttribute name="reference_strain" displayName="Reference strain"/>
            <columnAttribute name="reference_na" displayName="Reference_allele"/>
             <columnAttribute name="gene_source_id" displayName="Gene ID"/>
             <columnAttribute name="gene_strand" displayName="Gene strand"/>
             <columnAttribute name="is_coding" displayName="Is coding?"/>

        </table>
  

        <!--++++++++++++++++++++++++++++++++++++++++++++++++++++++++++++++-->
        <!-- EST alignments -->  
        <!--++++++++++++++++++++++++++++++++++++++++++++++++++++++++++++++-->
        <table name="ESTs"
               displayName="EST Alignments"
               queryRef="DynSpanTables.ESTs">
            <columnAttribute name="est_source_id" displayName="EST alignment ID" internal="true"/>
            <linkAttribute displayName="EST ID" name="estIdLink" inReportMaker="false">
                 <displayText>$$est_source_id$$</displayText>
                   <url>
                     <![CDATA[@WEBAPP_BASE_URL@/record/est/$$est_source_id$$]]>
                   </url>
            </linkAttribute>
            <columnAttribute name="target_start" displayName="Start"/>
            <columnAttribute name="target_end" displayName="End"/>  
            <columnAttribute name="length" displayName="Length"/>
            <columnAttribute name="is_reversed" displayName="Is reversed?"/>
            <columnAttribute name="is_best_alignment" displayName="Is best alignment?"/>
            <columnAttribute name="is_consistent" displayName="Is consistent?"/>
            <columnAttribute name="percent_identity" displayName="% Identity"/>
            <columnAttribute name="gene" displayName="Gene ID"/>
        </table>


       </recordClass>
    </recordClassSet>
</wdkModel><|MERGE_RESOLUTION|>--- conflicted
+++ resolved
@@ -22,16 +22,6 @@
       <!--   Reporters -->  
       <!-- =============================================================== -->
 
-<<<<<<< HEAD
-          <reporter name="tabular" displayName="Tab delimited (Excel): choose from columns"
-                    implementation="org.gusdb.wdk.model.report.TabularReporter">
-             <property name="page_size">500</property>
-          </reporter>
-
-          <reporter name="fullRecord" displayName="Text: choose from columns and/or tables" excludeProjects="EuPathDB" 
-                    implementation="org.gusdb.wdk.model.report.FullRecordReporter"/>
-          <reporter name="xml" displayName="XML: choose from columns and/or tables" excludeProjects="EuPathDB" 
-=======
       <reporter name="attributesTabular" displayName="%%attributesReporterDisplayName%%" scopes="results"
                 implementation="org.gusdb.wdk.model.report.AttributesTabularReporter">
         <property name="page_size">500</property>
@@ -45,7 +35,6 @@
                 implementation="org.gusdb.wdk.model.report.FullRecordReporter" />
 
       <reporter name="xml" displayName="XML: choose from columns and/or tables" excludeProjects="EuPathDB"  scopes=""
->>>>>>> e49b57b6
                     implementation="org.gusdb.wdk.model.report.XMLReporter" />
 
       <reporter name="json" displayName="json: choose from columns and/or tables" excludeProjects="EuPathDB"  scopes=""
