--- conflicted
+++ resolved
@@ -88,11 +88,7 @@
             <column name="ncbi_tax_id"  ignoreCase="true"/>
             <column name="external_db_name"  ignoreCase="true"/>
 
-<<<<<<< HEAD
-            <sql includeProjects="CryptoDB,ToxoDB,GiardiaDB,TrichDB,TriTrypDB,AmoebaDB,MicrosporidiaDB,FungiDB,SchistoDB,InitDB,PiroplasmaDB">
-=======
             <sql>
->>>>>>> e49b57b6
             <![CDATA[
            SELECT bfmv.source_id, bfmv.project_id, lower(bfmv.project_id) as project_id_lc, bfmv.primer, bfmv.a_count,  bfmv.c_count, 
                   bfmv.g_count, bfmv.t_count, bfmv.other_count, bfmv.length, 
