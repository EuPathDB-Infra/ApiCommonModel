<wdkModel>
    <recordClassSet name="OrfRecordClasses" excludeProjects="HostDB">

        <recordClass name="OrfRecordClass" urlName="orf" displayName="ORF">
<<<<<<< HEAD
=======

>>>>>>> e49b57b6

      <testParamValues includeProjects="PlasmoDB">
         <paramValue name="source_id">Pf3D7_08_v3-5-1196699-1193850</paramValue>
         <paramValue name="project_id">PlasmoDB</paramValue>
      </testParamValues>

      <testParamValues includeProjects="ToxoDB">
         <paramValue name="source_id">tgme49_asmbl.1910-2-1563158-1563775</paramValue>
         <paramValue name="project_id">ToxoDB</paramValue>
      </testParamValues>

      <testParamValues includeProjects="CryptoDB">
         <paramValue name="source_id">AAEE01000015-4-52922-52668</paramValue>
         <paramValue name="project_id">CryptoDB</paramValue>
      </testParamValues>

      <testParamValues includeProjects="GiardiaDB">
         <paramValue name="source_id">AACB02000007-2-49229-49390</paramValue>
         <paramValue name="project_id">GiardiaDB</paramValue>
      </testParamValues>

      <testParamValues includeProjects="TrichDB">
         <paramValue name="source_id">DS164731-2-86-799</paramValue>
         <paramValue name="project_id">TrichDB</paramValue>
      </testParamValues>
      <!-- TODO revisit source ID-->
      <testParamValues includeProjects="TriTrypDB">
         <paramValue name="source_id">LbrM.26-1-798976-799158</paramValue>
         <paramValue name="project_id">TriTrypDB</paramValue>
      </testParamValues>
      <testParamValues includeProjects="AmoebaDB">
         <paramValue name="source_id">DS571186-1-24160-24672</paramValue>
         <paramValue name="project_id">AmoebaDB</paramValue>
      </testParamValues>
      <testParamValues includeProjects="MicrosporidiaDB">
         <paramValue name="source_id">ECII_CH06-3-138630-138959</paramValue>
         <paramValue name="project_id">MicrosporidiaDB</paramValue>
      </testParamValues>
      <testParamValues includeProjects="PiroplasmaDB">
         <paramValue name="source_id">AAGK01000001-4-2100866-2100489</paramValue>
         <paramValue name="project_id">PiroplasmaDB</paramValue>
      </testParamValues>
      <testParamValues includeProjects="FungiDB">
         <paramValue name="source_id">CalbSC5314_Chr4-6-1004314-1001432</paramValue>
         <paramValue name="project_id">FungiDB</paramValue>
      </testParamValues>
      <testParamValues includeProjects="SchistoDB,InitDB">
         <paramValue name="source_id"></paramValue>
         <paramValue name="project_id"></paramValue>
      </testParamValues>

            <!-- primary key definition -->
            <primaryKeyAttribute name="primary_key"
                                 displayName="ORF Id">
                <columnRef>source_id</columnRef>
                <columnRef>project_id</columnRef>
                <text>
                    <![CDATA[
                    $$source_id$$
                    ]]>
                </text>                
            </primaryKeyAttribute>


          <!-- =============================================================== -->
          <!--   Reporters -->  
          <!-- =============================================================== -->

<<<<<<< HEAD
          <reporter name="tabular" displayName="Tab delimited (Excel): choose from columns"
                      implementation="org.gusdb.wdk.model.report.TabularReporter" >
             <property name="page_size">500</property>
          </reporter>

          <reporter name="fullRecord" displayName="Text: choose from columns and/or tables" excludeProjects="EuPathDB" 
                      implementation="org.gusdb.wdk.model.report.FullRecordReporter" />
           <reporter name="srt" displayName="FASTA (sequence retrieval, configurable)"
                    implementation="org.apidb.apicommon.model.report.FastaOrfReporter"/>
           <reporter name="xml" displayName="XML: choose from columns and/or tables"  excludeProjects="EuPathDB" 
=======
      <reporter name="attributesTabular" displayName="%%attributesReporterDisplayName%%" scopes="results"
                implementation="org.gusdb.wdk.model.report.AttributesTabularReporter">
        <property name="page_size">500</property>
      </reporter>

      <reporter name="tableTabular" displayName="%%tableReporterDisplayName%%" scopes="results"
                implementation="org.gusdb.wdk.model.report.TableTabularReporter">
      </reporter>

      <reporter name="fullRecord" displayName="%%fullReporterDisplayName%%" excludeProjects="EuPathDB"  scopes="record"
                implementation="org.gusdb.wdk.model.report.FullRecordReporter" />

      <reporter name="xml" displayName="XML: choose from columns and/or tables" excludeProjects="EuPathDB"  scopes=""
>>>>>>> e49b57b6
                    implementation="org.gusdb.wdk.model.report.XMLReporter" />

      <reporter name="json" displayName="json: choose from columns and/or tables" excludeProjects="EuPathDB"  scopes=""
                    implementation="org.gusdb.wdk.model.report.JSONReporter" />


      <!-- =============================================================== -->
      <!--   Filters -->
      <!-- =============================================================== -->


     <answerFilterLayout name="eupath_project" visible="true"
                            fileName="eupath_project_filter.jsp"
                            displayName="Filter results by component website" includeProjects="EuPathDB">
            <instanceRef ref="all_results" />
            <instanceRef ref="crypto_orfs" />
            <instanceRef ref="giardia_orfs" />
            <instanceRef ref="plasmo_orfs" />
            <instanceRef ref="toxo_orfs" />
            <instanceRef ref="trich_orfs" />
            <instanceRef ref="tritryp_orfs" />
            <instanceRef ref="amoeba_orfs" />
            <instanceRef ref="micro_orfs" />
      </answerFilterLayout>



      <answerFilter queryRef="OrfTables.AllResults"   includeProjects="EuPathDB">
                  <instance name="all_results" displayName="All Results" default="true">
                    <description>
                        <![CDATA[
                            All results
                        ]]>
                    </description>
                </instance>

      </answerFilter>


      <answerFilter queryRef="OrfTables.ApiProjectOrfs"
                          includeProjects="EuPathDB">

               <instance name="crypto_orfs" displayName="CryptoDB" >
                    <description>
                        <![CDATA[
                            Number of ORFs in CryptoDB.
                        ]]>
                    </description>
                    <paramValue name="Project">CryptoDB</paramValue>
                </instance>
               <instance name="giardia_orfs" displayName="GiardiaDB" >
                    <description>
                        <![CDATA[
                            Number of ORFs in GiardiaDB.
                        ]]>
                    </description>
                    <paramValue name="Project">GiardiaDB</paramValue>
                </instance>
               <instance name="plasmo_orfs" displayName="PlasmoDB" >
                    <description>
                        <![CDATA[
                            Number of ORFs in PlasmoDB.
                        ]]>
                    </description>
                    <paramValue name="Project">PlasmoDB</paramValue>
                </instance>
               <instance name="toxo_orfs" displayName="ToxoDB" >
                    <description>
                        <![CDATA[
                            Number of ORFs in ToxoDB.
                        ]]>
                    </description>
                    <paramValue name="Project">ToxoDB</paramValue>
                </instance>
               <instance name="trich_orfs" displayName="TrichDB" >
                    <description>
                        <![CDATA[
                            Number of ORFs in TrichDB.
                        ]]>
                    </description>
                    <paramValue name="Project">TrichDB</paramValue>
                </instance>
               <instance name="tritryp_orfs" displayName="TriTrypDB" >
                    <description>
                        <![CDATA[
                            Number of ORFs in TriTrypDB.
                        ]]>
                    </description>
                    <paramValue name="Project">TriTrypDB</paramValue>
                </instance>
               <instance name="amoeba_orfs" displayName="AmoebaDB" >
                    <description>
                        <![CDATA[
                            Number of ORFs in AmoebaDB.
                        ]]>
                    </description>
                    <paramValue name="Project">AmoebaDB</paramValue>
                </instance>
               <instance name="micro_orfs" displayName="MicrosporidiaDB" >
                    <description>
                        <![CDATA[
                            Number of ORFs in MicrosporidiaDB.
                        ]]>
                    </description>
                    <paramValue name="Project">MicrosporidiaDB</paramValue>
                </instance>
      </answerFilter>


           <!-- =================================================================== -->
           <!--  Attributes  ++++++++-->
           <!-- =================================================================== -->

              <!--++++++++++++++++++++++++++++++++++++++++++++++++++++++++++++++-->
              <!-- BFMV attributes -->  
              <!--++++++++++++++++++++++++++++++++++++++++++++++++++++++++++++++-->

            <attributeQueryRef ref="OrfAttributes.Bfmv">
                <columnAttribute name="project_id" internal="true" inReportMaker="false"/>
                <columnAttribute name="project_id_lc" internal="true" inReportMaker="false"/>
                <columnAttribute name="source_id" internal="true" inReportMaker="false"/>
                <columnAttribute name="nas_id" displayName="Sequence ID" internal="false"/>
                <columnAttribute name="orf_start" internal="true"/>
                <columnAttribute name="orf_end" internal="true"/>
                <columnAttribute name="orf_start_text" displayName="Start" internal="false" align="center"/>
                <columnAttribute name="orf_end_text" displayName="End" internal="false" align="center"/>
                <columnAttribute name="orf_context_start" internal="true" align="center"/>
                <columnAttribute name="orf_context_end" internal="true" align="center"/>
                <columnAttribute name="orf_strand" displayName="Strand" internal="false" align="center"/>
                <columnAttribute name="length" displayName="Length" internal="false" align="center"/>
                <columnAttribute name="organism_text" displayName="Organism" internal="true" inReportMaker="true"/>
                <columnAttribute name="formatted_organism" displayName="Organism" internal="true" inReportMaker="false"/>
            </attributeQueryRef>

            <!--++++++++++++++++++++++++++++++++++++++++++++++++++++++++++++++-->
            <!-- overview -->  
            <!--++++++++++++++++++++++++++++++++++++++++++++++++++++++++++++++-->
            <textAttribute name="record_overview">
              <text>
                <![CDATA[ 
                <div class="eupathdb-RecordOverview" >
                  <div class="eupathdb-RecordOverviewLeft">
                    <div class="eupathdb-RecordOverviewItem" data-label="Organism">$$formatted_organism$$</div>
                    <div class="eupathdb-RecordOverviewItem" data-label="Location">$$nas_id$$:$$orf_start_text$$..$$orf_end_text$$($$orf_strand$$)</div>
                  </div>
                </div>
                ]]>
              </text>
            </textAttribute>

           <textAttribute name="organism" displayName="Organism" internal="false" inReportMaker="true" help="The biological sample used to sequence this genome">
                <display><![CDATA[ <i>$$organism_text$$</i>  ]]></display>
                <text><![CDATA[ $$organism_text$$  ]]></text>
            </textAttribute>

           <textAttribute name="attribution" displayName="Attribution" inReportMaker="true" help="attribution text">
                <text><![CDATA[Computed by EuPathDB]]></text>
            </textAttribute>
              <!--++++++++++++++++++++++++++++++++++++++++++++++++++++++++++++++-->
              <!-- sequence attributes -->  
              <!--++++++++++++++++++++++++++++++++++++++++++++++++++++++++++++++-->

            <attributeQueryRef ref="OrfAttributes.Sequence">
                <columnAttribute name="sequence" displayName="Protein Sequence" internal="true"  inReportMaker="true"/>
		<columnAttribute name="sequence_length" displayName="Sequence Length"/>
            </attributeQueryRef>

          <!-- =================================================================== -->
          <!--  Text Attributes  ++++++++-->
          <!-- =================================================================== -->

            <!--++++++++++++++++++++++++++++++++++++++++++++++++++++++++++++++-->
            <!-- overview -->  
            <!--++++++++++++++++++++++++++++++++++++++++++++++++++++++++++++++-->
            <textAttribute name="orf_location_text" displayName="Location"
                           internal="false" inReportMaker="true">
                <text>
                    <![CDATA[
                       $$nas_id$$: $$orf_start_text$$ - $$orf_end_text$$ ($$orf_strand$$)
                    ]]>
               </text>
           </textAttribute>           

<<<<<<< HEAD
            <!--++++++++++++++++++++++++++++++++++++++++++++++++++++++++++++++-->
            <!-- overview -->  
            <!--++++++++++++++++++++++++++++++++++++++++++++++++++++++++++++++-->
            <textAttribute name="overview" displayName="Overview"
                           internal="true" inReportMaker="false">
               <text>
                    <![CDATA[
                    Open Reading Frame $$source_id$$ from $$nas_id$$.<br>
                    Organism: $$formatted_organism$$
                    ]]>
               </text>
           </textAttribute>

          <textAttribute name="gbrowseTracks" inReportMaker="false" internal="true" 
                         includeProjects="GiardiaDB,CryptoDB,TrichDB,PlasmoDB,ToxoDB,TriTrypDB,AmoebaDB,MicrosporidiaDB,FungiDB,SchistoDB,InitDB,PiroplasmaDB">
            <text includeProjects="GiardiaDB,AmoebaDB,TrichDB,TriTrypDB">
                <![CDATA[
                  ORF+Gene+BLASTX
                ]]>
            </text>
            <text includeProjects="CryptoDB,ToxoDB,MicrosporidiaDB,PiroplasmaDB,PlasmoDB,FungiDB,SchistoDB,InitDB">
=======
          <textAttribute name="gbrowseTracks" inReportMaker="false" internal="true" >
            <text>
>>>>>>> e49b57b6
                 <![CDATA[
                  ORF+Gene+ProtAlign
                 ]]>
           </text>
          </textAttribute>

          <textAttribute name="orfGbrowseImageUrl" displayName="ORF Genomic Context" inReportMaker="false" internal="true" >
            <text>
                <![CDATA[
                        /cgi-bin/gbrowse_img/$$project_id_lc$$/?ref=$$nas_id$$;start=$$orf_context_start$$;end=$$orf_context_end$$;hmap=gbrowse;type=$$gbrowseTracks$$;width=640;embed=1;h_feat=$$source_id$$@yellow 
                ]]>
            </text>
          </textAttribute>


        <!-- =================================================================== -->
        <!-- orf Tables++++++++-->
        <!-- =================================================================== -->

        <table name="Locations" includeProjects="PlasmoDB,ToxoDB,CryptoDB,TrichDB,GiardiaDB,TriTrypDB,AmoebaDB,MicrosporidiaDB,FungiDB,SchistoDB,InitDB,PiroplasmaDB"
                 displayName="Orf Location"
                 queryRef="OrfTables.Locations">
            <columnAttribute displayName= "Sequence Level" name="is_top_level" internal="false"/>
            <columnAttribute displayName= "Genomic Sequence" name="sequence_source_id" internal="false"/>
            <textAttribute inReportMaker="true" name="location" displayName="Location">
                  <text>
                    <![CDATA[
                      $$start_min$$ - $$end_max$$ ($$is_reversed$$)
                    ]]>
                  </text>
            </textAttribute>
 
            <linkAttribute displayName="Genome Browser" name="view_link" inReportMaker="false" 
                           internal="false" includeProjects="GiardiaDB">
                 <displayText>
                    <![CDATA[ View ]]>
                 </displayText>
                   <url includeProjects="GiardiaDB">
                    <![CDATA[
                      /cgi-bin/gbrowse/giardiadb/?name=$$sequence_source_id$$%3A$$start_context$$-$$end_context$$;width=550;label=ORF;label=Gene;label=DeprecatedGene;h_feat=$$feature_source_id$$
                        ]]>
                   </url>
            </linkAttribute>
            <columnAttribute displayName= "start" name="start_min" internal="true"/>
            <columnAttribute displayName= "end" name="end_max" internal="true"/>
            <columnAttribute displayName= "is_reversed" name="is_reversed" internal="true"/>
            <columnAttribute displayName= "start_context" name="start_context" internal="true"/>
            <columnAttribute displayName= "end_context" name="end_context" internal="true"/>
            <columnAttribute displayName= "Feature ID" name="feature_source_id" internal="true"/>
          </table>

        </recordClass>

    </recordClassSet>
</wdkModel>
<|MERGE_RESOLUTION|>--- conflicted
+++ resolved
@@ -2,10 +2,7 @@
     <recordClassSet name="OrfRecordClasses" excludeProjects="HostDB">
 
         <recordClass name="OrfRecordClass" urlName="orf" displayName="ORF">
-<<<<<<< HEAD
-=======
-
->>>>>>> e49b57b6
+
 
       <testParamValues includeProjects="PlasmoDB">
          <paramValue name="source_id">Pf3D7_08_v3-5-1196699-1193850</paramValue>
@@ -74,18 +71,6 @@
           <!--   Reporters -->  
           <!-- =============================================================== -->
 
-<<<<<<< HEAD
-          <reporter name="tabular" displayName="Tab delimited (Excel): choose from columns"
-                      implementation="org.gusdb.wdk.model.report.TabularReporter" >
-             <property name="page_size">500</property>
-          </reporter>
-
-          <reporter name="fullRecord" displayName="Text: choose from columns and/or tables" excludeProjects="EuPathDB" 
-                      implementation="org.gusdb.wdk.model.report.FullRecordReporter" />
-           <reporter name="srt" displayName="FASTA (sequence retrieval, configurable)"
-                    implementation="org.apidb.apicommon.model.report.FastaOrfReporter"/>
-           <reporter name="xml" displayName="XML: choose from columns and/or tables"  excludeProjects="EuPathDB" 
-=======
       <reporter name="attributesTabular" displayName="%%attributesReporterDisplayName%%" scopes="results"
                 implementation="org.gusdb.wdk.model.report.AttributesTabularReporter">
         <property name="page_size">500</property>
@@ -99,7 +84,6 @@
                 implementation="org.gusdb.wdk.model.report.FullRecordReporter" />
 
       <reporter name="xml" displayName="XML: choose from columns and/or tables" excludeProjects="EuPathDB"  scopes=""
->>>>>>> e49b57b6
                     implementation="org.gusdb.wdk.model.report.XMLReporter" />
 
       <reporter name="json" displayName="json: choose from columns and/or tables" excludeProjects="EuPathDB"  scopes=""
@@ -283,32 +267,8 @@
                </text>
            </textAttribute>           
 
-<<<<<<< HEAD
-            <!--++++++++++++++++++++++++++++++++++++++++++++++++++++++++++++++-->
-            <!-- overview -->  
-            <!--++++++++++++++++++++++++++++++++++++++++++++++++++++++++++++++-->
-            <textAttribute name="overview" displayName="Overview"
-                           internal="true" inReportMaker="false">
-               <text>
-                    <![CDATA[
-                    Open Reading Frame $$source_id$$ from $$nas_id$$.<br>
-                    Organism: $$formatted_organism$$
-                    ]]>
-               </text>
-           </textAttribute>
-
-          <textAttribute name="gbrowseTracks" inReportMaker="false" internal="true" 
-                         includeProjects="GiardiaDB,CryptoDB,TrichDB,PlasmoDB,ToxoDB,TriTrypDB,AmoebaDB,MicrosporidiaDB,FungiDB,SchistoDB,InitDB,PiroplasmaDB">
-            <text includeProjects="GiardiaDB,AmoebaDB,TrichDB,TriTrypDB">
-                <![CDATA[
-                  ORF+Gene+BLASTX
-                ]]>
-            </text>
-            <text includeProjects="CryptoDB,ToxoDB,MicrosporidiaDB,PiroplasmaDB,PlasmoDB,FungiDB,SchistoDB,InitDB">
-=======
           <textAttribute name="gbrowseTracks" inReportMaker="false" internal="true" >
             <text>
->>>>>>> e49b57b6
                  <![CDATA[
                   ORF+Gene+ProtAlign
                  ]]>
