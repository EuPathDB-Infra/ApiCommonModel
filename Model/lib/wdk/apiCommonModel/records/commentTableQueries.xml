<wdkModel>

  <querySet name="CommentTables" queryType="table" isCacheable="false">

      <defaultTestParamValues includeProjects="PlasmoDB">
         <paramValue name="source_id">%%defaultGene%%</paramValue>
      </defaultTestParamValues>

      <defaultTestParamValues includeProjects="ToxoDB">
          <paramValue name="source_id">TGME49_221330</paramValue>
      </defaultTestParamValues>

      <defaultTestParamValues includeProjects="CryptoDB">
          <paramValue name="source_id">cgd3_1400</paramValue>
      </defaultTestParamValues>

      <defaultTestParamValues includeProjects="GiardiaDB">
          <paramValue name="source_id">%%defaultGene%%</paramValue>
      </defaultTestParamValues>

      <defaultTestParamValues includeProjects="TrichDB">
          <paramValue name="source_id">%%defaultGene%%</paramValue>
      </defaultTestParamValues>

      <defaultTestParamValues includeProjects="TriTrypDB">
          <paramValue name="source_id">Tb927.8.4640</paramValue>
      </defaultTestParamValues>

       <!--++++++++++++++++++++++++++++++++++++++++++++++++++++++++++++++-->
       <!-- User Comments --> 
       <!-- July 2014: edit genecomments SQL so that:   --> 
       <!--  ++ a comment in commentstableid table with an old ID appears in the official ID gene page  -->
       <!--  ++ the link (URL) to the comment uses 'stable_id' which needs to be the old ID existing in commentstableid table  -->
       <!--  ++ gene count for related IDs was counting all entries in commentstableid therefore too high in many cases (counting all IDs)  -->
       <!-- --> 
       <!-- This might need to be done also in other comment tables (for Toxo and for other record types) if we allow aliases  --> 
       <!--++++++++++++++++++++++++++++++++++++++++++++++++++++++++++++++-->
<<<<<<< HEAD
=======

       <!-- GUS4 TODO: WE MUST UPDATE THE STABLE_ID TO GENE_SOURCE_IDS WHEN RELEASE GUS4 -->
>>>>>>> e49b57b6
       <sqlQuery name="GeneComments" isCacheable="false">
            <testParamValues minRows="0" includeProjects="MicrosporidiaDB,PiroplasmaDB"/>
            <testParamValues includeProjects="CryptoDB">
               <paramValue name="source_id">cgd5_780</paramValue>
            </testParamValues>
            <testParamValues minRows="0" includeProjects="TrichDB"/>
            <testParamValues includeProjects="GiardiaDB">
               <paramValue name="source_id">GL50803_39483</paramValue>
            </testParamValues>
            <testParamValues includeProjects="TriTrypDB">
               <paramValue name="source_id">Tb927.8.4640</paramValue>
            </testParamValues>
            <testParamValues includeProjects="ToxoDB">
               <paramValue name="source_id">TGME49_102050</paramValue>
            </testParamValues>

            <column name="source_id"/>
            <column name="gene_source_id"/>
            <column name="project_id"/>
            <column name="comment_id"/>
            <column name="pmids"/>
            <column name="pmids_link"/>
            <column name="genecount"/>
            <column name="comment_status" includeProjects="TriTrypDB,PlasmoDB"/>
            <column name="filecount"/>
            <column name="stable_id"/>
            <column name="headline"/>
            <column name="user_name_org"/>
            <column name="comment_date"/>
            <column name="comment_target_id"/>

        <sqlParamValue name="selectReviewed" includeProjects="PlasmoDB,TriTrypDB">
                <![CDATA[
                          case when reviewed_comments.gene_source_id is not null then 'Yes'
                               when reviewed_comments.gene_source_id is null and rc.gene is not null then 'In Progress'
                               else 'Pending'
                            end as comment_status,
                ]]>
        </sqlParamValue>
<<<<<<< HEAD
        <sqlParamValue name="selectReviewed" excludeProjects="PlasmoDB,TriTrypDB"></sqlParamValue>
=======
        <sqlParamValue name="selectReviewed" excludeProjects="PlasmoDB,TriTrypDB">
                            '' as comment_status,
        </sqlParamValue>
>>>>>>> e49b57b6

        <!-- This tuning table only exists for plasmo and tritrypdb -->
        <sqlParamValue name="fromReviewed" includeProjects="PlasmoDB,TriTrypDB">
                <![CDATA[
                       ,  apidbtuning.reviewedcomment rc
                ]]>
        </sqlParamValue>
        <sqlParamValue name="fromReviewed" excludeProjects="PlasmoDB,TriTrypDB"></sqlParamValue>
        <sqlParamValue name="whereReviewed" includeProjects="PlasmoDB,TriTrypDB">
                <![CDATA[
                    and c.comment_id = rc.comment_id (+)
                    and c.stable_id = rc.gene (+)
                ]]>
        </sqlParamValue>
        <sqlParamValue name="whereReviewed" excludeProjects="PlasmoDB,TriTrypDB"></sqlParamValue>

            <sql>
            <![CDATA[
                  SELECT c.comment_target_id, c.project_name as project_id, c.comment_id,
<<<<<<< HEAD
                         c.stable_id as source_id, c.stable_id, c.comment_date, c.headline,
=======
                         ga.source_id, c.stable_id, c.comment_date, c.headline,
>>>>>>> e49b57b6
                         files.filecount, references.pmids, 
                         CASE  WHEN (references.pmids is null) THEN ''
                         WHEN REGEXP_LIKE(references.pmids , '^-?[[:digit:],.]*$') 
                           THEN '<a href="/cgi-bin/pmid2title?pmids=' || references.pmids || ' ">' || references.pmids || '</a>' 
                           ELSE '<a href="http://www.ncbi.nlm.nih.gov/pubmed/?term=' || references.pmids  || ' ">' || references.pmids || '</a>' 
                           END AS pmids_link,
                         gene_counts.geneCount,
                         &&selectReviewed&&
                         u.first_name || ' ' || u.last_name || ', ' || u.organization as user_name_org
                  FROM @COMMENT_SCHEMA@MappedComment@COMMENT_DBLINK@ c, @USER_SCHEMA@users@USER_DBLINK@ u,
                       (SELECT comment_id, count(*) as filecount
                        FROM @COMMENT_SCHEMA@CommentFile@COMMENT_DBLINK@
                        GROUP BY comment_id) files,
                       (SELECT comment_id,
                                apidb.tab_to_string(set(cast(collect(source_id) as apidb.varchartab)),',') as pmids
                        FROM @COMMENT_SCHEMA@CommentReference@COMMENT_DBLINK@
                        WHERE database_name='pubmed'
                        GROUP BY comment_id
                        ) references,
<<<<<<< HEAD
                       (SELECT comment_id, count(stable_id) as geneCount
                        FROM @COMMENT_SCHEMA@MappedComment@COMMENT_DBLINK@
=======
                       (SELECT comment_id, COUNT(DISTINCT stable_id) AS geneCount
                        FROM @COMMENT_SCHEMA@MappedComment@COMMENT_DBLINK@
                        WHERE stable_id IN (SELECT source_id FROM apidbTuning.GeneAttributes)
>>>>>>> e49b57b6
                        GROUP BY comment_id) gene_counts,
                        (select dr.primary_identifier as comment_id, gf.source_id as gene_source_id
                        FROM sres.dbref dr,
                                dots.DbRefNaFeature drnf,
                               dots.GeneFeature gf,
                                sres.externaldatabase ed,
                                sres.externaldatabaserelease edr
                         WHERE drnf.db_ref_id = dr.db_ref_id
                          AND gf.na_feature_id = drnf.na_feature_id
                          AND ed.external_database_id = edr.external_database_id
                          AND edr.external_database_release_id = dr.external_database_release_id
                          AND ed.name like '%_dbxref_EuPathDB_comment_RSRC'
<<<<<<< HEAD
                       ) reviewed_comments
=======
                       ) reviewed_comments, apidbtuning.GeneAttributes ga
>>>>>>> e49b57b6
                  &&fromReviewed&&
                  WHERE c.project_name = '@PROJECT_ID@'
                    AND c.comment_target_id = 'gene'
                    AND c.review_status_id not in ('rejected', 'task')
                    -- no need for separate sql for toxo .. just want to exclude expert/community comments here
                    AND ((c.project_name = 'GiardiaDB' and c.review_status_id != 'community') OR c.project_name != 'GiardiaB')
                    AND c.is_visible = 1
                    AND c.user_id = u.user_id
<<<<<<< HEAD
=======
                    AND c.stable_id = ga.source_id
>>>>>>> e49b57b6
                    AND c.comment_id = files.comment_id(+)
                    AND c.comment_id = references.comment_id(+)
                    and c.comment_id = gene_counts.comment_id(+)
                    AND to_char(c.comment_id) = reviewed_comments.comment_id(+)
                    and c.stable_id = reviewed_comments.gene_source_id(+)
                    &&whereReviewed&&
                  order by c.comment_id desc
            ]]>
            </sql>
        </sqlQuery>



       <!--++++++++++++++++++++++++++++++++++++++++++++++++++++++++++++++-->
       <!-- Community expert comments and annotations                    -->  
       <!--++++++++++++++++++++++++++++++++++++++++++++++++++++++++++++++-->

       <sqlQuery name="CommunityComments"
                 isCacheable="false">

            <testParamValues minRows="0" includeProjects="TrichDB,PlasmoDB,CryptoDB,TriTrypDB,AmoebaDB,MicrosporidiaDB,PiroplasmaDB"/>
            <testParamValues includeProjects="ToxoDB">
               <paramValue name="source_id">TGME49_048700</paramValue>
            </testParamValues>

            <testParamValues includeProjects="GiardiaDB">
               <paramValue name="source_id">GL50803_4313</paramValue>
            </testParamValues>

            <column name="project_id"/>
            <column name="source_id"/>
            <column name="gene_source_id"/>
            <column name="comment_id"/>
            <column name="pmids"/>
            <column name="genecount"/>
            <column name="filecount"/>
            <column name="stable_id"/>
            <column name="headline"/>
            <column name="user_name_org"/>
            <column name="authors"/>
            <column name="comment_date"/>
            <column name="comment_target_id"/>
            <sql>
            <![CDATA[
                   SELECT c.comment_target_id, c.project_name as project_id, c.comment_id, 
                           c.stable_id, c.stable_id as source_id, c.comment_date, c.headline,
                           files.filecount, references.pmids, gene_counts.geneCount,
                           u.first_name || ' ' || u.last_name || ', ' || u.organization as user_name_org,
                           authortable.authors 
                    FROM @COMMENT_SCHEMA@MappedComment@COMMENT_DBLINK@ c, @USER_SCHEMA@users@USER_DBLINK@ u,
                         (SELECT comment_id, count(*) as filecount
                          FROM @COMMENT_SCHEMA@CommentFile@COMMENT_DBLINK@
                          GROUP BY comment_id) files,
                         (SELECT comment_id,
                                  apidb.tab_to_string(set(cast(collect(source_id) as apidb.varchartab)),',') as pmids
                          FROM @COMMENT_SCHEMA@CommentReference@COMMENT_DBLINK@
                          WHERE database_name='pubmed'
                          GROUP BY comment_id
                          ) references,
                         (SELECT comment_id,
                                  apidb.tab_to_string(set(cast(collect(source_id) as apidb.varchartab)),',') as authors
                          FROM @COMMENT_SCHEMA@CommentReference@COMMENT_DBLINK@
                          WHERE database_name='author'
                          GROUP BY comment_id
                          ) authortable, 
                         (SELECT comment_id, count(stable_id) as geneCount
                          FROM @COMMENT_SCHEMA@MappedComment@COMMENT_DBLINK@
                          GROUP BY comment_id) gene_counts
                    WHERE c.project_name = '@PROJECT_ID@'
                      AND c.comment_target_id = 'gene'
                      AND c.review_status_id != 'rejected'
                      AND c.review_status_id = 'community'
                      AND c.is_visible = 1
                      AND c.user_id = u.user_id
                      AND c.comment_id = files.comment_id(+)
                      AND c.comment_id = references.comment_id(+)
                      AND c.comment_id = authortable.comment_id(+)
                      AND c.comment_id = gene_counts.comment_id(+)
              ORDER BY c.comment_id desc
            ]]>
            </sql>
       </sqlQuery>


<<<<<<< HEAD
       <sqlQuery name="IsolateComments"
=======
       <sqlQuery name="PopsetComments"
>>>>>>> e49b57b6
                 isCacheable="false" doNotTest="true">

            <column name="source_id"/>
            <column name="project_id"/>
            <column name="comment_id"/>
            <column name="pmids"/>
            <column name="genecount"/>
            <column name="filecount"/>
            <column name="stable_id"/>
            <column name="headline"/>
            <column name="user_name_org"/>
            <column name="comment_date"/>
            <column name="comment_target_id"/>
            <sql>
            <![CDATA[
              SELECT ga.source_id, '@PROJECT_ID@' AS project_id, apicomm.comment_id, 
                     apicomm.comment_target_id,
                     apicomm.stable_id, apicomm.comment_date, apicomm.geneCount,
                     apicomm.filecount, apicomm.pmids, apicomm.headline, apicomm.user_name_org
<<<<<<< HEAD
              FROM ApidbTuning.IsolateAttributes ga,
=======
              FROM ApidbTuning.PopsetAttributes ga,
>>>>>>> e49b57b6
                   (SELECT c.comment_target_id, c.project_name as project_id, c.comment_id, c.stable_id, c.comment_date, c.headline,
                           files.filecount, references.pmids, gene_counts.geneCount,
                           u.first_name || ' ' || u.last_name || ', ' || u.organization as user_name_org
                    FROM @COMMENT_SCHEMA@MappedComment@COMMENT_DBLINK@ c, @USER_SCHEMA@users@USER_DBLINK@ u,
                         (SELECT comment_id, count(*) as filecount
                          FROM @COMMENT_SCHEMA@CommentFile@COMMENT_DBLINK@
                          GROUP BY comment_id) files,
                         (SELECT comment_id,
                                  apidb.tab_to_string(set(cast(collect(source_id) as apidb.varchartab)),',') as pmids
                          FROM @COMMENT_SCHEMA@CommentReference@COMMENT_DBLINK@
                          WHERE database_name='pubmed'
                          GROUP BY comment_id
                          ) references,
                         (SELECT comment_id, count(stable_id) as geneCount
                          FROM @COMMENT_SCHEMA@mappedComment@COMMENT_DBLINK@
                          GROUP BY comment_id) gene_counts
                    WHERE c.project_name = '@PROJECT_ID@'
                      AND c.comment_target_id = 'isolate'
                      AND c.review_status_id != 'rejected'
                      AND c.review_status_id != 'task'
                      AND c.is_visible = 1
                      AND c.user_id = u.user_id
                      AND c.comment_id = files.comment_id(+)
                      AND c.comment_id = references.comment_id(+)
                      AND c.comment_id = gene_counts.comment_id(+)
                   ) apicomm
              WHERE ga.source_id = apicomm.stable_id
              ORDER BY apicomm.comment_id desc
            ]]>
            </sql>
        </sqlQuery> 

        <!--++++++++++++++++++++++++++++++++++++++++++++++++++++++++++++++-->
        <!-- Comment category link -->
        <!--++++++++++++++++++++++++++++++++++++++++++++++++++++++++++++++-->
                     
        <sqlQuery name="CommentCategoryLink" excludeProjects="EuPathDB" 
                  doNotTest="true">

            <column name="source_id"/>
            <column name="gene_source_id"/>
            <column name="project_id"/>
            <column name="category_link"/>
            <sql>
            <![CDATA[
              SELECT c.stable_id AS source_id, '@PROJECT_ID@' as project_id,
                     lower(t.category) || ':' || count(t.category) as category_link
              FROM   @COMMENT_SCHEMA@comments@COMMENT_DBLINK@ c,
                     @COMMENT_SCHEMA@TargetCategory@COMMENT_DBLINK@ t,
                     @COMMENT_SCHEMA@CommentTargetCategory@COMMENT_DBLINK@ tc
              WHERE  c.comment_id = tc.comment_id
                 AND t.target_category_id = tc.target_category_id
              GROUP BY c.stable_id, t.category
            ]]>
          </sql>
        </sqlQuery> 

       <sqlQuery name="GenomeComments" excludeProjects="EuPathDB"
                 isCacheable="false">

            <testParamValues minRows="0" includeProjects="MicrosporidiaDB,GiardiaDB,TrichDB,ToxoDB,CryptoDB,TriTrypDB,AmoebaDB,PiroplasmaDB"/>
            <testParamValues includeProjects="PlasmoDB">
              <paramValue name="source_id">Pf3D7_09</paramValue>
            </testParamValues>

            <column name="source_id"/>
            <column name="project_id"/>
            <column name="comment_id"/>
            <column name="pmids"/>
            <column name="genecount"/>
            <column name="filecount"/>
            <column name="stable_id"/>
            <column name="headline"/>
            <column name="user_name_org"/>
            <column name="comment_date"/>
            <column name="comment_target_id"/>
            <sql>
            <![CDATA[
              SELECT ga.source_id, apicomm.project_id, apicomm.comment_id,
                     apicomm.comment_target_id,
                     apicomm.stable_id, apicomm.comment_date, apicomm.geneCount,
                     apicomm.filecount, apicomm.pmids, apicomm.headline, apicomm.user_name_org
              FROM dots.NASequence ga,
                   (SELECT c.comment_target_id, c.project_name as project_id, c.comment_id, c.stable_id, c.comment_date, c.headline,
                           files.filecount, references.pmids, gene_counts.geneCount,
                           u.first_name || ' ' || u.last_name || ', ' || u.organization as user_name_org
                    FROM @COMMENT_SCHEMA@MappedComment@COMMENT_DBLINK@ c, @USER_SCHEMA@users@USER_DBLINK@ u,
                         (SELECT comment_id, count(*) as filecount
                          FROM @COMMENT_SCHEMA@CommentFile@COMMENT_DBLINK@
                          GROUP BY comment_id) files,
                         (SELECT comment_id,
                                  apidb.tab_to_string(set(cast(collect(source_id) as apidb.varchartab)),',') as pmids
                          FROM @COMMENT_SCHEMA@CommentReference@COMMENT_DBLINK@
                          WHERE database_name='pubmed'
                          GROUP BY comment_id
                          ) references,
                         (SELECT comment_id, count(stable_id) as geneCount
                          FROM @COMMENT_SCHEMA@MappedComment@COMMENT_DBLINK@
                          GROUP BY comment_id) gene_counts
                    WHERE c.project_name = '@PROJECT_ID@'
                      AND c.comment_target_id = 'genome'
                      AND c.review_status_id != 'rejected'
                      AND c.review_status_id != 'task'
                      AND c.is_visible = 1
                      AND c.user_id = u.user_id
                      AND c.comment_id = files.comment_id(+)
                      AND c.comment_id = references.comment_id(+)
                      AND c.comment_id = gene_counts.comment_id(+)
                   ) apicomm
              WHERE ga.source_id = apicomm.stable_id
              ORDER BY apicomm.comment_id desc
            ]]>
            </sql>
        </sqlQuery> 

<!--
       <sqlQuery name="PhenotypeComments"
                 isCacheable="false">

            <column name="source_id"/>
            <column name="project_id"/>
            <column name="comment_id"/>
            <column name="pmids"/>
            <column name="filecount"/>
            <column name="stable_id"/>
            <column name="headline"/>
            <column name="user_name_org"/>
            <column name="comment_date"/>
            <column name="comment_target_id"/>
            <sql>
            <![CDATA[
              SELECT ga.source_id, ga.project_id, apicomm.comment_id, 
                     apicomm.comment_target_id,
                     apicomm.stable_id, apicomm.comment_date, 
                     apicomm.filecount, apicomm.pmids, apicomm.headline, apicomm.user_name_org
              FROM ApidbTuning.GeneAttributes ga,
                   (SELECT c.comment_target_id, c.project_name as project_id, c.comment_id, c.stable_id, 
                           c.comment_date, c.headline,
                           files.filecount, references.pmids, 
                           u.first_name || ' ' || u.last_name || ', ' || u.organization as user_name_org
                    FROM @COMMENT_SCHEMA@MappedComment@COMMENT_DBLINK@ c, @USER_SCHEMA@users@USER_DBLINK@ u,
                         (SELECT comment_id, count(*) as filecount
                          FROM @COMMENT_SCHEMA@CommentFile@COMMENT_DBLINK@
                          GROUP BY comment_id) files,
                         (SELECT comment_id,
                                  apidb.tab_to_string(set(cast(collect(source_id) as apidb.varchartab)),',') as pmids
                          FROM @COMMENT_SCHEMA@CommentReference@COMMENT_DBLINK@
                          WHERE database_name='pubmed'
                          GROUP BY comment_id
                          ) references
                    WHERE c.project_name = '@PROJECT_ID@'
                      AND c.comment_target_id = 'phenotype'
                      AND c.review_status_id != 'rejected'
                      AND c.review_status_id != 'task'
                      AND c.is_visible = 1
                      AND c.user_id = u.user_id
                      AND c.comment_id = files.comment_id(+)
                      AND c.comment_id = references.comment_id(+)
                   ) apicomm
              WHERE ga.source_id = apicomm.stable_id
                AND ga.project_id = apicomm.project_id
              ORDER BY apicomm.comment_id desc
            ]]>
            </sql>
        </sqlQuery>
-->


   </querySet>

</wdkModel><|MERGE_RESOLUTION|>--- conflicted
+++ resolved
@@ -35,11 +35,8 @@
        <!-- --> 
        <!-- This might need to be done also in other comment tables (for Toxo and for other record types) if we allow aliases  --> 
        <!--++++++++++++++++++++++++++++++++++++++++++++++++++++++++++++++-->
-<<<<<<< HEAD
-=======
 
        <!-- GUS4 TODO: WE MUST UPDATE THE STABLE_ID TO GENE_SOURCE_IDS WHEN RELEASE GUS4 -->
->>>>>>> e49b57b6
        <sqlQuery name="GeneComments" isCacheable="false">
             <testParamValues minRows="0" includeProjects="MicrosporidiaDB,PiroplasmaDB"/>
             <testParamValues includeProjects="CryptoDB">
@@ -79,13 +76,9 @@
                             end as comment_status,
                 ]]>
         </sqlParamValue>
-<<<<<<< HEAD
-        <sqlParamValue name="selectReviewed" excludeProjects="PlasmoDB,TriTrypDB"></sqlParamValue>
-=======
         <sqlParamValue name="selectReviewed" excludeProjects="PlasmoDB,TriTrypDB">
                             '' as comment_status,
         </sqlParamValue>
->>>>>>> e49b57b6
 
         <!-- This tuning table only exists for plasmo and tritrypdb -->
         <sqlParamValue name="fromReviewed" includeProjects="PlasmoDB,TriTrypDB">
@@ -105,11 +98,7 @@
             <sql>
             <![CDATA[
                   SELECT c.comment_target_id, c.project_name as project_id, c.comment_id,
-<<<<<<< HEAD
-                         c.stable_id as source_id, c.stable_id, c.comment_date, c.headline,
-=======
                          ga.source_id, c.stable_id, c.comment_date, c.headline,
->>>>>>> e49b57b6
                          files.filecount, references.pmids, 
                          CASE  WHEN (references.pmids is null) THEN ''
                          WHEN REGEXP_LIKE(references.pmids , '^-?[[:digit:],.]*$') 
@@ -129,14 +118,9 @@
                         WHERE database_name='pubmed'
                         GROUP BY comment_id
                         ) references,
-<<<<<<< HEAD
-                       (SELECT comment_id, count(stable_id) as geneCount
-                        FROM @COMMENT_SCHEMA@MappedComment@COMMENT_DBLINK@
-=======
                        (SELECT comment_id, COUNT(DISTINCT stable_id) AS geneCount
                         FROM @COMMENT_SCHEMA@MappedComment@COMMENT_DBLINK@
                         WHERE stable_id IN (SELECT source_id FROM apidbTuning.GeneAttributes)
->>>>>>> e49b57b6
                         GROUP BY comment_id) gene_counts,
                         (select dr.primary_identifier as comment_id, gf.source_id as gene_source_id
                         FROM sres.dbref dr,
@@ -149,11 +133,7 @@
                           AND ed.external_database_id = edr.external_database_id
                           AND edr.external_database_release_id = dr.external_database_release_id
                           AND ed.name like '%_dbxref_EuPathDB_comment_RSRC'
-<<<<<<< HEAD
-                       ) reviewed_comments
-=======
                        ) reviewed_comments, apidbtuning.GeneAttributes ga
->>>>>>> e49b57b6
                   &&fromReviewed&&
                   WHERE c.project_name = '@PROJECT_ID@'
                     AND c.comment_target_id = 'gene'
@@ -162,10 +142,7 @@
                     AND ((c.project_name = 'GiardiaDB' and c.review_status_id != 'community') OR c.project_name != 'GiardiaB')
                     AND c.is_visible = 1
                     AND c.user_id = u.user_id
-<<<<<<< HEAD
-=======
                     AND c.stable_id = ga.source_id
->>>>>>> e49b57b6
                     AND c.comment_id = files.comment_id(+)
                     AND c.comment_id = references.comment_id(+)
                     and c.comment_id = gene_counts.comment_id(+)
@@ -250,11 +227,7 @@
        </sqlQuery>
 
 
-<<<<<<< HEAD
-       <sqlQuery name="IsolateComments"
-=======
        <sqlQuery name="PopsetComments"
->>>>>>> e49b57b6
                  isCacheable="false" doNotTest="true">
 
             <column name="source_id"/>
@@ -274,11 +247,7 @@
                      apicomm.comment_target_id,
                      apicomm.stable_id, apicomm.comment_date, apicomm.geneCount,
                      apicomm.filecount, apicomm.pmids, apicomm.headline, apicomm.user_name_org
-<<<<<<< HEAD
-              FROM ApidbTuning.IsolateAttributes ga,
-=======
               FROM ApidbTuning.PopsetAttributes ga,
->>>>>>> e49b57b6
                    (SELECT c.comment_target_id, c.project_name as project_id, c.comment_id, c.stable_id, c.comment_date, c.headline,
                            files.filecount, references.pmids, gene_counts.geneCount,
                            u.first_name || ' ' || u.last_name || ', ' || u.organization as user_name_org
