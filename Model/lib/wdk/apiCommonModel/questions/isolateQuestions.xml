<wdkModel>

  <questionSet name="IsolateQuestions" includeProjects="CryptoDB,PlasmoDB,ToxoDB,GiardiaDB,EuPathDB"
               displayName="Search for Isolates">

    <!--++++++++++++++++++++++++++++++++++++++++++++++++-->
    <!-- Id -->
    <!--++++++++++++++++++++++++++++++++++++++++++++++++-->

    <question name="IsolateByIsolateId" 
              category="Other Attributes"
              displayName="Isolate ID(s)"
              shortDisplayName="Isolate IDs"
              queryRef="IsolateIds.IsolateByIsolateId" 
              recordClassRef="IsolateRecordClasses.IsolateRecordClass"
              noSummaryOnSingleRecord="true" includeProjects="CryptoDB,PlasmoDB,GiardiaDB,ToxoDB">

             <attributesList includeProjects="CryptoDB"
               summary="organism, strain, product, specific_host"/>
              <attributesList includeProjects="PlasmoDB"
                 summary="organism, strain, country, specific_host, data_type" /> 
              <attributesList includeProjects="ToxoDB"
                 summary="organism, strain, product, country, specific_host" />
              <attributesList includeProjects="GiardiaDB"
                summary="organism, strain, product, specific_host"/>
 
             <summary>
               Find Isolates by ID.
             </summary>
             
             <description excludeProjects="ToxoDB,PlasmoDB">
               Find Isolates by ID. The IDs are usually the Genbank accession number. Either enter the 
               ID list manually, or upload a file that contains the list. IDs can be delimited by a comma, 
               a semi colon, or any white spaces. 
             </description>
            <description includeProjects="PlasmoDB">
               Find P. falciparum isolates by identification numbers (IDs). The IDs are usually the Genbank accession number. Either enter the 
               ID list manually, or upload a file that contains the list. IDs can be delimited by a comma, 
               a semi colon, or any white spaces.
             </description>
            <description includeProjects="ToxoDB">
             Find T. gondii isolates by identification numbers (IDs). The IDs are usually the Genbank 
             accession number. Either enter the ID list manually, or upload a file that contains the list.
             IDs can be delimited by a comma, a semi colon, or any white spaces.
            </description>

    <propertyList name="specificAttribution" includeProjects="CryptoDB">
       <value>Isolates_Data</value>
   </propertyList> 
   <propertyList name="specificAttribution" includeProjects="PlasmoDB">
       <value>PlasmodiumIsolates</value>
       <value>Broad_75K_Genotyping</value>
       <value>Broad_3K_Genotyping</value>
       <value>Broad_Isolate_Barcode</value>
   </propertyList> 
    <propertyList name="specificAttribution" includeProjects="ToxoDB">
       <value>ToxoIsolatesFromGenbank</value>
       <value>SibleyToxoIsolateSequences</value>
   </propertyList>
    <propertyList name="specificAttribution" includeProjects="GiardiaDB">
       <value>GiardiaIsolatesFromGenbank</value>
   </propertyList>

   </question>

 <question name="IsolateByIsolateId" 
              category="Other Attributes"
              displayName="Isolate ID(s)"
              shortDisplayName="Isolate IDs"
              queryRef="IsolateIds.IsolateByIsolateId" 
              recordClassRef="IsolateRecordClasses.IsolateRecordClass"
              noSummaryOnSingleRecord="false" includeProjects="EuPathDB">

       
 <attributesList includeProjects="EuPathDB"
               summary="organism, strain, country, data_type, product, length, specific_host"/>
             <summary>
               Find Isolates by ID.
             </summary>
          <description includeProjects="EuPathDB">
             <![CDATA[
               Find Isolates by ID. Currently we have <i>Cryptosporidium</i>, <i>Plasmodium</i>, <i>Toxoplasma</i> and <i>Giardia</i> isolates.  
               Either enter the ID list manually, or upload a file that contains the list.  
               The IDs are usually the Genbank accession number. 
               IDs can be delimited by a comma, a semi colon, or any white spaces.
             ]]> 
             </description>


      </question>


    <!--++++++++++++++++++++++++++++++++++++++++++++++++++++++++++++++-->
    <!-- With Gene Overlap -->
    <!--++++++++++++++++++++++++++++++++++++++++++++++++++++++++++++++-->

<!--
    <question name="IsolateWithGeneOverlap"
              category="Other Attributes"
              displayName="Extent of Gene Overlap"
              shortDisplayName="Gene Overlap"
              queryRef="IsolateIds.IsolateWithGeneOverlap"
              recordClassRef="IsolateRecordClasses.IsolateRecordClass"
              noSummaryOnSingleRecord="false" includeProjects="CryptoDB,EuPathDB">

      <attributesList includeProjects="CryptoDB,EuPathDB"
           summary="organism, product, gene, gene_product" />

      <summary>
         Find Isolates that overlap or not with a gene.
      </summary> 

      <description>
        Find Isolates that Overlap a Gene.
      </description> 

    <propertyList name="specificAttribution">
       <value>Isolates_Data</value>
       <value>CparvumContigs</value>
   </propertyList> 

    </question>

-->
    <!--++++++++++++++++++++++++++++++++++++++++++++++++++++++++++++++-->
    <!-- Taxon -->
    <!--++++++++++++++++++++++++++++++++++++++++++++++++++++++++++++++-->

    <question name="IsolateByTaxon"
              category="Other Attributes"
              shortDisplayName="Species"
              queryRef="IsolateIds.IsolateByTaxon"
              displayName="Taxon/Strain"
              recordClassRef="IsolateRecordClasses.IsolateRecordClass"
              includeProjects="CryptoDB,PlasmoDB,GiardiaDB,ToxoDB,EuPathDB">
              <attributesList includeProjects="CryptoDB,ToxoDB,GiardiaDB"
                 summary="organism, strain, product, specific_host" /> 
              <attributesList includeProjects="PlasmoDB"
                 summary="organism, strain, country, specific_host, data_type" />
              <attributesList includeProjects="EuPathDB"
                 summary="organism, strain, country, product, data_type, length, specific_host" /> 
              
        <summary>
          Find isolates from one or more species.
        </summary> 
        <description> 
        <![CDATA[ 
          Find isolates from one or more species.  
        ]]> 
       </description> 

    <propertyList name="specificAttribution" includeProjects="CryptoDB">
       <value>Isolates_Data</value>
   </propertyList> 
   <propertyList name="specificAttribution" includeProjects="PlasmoDB">
       <value>PlasmodiumIsolates</value>
       <value>Broad_75K_Genotyping</value>
       <value>Broad_3K_Genotyping</value>
       <value>Broad_Isolate_Barcode</value>
   </propertyList> 
    <propertyList name="specificAttribution" includeProjects="ToxoDB">
       <value>ToxoIsolatesFromGenbank</value>
       <value>SibleyToxoIsolateSequences</value>
    </propertyList>
    <propertyList name="specificAttribution" includeProjects="GiardiaDB">
       <value>GiardiaIsolatesFromGenbank</value>
   </propertyList> 
    </question>


    <!--++++++++++++++++++++++++++++++++++++++++++++++++++++++++++++++-->
    <!-- Specific Host -->
    <!--++++++++++++++++++++++++++++++++++++++++++++++++++++++++++++++-->

    <question name="IsolateByHost"
              category="Other Attributes"
              displayName="Host Name"
              shortDisplayName="Host Name"
              queryRef="IsolateIds.IsolateByHost"
              recordClassRef="IsolateRecordClasses.IsolateRecordClass"
              includeProjects="CryptoDB,ToxoDB,PlasmoDB,GiardiaDB,EuPathDB">
          <attributesList
              summary="organism, strain, product, specific_host"
          /> 
      <summary> 
        Find isolates by host name.
       </summary> 
      <description> 
      <![CDATA[ 
         Find isolates by host name.  
      ]]> 
      </description> 

    <propertyList name="specificAttribution" includeProjects="CryptoDB">
       <value>Isolates_Data</value>
   </propertyList> 
   <propertyList name="specificAttribution" includeProjects="PlasmoDB">
       <value>PlasmodiumIsolates</value>
       <value>Broad_75K_Genotyping</value>
       <value>Broad_3K_Genotyping</value>
       <value>Broad_Isolate_Barcode</value>
   </propertyList> 
    <propertyList name="specificAttribution" includeProjects="ToxoDB">
       <value>ToxoIsolatesFromGenbank</value>
       <value>SibleyToxoIsolateSequences</value>
    </propertyList>
    <propertyList name="specificAttribution" includeProjects="GiardiaDB">
       <value>GiardiaIsolatesFromGenbank</value>
   </propertyList>
    </question>

    <!--++++++++++++++++++++++++++++++++++++++++++++++++++++++++++++++-->
    <!-- Isolation Source -->
    <!--++++++++++++++++++++++++++++++++++++++++++++++++++++++++++++++-->

    <question name="IsolateByIsolationSource"
              category="Other Attributes"
              displayName="Isolation Source"
              shortDisplayName="Isolate Src."
              queryRef="IsolateIds.IsolateByIsolationSource"
              recordClassRef="IsolateRecordClasses.IsolateRecordClass"
              includeProjects="CryptoDB,ToxoDB,PlasmoDB,GiardiaDB,EuPathDB">
         <attributesList
              summary="organism, strain, product, specific_host, isolation_source"
         /> 
        <summary> 
          Find isolates by isolation source.
        </summary> 
        <description> 
          <![CDATA[ 
          Find isolates by isolation source.  
        ]]> 
        </description> 

    <propertyList name="specificAttribution" includeProjects="CryptoDB">
       <value>Isolates_Data</value>
   </propertyList> 
   <propertyList name="specificAttribution" includeProjects="PlasmoDB">
       <value>PlasmodiumIsolates</value>
       <value>Broad_75K_Genotyping</value>
       <value>Broad_3K_Genotyping</value>
       <value>Broad_Isolate_Barcode</value>
   </propertyList> 
    <propertyList name="specificAttribution" includeProjects="ToxoDB">
       <value>ToxoIsolatesFromGenbank</value>
       <value>SibleyToxoIsolateSequences</value>
    </propertyList>
    <propertyList name="specificAttribution" includeProjects="GiardiaDB">
       <value>GiardiaIsolatesFromGenbank</value>
   </propertyList>
    </question>

    <!--++++++++++++++++++++++++++++++++++++++++++++++++++++++++++++++-->
    <!-- Isolate by Product -->
    <!--++++++++++++++++++++++++++++++++++++++++++++++++++++++++++++++-->

    <question name="IsolateByProduct"
              category="Other Attributes"
              displayName="Product Name"
              shortDisplayName="Product Name"
              queryRef="IsolateIds.IsolateByProduct"
              recordClassRef="IsolateRecordClasses.IsolateRecordClass"
              includeProjects="CryptoDB,PlasmoDB,ToxoDB,GiardiaDB,EuPathDB">
            <attributesList summary="organism, product, strain, country, specific_host, data_type" /> 
        <summary> 
           Find isolates by product name.
        </summary> 
       <description> 
       <![CDATA[ 
         Find isolates by product name.  
       ]]> 
       </description> 

   <propertyList name="specificAttribution" includeProjects="CryptoDB">
       <value>Isolates_Data</value>
   </propertyList> 
   <propertyList name="specificAttribution" includeProjects="PlasmoDB">
       <value>PlasmodiumIsolates</value>
       <value>Broad_75K_Genotyping</value>
       <value>Broad_3K_Genotyping</value>
       <value>Broad_Isolate_Barcode</value>
   </propertyList> 
    <propertyList name="specificAttribution" includeProjects="ToxoDB">
       <value>ToxoIsolatesFromGenbank</value>
       <value>SibleyToxoIsolateSequences</value>
    </propertyList>
    <propertyList name="specificAttribution" includeProjects="GiardiaDB">
       <value>GiardiaIsolatesFromGenbank</value>
   </propertyList>
     </question>

    <!--++++++++++++++++++++++++++++++++++++++++++++++++++++++++++++++-->
    <!-- Isolate by Genotype # -->
    <!--++++++++++++++++++++++++++++++++++++++++++++++++++++++++++++++-->

    <question name="IsolateByGenotypeNumber"
              category="Other Attributes"
              displayName="RFLP Genotype Number"
              shortDisplayName="RFLP Genotype#"
              queryRef="IsolateIds.IsolateByGenotypeNumber"
              recordClassRef="IsolateRecordClasses.IsolateRecordClass"
              includeProjects="ToxoDB,EuPathDB">
            <attributesList summary="gene_type, organism, country, specific_host, data_type" /> 
          <summary>
              Find isolates by genotype number.
          </summary> 
          <description> 
            <![CDATA[ Find isolates by genotype number.  ]]> 
          </description> 
          
          <propertyList name="specificAttribution"> 
           <value includeProjects="EuPathDB,ToxoDB">ChunleiSuRFLPSequences</value> 
           <value includeProjects="EuPathDB,ToxoDB">ChunleiSuRFLPs</value> 
          </propertyList> 

	  <dynamicAttributes>
            <columnAttribute name="gene_type" displayName="Type"/>
	  </dynamicAttributes>

    </question>

    <!--++++++++++++++++++++++++++++++++++++++++++++++++++++++++++++++-->
    <!-- Isolate by RFLP Genotype # -->
    <!--++++++++++++++++++++++++++++++++++++++++++++++++++++++++++++++-->

    <question name="IsolateByRFLPGenotype"
              category="Other Attributes"
              displayName="RFLP Genotype"
              shortDisplayName="RFLP Genotype"
              queryRef="IsolateIds.IsolateByRFLPGenotype"
              recordClassRef="IsolateRecordClasses.IsolateRecordClass"
              includeProjects="ToxoDB,EuPathDB">
            <attributesList summary="gene_type, organism, country, specific_host, data_type" /> 
          <summary>
              Find isolates by RFLP genotype.
          </summary> 
          <description> 
            <![CDATA[ Find isolates by RFLP genotype (Chunlei Su).  You can view all RFLP Genotypes in tabular format <a href="showQuestion.do?questionFullName=IsolateQuestions.IsolateByGenotypeNumber">here</a>.  You can also view <a href="/Standards_gel_pics.pdf">RFLP images</a> in PDF format.]]> 
          </description> 
          
          <propertyList name="specificAttribution"> 
           <value includeProjects="EuPathDB,ToxoDB">ChunleiSuRFLPSequences</value> 
           <value includeProjects="EuPathDB,ToxoDB">ChunleiSuRFLPs</value> 
          </propertyList> 
          
	  <dynamicAttributes>
            <columnAttribute name="gene_type" displayName="Type"/>
	  </dynamicAttributes>

    </question> 

    <!--++++++++++++++++++++++++++++++++++++++++++++++++++++++++++++++-->
    <!-- Isolate by Study -->
    <!--++++++++++++++++++++++++++++++++++++++++++++++++++++++++++++++-->

    <question name="IsolateByStudy"
              category="Other Attributes"
              displayName="Study Name"
              shortDisplayName="Study Name"
              queryRef="IsolateIds.IsolateByStudy"
              recordClassRef="IsolateRecordClasses.IsolateRecordClass"
              includeProjects="CryptoDB,EuPathDB,PlasmoDB,GiardiaDB,ToxoDB">
            <attributesList summary="organism, strain, country, specific_host, data_type" /> 
      <summary> 
        Find isolates by study name.
      </summary> 
    <description> 
      <![CDATA[ 
      Find isolates by study name.  
    ]]> 
    </description> 

    <propertyList name="specificAttribution">
       <value>Isolates_Data</value>
   </propertyList> 

     </question>

    <!--++++++++++++++++++++++++++++++++++++++++++++++++++++++++++++++-->
      <!-- Isolate by Country -->
    <!--++++++++++++++++++++++++++++++++++++++++++++++++++++++++++++++-->

    <question name="IsolateByCountry"
              category="Other Attributes"
              displayName="Geographic Location"
              shortDisplayName="Geograph Loc"
              queryRef="IsolateIds.IsolateByCountry"
              recordClassRef="IsolateRecordClasses.IsolateRecordClass"
              includeProjects="CryptoDB,PlasmoDB,EuPathDB,ToxoDB,GiardiaDB">
         <attributesList includeProjects="CryptoDB,ToxoDB,GiardiaDB"
              summary="organism, strain, product, specific_host, country" /> 
         <attributesList includeProjects="PlasmoDB"
                 summary="organism, strain, country, specific_host, data_type" /> 
         <attributesList includeProjects="EuPathDB"
              summary="organism, strain, country, data_type, product, length, specific_host" /> 
      <summary> 
      Find isolates by country and/or continent.
    </summary> 
    <description includeProjects="CryptoDB,PlasmoDB,ToxoDB,GiardiaDB">
      <![CDATA[ 
      <b>Finding isolates based on geographic location can be accomplished by:<br>
&nbsp;&nbsp;1.Check the desired boxes above (note: clicking on "+" sign expands the continents to countries with available isolates).
<p style="text-align: center;">OR</p>
&nbsp;&nbsp;2.Click on pins in the interactive map below to reveal more information about isolates in desired geographic location.</b>
      <div id="map_canvas" style="width: 640px; height: 320px"></div>
      The above interactive map displays pins in geographic locations for which we have isolate data.  Clicking on a pin will display a popup with additional information and a link to the isolate results from that country or continent. 
    ]]> 
    </description> 
    <description excludeProjects="CryptoDB,PlasmoDB,ToxoDB,GiardiaDB">
      <![CDATA[ 
      To identify isolates by geographic location, select either continent and/or country and isolate assay type (Sequencing Typed, RFLP Typed, HD Array, 3k chip and/or Barcode).  Note that results are always the union of all selected countries and/or continents.  Multiple countries may be selected by clicking while holding down the shift or ctrl/command keys. 
    ]]> 
    </description> 

    <propertyList name="specificAttribution" includeProjects="CryptoDB">
       <value>Isolates_Data</value>
   </propertyList> 
   <propertyList name="specificAttribution" includeProjects="PlasmoDB">
       <value>PlasmodiumIsolates</value>
       <value>Broad_75K_Genotyping</value>
       <value>Broad_3K_Genotyping</value>
       <value>Broad_Isolate_Barcode</value>
   </propertyList> 
    <propertyList name="specificAttribution" includeProjects="ToxoDB">
       <value>ToxoIsolatesFromGenbank</value>
       <value>SibleyToxoIsolateSequences</value>
    </propertyList>
    <propertyList name="specificAttribution" includeProjects="GiardiaDB">
       <value>GiardiaIsolatesFromGenbank</value>
    </propertyList>
    </question>

    <!--++++++++++++++++++++++++++++++++++++++++++++++++-->
    <!-- Author -->
    <!--++++++++++++++++++++++++++++++++++++++++++++++++-->

    <question name="IsolateByAuthor"
              category="Other Attributes"
              displayName="Isolates By Author"
              shortDisplayName="Author"
              queryRef="IsolateIds.IsolateByAuthor"
              recordClassRef="IsolateRecordClasses.IsolateRecordClass"
              noSummaryOnSingleRecord="true" includeProjects="CryptoDB,PlasmoDB,ToxoDB,GiardiaDB">
       <attributesList summary="organism, strain, product, specific_host" /> 
       <summary>Find Isolates by author.</summary> 
       <description>
         Find isolates by author/submitter name. Asterisks ("*") can be used as a wildcard, matching any sequence of characters.
       </description> 

        <propertyList name="specificAttribution">
           <value>Isolates_Data</value>
       </propertyList> 

    </question>

 <question name="IsolateByAuthor"
              category="Other Attributes"
              displayName="Isolates by Author"
              shortDisplayName="Author"
              queryRef="IsolateIds.IsolateByAuthor"
              recordClassRef="IsolateRecordClasses.IsolateRecordClass"
              noSummaryOnSingleRecord="false" includeProjects="EuPathDB">
       <attributesList summary="organism, strain, product, specific_host" /> 
       <summary>Find Isolates by author.</summary> 
       <description>
         Find Isolates by author name. Asterisks ("*") can be used as a wildcard, matching any sequence of characters.
       </description> 

        <propertyList name="specificAttribution">
           <value>Isolates_Data</value>
       </propertyList> 

    </question>

<!-- This Question is now redundant and the option to query genes by  Submitter is covered by the Text Search question -->

    <!--++++++++++++++++++++++++++++++++++++++++++++++++-->
    <!-- Submitter -->
    <!--++++++++++++++++++++++++++++++++++++++++++++++++-->
<!--
    <question name="IsolateBySubmitter"
              category="Other Attributes"
              displayName="Submitter"
              shortDisplayName="Submitter"
              queryRef="IsolateIds.IsolateBySubmitter"
              recordClassRef="IsolateRecordClasses.IsolateRecordClass"
              noSummaryOnSingleRecord="true" includeProjects="PlasmoDB">
       <attributesList summary="strain, country, collected_by, data_type, length"/> 
       <summary>Find Isolates by submitter.</summary> 
       <description>
         Find Isolates by submitter name.  We currently only have submitter information for the barcode isolates.
       </description> 

   <propertyList name="specificAttribution">
       <value>PlasmodiumIsolates</value>
       <value>Broad_75K_Genotyping</value>
       <value>Broad_3K_Genotyping</value>
       <value>Broad_Isolate_Barcode</value>
   </propertyList> 
    </question>

  <question name="IsolateBySubmitter"
              category="Other Attributes"
              displayName="Submitter"
              shortDisplayName="Submitter"
              queryRef="IsolateIds.IsolateBySubmitter"
              recordClassRef="IsolateRecordClasses.IsolateRecordClass"
              noSummaryOnSingleRecord="false" includeProjects="EuPathDB">
       <attributesList summary="strain, country, collected_by, data_type, length"/> 
       <summary>Find Isolates by submitter.</summary> 
       <description>
         Find Isolates by submitter name. 
       </description> 

    <propertyList name="specificAttribution">
       <value>Broad_Isolate_Barcode</value>
       <value>Broad_3K_Genotyping</value>
    </propertyList> 

    </question>
 -->

    <!--++++++++++++++++++++++++++++++++++++++++++++++++++++++++++++++-->
    <!-- BLAST Similarity -->
    <!--++++++++++++++++++++++++++++++++++++++++++++++++++++++++++++++-->

    <question name="IsolatesBySimilarity"
              displayName="BLAST"
              shortDisplayName="BLAST"
              category="Similarity/Pattern"
              queryRef="IsolateIds.IsolatesBySimilarity"
              recordClassRef="IsolateRecordClasses.IsolateRecordClass"
              fullAnswer="true" includeProjects="CryptoDB,PlasmoDB,ToxoDB,GiardiaDB,EuPathDB">

        <attributesList summary="Header,TabularRow,Alignment,Footer" 
                        sorting="Counter asc"
        /> 
        <summary> 
           Find Isolates that have BLAST similarity to your input sequence.
        </summary>

        <description includeProjects="PlasmoDB">
            <![CDATA[ 
            Find Isolates that have BLAST similarity to your input query sequence.  Note that you can search the barcode isolates using the 24 character barcode as the input sequence. <p>The search uses <a href="http://blast.wustl.edu/" target="_blank">WU BLAST</a>.  
            ]]> 
         </description> 
         
        <description includeProjects="CryptoDB,ToxoDB,GiardiaDB,EuPathDB">
            <![CDATA[ 
            Find Isolates that have BLAST similarity to your input query sequence.  <p>The search uses <a href="http://blast.wustl.edu/" target="_blank">WU BLAST</a>.  
            ]]> 
         </description> 
         
         <dynamicAttributes> 
           <columnAttribute name="TabularRow" displayName="Blast summary" 
                            inReportMaker="false"/> 
           <columnAttribute name="Alignment" displayName="Blast alignment" 
                            inReportMaker="false"/> 
           <columnAttribute name="Header" displayName="Blast header" 
                            inReportMaker="false"/> 
           <columnAttribute name="Footer" displayName="Blast footer" 
                            inReportMaker="false"/>
<columnAttribute name="Counter" displayName=""
                              inReportMaker="false"/> 
         </dynamicAttributes> 
         
      </question> 


  <!--++++++++++++++++++++++++++++++++++++++++++++++++++++++++++++++-->
  <!-- Text search -->
  <!--++++++++++++++++++++++++++++++++++++++++++++++++++++++++++++++-->

    <question name="IsolatesByTextSearch"
         displayName="Text (search product name, notes, submitter etc.)"
         shortDisplayName="Text"
         category="Other Attributes"
         queryRef="IsolateIds.IsolatesByTextSearch"
         recordClassRef="IsolateRecordClasses.IsolateRecordClass"
         includeProjects="CryptoDB,PlasmoDB,ToxoDB,GiardiaDB,EuPathDB">
        <attributesList 
           summary="organism, strain, country, collected_by, data_type, fields_matched, max_score"
         sorting="max_score desc,strain asc"
            
         /> 
        <summary>
             Find isolates with a text search against their reference or gene info.
         </summary>
         <description>
           <![CDATA[
             Find isolates by searching text annotations.  The search compares your term against the text in the fields you specify, returning isolates that have a match. Remember to select your species/organism of interest (more than one species may be selected).  
<p>The search is similar to Google: if you enter multiple words, isolates that match more of those words will have a better score than those that match fewer of the words.  If the words are found close together, that also improves the score. You may use '*' as a wild card character.
<p>
<i>Note about non-relevant results</i>:  Depending on how you configure it, this text search may return "non-relevant" isolates (false positives).  The search mechanically matches the term you supply against the fields described in the Fields parameter.  The presence of your term in that field does not necessarily mean that the term <i>actually describes the isolate</i>.  The term may be mentioned in that field for less relevant reasons.  To work around this, please choose the Fields you want to search carefully, and then, before drawing any conclusions, review the reference to your term in all matched fields in the isolate page to confirm the meaning of its mention.
          ]]>
         </description>
 <dynamicAttributes>
            <columnAttribute name="fields_matched"
                       displayName="Found in" align="center"/>
            <columnAttribute name="max_score"
                       displayName="Score" align="center"/>
        </dynamicAttributes>
     <propertyList name="specificAttribution" includeProjects="CryptoDB">
       <value>Isolates_Data</value>
   </propertyList> 
   <propertyList name="specificAttribution" includeProjects="PlasmoDB">
       <value>PlasmodiumIsolates</value>
       <value>Broad_75K_Genotyping</value>
       <value>Broad_3K_Genotyping</value>
       <value>Broad_Isolate_Barcode</value>
   </propertyList> 
    <propertyList name="specificAttribution" includeProjects="ToxoDB">
       <value>ToxoIsolatesFromGenbank</value>
       <value>SibleyToxoIsolateSequences</value>
    </propertyList>
    <propertyList name="specificAttribution" includeProjects="GiardiaDB">
       <value>GiardiaIsolatesFromGenbank</value>    
    </propertyList>
    </question>


<<<<<<< HEAD

<!--
     <question name="IsolatesByWeightFilter"
              shortDisplayName="Weight"
              displayName="Filter Isolates by Weight"
=======
    <question name="IsolatesByWeightFilter"
              shortDisplayName="Weight"
              displayName="Filter by Weight"
>>>>>>> 22afd9f9
              queryRef="IsolateIds.ByWeightFilter"
              recordClassRef="IsolateRecordClasses.IsolateRecordClass">
        <attributesList
           summary="wdk_weight"
        />
        <description>
           <![CDATA[
            Filter away results that have a weight outside the specified range.  
            (This transform is only useful if the input result sets have used weights)
          ]]>
        </description>
<<<<<<< HEAD
        <dynamicAttributes>
          <columnAttribute name="wdk_weight" displayName="Weight"/>
        </dynamicAttributes>
    </question>
-->
=======
    </question>
>>>>>>> 22afd9f9


  </questionSet>


  <!--===========================================================================-->
  <!--===========================================================================-->
  <!-- Isolate Data Dump questions (internal)  -->
  <!--===========================================================================-->
  <!--===========================================================================-->

  <questionSet name="IsolateDumpQuestions" excludeProjects="EuPathDB,TriTrypDB,GiardiaDB,TrichDB,AmoebaDB,MicrosporidiaDB,InitDB"
             displayName="Isolate Data Dump Questions"
             internal="true">

  <!--===========================================================================-->
  <!-- question that retrieves all isolates by organism  -->
  <!--===========================================================================-->
    <question name="IsolateDumpQuestion" excludeProjects="EuPathDB"
         displayName="Find isolates to dump"
              shortDisplayName="Isolates dmp"
              queryRef="IsolateIds.IsolateDump"
              recordClassRef="IsolateRecordClasses.IsolateRecordClass">
        <description>Find all isolates by organism</description>
    </question>

  </questionSet>

  <!--===========================================================================-->
  <!--===========================================================================-->
  <!-- Gene ID questions (internal)  -->
  <!--===========================================================================-->
  <!--===========================================================================-->

  <questionSet name="IsolateInternalQuestions"
               displayName="Internal Questions"
               internal="true">

    <question name="IsolatesByRFLP"
                  displayName="Reference RFLP Gel Images"
                  shortDisplayName="RFLP Images"
                  includeProjects="EuPathDB,CryptoDB"
                  queryRef="IsolateIds.DontCare"
                  recordClassRef="IsolateRecordClasses.IsolateRecordClass"> 
        <summary includeProjects="CryptoDB"> 
          <![CDATA[ 
            Source Xiao, Alderisio and Singh 2006. Awwwa Rsearch Foundation. Reprint with permission.
            ]]>
        </summary> 

      <propertyList name="specificAttribution"> 
      </propertyList> 
      </question> 

    <question name="IsolatesByClustering"
                  displayName="Isolates Clustering"
                  shortDisplayName="Isolates Clustering"
                  includeProjects="EuPathDB,PlasmoDB"
                  queryRef="IsolateIds.DontCare"
                  recordClassRef="IsolateRecordClasses.IsolateRecordClass"> 
        <summary includeProjects="PlasmoDB"> 
          <![CDATA[ 
  This clustering is provided as a visualization tool and is not intended to imply true phylogenetic relationships.
            ]]>
        </summary> 

      <propertyList name="specificAttribution"> 
      </propertyList> 
      </question> 

  </questionSet> 


</wdkModel><|MERGE_RESOLUTION|>--- conflicted
+++ resolved
@@ -619,17 +619,9 @@
     </question>
 
 
-<<<<<<< HEAD
-
-<!--
-     <question name="IsolatesByWeightFilter"
-              shortDisplayName="Weight"
-              displayName="Filter Isolates by Weight"
-=======
     <question name="IsolatesByWeightFilter"
               shortDisplayName="Weight"
               displayName="Filter by Weight"
->>>>>>> 22afd9f9
               queryRef="IsolateIds.ByWeightFilter"
               recordClassRef="IsolateRecordClasses.IsolateRecordClass">
         <attributesList
@@ -641,15 +633,7 @@
             (This transform is only useful if the input result sets have used weights)
           ]]>
         </description>
-<<<<<<< HEAD
-        <dynamicAttributes>
-          <columnAttribute name="wdk_weight" displayName="Weight"/>
-        </dynamicAttributes>
-    </question>
--->
-=======
-    </question>
->>>>>>> 22afd9f9
+    </question>
 
 
   </questionSet>
