<wdkModel>

  <!--===========================================================================-->
  <!-- Gene ID questions (public)  -->
  <!--===========================================================================-->

  <questionSet name="GeneQuestions"
               displayName="Search Genes">

  <!--++++++++++++++++++++++++++++++++++++++++++++++++++++++++++++++-->
  <!-- temporary question for modified annotation -->  
  <!--++++++++++++++++++++++++++++++++++++++++++++++++++++++++++++++-->

<!--  the workshop (re) annotations have become the official annotations and this section is obsolete
  
      <question name="GenesWithModifiedAnnotation" 
         includeProjects="PlasmoDB"
         category="New Annotation"
         displayName="Updated Annotation"
              queryRef="GeneId.GenesWithModifiedAnnotation"
              recordClassRef="GeneRecordClasses.GeneRecordClass">
         <attributesList
              summary="location_text,product,new_product_desc,annot_status"
              sorting="location_text asc"
        />
        <summary>
           Find genes that have modified annotation based on the recent Plasmodium falciparum annotation workshop
        </summary>
        <description>
           <![CDATA[
           Find genes that have modified annotation based on the recent <i>Plasmodium falciparum</i> annotation workshop.  Modified annotation includes gene models, GO and EC assignments and product names. <p>
<br><br>
<b><i>Plasmodium falciparum</i> reannotation workshop:</b>  
The effort to systematically update the annotation for <i>P. falciparum</i> 3D7 genome started in October 2007 with a weeklong workshop co-organized by staff from the Wellcome Trust Sanger Institute (WTSI) and the EuPathDB team. The Wellcome Trust and Burroughs Wellcome Fund-sponsored workshop was held in Hinxton, UK and was attended by nearly 30 Plasmodium researchers contributing expertise in various aspects of Plasmodium biology, plus more than 10 bioinformatics support staff from the Artemis, GeneDB and EuPathDB teams. During the workshop 2700 genes were edited using Artemis and ACT software, mainly with the addition of new or alternative functional descriptions (e.g. product names, GO terms, EC numbers and miscellaneous textual comments). 
<p>
After the workshop, intensive manual reannotation of the genome has continued at WTSI with the help of several members of the community. First, the structures of more than 700 gene models have been changed and new gene models have been added. In addition, curation staff at GeneDB have reviewed all User Comments submitted to PlasmoDB. Over the coming months, the emphasis will switch to a careful genome-wide review of functional annotation.
<p>
The annotation presented here in PlasmoDB is the second snapshot of a work in progress and intended to inform you about the new annotation and elicit any feedback that you may have. Please add a User Comment to any gene about which you have additional information. This information is forwarded to the GeneDB curators on a weekly basis and will be included in the next snapshot.  In order to expedite the annotation, the following are of particular value to the manual curators:  
<ol>
<li>New product names with the PubMed ID of the paper in which they were first cited,  
<li>Additional PubMed IDs of any papers from which the function of the gene/protein can be ascribed
<li>EC number
<li>Alternative/updated gene names and aliases.
<li>Evidence that a gene tructure has been incorrectly called.  Please include a description of the evidence that you have used (e.g. full length cDNA) and the new sequence.
</ol>
<p>
Click <a href="showXmlDataContent.do?name=XmlQuestions.News#newsItem1">here for a list of participants</a>.<p>
          ]]>
        </description>
        <dynamicAttributes>
          <columnAttribute name="annot_status" displayName="Status"/>
          <columnAttribute name="new_product_desc" displayName="New Product Description"/>
        </dynamicAttributes>
    </question>
-->


  <!--++++++++++++++++++++++++++++++++++++++++++++++++++++++++++++++-->
  <!--Old Annotation genes (v 5.5) -->  
  <!--++++++++++++++++++++++++++++++++++++++++++++++++++++++++++++++-->


       <question name="GenesByOldAnnotation" 
         includeProjects="PlasmoDB,EuPathDB"
         category="Old Annotation"
         displayName="PlasmoDB Release 5.5 Annotation "
             shortDisplayName="Rel.5.5 annot"
              queryRef="GeneId.GenesByOldAnnotation"
              recordClassRef="GeneRecordClasses.GeneRecordClass">
         <attributesList
              summary="location_text,product,new_product_desc,annot_status"
              sorting="location_text asc"
        />
        <summary>
           Find genes that have modified annotation based on the recent Plasmodium falciparum annotation workshop
        </summary>
        <description>
           <![CDATA[
           Find genes that have modified annotation based on the recent <i>Plasmodium falciparum</i> annotation workshop.  Modified annotation includes gene models, GO and EC assignments and product names. <p>
<br><br>
<b><i>Plasmodium falciparum</i> reannotation workshop:</b>  
The effort to systematically update the annotation for <i>P. falciparum</i> 3D7 genome started in October 2007 with a weeklong workshop co-organized by staff from the Wellcome Trust Sanger Institute (WTSI) and the EuPathDB team. The Wellcome Trust and Burroughs Wellcome Fund-sponsored workshop was held in Hinxton, UK and was attended by nearly 30 Plasmodium researchers contributing expertise in various aspects of Plasmodium biology, plus more than 10 bioinformatics support staff from the Artemis, GeneDB and EuPathDB teams. During the workshop 2700 genes were edited using Artemis and ACT software, mainly with the addition of new or alternative functional descriptions (e.g. product names, GO terms, EC numbers and miscellaneous textual comments). 
<p>
After the workshop, intensive manual reannotation of the genome has continued at WTSI with the help of several members of the community. First, the structures of more than 700 gene models have been changed and new gene models have been added. In addition, curation staff at GeneDB have reviewed all User Comments submitted to PlasmoDB. Over the coming months, the emphasis will switch to a careful genome-wide review of functional annotation.
<p>
Click <a href="showXmlDataContent.do?name=XmlQuestions.News#newsItem10">here for a list of participants</a>.<p>
          ]]>
        </description>
        <dynamicAttributes>
          <columnAttribute name="annot_status" displayName="Status"/>
          <columnAttribute name="new_product_desc" displayName="New Product Description"/>
        </dynamicAttributes>
    </question>



  <!--++++++++++++++++++++++++++++++++++++++++++++++++++++++++++++++-->
  <!-- Location -->  
  <!--++++++++++++++++++++++++++++++++++++++++++++++++++++++++++++++-->

    <question name="GenesByLocation"
         category="Genomic Position"
         displayName="Genomic Location"
         shortDisplayName="Genomic Loc"
         queryRef="GeneId.GenesByLocation"
         recordClassRef="GeneRecordClasses.GeneRecordClass">
 
       <attributesList  excludeProjects="EuPathDB" 
         summary="organism,location_text,product"
         sorting="organism asc,location_text asc"
        />

        <attributesList  includeProjects="EuPathDB"
         summary="organism,location_text,product"
         sorting="organism asc,location_text asc"
        />

        <summary>
        Find genes that are located in a specified genomic region.
        </summary>


        <description includeProjects="InitDB">
           <![CDATA[
           FILL     
	   ]]>
        </description>

        <description includeProjects="AmoebaDB">
           <![CDATA[
          Find genes within a given genomic region.<br>
          Enter a genomic sequence ID for any <i>E. histolytica</i>, <i>E. dispar</i> or <i>E. invadens</i> contig.
          The Start and End locations correspond to the coordinates of the gene(s) on the chromosome.
	   ]]>
        </description>

        <description includeProjects="MicrosporidiaDB">
           <![CDATA[
          Find genes within a given genomic region.<br>
          Select a <i>E. intestinalis</i> or <i>E. cuniculi</i> chromosome from the pull-down menu or 
          enter a genomic sequence ID. (If you supply both,  your result will include the union). 
          The Start and End locations correspond to the coordinates of the gene(s) on the chromosome.
	   ]]>
        </description>

        <description includeProjects="TriTrypDB">
           <![CDATA[
          Find genes within a given genomic region.<br>
          Select a <i>Leishmania</i> or <i>Trypanosoma</i> chromosome from the pull-down menu or 
          enter a genomic sequence ID. (If you supply both,  your result will include the union). 
          The Start and End locations correspond to the coordinates of the gene(s) on the chromosome.          ]]>
        </description>

        <description includeProjects="CryptoDB">
           <![CDATA[
          Find genes within a given genomic region.<br>
          Select a <i>C. parvum</i> chromosome from the pull-down menu or 
          enter the name of a contig for either <i>C. parvum</i> (e.g."CM000431"), <i>C. hominis</i> (e.g."AAEL01000057") or <i>C. muris</i> scaffolds (e.g."scf_43").
          If you enter both, your result will include the union. 
          The Start and End locations correspond to the coordinates of the gene(s) on the chromosome.
          ]]>
        </description>
        <description includeProjects="PlasmoDB">
          <![CDATA[
          Find genes that are located in a specified genomic region.<br><br>
          Select a genomic sequence from the pull-down menu <i>and/or</i> enter a genomic sequence ID from any <i>Plasmodium</i> species (if you supply both,  your result will include the union). The Start and End locations correspond to the coordinates of the gene(s) on the chromosome.
          ]]>
        </description>
        <description includeProjects="EuPathDB">
	  <![CDATA[
	  Find genes within a given genomic region.<br>
          Either select an organism and a genomic sequence from the
          pull-down menu or enter a genomic sequence ID from any EuPathDB species (e.g. "AAEL01000057", "Pf3D7_04", "TGME49_chrIa", "ctg02_305", "DS170425").
         
          The Start and End locations correspond to the coordinates of 
          the gene(s) on the chromosome.
	  ]]>
        </description>
        <description includeProjects="TrichDB">
	  <![CDATA[
    Find genes within a given genomic region.<br>
          Enter a genomic sequence ID for any <i>T. vaginalis</i> contig.
          The Start and End locations correspond to the coordinates of 
          the gene(s) on the chromosome.
	  ]]>
        </description>
        <description includeProjects="GiardiaDB">
	  <![CDATA[
	  Find genes within a given genomic region.<br>
          Enter a genomic sequence ID for any <i>G. lamblia</I> contig.
          The Start and End locations correspond to the coordinates of 
          the gene(s) on the sequence.
	  ]]>
        </description>
	<description includeProjects="ToxoDB">
	      <![CDATA[
          Find genes that are located in a specified genomic region.<br><br>
          Here you can retrieve genes based on their chromosomal location in either <i>T. gondii</i> or <i>N. caninum</i>. For example, all genes located on chromosome <b>Ia</b> can be retrieved by selecting "Ia" from the chromosome pull-down menu, and entering "1" in the "start at" field and "0" in the "End Location" field. <br>
Alternatively, genes can be obtained by entering a specific sequence ID:<br>
<u>Chromosome ID examples:</u> <i>T. gondii</i> ME49 chromosome VIIa = TGME49_chrVIIa; <i>T. gondii</i> VEG chromosome VIIa = TGVEG_chrVIIa; <i>T. gondii</i> GT1 chromosome VIIa = TGGT1_chrVIIa; <i>N. caninum</i> chromosome VIIa = NEO_chrVIIa.<br>
<u><i>T. gondii</i> scaffold ID example:</u> DS984804 (ME49), scf_1104442824720 (VEG or GT1) -- remember, not all scaffolds contain genes. <br>
<u>Contig ID example (only <i>N. caninum</i>):</u> Contig1086.<br>
If you enter a specific ID and select a chromosome from the pull-down menu, your result will include the union. The Start and End locations correspond to the coordinates of the gene(s) on the chromosome.
          ]]>
        </description>
       
    </question>

  <!--++++++++++++++++++++++++++++++++++++++++++++++++++++++++++++++-->
  <!-- Type -->
  <!--++++++++++++++++++++++++++++++++++++++++++++++++++++++++++++++-->

    <question name="GenesByGeneType"
         category="Gene Attributes"
         displayName="Gene Type"
         shortDisplayName="Gene Type"
              queryRef="GeneId.GenesByGeneType"
              recordClassRef="GeneRecordClasses.GeneRecordClass">
         <attributesList includeProjects="GiardiaDB"
              summary="organism,location_text,product,is_pseudo,is_deprecated"
              sorting="organism asc,location_text asc"
        />
         <attributesList includeProjects="ToxoDB"
              summary="formatted_gene_id,organism,location_text,product,is_pseudo"
              sorting="formatted_gene_id asc,organism asc,location_text asc"
        />
         <attributesList excludeProjects="EuPathDB,ToxoDB,GiardiaDB"
              summary="organism,location_text,product,is_pseudo"
              sorting="primary_key asc,organism asc,location_text asc"
        />
         <attributesList includeProjects="EuPathDB"
              summary="organism,location_text,product,is_pseudo"
              sorting="organism asc,location_text asc"
        />
        <summary>
           Find genes by type of product made (eg, protein coding, tRNA, pseudogene, etc).
        </summary>
        <description excludeProjects="EuPathDB">
           <![CDATA[
          Find genes by type of product made.
          ]]>
        </description>

         <description includeProjects="EuPathDB">
           <![CDATA[ <br>Find genes by type of product made.<br><br>
 
<table><tr><th>Type</th><th>Valid for: </th></tr>
<tr><td>snRNA encoding</td><td>Amoeba. Giardia, Microsporidia, Plasmo, TriTryp</td></tr>
<tr><td>tRNA encoding</td><td>all</td></tr> 
<tr><td>ncRNA</td><td>Amoeba. Microsporidia, TriTryp</td></tr>
<tr><td>rRNA encoding</td><td>all</td></tr> 
<tr><td>snoRNA encoding</td><td>Crypto, Giardia, TriTryp</td></tr> 
<tr><td>misc RNA</td><td>Crypto, Plasmo</td></tr> 
<tr><td>SRP RNA encoding</td><td>Giardia</td></tr> 
<tr><td>RNase P RNA</td><td>Giardia</td></tr> 
<tr><td>RNase MRP RNA</td><td>Giardia</td></tr> 
<tr><td>repeat region</td><td>Trich</td></tr> 
<tr><td>scRNA encoding</td><td>TriTryp</td></tr>
</table> 

          ]]>
        </description>
    </question>



  <!--++++++++++++++++++++++++++++++++++++++++++++++++++++++++++++++-->
  <!-- Deprecation status, only for GiardiaDB -->
  <!--++++++++++++++++++++++++++++++++++++++++++++++++++++++++++++++-->

    <question name="GenesByGeneDeprecationStatus"
         category="Gene Attributes" includeProjects="GiardiaDB"
         displayName="Gene Deprecation Status"
         shortDisplayName="Status"
              queryRef="GeneId.GenesByGeneDeprecationStatus"
              recordClassRef="GeneRecordClasses.GeneRecordClass">
         <attributesList 
              summary="action,action_date,reason"
              sorting="primary_key asc"
        />
        <summary>
           Find genes that have been deprecated, or were deprecated in the past, but are deprecated presently.
        </summary>
        <description>
           <![CDATA[
           Find the genes from Giardia lamblia assemblage A isolate WB that were once deprecated, and later undeprecated based on proteomics evidence and/or synteny to assemblage B and E genomes.<br><br>
           Note: that deprecated genes were labeled as such because they appear unlikely to represent true genes, based on incompatibility with longer gene models or alternative models for which functional evidence is available. A number of deprecated genes may in fact be true genes and as evidence becomes available to support this, we will elevate a deprecated gene to a "full" gene status.We encourage users to notify us of such evidence by email or by adding specific user comments gene pages.
          ]]>
        </description>
        <dynamicAttributes>
          <columnAttribute name="action" displayName="Status" align="left"/>
	  <columnAttribute name="action_date" displayName="Date" align="left"/>
          <columnAttribute name="reason" displayName="Reason" align="left"/>
        </dynamicAttributes>
    </question>



  <!--++++++++++++++++++++++++++++++++++++++++++++++++++++++++++++++-->
  <!-- Phenotype -->
  <!--++++++++++++++++++++++++++++++++++++++++++++++++++++++++++++++-->

    <question name="GenesByPhenotype" includeProjects="TriTrypDB,EuPathDB"
         category="Putative Function"
         displayName="Phenotype"
         shortDisplayName="Phenotype"
         queryRef="GeneId.GenesByPhenotype"
         recordClassRef="GeneRecordClasses.GeneRecordClass">
         <attributesList 
              summary="organism,location_text,product,phenotype_loi"
              sorting="phenotype_loi desc, organism asc"
        />
        <summary>
           Find T. brucei genes based on phenotype.
        </summary>
        <description>
           <![CDATA[
          Find <i>T. brucei</i> genes by phenotype based on RNAi knockdown and insufficiency studies.
          ]]>
        </description>

        <dynamicAttributes>
             <columnAttribute name="phenotype_loi" displayName="Lines of Evidence" align="center"
                              inReportMaker="false"/>
         </dynamicAttributes>
    </question>

  <!--++++++++++++++++++++++++++++++++++++++++++++++++++++++++++++++-->
  <!-- updated annotation from genedb ... may replace with web services query in future -->
  <!--++++++++++++++++++++++++++++++++++++++++++++++++++++++++++++++-->

    <question name="GenesWithUpdatedAnnotation" includeProjects="TriTrypDB,PlasmoDB,EuPathDB"
         category="Gene Attributes"
         displayName="Updated Annotation"
         shortDisplayName="Updtd GeneDB"
         queryRef="GeneId.GenesWithUpdatedAnnotation"
         recordClassRef="GeneRecordClasses.GeneRecordClass">
         <attributesList 
              summary="organism,location_text,product,genedb_link"
              sorting="organism asc,location_text asc"
        />
        <summary>
           Find genes for which the annotation has been updated at GeneDB.
        </summary>
        <description>
           <![CDATA[
           Find genes for which the annotation has been updated at GeneDB since the last build.
          ]]>
        </description>

        <dynamicAttributes>
             <columnAttribute name="genedb_link" displayName="GeneDB Link" align="center"
                              inReportMaker="false"/>
         </dynamicAttributes>
        <propertyList name="specificAttribution">
           <value>GeneDB_links</value>
	</propertyList>
    </question>


  <!--++++++++++++++++++++++++++++++++++++++++++++++++++++++++++++++-->
  <!-- Exon count -->
  <!--++++++++++++++++++++++++++++++++++++++++++++++++++++++++++++++-->

    <question name="GenesByExonCount"
              category="Gene Attributes"
              displayName="Exon Count"
              shortDisplayName="Exon Count"
              queryRef="GeneId.GenesByExonCount"
              recordClassRef="GeneRecordClasses.GeneRecordClass">

         <attributesList includeProjects="ToxoDB"
              summary="formatted_gene_id,organism,location_text,product,exon_count"
              sorting="formatted_gene_id asc,exon_count desc,location_text asc"
        />
        <attributesList includeProjects="EuPathDB"
              summary="organism,location_text,product,exon_count"
              sorting="organism asc,exon_count desc,location_text asc"
        />
        <attributesList excludeProjects="ToxoDB,EuPathDB"
              summary="organism,location_text,product,exon_count"
              sorting="primary_key asc,organism asc,exon_count desc,location_text asc"
        />
        <summary>
        Find genes having a given number of exons.
        </summary>
        <description>
	  <![CDATA[
        To find genes with a desired number of exons, enter the minimum and maximum number of exons, and select an organism and/or species.
          ]]>
    </description>
    </question>

  <!--++++++++++++++++++++++++++++++++++++++++++++++++++++++++++++++-->
  <!-- Isoelectric point -->
  <!--++++++++++++++++++++++++++++++++++++++++++++++++++++++++++++++-->

    <question name="GenesByIsoelectricPoint" 
         displayName="Isoelectric Point"
         shortDisplayName="Isoelec Pt"
         category="Predicted Proteins"
         queryRef="GeneId.GenesByIsoelectricPoint"
         recordClassRef="GeneRecordClasses.GeneRecordClass">
        <attributesList includeProjects="ToxoDB"
         summary="formatted_gene_id,organism,location_text,product,isoelectric_point"
         sorting="formatted_gene_id asc,isoelectric_point asc, location_text asc"
        /> 
        <attributesList includeProjects="EuPathDB"
         summary="organism,location_text,product,isoelectric_point"
         sorting="organism asc,isoelectric_point asc, location_text asc"
        />  
        <attributesList excludeProjects="ToxoDB,GiardiaDB,EuPathDB"
         summary="organism,location_text,product,isoelectric_point"
         sorting="primary_key asc,organism asc,isoelectric_point asc, location_text asc"
        /> 
        <summary>
          Find genes whose protein product has an isoelectric point in a range that you specify.
        </summary>
        <description>
           <![CDATA[
             Find genes whose protein product has an isoelectric point in the specified range.
           ]]>
        </description>
        <propertyList name="specificAttribution">
        </propertyList>
    </question>


  <!--++++++++++++++++++++++++++++++++++++++++++++++++++++++++++++++-->
  <!-- Molecular weight -->
  <!--++++++++++++++++++++++++++++++++++++++++++++++++++++++++++++++-->

    <question name="GenesByMolecularWeight"
         displayName="Molecular Weight"
         shortDisplayName="Molecular Wt"
         category="Predicted Proteins"
         queryRef="GeneId.GenesByMolecularWeight"
         recordClassRef="GeneRecordClasses.GeneRecordClass">
        <attributesList includeProjects="ToxoDB"
         summary="formatted_gene_id,organism,location_text,product,molecular_weight"
         sorting="formatted_gene_id asc,molecular_weight asc, location_text asc"
        /> 
        <attributesList excludeProjects="ToxoDB"
         summary="organism,location_text,product,molecular_weight"
         sorting="organism asc,molecular_weight asc, location_text asc"
        /> 
        <summary>
          Find genes whose unmodified protein product has a molecular weight in a range that you specify.
        </summary>
        <description>
           <![CDATA[
            Find genes whose unmodified protein product has a molecular weight in a range that you specify.
          <br><br>

             Molecular weights are machine calculated from the raw translation and does not take into account any protein or residue modifications. For translations containing ambiguous amino acid codes (B, Z, X) we calculate the average of the upper and lower bound of the molecular weight.
           ]]>
        </description>
        <propertyList name="specificAttribution">
        </propertyList>
    </question>


  <!--++++++++++++++++++++++++++++++++++++++++++++++++++++++++++++++-->
  <!-- Secondary structure -->
  <!--++++++++++++++++++++++++++++++++++++++++++++++++++++++++++++++-->

    <question name="GenesBySecondaryStructure" includeProjects="PlasmoDB,EuPathDB,TriTrypDB,CryptoDB"
              displayName="Protein Secondary Structure"
              shortDisplayName="2D Struct"
              category="Predicted Proteins"
              queryRef="GeneId.GenesBySecondaryStructure"
              recordClassRef="GeneRecordClasses.GeneRecordClass">
        <attributesList
              summary="organism,location_text,product,percent_coil,percent_strand,percent_helix"
              sorting="organism asc, location_text asc"
        /> 
        <summary>
         Find genes whose proteins are predicted to have the given secondary-structure content by the PSIPRED program.
        </summary>
        <description>
          <![CDATA[
              Find genes whose proteins are predicted to have the given secondary-structure content by the PSIPRED program. The percent composition is computed by counting the amino acids in which one of the three calls is given the highest confidence, and dividing by the length of the protein.  For example the percent helix is the number of amino acids in which helix has the highest confidence, divided by the length of the protein.


              </P><PRE><B>References:</B> <BR> Jones DT. (1999) Protein secondary structure prediction<BR> based on position-specific scoring matrices<BR> <a href="http://www.ncbi.nlm.nih.gov/entrez/query.fcgi?cmd=Retrieve&db=pubmed&dopt=Abstract&list_uids=10493868">J Mol Biol. 1999 Sep 17;292(2):195-202</a></PRE>
          ]]>
        </description>
        <dynamicAttributes>
             <columnAttribute name="percent_coil" displayName="Percent Coil" align="center"
                              inReportMaker="false"/>
             <columnAttribute name="percent_strand" displayName="Percent Strand" align="center"
                              inReportMaker="false"/>
             <columnAttribute name="percent_helix" displayName="Percent Helix" align="center"
                              inReportMaker="false"/>
         </dynamicAttributes>
        <propertyList name="specificAttribution">
        </propertyList>
    </question>


  <!--++++++++++++++++++++++++++++++++++++++++++++++++++++++++++++++-->
  <!-- EC Number  -->
  <!--++++++++++++++++++++++++++++++++++++++++++++++++++++++++++++++-->

    <question name="GenesByEcNumber" excludeProjects="MicrosporidiaDB"
         category="Putative Function"
         displayName="EC Number"
         shortDisplayName="EC Number"
              queryRef="GeneId.GenesByEcNumber"
              recordClassRef="GeneRecordClasses.GeneRecordClass">
        <attributesList includeProjects="ToxoDB"
         summary="formatted_gene_id,organism,location_text,product,ec_numbers_string"
         sorting="formatted_gene_id asc,location_text asc"
        /> 
        <attributesList excludeProjects="ToxoDB"
         summary="organism,location_text,product,ec_numbers_string"
         sorting="organism asc, location_text asc"
        /> 
        <summary>
           <![CDATA[
          Find genes by assigned Enzyme Commission (EC) number.
          ]]>
        </summary>
        <description includeProjects="PlasmoDB">
           <![CDATA[
Find <i>P. falciparum</i>, <i>P. yoelii</i> and/or <i>P. knowlesi</i> genes by their Enzyme Commission (EC) number.  Use '-' in place of numbers to denote partial EC Numbers, for example, '2.7.7.-'. You may use '*' as a wild card character. 
 For help with obtaining EC numbers, try the
           <a href="http://ca.expasy.org/enzyme/">ExPASy-ENZYME</a>
           browser.
          <br><br>

E.C. number annotation for <i>P. falciparum</i> are from Andy Berry, Matt Berriman (Sanger Institute) and Hagai Ginsburg (Hebrew University).
          ]]>
        </description>
        <description includeProjects="GiardiaDB,TrichDB,TriTrypDB,AmoebaDB,InitDB">
           <![CDATA[
Find genes by their Enzyme Commission (EC) number.  Use '-' in place of numbers to denote partial EC Numbers, for example, '2.7.7.-'. You may use '*' as a wild card character. 
 For help with obtaining EC numbers, try the
           <a href="http://ca.expasy.org/enzyme/">ExPASy-ENZYME</a>
           browser.
          <br><br>
          ]]>
        </description>
        <description includeProjects="CryptoDB">
              <![CDATA[
              Find <i>Cryptosporidium</i> genes that have been assigned a particular Enzyme Commission (EC) number. 
              Use '-' in place of numbers to denote partial EC Numbers, for example, '2.7.7.-'.  You may use '*' as a wild card character. <p>
              E.C. numbers have been assigned to <i>Cryptosporidium</i> genes by the genome annotation centers, KEGG and CryptoCyc.     
              ]]>
              </description>
        <description includeProjects="ToxoDB">
            <![CDATA[
            Find genes by their 
            <a href="http://www.chem.qmul.ac.uk/iubmb/enzyme/">Enzyme
            Commission</a> (EC) number.  Use '-' in place of numbers to denote
            partial EC Numbers, for example, '2.7.7.-'. You may use '*' as a wild card character. <br><br>

            E.C. number annotation for <i>Toxoplasma gondii</i> are from
            <a href="http://www.tigr.org/~ipaulsen">Ian Paulsen</a> (TIGR)
            ]]>
        </description>
        <description includeProjects="EuPathDB">
              <![CDATA[
              Find genes that have been assigned a particular Enzyme Commission (EC) number. 
              Use '-' in place of numbers to denote partial EC Numbers, for example, '2.7.7.-'. You may use '*' as a wild card character. <p>
          For help with obtaining EC numbers, try the
           <a href="http://ca.expasy.org/enzyme/">ExPASy-ENZYME</a>
           browser.<p>
              CryptoDB EC numbers have been assigned by the genome annotation centers, KEGG and CryptoCyc.
              PlasmoDB EC numbers have been assigned to genes for <i>P. falciparum</i> by Andy Berry, Matt Berriman (Sanger Institute) and Hagai Ginsburg (Hebrew University). ToxoDB EC numbers have been assigned by Ian Paulsen (TIGR).
              E.C. number annotation for <i>Toxoplasma gondii</i> are from <a href="http://www.tigr.org/~ipaulsen">Ian Paulsen</a> (TIGR)
              ]]>
              </description>
        <propertyList name="organism" includeProjects="PlasmoDB">
           <value>P. falciparum</value>
        </propertyList>
        <propertyList name="organism" includeProjects="ToxoDB">
           <value>T. gondii</value>
        </propertyList>
        <propertyList name="organism" includeProjects="EuPathDB">
           <value>P. falciparum</value>
           <value>T gondii</value>
        </propertyList>

        <propertyList name="specificAttribution">
           <value>enzymeDB</value>
           <value includeProjects="EuPathDB,CryptoDB">CparvumEC-KEGG</value>
           <value includeProjects="EuPathDB,CryptoDB">ChominisEC-KEGG</value>
           <value includeProjects="EuPathDB,CryptoDB">CparvumEC-CryptoCyc</value>
           <value includeProjects="EuPathDB,CryptoDB">ChominisEC-CryptoCyc</value>
           <value includeProjects="EuPathDB,PlasmoDB">ecMappings_Hagai</value>
           <value includeProjects="EuPathDB,PlasmoDB">P.falciparum_chromosomes</value>
           <value includeProjects="EuPathDB,ToxoDB">ME49_Annotation</value>
       </propertyList> 
    </question>

  <!--++++++++++++++++++++++++++++++++++++++++++++++++++++++++++++++-->
  <!-- SNPs  -->
  <!--++++++++++++++++++++++++++++++++++++++++++++++++++++++++++++++-->

    <question name="GenesBySnps" includeProjects="EuPathDB,PlasmoDB,ToxoDB,CryptoDB"
              category="Population Biology"
              displayName="SNP Characteristics"
              shortDisplayName="SNPs"
              queryRef="GeneId.GenesBySnps"
              recordClassRef="GeneRecordClasses.GeneRecordClass">
        <attributesList includeProjects="ToxoDB"
              summary="formatted_gene_id,product,total_snps,num_non_synonymous,num_synonymous,num_nonsense,num_noncoding,dn_ds_ratio,cds_snp_density"
              sorting="formatted_gene_id asc,total_snps desc,cds_snp_density desc"
        /> 
        <attributesList excludeProjects="ToxoDB"
              summary="product,total_snps,num_non_synonymous,num_synonymous,num_nonsense,num_noncoding,dn_ds_ratio,cds_snp_density"
              sorting="total_snps desc,cds_snp_density desc"
        /> 

        <propertyList name="organism" includeProjects="PlasmoDB">
           <value>P. falciparum</value>
        </propertyList>
        <propertyList name="organism" includeProjects="ToxoDB">
           <value>T. gondii</value>
        </propertyList>
        <propertyList name="organism" includeProjects="CryptoDB">
           <value>C. parvum</value>
        </propertyList>
        <propertyList name="organism" includeProjects="EuPathDB">
           <value>P. falciparum, T gondii, C. parvum</value>
        </propertyList>

        <summary>
           <![CDATA[
	 Find genes which have SNPs meeting specific criteria (Non-synonymous / synonymous SNP ratio, SNP density, etc).
           ]]>
        </summary>
        <description includeProjects="PlasmoDB">
            <![CDATA[
	     Search for genes by SNP density, the number of SNPs of different classes, ratio of non-synonymous to synonymous, etc.
             Note that if you do not care about one of the parameters, don't change the defaults
             on that parameter and you will get all genes irrespective of that parameter.
             For example, running this search 
             to compare 3D7 and Dd2 using default parameters returns 2577 genes.  Among the top 20 on the list
             are CLAG, AMA1, chloroquine resistance marker and multiple PfEMP1 and SURFIN genes.
             <p>Note: Due to the extreme codon bias in the falciparum genome, the ratio of non-synonymous
             to synonymous snps per gene is much higher than expected so this should be considered when creating queries.
             We are intending to calculate more reliable normalized Dn/Ds or Ka/Ks ratios in subsequent releases of PlasmoDB.

	     <div align="center">
                <img src="images/dnds_ratio.png">
             </div>
	     <br><br>
            ]]>
        </description>

        <description includeProjects="EuPathDB,ToxoDB">
            <![CDATA[
	     Search for genes by SNP density, the number of SNPs of different classes, ratio of non-synonymous to synonymous, etc. 
             Note that if you don't care about one of the parameters, don't change the defaults
             on that parameter and you will get all genes that contain SNPs between the reference and 
             comparator strains irrespective of that parameter.
            ]]>
        </description>
        <description includeProjects="CryptoDB">
            <![CDATA[
	     Search for genes by SNP density, the number of SNPs of different classes, ratio of non-synonymous to synonymous, etc. 
             Note that if you don't care about one of the parameters, don't change the defaults
             on that parameter and you will get all genes that contain SNPs between the reference and 
             comparator strains irrespective of that parameter. See the Data Sources link below for experimental details.
            ]]>
        </description>

	<dynamicAttributes>
	     <columnAttribute name="total_snps" displayName="Total SNPs" align="center"/> 
	     <columnAttribute name="cds_snp_density" displayName="SNPs per Kb (CDS)" align="center"/>
	     <columnAttribute name="dn_ds_ratio" displayName="Non-syn/syn SNP ratio" align="center"/>
	     <columnAttribute name="num_synonymous" displayName="Synonymous SNPs" align="center"/>
	     <columnAttribute name="num_non_synonymous" displayName="Non-synonymous SNPs" align="center"/>
	     <columnAttribute name="num_nonsense" displayName="Nonsense SNPs" align="center"/>
	     <columnAttribute name="num_noncoding" displayName="Non-coding SNPs" align="center"/>
	</dynamicAttributes>

        <propertyList name="specificAttribution">
           <value includeProjects="PlasmoDB,EuPathDB">sangerItGhanaSnps</value>
           <value includeProjects="PlasmoDB,EuPathDB">sangerReichenowiSnps</value>
           <value includeProjects="PlasmoDB,EuPathDB">Su_SNPs</value>
           <value includeProjects="PlasmoDB,EuPathDB">Broad_SNPs</value>
           <value includeProjects="ToxoDB,EuPathDB">GeneticMarkers_Sibley</value>
           <value includeProjects="ToxoDB,EuPathDB">ME49_SNPs</value>
           <value includeProjects="ToxoDB,EuPathDB">AmitAlignmentSnps</value>
           <value includeProjects="CryptoDB,EuPathDB">Widmer_SNPs</value>
        </propertyList> 
    </question>


  <!--++++++++++++++++++++++++++++++++++++++++++++++++++++++++++++++-->
  <!-- Mass Spec -->
  <!--++++++++++++++++++++++++++++++++++++++++++++++++++++++++++++++-->

    <question name="GenesByMassSpec" includeProjects="PlasmoDB,ToxoDB,CryptoDB,EuPathDB,GiardiaDB,TriTrypDB,TrichDB,AmoebaDB"
         displayName="Mass Spec. Evidence"
         shortDisplayName="Mass Spec"
         category="Protein Expression"
         queryRef="GeneId.GenesByMassSpec"
         recordClassRef="GeneRecordClasses.GeneRecordClass">
        <attributesList  includeProjects="ToxoDB"
              summary="formatted_gene_id,location_text,product,sum_sequence_count,sum_spectrum_count"
              sorting="formatted_gene_id asc,sum_sequence_count desc,sum_spectrum_count desc"
        /> 
        <attributesList excludeProjects="EuPathDB,ToxoDB"
              summary="location_text,product,sum_sequence_count,sum_spectrum_count"
              sorting="sum_sequence_count desc,sum_spectrum_count desc"
        /> 
        <attributesList includeProjects="EuPathDB"
              summary="organism,location_text,product,sum_sequence_count,sum_spectrum_count"
              sorting="organism asc,sum_sequence_count desc,sum_spectrum_count desc"
        /> 
        <summary includeProjects="AmoebaDB">
           <![CDATA[
            Find <i>E. histolytica</i> genes that have evidence for protein expression in phagosomes.
          ]]>
        </summary>
        <summary includeProjects="CryptoDB">
           <![CDATA[
            Find <i>C. parvum</i> genes that have evidence for protein expression
            in male and female gametocytes.
          ]]>
        </summary>
         <summary includeProjects="PlasmoDB">
           <![CDATA[
            Find <i>P. berghei</i> , <i>P. falciparum</i> and <i>P. yoelii</i> genes that have evidence for protein expression.
          ]]>
           </summary>
          <summary includeProjects="ToxoDB">
           <![CDATA[
            Find <i>T. gondii</i> genes that have evidence for protein expression
            in male and female gametocytes.
          ]]>
        </summary>
          <summary includeProjects="TrichDB">
           <![CDATA[
            Find <i>T. vaginalis</i> genes that have evidence for protein expression.
          ]]>
        </summary>

         <summary includeProjects="EuPathDB">
           <![CDATA[
            Find <i>E. histolytica</i>, <i>C. parvum</i>,<i>G. lamblia</i>, <i>P. berghei</i> , <i>P. falciparum</i>, <i>P. yoelii</i> and <i>T. gondii</i> genes that have evidence for protein expression.
          ]]>
        </summary>

 <summary includeProjects="GiardiaDB">
           <![CDATA[
            Find <i>G. lamblia</i> genes that have evidence for protein expression
            in male and female gametocytes.
          ]]>
        </summary>

        <propertyList name="organism">
           <value includeProjects="CryptoDB,EuPathDB">C. parvum</value>
           <value includeProjects="ToxoDB,EuPathDB ">T. gondii</value>
        </propertyList>


        <propertyList name="specificAttribution">
           <value includeProjects="EuPathDB,AmoebaDB">Phagosome_Proteomics_Data_From_Huston_0min_vs_NR</value>
           <value includeProjects="EuPathDB,CryptoDB">Wastling1DGelLSMassSpec</value>
           <value includeProjects="EuPathDB,CryptoDB">Wastling2DGelLSMassSpec</value>
           <value includeProjects="EuPathDB,CryptoDB">WastlingMudPitSolMassSpec</value>
           <value includeProjects="EuPathDB,CryptoDB">WastlingMudPitInsolMassSpec</value>
           <value includeProjects="EuPathDB,CryptoDB">CryptoLoweryLCMSMSInsolExcystedMassSpec</value>
           <value includeProjects="EuPathDB,CryptoDB">CryptoLoweryLCMSMSInsolNonExcystedMassSpec</value>
           <value includeProjects="EuPathDB,CryptoDB">CryptoLoweryLCMSMSSolMassSpec</value>
           <value includeProjects="EuPathDB,CryptoDB">Ferrari_Proteomics_LTQ_Oocyst_walls</value>
           <value includeProjects="EuPathDB,CryptoDB">Ferrari_Proteomics_LTQ_intact_oocysts_merged</value>
           <value includeProjects="EuPathDB,CryptoDB">Ferrari_Proteomics_LTQ_Sporozoites_merged</value>
           <value includeProjects="EuPathDB,CryptoDB">Fiser_Proteomics_16May2006_1D_gel</value>
           <value includeProjects="EuPathDB,CryptoDB">Fiser_Proteomics_24Jun2006_1D_gel</value>
           <value includeProjects="EuPathDB,CryptoDB">Fiser_Proteomics_14Aug2006_1D_gel</value>
           <value includeProjects="EuPathDB,CryptoDB">Crypto_Proteomics_from_Lorenza_Putignani</value>
           <value includeProjects="EuPathDB,PlasmoDB">Waters_female_gametes</value>
           <value includeProjects="EuPathDB,PlasmoDB">Waters_male_gametes</value>
           <value includeProjects="EuPathDB,PlasmoDB">Waters_mixed_gametes</value>
           <value includeProjects="EuPathDB,PlasmoDB">Pyoelii_LiverStage_LS40</value>
           <value includeProjects="EuPathDB,PlasmoDB">Pyoelii_LiverStage_LS50</value>
           <value includeProjects="EuPathDB,PlasmoDB">FlorensMassSpecData2002</value>
           <value includeProjects="EuPathDB,PlasmoDB">FlorensMassSpecData2004</value>
           <value includeProjects="EuPathDB,PlasmoDB">Pf_Merozoite_Peptides</value>
           <value includeProjects="EuPathDB,PlasmoDB">Lasonder_Mosquito_Oocysts</value>
           <value includeProjects="EuPathDB,PlasmoDB">Lasonder_Mosquito_oocyst_derived_sporozoites</value>
           <value includeProjects="EuPathDB,PlasmoDB">Lasonder_Mosquito_salivary_gland_sporozoites</value>
           <!-- value includeProjects="EuPathDB,PlasmoDB">Pfalciparum_Lasonder_Proteomics_Blood_Stages</value -->
           <value includeProjects="EuPathDB,PlasmoDB">P.falciparum_Clinical_Proteomics</value>
           <value includeProjects="EuPathDB,PlasmoDB">Pfalciparum_Bowyer_Proteomics_42hrs_Post_Infection</value>
           <value includeProjects="EuPathDB,PlasmoDB">Pfalciparum_Bowyer_Proteomics_48hrs_Post_Infection</value>
           <value includeProjects="EuPathDB,PlasmoDB">P.vivax_Clinical_Proteomics</value>
           <value includeProjects="EuPathDB,PlasmoDB">Pf_Lasonder_Proteomics_Blood_Stages_trophozoites_RSRC</value>
           <value includeProjects="EuPathDB,PlasmoDB">Pf_Lasonder_Proteomics_Blood_Stages_early_gametocytes_RSRC</value>
           <value includeProjects="EuPathDB,PlasmoDB">Pf_Lasonder_Proteomics_Blood_Stages_late_gametocytes_RSRC</value>
           <value includeProjects="EuPathDB,ToxoDB">Wastling-Rhoptry</value>
           <value includeProjects="EuPathDB,ToxoDB">Wastling1D_SDSPage</value>
           <value includeProjects="EuPathDB,ToxoDB">Wastling-1D_SDSPage-Soluble</value>
           <value includeProjects="EuPathDB,ToxoDB">Wastling-1D_SDSPage-Insoluble</value>
           <value includeProjects="EuPathDB,ToxoDB">Wastling-MudPIT-Soluble</value>
           <value includeProjects="EuPathDB,ToxoDB">Wastling-MudPIT-Insoluble</value>
           <value includeProjects="EuPathDB,ToxoDB">Murray-Roos_Proteomics_Conoid-enriched</value>
           <value includeProjects="EuPathDB,ToxoDB">Murray-Roos_Proteomics_Conoid-depleted</value>
           <!--value includeProjects="EuPathDB,ToxoDB">1D_tg_35bands_022706_Proteomics</value-->
           <value includeProjects="EuPathDB,ToxoDB">Dec2006_Tg_membrane_Fayun_Proteomics</value>
           <!--value includeProjects="EuPathDB,ToxoDB">March2007Tg_Cyto_Proteins_Proteomics</value-->
           <value includeProjects="EuPathDB,ToxoDB">Oct2006_Tg_membrane_Fayun_Proteomics</value>
           <value includeProjects="EuPathDB,ToxoDB">massspec_1D_tg_1frac_020306_Proteomics</value>
           <value includeProjects="EuPathDB,ToxoDB">massspec_june30_2006_Proteomics</value>
           <value includeProjects="EuPathDB,ToxoDB">massspec_may02-03_2006_Proteomics</value>
           <value includeProjects="EuPathDB,ToxoDB">massspec_may10_2006_Proteomics</value>
           <value includeProjects="EuPathDB,ToxoDB">massspec_May2007_Proteomics</value>
           <value includeProjects="EuPathDB,ToxoDB">massspec_May22_2007_Proteomics</value>
           <value includeProjects="EuPathDB,ToxoDB">massspec_membrane_frac_frac_Proteomics</value>
           <value includeProjects="EuPathDB,ToxoDB">Moreno-1-annotated</value>
           <value includeProjects="EuPathDB,ToxoDB">massspec_Carruthers_2destinct_peptides</value>
           <value includeProjects="EuPathDB,ToxoDB">massspec_MudPIT_Twinscan_hits</value>
          <!--  <value includeProjects="EuPathDB,ToxoDB">Moreno-1-orf_apr</value> -->
           <value includeProjects="EuPathDB,GiardiaDB">DTASelect-filter_032108_Proteomics</value>
           <value includeProjects="EuPathDB,GiardiaDB">Giardia_Proteomics_From_Tachezy</value>
           <value includeProjects="EuPathDB,TriTrypDB">Tcruzi_Proteomics_Amastigote</value>
           <value includeProjects="EuPathDB,TriTrypDB">Tcruzi_Proteomics_Epimastigote</value>
           <value includeProjects="EuPathDB,TriTrypDB">Tcruzi_Proteomics_Metacyclic</value>
           <value includeProjects="EuPathDB,TriTrypDB">Tcruzi_Proteomics_Trypomastigote</value>
           <value includeProjects="EuPathDB,TriTrypDB">Tcruzi_Proteomics_Reservosomes_B1TU</value>
           <value includeProjects="EuPathDB,TriTrypDB">Tcruzi_Proteomics_Reservosomes_B1TG</value>
           <value includeProjects="EuPathDB,TriTrypDB">Tcruzi_Proteomics_Reservosomes_B1MTU</value>
           <value includeProjects="EuPathDB,TriTrypDB">Tcruzi_Proteomics_Membrane_Protein</value>
           <value includeProjects="EuPathDB,TriTrypDB">Tbrucei_Proteomics_Procyclic_Form</value>
           <value includeProjects="EuPathDB,TriTrypDB">Linfantum_Proteomics_glycosylation</value>
           <value includeProjects="EuPathDB,TriTrypDB">Linfantum_Proteomics_acetylation</value>
           <value includeProjects="EuPathDB,TriTrypDB">Linfantum_Proteomics_methylation</value>
           <value includeProjects="EuPathDB,TriTrypDB">Linfantum_Proteomics_phosphorylation</value>
           <value includeProjects="EuPathDB,TriTrypDB">Linfantum_Proteomics_SDS_Amastigote</value>
           <value includeProjects="EuPathDB,TriTrypDB">Linfantum_Proteomics_2DGel_6-11_Amastigote</value>
           <value includeProjects="EuPathDB,TriTrypDB">Linfantum_Proteomics_2DGel_6-11_Promastigote</value>
           <value includeProjects="EuPathDB,TriTrypDB">Linfantum_Proteomics_2DGel_6-9_Amastigote</value>
           <value includeProjects="EuPathDB,TriTrypDB">Linfantum_Proteomics_2DGel_6-9_Promastigote</value>
           <value includeProjects="EuPathDB,TriTrypDB">Linfantum_Proteomics_Amastigote_Secreted Protein</value>
           <value includeProjects="EuPathDB,TriTrypDB">Linfantum_Proteomics_Promastigote_Secreted_Protein</value>
           <value includeProjects="EuPathDB,TriTrypDB">Linfantum_Proteomics_Promastigote_temperature_and_pH_non-stressed</value>
           <value includeProjects="EuPathDB,TriTrypDB">Linfantum_Proteomics_Promastigote_temperature_and_pH_stressed</value>
           <value includeProjects="EuPathDB,TriTrypDB">Linfantum_Proteomics_OuelletteM</value>
           <value includeProjects="EuPathDB,TriTrypDB">Lmajor_Proteomics_Promastigote_Secreted_Protein</value>
           <value includeProjects="EuPathDB,TriTrypDB">Lmajor_Proteomics_SDS_Amastigote</value>
           <value includeProjects="EuPathDB,TriTrypDB">Lmajor_Proteomics_2DGel_6-11_Amastigote</value>
           <value includeProjects="EuPathDB,TriTrypDB">Lmajor_Proteomics_2DGel_6-11_Promastigote</value>
           <value includeProjects="EuPathDB,TriTrypDB">Lmajor_Proteomics_2DGel_6-9_Amastigote</value>
           <value includeProjects="EuPathDB,TriTrypDB">Lmajor_Proteomics_2DGel_6-9_Promastigote</value>
           <value includeProjects="EuPathDB,TriTrypDB">Lmajor_Proteomics_Promastigote_temperature_and_pH_non-stressed</value>
           <value includeProjects="EuPathDB,TriTrypDB">Lmajor_Proteomics_Promastigote_temperature_and_pH_stressed</value>
           <value includeProjects="EuPathDB,TriTrypDB">Lbraziliensis_Proteomics_Promastigote_temperature_and_pH_non-stressed</value>
           <value includeProjects="EuPathDB,TriTrypDB">Lbraziliensis_Proteomics_Promastigote_temperature_and_pH_stressed</value>
           <value includeProjects="EuPathDB,TriTrypDB">Lmajor_Proteomics_Exosomes</value>
           <value includeProjects="EuPathDB,TriTrypDB">Lbraziliensis_Proteomics_Promastigotes</value>
           <value includeProjects="EuPathDB,TriTrypDB">Tbrucei_Ferguson_Phospho_Proteome_RSRC</value>
           <value includeProjects="EuPathDB,TrichDB">Hayes_Johnson_Tvag_MassSpec</value>
        </propertyList>
       
 

        <description includeProjects="AmoebaDB">
              <![CDATA[
<br><br><i>E. histolytica</i> Phagosome Proteomics data from Boettner et. al. <br><br>
Ingested carboxylated magnetic beads within intact phagosomes were separated from amebic lysate and subjected to delipidation and mass spectrometry sequencing. Phagosome preparations were performed at 0, 5, 10, and 60 minutes following centrifugation of the beads into contact with trophozoites. In addition lysed ameba were incubated with beads and subjected to the same steps to account for background binding to the carboxylated beads. This resultant proteome identified many proteins previously associated with phagocytosis in the literature, including: the galactose binding lectin, small GTPases, hydrolytic proteins, cytoskeleton proteins, and endoplasmic reticulum proteins. <br><br>
For details refer to:
<a href="http://www.ncbi.nlm.nih.gov/pmc/articles/PMC2211552/">Entamoeba histolytica Phagocytosis of Human Erythrocytes Involves PATMK, a Member of the Transmembrane Kinase Family</a> <br>
        ]]>    
        </description>

 
        <description includeProjects="CryptoDB">
              <![CDATA[
             <p>
             Find <i>Cryptosporidium</i> genes that have evidence of expression based on peptides identified by MS/MS analysis.</p>
             <p>See the related <a href="showQuestion.do?questionFullName=OrfQuestions.OrfsByMassSpec"><b>ORFs with Mass Spec. Evidence</b></a> search to find genomic open reading frames which have mapped MS/MS peptides that do not correspond to current gene models.
             <hr>
             <sup><b>1</b></sup>
   <!-- description by J. Wastling -->
             <i>Sanderson SJ, Xia D, Prieto H, Yates J, Heiges M, Kissinger JC, Bromley E, Lal K, Sinden RE, Tomley F, Wastling JM.</i> <a href="http://www.ncbi.nlm.nih.gov/entrez/query.fcgi?cmd=Retrieve&db=pubmed&dopt=Abstract&list_uids=18306179">Determining the protein repertoire of Cryptosporidium parvum sporozoites.</a>
             <br>Mass spectrometry data were obtained from two-dimensional gel electrophoretic protein separations, one-dimensional gel LC-MS/MS and 
             MudPIT analysis of a sporozoite/oocyst excystation mixture of <i>Cryptosporidium parvum</i>.  A total of approximately 3,500 protein 
             hits were obtained resulting in 1,252 non-redundant protein identifications. In addition a further 100 hits were obtained to sequences 
             which matched a predicted open reading frame, but for which no gene model currently exists. In total these protein identifications 
             represent nearly one third of the entire predicted proteome of <i>C. parvum</i>, although it is unlikely that the entire proteome 
             from all life-stages will be expressed at any one time.
             <br><br>
             <sup><b>2</b></sup> <i>
             William J. Snelling<sup>A</sup>, Qishan Lin<sup>B</sup>, John E. Moore<sup>C</sup>, B. Cherie Millar<sup>D</sup>, 
             Fabio Tosini<sup>D</sup>, Edoardo Pozio<sup>D</sup>, James S.G. Dooley<sup>A</sup>, and Colm J. Lowery<sup>A</sup><br> 
             <sup>A</sup>Centre for Molecular Biosciences, School of Biomedical Sciences, University of Ulster, Cromore Road, Coleraine, County 
             Londonderry, N. Ireland, BT52 1SA. <sup>B</sup>UAlbany Proteomics Facility, Centre for Functional Genomics, University of Albany, 
             One Discovery Drive, Rensselaer, NY 12144. <sup>C</sup>Northern Ireland Public Health Laboratory, Department of Bacteriology, 
             Belfast City Hospital, Belfast, N. Ireland, BT9 7AD. <sup>D</sup>Department of Infectious, Parasitic, and Immunomediated 
             Diseases, Istituto Superiore di Sanit&#224;, Rome, Italy.<br> 
             <a href="http://www.ncbi.nlm.nih.gov/entrez/query.fcgi?cmd=Retrieve&db=pubmed&dopt=Abstract&list_uids=17124246"> Proteomics analysis and protein expression during sporozoite excystation of Cryptosporidium parvum (Coccidia, Apicomplexa). Mol. Cell Proteomics 2007 Feb;6(2):346-55 </a></i>
             <br><br>
             <sup><b>3</b></sup>
   <!-- description by Andras Fiser -->
             <i>Joseph M. Dybas, Carlos J. Madrid-Aliste, Fa-Yun Che, Edward Nieves, Louis M. Weiss, Kami Kim, Andr&#225;s Fiser and Ruth Hogue Angeletti<br>
             <a href="http://toro.aecom.yu.edu/biodefense/">Einstein Biodefense Proteomics Research Center</a><br>
             Albert Einstein College of Medicine, 1300 Morris Park Avenue, Bronx, NY 10461, USA</i><br>
             <a href="http://www.fiserlab.org/biodefense">Fiser Lab</a><br><br>
             Enriched cytoskeletal and membrane fractions were separated by 1D-SDS-PAGE or 2D gel electrophoresis. The bands/spots were digested with trypsin. The resulting peptides analyzed by nanoLC-MS/MS on a ThermoFinnigan linear ion trap (LTQ) mass spectrometer.  MASCOT was used to search the merged DTA mass spectrometry data file against the appropriate database to obtained unique peptide hits.  In order to extend the dynamic range of the membrane fractions, high pH sodium carbonate was used to remove the peripheral membrane proteins. For a few experiments, the remaining cytosolic fractions were also analyzed. 
<br><br>
             <sup><b>4</b></sup>
   <!-- description for Belinda ferrari data -->
             <i>Data provided by Belinda Ferrari and Quach Truong at the Department of Biological Sciences, Macquarie University, Sydney, Australia.</i><br><br>
Subcellular proteomic analysis of <i>C. parvum</i> oocysts. Proteome analysis was carried out on two components of the oocyst after excystation. (1) the proteins identified in the sporozoites and (2) the proteins identified belonging to residual oocyst wall.  Furthermore, proteome analysis was also carried on the intact oocyst.  Consequently, the aim of this study was to identify proteins unique to each subcellular component, and also to identify proteins shared between fractions.
<br><br>
             <sup><b>5</b></sup>
   <!-- description for Lorenza Putignani data -->
             Data provided by Putignani Lorenza, Microbiology Unit, Children Hospital and Research Institute Bambino Gesu, Rome, Italy, in collaboration with the Mass Spectrometry Laboratory of Jan Tachezy, Faculty of Science, Charles University, Prague, Czech Republic.<br><br>
Oocysts from Cryptosporidium parvum, strain name C162, subgenotype A15G2, after cow propagation and purification, were provided by Edoardo Pozio Laboratory, Public Health Institute of Rome, Italy.<br><br>
After excystation from 2 x 108 oocysts, sporozoites were purified by DEAE cellulose chromatography and collected: differential lysis and centrifugation were performed to provide two sub-cellular fractions corresponding to enriched mitochondria (fraction A) and to mitochondria plus endoplasmic reticulum plus nucleus (fraction B).<br>

The two fractions underwent iTRAQ 116 and 115 isotopic labelling, respectively, and were further analysed by RP-HPLC/MS-MS.<br><br>

Each peptide, was matched against CryptoDB database. The protein list was analysed for EC and GO classification, and then submitted to the motif prediction SignalP (www.cbs.dtu.dk/services/SignalP/), TMHMM (www.cbs.dtu.dk/services/TMHMM/) and mitochondrial localization MITOPROT (www.ihg2.helmholtz-muenchen.de/ihg/mitoprot.html) algorithms. Lastly proteins were annotated according to literature and homology data and to biochemical criteria.<br>]]>
        </description>


        <description includeProjects="GiardiaDB">
              <![CDATA[
             <p>Find <i>Giardia lamblia</i> genes that have evidence of protein expression based on Mass Spec analyses.<br><br>
             <p><sup>1</sup> WB (genome project strain) Giardia lamblia grown axenically in TYI-S-33 medium supplemented with bile salts.  Adherent trophozoites were harvested during log-phase growth (60-70% confluent) and proteins extracted in 8M Urea and SDS.  1 mg of extracted protein was digested with sequencing-grade modified trypsin and fractionated via strong cation exchange chromatography into 90 fractions.  Each fraction was run via C-18 reverse phase chromatography and analyzed using an LTQ ProteomeX ion trap mass spectrometer (Thermo Finnigan).  Peptide assignments were made using SEQUEST, and the individual runs were compiled using DTASelect.
             <p><i>Daniel M. Ratner, Michael Lubrano, Martin Steffen, John Samuelson. University of Washington, Department of Bioengineering.</i>
             <p>Protocol adapted from Jaffe, J.D., Berg, H.C, Church, G. M. Proteogenomic mapping as a complementary method to perform genome annotation. <i>Proteomics</i>, <b>2004</b>, 4, 59-7 <br><br>
             <p><sup>2</sup>
<i>G. intestinalis mitosome enriched fraction - nanoLC/MALDI TOF/TOF</i>.  For additional details please click <a href="http://www.ncbi.nlm.nih.gov/pubmed/19717741">here</a>
</p>


<br><br>
             <p>See the related <a href="showQuestion.do?questionFullName=OrfQuestions.OrfsByMassSpec"><b>ORFs with Mass Spec. Evidence</b></a> search to find genomic open reading frames which have mapped MS/MS peptides that do not correspond to current gene models.<br>
             ]]>
             </description>

        <description includeProjects="PlasmoDB">
            <![CDATA[
            Find genes that have evidence for protein expression<br>
<br>Please refer to the original papers for more information on the experiments and experimental conditions.<br><br>
            <p><b><i>P. falciparum </i></b>
            
            <br><p><b><sup>1</sup></b> In this study, the proteomes of merozoite, trophozoite, gametocyte and sporozoite stages of <i>P. falciparum</i> were analyzed using multidimensional protein identification technology (MudPIT). Click <a href="http://www.ncbi.nlm.nih.gov/pubmed/12368866">here</a> for more information.
            <br><br><p><b><sup>2</sup></b> <i>P. falciparum</i> merozoites were purified and collected (NIMR, London, UK) in sufficient quantity to perform high-throughput LC-MSMS.  Over 1000 proteins were identified (most peptides have a MASCOT score >30). (Leiden Malaria Group, unpublished).              
            <br><br><p><b><sup>3</sup></b> Oocyst (OOC): 1-2 x 10^4  OOCs were collected from midguts of Anopheles stephensi mosquitoes (Sind-Kasur strain, 3-5 days old) 7-8 days after infection with <i>P. falciparum</i> gametocytes (NF54 strain).<br>
Oocyst-derived sporozoites (ODS):  1.4-3.8 x10^7 ODSs were collected from midguts of Anopheles stephensi mosquitoes (Sind-Kasur strain, 3-5 days old) 13-14 days after infection with <i>P. falciparum</i> gametocytes (NF54 strain).<br> Salivary gland sporozoites (SGS): 1.3-2.5 x10^7 SGSs were collected from salivary glands of <i>Anopheles stephensi</i> mosquitoes (Sind-Kasur strain, 3-5 days old) 18-22 days after infection with <i>P. falciparum</i> gametocytes (NF54 strain).<br>
Please note that since samples were contaminated with host (mosquito) proteins, they were measured up to four times with exclusion lists to acquire MS/MS spectra of <i>P. falciparum</i> peptides. Sequenced peptides were excluded for sequencing in subsequent runs, resulting in an enrichment of low abundant peptides in LC-MS/MS runs.<br>

Click <a href="http://www.ncbi.nlm.nih.gov/pubmed/18974882">here</a> for more information.   
            <br><br><p><b><sup>4</sup></b> Mass spec data from fractionated parasite-infected erythrocytes. iRBC = infected red blood cell.  PIESPs = parasite-infected erythrocyte surface proteins. Click <a href="http://www.ncbi.nlm.nih.gov/pubmed/15287581">here</a> for more information.
            </p><br> 
            <p><b><sup>7</sup></b> Data produced by proteomics analysis of clinical isolates of early stages of <i>P. falciparum</i>. Patient derived malarial parasites were directly processed and analyzed using shotgun proteomics approach using high sensitivity mass spectrometry for protein identification. Utpal Tatu, Department of Biochemistry, Indian Institute of Science, Bangalore, 560012, karnataka, India.  
            </p><br> 
            <p><b><sup>8</sup></b> <i>P. falciparum</i> mass spec peptides from 42 and 48 hrs post infection, provided by the Bogyo Lab, Departments of Pathology and Microbiology and Immunology, Stanford University School of Medicine, 300 Pasteur Dr. Stanford, CA 94305 USA.  Further analysis of this data can be performed using the <a href="http://www.scripps.edu/chemphys/cravatt/Bowyer2010">PROTOMAP</a> data base.
            </p><br> 
            <p><b><sup>10</sup></b> Gametocyte-free trophozoites of <i>P. falciparum</i> were obtained from clone F12, a 3D7A derivative which fails to produce the early gametocyte stages. <br>
Early developing gametocytes (Early stage I-II gametocytes) were obtained using a three-step purification process of transgenic 3D7A parasites expressing a Pfg27-GFP fusion protein (expressed early in sexual differentiation).<br>
Mature gametocytes (Late stage V gametocytes) were obtained by Percoll purification of mature gametocyte cultures previously treated with N-acetylglucosamine to clear residual asexual parasites.<br>
Protein samples were analyzed by high mass accuracy nano-LC-MS/MS. Click <a href="http://www.ncbi.nlm.nih.gov/pubmed/20332084">here</a> for more information.
            </p><br> 


            <p><b><i>P. berghei</i></b>
            <br><br>
            <b><sup>5</sup></b> Two transgenic lines were generated of the rodent malaria parasite, <i>Plasmodium berghei</i>, one which specifically expressed green fluorescent protein (GFP) in female gametocytes (PbPFPcon) and another which exclusively expressed GFP in male gametocytes (PbGFPtub). The sex-specific expression of GFP in these clones was exploited to collect highly purified male or female gametocytes by Fluorescent Assisted Cell Sorting (FACS), in sufficient quantity to perform high-throughput liquid chromatography tandem mass spectrometry (LC-MSMS). The male proteome contained 650 proteins of which 36% (i.e. 236) were specific to the male gametocyte. The female proteome contained 541 proteins of which 19% (i.e. 101) were female-specific. However, when only the gametocyte proteome was analyzed (i.e. the 351 proteins which were also expressed in asexual stages were removed) it was observed that only 69 proteins were commonly expressed in male and female gametocytes, emphasizing the diverged features of the sexes. Of all the malaria life-cycle stages analyzed, the male gametocyte has the most distinct proteome, containing many proteins involved in flagella-based motility and rapid genome replication. See <a href="http://www.ncbi.nlm.nih.gov/pubmed/15935755">Khan et al. Cell (2005) <b>121</b>(5):675-87</a> for more details.
</p>
            <br> 
            <p><b><i>P. vivax</i></b>
            <br><br>
            <b><sup>9</sup></b> Data produced by proteomics analysis of clinical isolates of early stages of <i>P. vivax</i>. Patient derived malarial parasites were directly processed and analyzed using shotgun proteomics approach using high sensitivity mass spectrometry for protein identification. Utpal Tatu, Department of Biochemistry, Indian Institute of Science, Bangalore, 560012, karnataka, India.  
            <br><br>
            <p><b><i>P. yoelii</i></b>
            <br><br>
            <b><sup>6</sup></b> Mass Spec of <i>Plasmodium yoelii</i> proteins identified in LS-infected hepatocytes isolated 40 and 50 hrs post-infection (LS40 and LS50).             Publication: Tarun et al. A combined transcriptome and proteome survey of malaria parasite liver stages. <a href="http://www.ncbi.nlm.nih.gov/pubmed/18172196">Proc. Natl. Acad. Sci. U.S.A. (2008) vol. 105 (1) pp. 305-10</a>.
            </p>
           ]]>
        </description>

        <description includeProjects="ToxoDB">
              <![CDATA[
             <p>
             Find <i>Toxoplasma</i> genes that have evidence of protein expression based on Mass Spec analyses.
             <p>See the related <a href="showQuestion.do?questionFullName=OrfQuestions.OrfsByMassSpec"><b>ORFs with Mass Spec. Evidence</b></a> search  to find genomic open reading frames which have mapped MS/MS peptides that do not correspond to current gene models.
             <p>
             <sup>1</sup> 
<i>Dong Xia, Sanya J Sanderson, Andrew R Jones, Judith H Prieto, John R Yates III, Elizabeth Bromley, Fiona M Tomley, Kalpana Lal, Robert E Sinden, Brian P Brunk, David S Roos and Jonathan M Wastling. (July 2008) The proteome of Toxoplasma gondii: integration with the genome provides novel insights into gene expression and annotation.</i> <a href="http://genomebiology.com/2008/9/7/R116" target="new">Genome Biology, 2008 <b>9</b>:R116</a>.
<br>
             Mass spectrometry data were obtained from one-dimensional gel LC-MS/MS and MudPIT analysis of Toxoplasma gondii tachyzoites. 6,546 protein hits were obtained resulting in 2217 non-redundant protein identifications. A further 318 hits were obtained to sequences which matched 226 predicted open reading frames for which no gene model currently exists.  Additionally, 163 gene predictions were hit that did not have an overlapping gene model to which at least 50% of the peptides could be mapped.  In total these protein identifications from one stage represent nearly one third of the entire predicted proteome of T. gondii.
             <br><i>Bradley PJ, Ward C, Cheng SJ, Alexander DL, Coller S, Coombs GH, Dunn JD, Ferguson DJ, Sanderson SJ, Wastling JM,Boothroyd JC. 
             Proteomic analysis of rhoptry organelles reveals many novel constituents for host-parasite interactions in Toxoplasma gondii. 
             J Biol Chem. 2005 Oct 7;280(<b>40</b>):34245-58</i>
             <p>
             <sup>2</sup><i>Hu K, Johnson J, Florens L, Fraunholz M, Suravajjala S, DiLullo C, Yates JR, Roos DS, Murray JM. (2006) 
	     Cytoskeletal Components of an Invasion Machine - The Apical Complex of Toxoplasma gondii. PLoS Pathog <b>2</b>:121-138.</i><br>
             1,887 protein hits were obtained resulting in 1,166 non-redundant protein identifications. A further 498 hits were obtained to sequences which matched 446 predicted open reading frames for which no gene model currently exists.  
             <p><p>
             Taken together, these two datasets result in 8,433 protein hits to 2,436 non-redundant Toxoplasma proteins and 816 hits to 634 non-redundant ORFs that contain peptides that couldn't be mapped to annotated proteins. With the additional evidence from the predicted gene models, nearly 40% of the predicted proteome from T. gondii is represented.  The data provide evidence that often corroborates the annotated gene models and in some instances the peptides mapping to ORFs and predicted gene models provide evidence for alternatives to the current annotations.
             <br><br>
             <sup>3</sup>
    <!-- description by Andras Fiser -->
             <i>Joseph Dybas, Dmitry Rykunov, Carlos Madrid, Edward Nieves, Fa-Yun Che, Hui Xiao, Kami Kim, Louis Weiss, Ruth Hogue Angeletti, Andr&#225;s Fiser (<a href="http://toro.aecom.yu.edu/biodefense/">Einstein Biodefense Proteomics Research Center</a>)</i>
             <br>Enriched cytoskeletal and membrane fractions of T. gondii were separated by 1D-SDS-PAGE or 2D gel electrophoresis.  The bands/spots were digested with trypsin. The resulting peptides analyzed by nanoLC-MS/MS on a ThermoFinnigan linear ion trap (LTQ) mass spectrometer.  MASCOT was used to search the merged DTA mass spectrometry data file against the appropriate database to obtained unique peptide hits.  In order to extend the dynamic range of the membrane fractions, high pH sodium carbonate was used to remove the peripheral membrane proteins. For a few experiments, the remaining cytosolic fractions were also analyzed. A total of 2604 proteins were identified by mass spectrometry in T. gondii to date. The 2604 predicted proteins cluster into 1534 groups of overlapping gene predictions that were identified by 14455 mass spectrometry peptide hits that gave an average 13.2% sequence coverage.
<br><br>
             <sup>4</sup>
   <!-- description by Andras Fiser -->
             <i> Vern Carruthers </i>
             <br>Carruthers lab analyzed a large cohort of freely released Toxoplasma secretory proteins by using two complementary methodologies, two-dimensional electrophoresis/mass spectrometry and liquid chromatography/electrospray ionization-tandem mass spectrometry (MudPIT, shotgun proteomics). <a href="http://www.ncbi.nlm.nih.gov/pubmed/16002397">J Biol Chem. 2005 Oct 7;280(40):34233-44.</a>
<br><br>
             <sup>5</sup>
   <!-- description by Andras Fiser -->
             <i>Silvia Moreno </i>
             <br>The samples were prepared by Silvia Moreno's laboratory at the University of Georgia, Athens, GA and analyzed by James Thompson and  John  Yates, III  at The Scripps Research Institute, La Jolla, CA
             ]]>
             </description>

        <description includeProjects="TriTrypDB">
           <![CDATA[
             <p>
             Find <i>Leishmania</i> and <i>Trypanosoma</i> genes that have evidence of protein expression based on Mass Spec analyses.
             <p><br>
<sup>1</sup> Protein expression evidence from different stages of <i>T. cruzi</i> provided by <a href="http://paige.cb.uga.edu/" target="_blank">Rick Tarleton's group</a> at the University of Georgia, Athens, Georgia.<br><br>
<sup>2</sup> MS/MS analysis of <i>T. brucei</i> proteins from procyclic form (PF) and a mitochondrial enriched fraction.  This data was provided by Kenneth Stuart and Aswini Panigrahi at the Seattle Biomedical Research Institute, Seattle, Washington. Additional informations regarding this study may be accessed <a href="http://www.ncbi.nlm.nih.gov/pubmed/19105172" target="_blank">here</a>. This data may also be accessed <a href="http://www.trypsproteome.org" target="_blank">here</a>.<br><br>
<sup>3</sup> This data represents peptides with post-translational modifications as described by <a href="http://www.ncbi.nlm.nih.gov/pubmed/18398879">Rosenzweig <i>et. al.</i></a>.<br><br>
<sup>4</sup> Evidence of protein expression in <i>L. infantum</i> from <a href="http://www.mcgill.ca/chpi/members/ouellette/" target="_blank">Marc Ouellette's group</a> at the Centre de Recheche en Infectiologie de l'Universit&#233; Laval, Quebec, Canada.  
<br><br>
<sup>5</sup> Subcellular proteomics of <i>Trypanosoma cruzi</i> reservosomes (<a href="http://www.ncbi.nlm.nih.gov/pubmed/19288526">Sant'Anna et. al.)</a>. <br><br>
<sup>6</sup> Proteomic Analysis of Detergent-Solubilized Membrane Proteins from Insect-Developmental Forms of <i>Trypanosoma cruzi</i> (<a href="http://www.ncbi.nlm.nih.gov/pubmed/19374451">Cordero et. al.</a>)<br><br>
<sup>7</sup> Evidence of protein expression in <i>L. infantum</i> proteins in the metacyclic stage.  Parasites were analyzed on 2D gel, followed by prefractionaltion by free-flow electrophoresis and Mass Spec analysis by <a href="http://www.mcgill.ca/chpi/members/ouellette">Marc Ouellette's group</a> at the Centre de Recheche en Infectiologie de l'Universite Laval, Quebec, Canada.
<br><br> 
 <sup>8</sup> An exosome-based secretion pathway is responsible for protein export from <i>Leishmania</i> and communication with macrophages. (<a href="http://www.ncbi.nlm.nih.gov/pubmed/20159964">Silverman JM et. al. </a>) 
<br><br>
<sup>9</sup> This data represents protein expression evidence from the promastigote
stage of <i>L. braziliensis</i> as described by <a href="http://www.ncbi.nlm.nih.gov/pubmed/19703603">Cuervo P et. al.</a>. Data was provided
by the Laboratorio de Pesquisa em Leishmaniose at the Instituto Oswaldo Cruz, FIOCRUZ, Rio de Janeiro, Brazil.
<br><br>         
<sup>10</sup> The cytosolic phosphoproteome of bloodstream form trypanonosoma brucei, causative agent of African sleeping sickness. (<a href="http://www.ncbi.nlm.nih.gov/pubmed/19346560">Nett et. al.</a>)
<br><br>         

               ]]>
             </description>

        <description includeProjects="TrichDB">
           <![CDATA[
             <p>
<sup>1</sup>T. vaginalis proteomic data provided by the Patricia Johnson laboratory. Peptide data were collected following subcellular fractionation of T. vaginalis, SDS-PAGE purification and extraction of proteins, trypsin digestion and MALDI-TOF mass spectrometry.
</p>
<br><br> 
          ]]>
             </description>

<description includeProjects="EuPathDB">
            <![CDATA[
            Find genes that have evidence for protein expression.  Please refer to the original papers for more information on the experiments and experimental conditions.
             <p>See the related <a href="showQuestion.do?questionFullName=OrfQuestions.OrfsByMassSpec"><b>ORFs with Mass Spec. Evidence</b></a> search to find genomic open reading frames which have mapped MS/MS peptides 
             that do not correspond to current gene models.
             <br><hr>
             <p><b><i>C. parvum</i></b>
             <br><sup><b>1</b></sup>
   <!-- description by J. Wastling -->
             <i> S.J. Sanderson, D. Xia, H. Prieto, J. Yates, M. Heiges. J. Kissinger & J.M. Wastling (submitted). <b>Contact: Jonathan Wastling for details (<a href="mailto:j.wastling@liv.ac.uk">j.wastling@liv.ac.uk</a>)</b></i>.
             <br>Mass spectrometry data were obtained from two-dimensional gel electrophoretic protein separations, one-dimensional gel LC-MS/MS and 
             MudPIT analysis of a sporozoite/oocyst excystation mixture of <i>Cryptosporidium parvum</i>.  A total of approximately 3,500 protein 
             hits were obtained resulting in 1,252 non-redundant protein identifications. In addition a further 100 hits were obtained to sequences 
             which matched a predicted open reading frame, but for which no gene model currently exists. In total these protein identifications 
             represent nearly one third of the entire predicted proteome of <i>C. parvum</i>, although it is unlikely that the entire proteome 
             from all life-stages will be expressed at any one time.
             <br>
             <sup><b>2</b></sup> <i>
             William J. Snelling<sup>A</sup>, Qishan Lin<sup>B</sup>, John E. Moore<sup>C</sup>, B. Cherie Millar<sup>D</sup>, 
             Fabio Tosini<sup>D</sup>, Edoardo Pozio<sup>D</sup>, James S.G. Dooley<sup>A</sup>, and Colm J. Lowery<sup>A</sup><br> 
             <sup>A</sup>Centre for Molecular Biosciences, School of Biomedical Sciences, University of Ulster, Cromore Road, Coleraine, County 
             Londonderry, N. Ireland, BT52 1SA. <sup>B</sup>UAlbany Proteomics Facility, Centre for Functional Genomics, University of Albany, 
             One Discovery Drive, Rensselaer, NY 12144. <sup>C</sup>Northern Ireland Public Health Laboratory, Department of Bacteriology, 
             Belfast City Hospital, Belfast, N. Ireland, BT9 7AD. <sup>D</sup>Department of Infectious, Parasitic, and Immunomediated 
             Diseases, Istituto Superiore di Sanit&#224;, Rome, Italy.<br> 
             <a href="http://www.ncbi.nlm.nih.gov/entrez/query.fcgi?cmd=Retrieve&db=pubmed&dopt=Abstract&list_uids=17124246"> Proteomics analysis and protein expression during sporozoite excystation of Cryptosporidium parvum (Coccidia, Apicomplexa). Mol. Cell Proteomics 2007 Feb;6(2):346-55 </a></i>
             <br>
             <sup><b>3</b></sup>
   <!-- description by Andras Fiser -->
             <i>Joseph M. Dybas, Carlos J. Madrid-Aliste, Fa-Yun Che, Edward Nieves, Louis M. Weiss, Kami Kim, Andr&#225;s Fiser and Ruth Hogue Angeletti<br>
             <a href="http://toro.aecom.yu.edu/biodefense/">Einstein Biodefense Proteomics Research Center</a><br>
             Albert Einstein College of Medicine, 1300 Morris Park Avenue, Bronx, NY 10461, USA</i><br>
             <a href="http://www.fiserlab.org/biodefense">Fiser Lab</a><br><br>
             Enriched cytoskeletal and membrane fractions were separated by 1D-SDS-PAGE or 2D gel electrophoresis. The bands/spots were digested with trypsin. The resulting peptides analyzed by nanoLC-MS/MS on a ThermoFinnigan linear ion trap (LTQ) mass spectrometer.  MASCOT was used to search the merged DTA mass spectrometry data file against the appropriate database to obtained unique peptide hits.  In order to extend the dynamic range of the membrane fractions, high pH sodium carbonate was used to remove the peripheral membrane proteins. For a few experiments, the remaining cytosolic fractions were also analyzed. 
<br>
             <sup><b>4</b></sup>
   <!-- description for Belinda ferrari data -->
             <i>Data provided by Belinda Ferrari and Quach Truong at the Department of Biological Sciences, Macquarie University, Sydney, Australia.</i><br><br>
Subcellular proteomic analysis of <i>C. parvum</i> oocysts. Proteome analysis was carried out on two components of the oocyst after excystation. (1) the proteins identified in the sporozoites and (2) the proteins identified belonging to residual oocyst wall.  Furthermore, proteome analysis was also carried on the intact oocyst.  Consequently, the aim of this study was to identify proteins unique to each subcellular component, and also to identify proteins shared between fractions.
<br><br>
             <sup><b>5</b></sup>
   <!-- description for Lorenza Putignani data -->
             Data provided by Putignani Lorenza, Microbiology Unit, Children Hospital and Research Institute Bambino Gesu, Rome, Italy, in collaboration with the Mass Spectrometry Laboratory of Jan Tachezy, Faculty of Science, Charles University, Prague, Czech Republic.<br><br>
Oocysts from Cryptosporidium parvum, strain name C162, subgenotype A15G2, after cow propagation and purification, were provided by Edoardo Pozio Laboratory, Public Health Institute of Rome, Italy.<br><br>
After excystation from 2 x 108 oocysts, sporozoites were purified by DEAE cellulose chromatography and collected: differential lysis and centrifugation were performed to provide two sub-cellular fractions corresponding to enriched mitochondria (fraction A) and to mitochondria plus endoplasmic reticulum plus nucleus (fraction B).<br>
The two fractions underwent iTRAQ 116 and 115 isotopic labelling, respectively, and were further analysed by RP-HPLC/MS-MS.<br><br>
Each peptide, was matched against CryptoDB database. The protein list was analysed for EC and GO classification, and then submitted to the motif prediction SignalP (www.cbs.dtu.dk/services/SignalP/), TMHMM (www.cbs.dtu.dk/services/TMHMM/) and mitochondrial localization MITOPROT (www.ihg2.helmholtz-muenchen.de/ihg/mitoprot.html) algorithms. Lastly proteins were annotated according to literature and homology data and to biochemical criteria.<br>
            <br><br>
            <p><b><i>G. lamblia</i></b>
            <br><sup>1</sup> WB (genome project strain) Giardia lamblia grown axenically in TYI-S-33 medium supplemented with bile salts.  Adherent trophozoites were harvested during log-phase growth (60-70% confluent) and proteins extracted in 8M Urea and SDS.  1 mg of extracted protein was digested with sequencing-grade modified trypsin and fractionated via strong cation exchange chromatography into 90 fractions.  Each fraction was run via C-18 reverse phase chromatography and analyzed using an LTQ ProteomeX ion trap mass spectrometer (Thermo Finnigan).  Peptide assignments were made using SEQUEST, and the individual runs were compiled using DTASelect.
             <p><i>Daniel M. Ratner, Michael Lubrano, Martin Steffen, John Samuelson. University of Washington, Department of Bioengineering.</i>
             <p>Protocol adapted from Jaffe, J.D., Berg, H.C, Church, G. M. Proteogenomic mapping as a complementary method to perform genome annotation. <i>Proteomics</i>, <b>2004</b>, 4, 59-7<br><br>
             <p><sup>2</sup>
<i>G. intestinalis mitosome enriched fraction - nanoLC/MALDI TOF/TOF</i>.  For additional details please click <a href="http://www.ncbi.nlm.nih.gov/pubmed/19717741">here</a>
</p>
            <br><br>
            <p><b><i>P. falciparum </i></b>
            <p><sup>1</sup> In this study, the proteomes of merozoite, trophozoite, gametocyte and sporozoite stages of <i>P. falciparum</i> were analyzed using multidimensional protein identification technology (MudPIT). Click <a href="http://www.ncbi.nlm.nih.gov/pubmed/12368866">here</a> for more information.
            <p><sup>2</sup> <i>P. falciparum</i> merozoites were purified and collected (NIMR, London, UK) in sufficient quantity to perform high-throughput LC-MSMS.  Over 1000 proteins were identified (most peptides have a MASCOT score >30). (Leiden Malaria Group, unpublished).              
            <p><sup>3</sup> OOCYST (OOC): oocysts (1-2 x 10^4) were collected from midguts of Anopheles stephensi mosquitoes (Sind-Kasur strain, 3-5 days old) 7-8 days after infection with <i>P. falciparum</i> gametocytes (NF54 strain). OOCYST-DERIVED SPOROZOITES (ODS): oocyst-derived sporozoites (1.4-3.8 x10^7) were collected from midguts of Anopheles stephensi mosquitoes (Sind-Kasur strain, 3-5 days old) 13-14 days after infection with <i>P. falciparum</i> gametocytes (NF54 strain). SALIVARY GLAND SPOROZOITES (SGS): Salivary gland sporozoites (1.3-2.5 x10^7) were collected from salivary glands of Anopheles stephensi mosquitoes (Sind-Kasur strain, 3-5 days old) 18-22 days after infection with <i>P. falciparum</i> gametocytes (NF54 strain).     
            <p><sup>4</sup> Mass spec data from fractionated parasite-infected erythrocytes. iRBC = infected red blood cell.  PIESPs = parasite-infected erythrocyte surface proteins. Click <a href="http://www.ncbi.nlm.nih.gov/pubmed/15287581">here</a> for more information.
            </p>
            <p><sup>7</sup> Data produced by proteomics analysis of clinical isolates of early stages of <i>P. falciparum</i>. Patient derived malarial parasites were directly processed and analyzed using shotgun proteomics approach using high sensitivity mass spectrometry for protein identification. Utpal Tatu, Department of Biochemistry, Indian Institute of Science, Bangalore, 560012, karnataka, India.  
            </p>
            <p><sup>8</sup><i>P. falciparum</i> mass spec peptides from 42 and 48 hrs post infection, provided by the Bogyo Lab, Departments of Pathology and Microbiology and Immunology, Stanford University School of Medicine, 300 Pasteur Dr. Stanford, CA 94305 USA.  Further analysis of this data can be performed using the <a href="http://www.scripps.edu/chemphys/cravatt/Bowyer2010">PROTOMAP</a> data base.
            </p>
            <p><b><sup>10</sup></b> Gametocyte-free trophozoites of <i>P. falciparum</i> were obtained from clone F12, a 3D7A derivative which fails to produce the early gametocyte stages. <br>
Early developing gametocytes (Early stage I-II gametocytes) were obtained using a three-step purification process of transgenic 3D7A parasites expressing a Pfg27-GFP fusion protein (expressed early in sexual differentiation).<br>
Mature gametocytes (Late stage V gametocytes) were obtained by Percoll purification of mature gametocyte cultures previously treated with N-acetylglucosamine to clear residual asexual parasites.<br>
Protein samples were analyzed by high mass accuracy nano-LC-MS/MS. Click <a href="http://www.ncbi.nlm.nih.gov/pubmed/20332084">here</a> for more information.
            <br><br>
            <p><b><i>P. berghei</i></b>
            <br><sup>5</sup> Two transgenic lines were generated of the rodent malaria parasite, <i>Plasmodium berghei</i>, one which specifically expressed green fluorescent protein (GFP) in female gametocytes (PbPFPcon) and another which exclusively expressed GFP in male gametocytes (PbGFPtub). The sex-specific expression of GFP in these clones was exploited to collect highly purified male or female gametocytes by Fluorescent Assisted Cell Sorting (FACS), in sufficient quantity to perform high-throughput liquid chromatography tandem mass spectrometry (LC-MSMS). The male proteome contained 650 proteins of which 36% (i.e. 236) were specific to the male gametocyte. The female proteome contained 541 proteins of which 19% (i.e. 101) were female-specific. However, when only the gametocyte proteome was analyzed (i.e. the 351 proteins which were also expressed in asexual stages were removed) it was observed that only 69 proteins were commonly expressed in male and female gametocytes, emphasizing the diverged features of the sexes. Of all the malaria life-cycle stages analyzed, the male gametocyte has the most distinct proteome, containing many proteins involved in flagella-based motility and rapid genome replication. See <a href="http://www.ncbi.nlm.nih.gov/pubmed/15935755">Khan et al. Cell (2005) <b>121</b>(5):675-87</a> for more details.
            <br><br>
            <p><b><i>P. vivax</i></b>
            <br><br>
            <sup>8</sup> Data produced by proteomics analysis of clinical isolates of early stages of <i>P. vivax</i>. Patient derived malarial parasites were directly processed and analyzed using shotgun proteomics approach using high sensitivity mass spectrometry for protein identification. Utpal Tatu, Department of Biochemistry, Indian Institute of Science, Bangalore, 560012, karnataka, India.  
            <br><br>
            <br><p><b><i>P. yoelii</i></b>
            <br><sup>6</sup> Mass Spec of <i>Plasmodium yoelii</i> proteins identified in LS-infected hepatocytes isolated 40 and 50 hrs post-infection (LS40 and LS50).             Publication: Tarun et al. A combined transcriptome and proteome survey of malaria parasite liver stages. <a href="http://www.ncbi.nlm.nih.gov/pubmed/18172196">Proc. Natl. Acad. Sci. U.S.A. (2008) vol. 105 (1) pp. 305-10</a>.
            <br><br>
            <p><b><i>T. gondii</i></b>
             <br><sup>1</sup> 
<i>Dong Xia, Sanya J Sanderson, Andrew R Jones, Judith H Prieto, John R Yates III, Elizabeth Bromley, Fiona M Tomley, Kalpana Lal, Robert E Sinden, Brian P Brunk, David S Roos and Jonathan M Wastling. (July 2008) The proteome of Toxoplasma gondii: integration with the genome provides novel insights into gene expression and annotation.</i> <a href="http://genomebiology.com/2008/9/7/R116" target="new">Genome Biology, 2008 <b>9</b>:R116</a>.
             <br>Mass spectrometry data were obtained from one-dimensional gel LC-MS/MS and MudPIT analysis of Toxoplasma gondii tachyzoites. 6,546 protein hits were obtained resulting in 2217 non-redundant protein identifications. A further 318 hits were obtained to sequences which matched 226 predicted open reading frames for which no gene model currently exists.  Additionally, 163 gene predictions were hit that did not have an overlapping gene model to which at least 50% of the peptides could be mapped.  In total these protein identifications from one stage represent nearly one third of the entire predicted proteome of T. gondii.
             <br><i>Bradley PJ, Ward C, Cheng SJ, Alexander DL, Coller S, Coombs GH, Dunn JD, Ferguson DJ, Sanderson SJ, Wastling JM,Boothroyd JC. 
             Proteomic analysis of rhoptry organelles reveals many novel constituents for host-parasite interactions in Toxoplasma gondii. 
             J Biol Chem. 2005 Oct 7;280(<b>40</b>):34245-58</i>
             <br><sup>2</sup><i>Hu K, Johnson J, Florens L, Fraunholz M, Suravajjala S, DiLullo C, Yates JR, Roos DS, Murray JM. (2006) 
	     Cytoskeletal Components of an Invasion Machine - The Apical Complex of Toxoplasma gondii. PLoS Pathog <b>2</b>:121-138.</i><br>
             1,887 protein hits were obtained resulting in 1,166 non-redundant protein identifications. A further 498 hits were obtained to sequences which matched 446 predicted open reading frames for which no gene model currently exists.  
             <br>Taken together, these two datasets result in 8,433 protein hits to 2,436 non-redundant Toxoplasma proteins and 816 hits to 634 non-redundant ORFs that contain peptides that couldn't be mapped to annotated proteins. With the additional evidence from the predicted gene models, nearly 40% of the predicted proteome from T. gondii is represented.  The data provide evidence that often corroborates the annotated gene models and in some instances the peptides mapping to ORFs and predicted gene models provide evidence for alternatives to the current annotations.
             <br><sup>3</sup>
    <!-- description by Andras Fiser -->
             <i>Joseph Dybas, Dmitry Rykunov, Carlos Madrid, Edward Nieves, Fa-Yun Che, Hui Xiao, Kami Kim, Louis Weiss, Ruth Hogue Angeletti, Andr&#225;s Fiser (<a href="http://toro.aecom.yu.edu/biodefense/">Einstein Biodefense Proteomics Research Center</a>)</i>
             <br>Enriched cytoskeletal and membrane fractions of T. gondii were separated by 1D-SDS-PAGE or 2D gel electrophoresis.  The bands/spots were digested with trypsin. The resulting peptides analyzed by nanoLC-MS/MS on a ThermoFinnigan linear ion trap (LTQ) mass spectrometer.  MASCOT was used to search the merged DTA mass spectrometry data file against the appropriate database to obtained unique peptide hits.  In order to extend the dynamic range of the membrane fractions, high pH sodium carbonate was used to remove the peripheral membrane proteins. For a few experiments, the remaining cytosolic fractions were also analyzed. A total of 2604 proteins were identified by mass spectrometry in T. gondii to date. The 2604 predicted proteins cluster into 1534 groups of overlapping gene predictions that were identified by 14455 mass spectrometry peptide hits that gave an average 13.2% sequence coverage.
             <br><sup>4</sup>
   <!-- description by Andras Fiser -->
             <i> Vern Carruthers </i>
             <br>Carruthers lab analyzed a large cohort of freely released Toxoplasma secretory proteins by using two complementary methodologies, two-dimensional electrophoresis/mass spectrometry and liquid chromatography/electrospray ionization-tandem mass spectrometry (MudPIT, shotgun proteomics). <a href="http://www.ncbi.nlm.nih.gov/pubmed/16002397">J Biol Chem. 2005 Oct 7;280(40):34233-44.</a>
             <br><sup>5</sup>
   <!-- description by Andras Fiser -->
             <i>Silvia Moreno </i>
             <br>The samples were prepared by Silvia Moreno's laboratory at the University of Georgia, Athens, GA and analyzed by James Thompson and  John  Yates, III  at The Scripps Research Institute, La Jolla, CA
            <br><br>            
            <p><b><i>T.brucei</i></b>
            <br><sup>2</sup> MS/MS analysis of <i>T. brucei</i> proteins from procyclic form (PF) and a mitochondrial enriched fraction.  This data was provided by Kenneth Stuart and Aswini Panigrahi at the Seattle Biomedical Research Institute, Seattle, Washington. Additional informations regarding this study may be accessed <a href="http://www.ncbi.nlm.nih.gov/pubmed/19105172" target="_blank">here</a>. This data may also be accessed <a href="http://www.trypsproteome.org" target="_blank">here</a>.
            <br><br>            
            <p><b><i>T. cruzi</i></b>
            <br><sup>1</sup> Protein expression evidence from different stages of <i>T. cruzi</i> provided by <a href="http://paige.cb.uga.edu/" target="_blank">Rick Tarleton's group</a> at the University of Georgia, Athens, Georgia.
<sup>5</sup> Subcellular proteomics of <i>Trypanosoma cruzi</i> reservosomes (<a href="http://www.ncbi.nlm.nih.gov/pubmed/19288526">Sant'Anna et. al.)</a>. <br><br>
<sup>6</sup> Proteomic Analysis of Detergent-Solubilized Membrane Proteins from Insect-Developmental Forms of <i>Trypanosoma cruzi</i> (<a href="http://www.ncbi.nlm.nih.gov/pubmed/19374451">Cordero et. al.</a>)<br><br>
            <p><b><i>L. infantum</i></b>
            <br><sup>3</sup> This data represents peptides with post-translational modifications as described by <a href="http://www.ncbi.nlm.nih.gov/pubmed/18398879">Rosenzweig <i>et. al.</i></a>.<br>
            <br><sup>4</sup> Evidence of protein expression in <i>L. infantum</i> from <a href="http://www.mcgill.ca/chpi/members/ouellette/" target="_blank">Marc Ouellette's group</a> at the Centre de Recheche en Infectiologie de l'Universit&#233; Laval, Quebec, Canada.  <b>Note: All experiments were performed with <i>L. infantum</i> parasites and an "<sup>*</sup>"  indicates where mass spec results were analyzed against predicted proteins from other <i>Leishmania</i> species as indicated. This does not provide proof that these proteins are expressed in species other than <i>L. infantum</i>.</b> <br>
<sup>7</sup> Evidence of protein expression in <i>L. infantum</i> proteins in the metacyclic stage.  Parasites were analyzed on 2D gel, followed by prefractionaltion by free-flow electrophoresis and Mass Spec analysis by <a href="http://www.mcgill.ca/chpi/members/ouellette">Marc Ouellette's group</a> at the Centre de Recheche en Infectiologie de l'Universite Laval, Quebec, Canada.
           ]]>
        </description>

	<dynamicAttributes includeProjects="PlasmoDB,CryptoDB,ToxoDB,EuPathDB,GiardiaDB,TriTrypDB,TrichDB,AmoebaDB">
	     <columnAttribute name="sum_sequence_count" displayName="Number of Peptide Sequences" align="center"/>
	     <columnAttribute name="sum_spectrum_count" displayName="Number of Spectra" align="center"/>
	</dynamicAttributes>
    </question>


<!--
    <question name="GenesByMassSpec2" includeProjects="PlasmoDB,EuPathDB"
         displayName="P.f. Mass Spec. Evidence (life cycle)"
         shortDisplayName="Pf Mass Spec"
         category="Protein Expression"
         queryRef="GeneId.GenesByMassSpec2"
         recordClassRef="GeneRecordClasses.GeneRecordClass">
        <attributesList includeProjects="PlasmoDB,EuPathDB"
         summary="product"
        /> 
        <summary>
           <![CDATA[
                Find <i>P. falciparum</i> genes that have evidence of expression in a specific lifecycle stage or within a subcellular fraction of the parasite.
          ]]>
        </summary>

       
        <propertyList name="organism" includeProjects="PlasmoDB,EuPathDB">
           <value>P. falciparum</value>
        </propertyList>

        <description includeProjects="PlasmoDB,EuPathDB">
            <![CDATA[
                Find <I>P. falciparum</I> genes that have evidence of
                expression in a specific lifecycle stage
                or within a subcellular fraction. 
                Select the stage or subcellular fraction and the 
                threshold conditions for tandem mass spectrometry, 
                MS/MS, evidence and only genes with mass-spec evidence will be
                returned. A lower value for the minimum percent coverage or number of spans
                will result in increased sensitivity and lower stringency.
                If the minimum percent coverage is set to 0%, which is the default,
                only genes with at least some mass-spec evidence will be returned.
                Specifying a higher number of spectra will result in the
                selection of proteins that are more abundant.
                These values are not strictly quantitative
                as the detection of proteins in MS/MS analyses is dependent on
                solubility of the proteins and other factors.
                <br><br>
                Selecting "any" will result in returning genes that appear in
                any of the available datasets.
                <BR>
                Please refer to the original papers for more information
                on the experiments and experimental conditions.
           ]]>
        </description>

        <propertyList includeProjects="PlasmoDB" name="specificAttribution">
           <value>FlorensMassSpecData2002</value>
           <value>FlorensMassSpecData2004</value>
        </propertyList>
    </question>

-->


<!-- This question has been unified with the Berghei question
 
   <question name="GenesByMassSpecPf" includeProjects="PlasmoDB,EuPathDB"
         displayName="P.f. Mass Spec. Evidence"
         category="Protein Expression"
         queryRef="GeneId.GenesByMassSpecPf"
         recordClassRef="GeneRecordClasses.GeneRecordClass">
        <attributesList includeProjects="PlasmoDB,EuPathDB" 
              summary="location_text,product,sum_sequence_count,sum_spectrum_count"
              sorting="sum_sequence_count desc,sum_spectrum_count desc"
        /> 

    <summary includeProjects="PlasmoDB">
           <![CDATA[
            Find <i>P. falciparum</i> genes that have evidence for protein expression based on mass spec data.
          ]]>
        </summary>

       
        <propertyList name="organism" includeProjects="PlasmoDB,EuPathDB">
           <value>P. falciparum</value>
        </propertyList>

        <description includeProjects="PlasmoDB,EuPathDB">
            <![CDATA[
 Find <I>P. falciparum</I> genes that have evidence of
                expression in a specific lifecycle stage
                or within a subcellular fraction. 
                Select the stage or subcellular fraction and the 
                threshold conditions for tandem mass spectrometry, 
                MS/MS, evidence and only genes with mass-spec evidence will be
                returned. A lower value for the minimum percent coverage or number of spans
                will result in increased sensitivity and lower stringency.
                If the minimum percent coverage is set to 0%, which is the default,
                only genes with at least some mass-spec evidence will be returned.
                Specifying a higher number of spectra will result in the
                selection of proteins that are more abundant.
                These values are not strictly quantitative
                as the detection of proteins in MS/MS analyses is dependent on
                solubility of the proteins and other factors.
                <br><br>
                Selecting "any" will result in returning genes that appear in
                any of the available datasets.
                <BR>
                Please refer to the original papers for more information
                on the experiments and experimental conditions.
                <p><sup>1</sup> In this study, the proteomes of merozoite, trophozoite, gametocyte and sporozoite stages of <i>P. falciparum</i> were analyzed using multidimensional protein identification technology (MudPIT). Click <a href="http://www.ncbi.nlm.nih.gov/pubmed/12368866">here</a> for more information.
                <p><sup>2</sup> <i>P. falciparum</i> merozoites were purified and collected (NIMR, London, UK) in sufficient quantity to perform high-throughput LC-MSMS.  Over 1000 proteins were identified (most peptides have a MASCOT score >30). (Leiden Malaria Group, unpublished).
              
           <p><sup>3</sup> OOCYST (OOC): oocysts (1-2 x 10^4) were collected from midguts of Anopheles stephensi mosquitoes (Sind-Kasur strain, 3-5 days old) 7-8 days after infection with <i>P. falciparum</i> gametocytes (NF54 strain). 
																OOCYST-DERIVED SPOROZOITES (ODS): oocyst-derived sporozoites (1.4-3.8 x10^7) were collected from midguts of Anopheles stephensi mosquitoes (Sind-Kasur strain, 3-5 days old) 13-14 days after infection with <i>P. falciparum</i> gametocytes (NF54 strain). 
																SALIVARY GLAND SPOROZOITES (SGS): Salivary gland sporozoites (1.3-2.5 x10^7) were collected from salivary glands of Anopheles stephensi mosquitoes (Sind-Kasur strain, 3-5 days old) 18-22 days after infection with <i>P. falciparum</i> gametocytes (NF54 strain).     
  <p><sup>4</sup> Mass spec data from fractionated parasite-infected erythrocytes. iRBC = infected red blood cell.  PIESPs = parasite-infected erythrocyte surface proteins. Click <a href="http://www.ncbi.nlm.nih.gov/pubmed/15287581">here</a> for more information.
 
           ]]>
        </description>
        <propertyList includeProjects="PlasmoDB" name="specificAttribution">
           <value>FlorensMassSpecData2002</value>
           <value>FlorensMassSpecData2004</value>
           <value>Pf_Merozoite_Peptides</value>
           <value>Lasonder_Mosquito_Oocysts</value>
           <value>Lasonder_Mosquito_oocyst_derived_sporozoites</value>
           <value>Lasonder_Mosquito_salivary_gland_sporozoites</value>
        </propertyList>


	<dynamicAttributes includeProjects="PlasmoDB,EuPathDB">
	     <columnAttribute name="sum_sequence_count" displayName="Number of Peptide Sequences" align="center"/>
	     <columnAttribute name="sum_spectrum_count" displayName="Number of Spectra" align="center"/>
	</dynamicAttributes>
    </question>
-->


<!-- This question has been unified with the Berghei question

    <question name="GenesByMassSpec4" includeProjects="PlasmoDB,EuPathDB"
         displayName="P.y. Mass Spec. Evidence"
         category="Protein Expression"
         queryRef="GeneId.GenesByMassSpec4"
         recordClassRef="GeneRecordClasses.GeneRecordClass">
        <attributesList includeProjects="PlasmoDB,EuPathDB" 
              summary="location_text,product,sum_sequence_count,sum_spectrum_count"
              sorting="sum_sequence_count desc,sum_spectrum_count desc"
        /> 

    <summary includeProjects="PlasmoDB">
           <![CDATA[
            Find <i>P. yoelii</i> genes that have evidence for protein expression
            in LS-infected hepatocytes isolated 40 hrs and 50 hrs post-infection (LS40 and LS50) by searching spectra against P. yoelii protein sequence database
          ]]>
        </summary>

       
        <propertyList name="organism" includeProjects="PlasmoDB,EuPathDB">
           <value>P. yoelii</value>
        </propertyList>

        <description includeProjects="PlasmoDB,EuPathDB">
            <![CDATA[
           Mass Spec of <i>Plasmodium yoelii</i> proteins identified in LS-infected hepatocytes isolated 40 and 50 hrs post-infection (LS40 and LS50).
             Publication: Tarun et al. A combined transcriptome and proteome survey of malaria parasite liver stages. <a href="http://www.ncbi.nlm.nih.gov/pubmed/18172196">Proc. Natl. Acad. Sci. U.S.A. (2008) vol. 105 (1) pp. 305-10</a>.
           ]]>
        </description>

        <propertyList includeProjects="PlasmoDB" name="specificAttribution">
           <value>Pyoelii_LiverStage_LS40</value>
           <value>Pyoelii_LiverStage_LS50</value>
        </propertyList>
	<dynamicAttributes includeProjects="PlasmoDB,EuPathDB">
	     <columnAttribute name="sum_sequence_count" displayName="Number of Peptide Sequences" align="center"/>
	     <columnAttribute name="sum_spectrum_count" displayName="Number of Spectra" align="center"/>
	</dynamicAttributes>
    </question>
-->



  <!--++++++++++++++++++++++++++++++++++++++++++++++++++++++++++++++-->
  <!-- Epitopes -->
  <!--++++++++++++++++++++++++++++++++++++++++++++++++++++++++++++++-->

    <question name="GenesWithEpitopes" includeProjects="EuPathDB,CryptoDB,ToxoDB,PlasmoDB,GiardiaDB,TriTrypDB" 
              category="Other Attributes"
              displayName="Epitope Presence"
              shortDisplayName="Epitopes"
              queryRef="GeneId.GenesWithEpitopes" 
              recordClassRef="GeneRecordClasses.GeneRecordClass">

        <attributesList includeProjects="ToxoDB"
           summary="formatted_gene_id,product,organism,location_text,count,confidence"
           sorting="formatted_gene_id asc,count desc, confidence asc"
        /> 
        <attributesList excludeProjects="ToxoDB"
           summary="product,organism,location_text,count,confidence"
           sorting="organism asc,location_text desc, count desc, confidence asc"
        /> 

        <summary>
           Find genes whose encoding protein has an epitope identified by the Immune Epitope Database and Analysis Resource.
        </summary>

        <description>
              <![CDATA[
                Find genes whose encoding protein has an epitope identified 
                by the <a href="http://www.immuneepitope.org">Immune 
                Epitope Database and Analysis Resource</a> (IEDB). <p>
                The epitopes have been remapped from the original Epitope Source Accession Number 
                provided by IEDB to the corresponding gene identifiers used in @PROJECT_ID@.
              ]]>
        </description>

        <dynamicAttributes>
           <columnAttribute name="count" displayName="Epitope Count" align="center"/>
           <columnAttribute name="confidence" displayName="Confidence" align="center"/>
        </dynamicAttributes>

        <propertyList includeProjects="EuPathDB,CryptoDB,ToxoDB,PlasmoDB" name="specificAttribution">
           <value>IEDB_Epitopes</value>
        </propertyList>
        <propertyList includeProjects="GiardiaDB" name="specificAttribution">
           <value>IEDB_Epitopes_Giardia</value>
        </propertyList>

        

    </question>

  <!--++++++++++++++++++++++++++++++++++++++++++++++++++++++++++++++-->
  <!-- Similarity -->
  <!--++++++++++++++++++++++++++++++++++++++++++++++++++++++++++++++-->

    <question name="GenesBySimilarity"
         displayName="BLAST"
         shortDisplayName="BLAST"
         category="Similarity/Pattern"
         queryRef="GeneId.GenesBySimilarity"
         recordClassRef="GeneRecordClasses.GeneRecordClass"
         fullAnswer="true">
        <attributesList
         summary="Header,TabularRow,Alignment,Footer"
         sorting="Counter asc"
         /> 
         <summary>
           Find genes that have BLAST similarity to your input sequence.
         </summary>

         <description>
           <![CDATA[
             Find genes that have BLAST similarity to your input query sequence.
             <p>The search uses <a href="http://blast.wustl.edu/" target="_blank">WU BLAST</a>.
          ]]>
         </description>
         <dynamicAttributes>
             <columnAttribute name="TabularRow" displayName="BLAST summary"
                              inReportMaker="false"/>
             <columnAttribute name="Alignment" displayName="BLAST alignment"
                              inReportMaker="false"/>
             <columnAttribute name="Header" displayName="BLAST header"
                              inReportMaker="false"/>
             <columnAttribute name="Footer" displayName="BLAST footer"
                              inReportMaker="false"/>
<columnAttribute name="Counter" displayName=""
                              inReportMaker="false"/>
         </dynamicAttributes>
    </question>

  <!--++++++++++++++++++++++++++++++++++++++++++++++++++++++++++++++-->
  <!-- Motif search -->
  <!--++++++++++++++++++++++++++++++++++++++++++++++++++++++++++++++-->

    <question name="GenesByMotifSearch"
         displayName="Protein Motif Pattern"
         shortDisplayName="Prot Motif"
         category="Similarity/Pattern"
         queryRef="GeneId.GenesByMotifSearch"
         recordClassRef="GeneRecordClasses.GeneRecordClass">
        <attributesList includeProjects="ToxoDB"
         summary="formatted_gene_id,organism,location_text,product,Locations,MatchCount,Sequence"
         sorting="formatted_gene_id asc,MatchCount desc,location_text asc"
        /> 
        <attributesList excludeProjects="ToxoDB"
         summary="organism,location_text,product,Locations,MatchCount,Sequence"
         sorting="organism asc,MatchCount desc,location_text asc"
        /> 

        <summary>
             <![CDATA[
              Find genes whose protein product contains a motif pattern that you specify, e.g.: two cysteines followed by one or more hydrophobic amino acids, followed by arginine, then lysine.
              ]]>
         </summary>
         <description>
           <![CDATA[
             Find genes whose protein product contains a motif pattern that
             you specify., e.g. "CC6+RK", which means "two cysteines followed
             by one or more hydrophobic amino acids, followed by arginine,
             then lysine". The pattern need not be well conserved. If 
             you can describe it in
             words, you can probably use this tool to create an "expression"
             that can search other proteins for similar patterns.  
             <br><br>

             Another example is the pattern of the
             <a href="http://www.ncbi.nlm.nih.gov/entrez/query.fcgi?cmd=Retrieve&db=pubmed&dopt=Abstract&list_uids=15591202&query_hl=2">
             Pexel motif</a>, which can be represented as "R.L.[EQD]", meaning
             "an arginine, then any amino acid, then a leucine, then any amino
             acid, then either an aspartic acid, a glutamic acid, or a
             glutamine".
             <br><br>

             The pattern need not be well conserved. If you can describe it in
             words, you can probably use this tool to create an "expression"
             that can search other proteins for similar patterns.
             <br><br>

             Specify the pattern with a (Perl style) "regular expression".
             (Regular expressions are more powerful than PROSITE patterns.)
             For a description of how to create regular expressions,
             please see the <a href="regexp.jsp">Regular Expression Tutorial</a>.
             <br><br>

             The following codes can be used to represent classes of amino acids.
		<table border columns=3>
                   <TR>
                      <TD><B>AA property</B>
                      </TD>
                      <TD><B>Amino acids</B>
                      </TD>
                      <TD><B>Code</B>
                      </TD>
                   </TR>

                   <TR>
                      <TD>
                      <B>Acidic</B>
                      </TD>
                      <TD><B>DE</B>
                      </TD>
                      <TD><B>0</B>
                      </TD>
                   </TR>
                   <TR>
                      <TD><B>Alcohol</B>
                      </TD>
                      <TD><B>ST</B>
                      </TD>
                      <TD><B>1</B>
                      </TD>
                   </TR>
                   <TR>
                      <TD><B>Aliphatic</B>
                      </TD>
                      <TD><B>ILV</B>
                      </TD>
                      <TD><B>2</B>
                      </TD>
                   </TR>
                   <TR>
                      <TD><B>Aromatic</B>
                      </TD>
                      <TD><B>FHWY</B>
                      </TD>
                      <TD><B>3</B>
                      </TD>
                   </TR>
                   <TR>
                      <TD><B>Basic</B>
                      </TD>
                      <TD><B>KRH</B>
                      </TD>
                      <TD><B>4</B>
                      </TD>
                   </TR>
                   <TR>
                      <TD><B>Charged</B>
                      </TD>
                      <TD><B>DEHKR</B>
                      </TD>
                      <TD><B>5</B>
                      </TD>
                   </TR>
                   <TR>
                      <TD><B>Hydrophobic</B>
                      </TD>
                      <TD><B>AVILMFYW</B>
                      </TD>
                      <TD><B>6</B>
                      </TD>
                   </TR>
                   <TR>
                      <TD><B>Hydrophilic</B>
                      </TD>
                      <TD><B>KRHDENQ</B>
                      </TD>
                      <TD><B>7</B>
                      </TD>
                   </TR>
                   <TR>
                      <TD><B>Polar</B>
                      </TD>
                      <TD><B>CDEHKNQRST</B>
                      </TD>
                      <TD><B>8</B>
                      </TD>
                   </TR>
                   <TR>
                      <TD><B>Small</B>
                      </TD>
                      <TD><B>ACDGNPSTV</B>
                      </TD>
                      <TD><B>9</B>
                      </TD>
                   </TR>
                   <TR>
                      <TD><B>Tiny</B>
                      </TD>
                      <TD><B>AGS</B>
                      </TD>
                      <TD><B>B</B>
                      </TD>
                   </TR>
                   <TR>
                      <TD><B>Turnlike</B>
                      </TD>
                      <TD><B>ACDEGHKNQRST</B>
                      </TD>
                      <TD><B>Z</B>
                      </TD>
                   </TR>
                   <TR>
                      <TD><B>Any</B>
                      </TD>
                      <TD><b>ACDEFGHIKLM<br>
                             NPQRSTVWY</b>
                      </TD>
                      <TD><B>.</B>
                      </TD>
                   </TR>
                   </table>
          ]]>
         </description>
         <dynamicAttributes>
           <columnAttribute name="Locations" displayName="Match Locations" align="center"/>
           <columnAttribute name="MatchCount" displayName="Match Count" align="center"/>
           <columnAttribute name="Sequence" inReportMaker="false" truncateTo="4000"/>
         </dynamicAttributes>
        <propertyList name="specificAttribution">
        </propertyList>
    </question>


  <!--++++++++++++++++++++++++++++++++++++++++++++++++++++++++++++++-->
  <!-- Interpro -->
  <!--++++++++++++++++++++++++++++++++++++++++++++++++++++++++++++++-->

    <question name="GenesByInterproDomain"
              category="Similarity/Pattern"
              displayName="Interpro Domain"
              shortDisplayName="Interpro Dom"
              queryRef="GeneId.GenesByInterproDomain"
              recordClassRef="GeneRecordClasses.GeneRecordClass">
        <attributesList excludeProjects="ToxoDB"
              summary="organism,location_text,product,e_value"
              sorting="organism asc,e_value asc, location_text asc"
        /> 
        <attributesList includeProjects="ToxoDB"
              summary="formatted_gene_id,organism,location_text,product,e_value"
              sorting="formatted_gene_id asc,e_value asc, location_text asc"
        /> 
        <summary>
          Find genes containing a specified protein domain from the InterPro database.
        </summary>
        <description>
          <![CDATA[
            Find genes whose predicted protein contains a domain from
            the InterPro set of domain databases. You may use '*' as a wild card character.  The domain matches are
            identified by the InterProScan program.  To learn more about InterPro see the <a href="http://www.ebi.ac.uk/interpro/tutorial.html">InterPro tutorial</a>.
            <p>First choose a member database.
            <p>Then begin typing the domain name, or part of it. You will
            be prompted with all possible domains that match what you have typed.
            <p>
             For PFAM type a Pfam name, a Pfam accession or a Pfam description. Use the 
              <a href="http://pfam.sanger.ac.uk/family/browse?browse=top%20twenty">Pfam browser</a> to search Pfam if you are not sure. 
              More information on Pfam is available 
              <a href="http://www.sanger.ac.uk/Software/Pfam/">
              here</a>.
              ]]>
        </description>
       <dynamicAttributes>
	     <columnAttribute name="e_value" displayName="Score / E value" align="center"/> 
       </dynamicAttributes>

        <propertyList name="specificAttribution">
           <value>InterproscanData</value>
        </propertyList>
     </question>


  <!--++++++++++++++++++++++++++++++++++++++++++++++++++++++++++++++-->
  <!-- GO Term -->
  <!--++++++++++++++++++++++++++++++++++++++++++++++++++++++++++++++-->

    <question name="GenesByGoTerm"
         category="Putative Function"
         displayName="GO Term"
         shortDisplayName="GO Term"
              queryRef="GeneId.GenesByGoTerm"
              recordClassRef="GeneRecordClasses.GeneRecordClass">
        <attributesList excludeProjects="ToxoDB,GiardiaDB,MicrosporidiaDB"
              summary="organism,location_text,product,ann_go_function,pred_go_function"
              sorting="organism asc,location_text asc"
        /> 

        <attributesList includeProjects="MicrosporidiaDB"
              summary="organism,location_text,product,pred_go_function"
              sorting="location_text asc"
        /> 

       <attributesList includeProjects="GiardiaDB"
              summary="organism,location_text,product"
              sorting="organism asc,location_text asc"
        />

        <attributesList includeProjects="ToxoDB"
              summary="formatted_gene_id,organism,location_text,product,ann_go_function,pred_go_function"
              sorting="formatted_gene_id asc,location_text asc"
        /> 
        <summary>
Find genes by Gene Ontology (GO) term for molecular function, biological process or subcellular localization.
        </summary>
        <description>
           <![CDATA[
           Find genes by Gene Ontology (GO) term for molecular function,
           biological process or subcellular localization.  The search finds
           genes with the GO term you specify and genes with terms that are
           specializations of your term (is-a).  You may use '*' as a wild card character.   For a list of GO terms, try
           the
           <a href="http://amigo.geneontology.org/cgi-bin/amigo/go.cgi">AmiGO</a>
           browser.  For GO IDs, include the GO prefix as in "GO:0003824".
           <br><br>

           GO term annotation was provided by the sequencing and annotation
           centers, and was inferred from similarity to
           protein domains from the
           <a href="http://www.ebi.ac.uk/interpro/">InterPro</a> databases.
           ]]>
       </description>

       <propertyList name="specificAttribution">
           <value>GO</value>
           <value>GO_evidence_codes</value>
           <value>InterproscanData</value>
           <value includeProjects="PlasmoDB,EuPathDB">P.falciparum_chromosomes</value>
       </propertyList>
     </question>


  <!--++++++++++++++++++++++++++++++++++++++++++++++++++++++++++++++-->
  <!-- Metabolic Pathway -->
  <!--++++++++++++++++++++++++++++++++++++++++++++++++++++++++++++++-->


    <question name="GenesByMetabolicPathway" includeProjects="ToxoDB,PlasmoDB,EuPathDB"
         displayName="Metabolic Pathway"
         shortDisplayName="Metabol Path"
         category="Putative Function"
         queryRef="GeneId.GenesByMetabolicPathway"
         recordClassRef="GeneRecordClasses.GeneRecordClass">
        <attributesList includeProjects="ToxoDB"
         summary="formatted_gene_id,location_text,product"
         sorting="formatted_gene_id asc,location_text asc"
        /> 
        <attributesList includeProjects="PlasmoDB"
         summary="location_text,product"
         sorting="location_text asc"
        /> 
        <attributesList includeProjects="EuPathDB"
         summary="organism,location_text,product"
         sorting="organism asc,location_text asc"
        /> 
        <summary>
        Find genes involved in a specific metabolic pathway.
        </summary>
       
        <description includeProjects="EuPathDB">
            <![CDATA[
                Find genes involved in a specific metabolic pathway. 
          <br><br>

         Maps of Metabolic Pathways were constructed as described on the Malaria Parasite Metabolic Pathways website
            <a href="http://sites.huji.ac.il/malaria/FramIntroduction.html">here</a> .<br>
         Metabolic Pathway Reconstruction  for <i> T. gondii</i> is
            available on the KEGG Pathway site
            <a href="http://eupathdb.org/common/KEGGpathways/">here</a>.
           ]]>
        </description>

        <description includeProjects="PlasmoDB">
            <![CDATA[
                Find genes involved in a specific metabolic pathway. 
          <br><br>

         Maps of Metabolic Pathways were constructed as described on the Malaria Parasite Metabolic Pathways website
            <a href="http://sites.huji.ac.il/malaria/FramIntroduction.html">here</a> .
           ]]>
        </description>
        <description includeProjects="ToxoDB">
            <![CDATA[
            Find genes involved in a specific metabolic pathway.<br><br>

            Metabolic Pathway Reconstruction  for <i> T. gondii</i> is
            available on the KEGG Pathway site
            <a href="http://eupathdb.org/common/KEGGpathways/">here</a>.
            ]]>
        </description>

       <propertyList name="specificAttribution">
           <value includeProjects="ToxoDB,EuPathDB">MetabolicDbXRefs_Feng</value>
           <value includeProjects="PlasmoDB,EuPathDB">pathwayMappings_Hagai</value>
       </propertyList>
    </question>

    <!-- CryptoDB GenesByMetabolicPathway is a dummy placeholder for a custom  
         question page directing users to CryptoCyc -->
    <question name="GenesByMetabolicPathway" includeProjects="CryptoDB"
         displayName="Metabolic Pathway"
         shortDisplayName="Metabol Path"
         category="Putative Function"
         queryRef="GeneId.GenesByExonCount"
         recordClassRef="GeneRecordClasses.GeneRecordClass">
        <summary>
        Find genes involved in a specific metabolic pathway.
        </summary>
    </question>

  <!--++++++++++++++++++++++++++++++++++++++++++++++++++++++++++++++-->
  <!-- Transmembrane domains -->
  <!--++++++++++++++++++++++++++++++++++++++++++++++++++++++++++++++-->

    <question name="GenesByTransmembraneDomains"
         category="Cellular Location"
         displayName="Transmembrane Domain Count"
         shortDisplayName="Transmb Dom"
              queryRef="GeneId.GenesByTransmembraneDomains"
              recordClassRef="GeneRecordClasses.GeneRecordClass">
        <attributesList includeProjects="ToxoDB"
              summary="formatted_gene_id,organism,location_text,product,tm_count"
              sorting="formatted_gene_id asc,tm_count asc,location_text asc"
        /> 
        <attributesList excludeProjects="ToxoDB"
              summary="organism,location_text,product,tm_count"
              sorting="organism asc,tm_count asc,location_text asc"
        /> 
        <summary>
           Find genes with at least a given number of transmembrane domains.
        </summary>
        <description>
           <![CDATA[
Find genes with at least a given number of transmembrane domains.
<br><br>
Transmembrane domains were predicted using <a href='http://www.ncbi.nlm.nih.gov/sites/entrez?Db=pubmed&Cmd=DetailsSearch&Term=11152613%5BPMID%5D'>TMHMM2</a>.
          ]]>
        </description>
        <propertyList name="specificAttribution">
        </propertyList>
    </question>

  <!--++++++++++++++++++++++++++++++++++++++++++++++++++++++++++++++-->
  <!-- Signal peptide -->
  <!--++++++++++++++++++++++++++++++++++++++++++++++++++++++++++++++-->

    <question name="GenesWithSignalPeptide"
         displayName="Predicted Signal Peptide"
         shortDisplayName="Signal Pep"
         category="Cellular Location"
         queryRef="GeneId.GenesWithSignalPeptide"
         recordClassRef="GeneRecordClasses.GeneRecordClass">
         <attributesList includeProjects="ToxoDB"
            summary="formatted_gene_id,organism,location_text,product,sigp_sum_score,nn_d_score,hmm_signal_probability"
            sorting="formatted_gene_id asc,sigp_sum_score desc,location_text asc"
        />
        <attributesList excludeProjects="ToxoDB"
         summary="organism,location_text,product,sigp_sum_score,nn_d_score,hmm_signal_probability"
         sorting="organism asc,sigp_sum_score desc,location_text asc"
        /> 
        <summary>
         Find genes that are predicted to encode a signal peptide containing protein.
        </summary>
        <description>
           <![CDATA[
          Find genes that are predicted to encode a signal peptide.
          <br><br>
          The predictions are made with the <a href="http://www.cbs.dtu.dk/services/SignalP/">SignalP</a> program.
          ]]>
        </description>
        <dynamicAttributes>
             <columnAttribute name="sigp_sum_score" displayName="NN Summary Score" align="center"
                              inReportMaker="false"/>
           <columnAttribute name="nn_d_score" displayName="NN D-Score" align="center"
                              inReportMaker="false"/>
           <columnAttribute name="hmm_signal_probability" displayName="HMM Signal Probability" align="center"
                              inReportMaker="false"/>
         </dynamicAttributes>
        <propertyList name="specificAttribution">
        </propertyList>
    </question>



  <!--++++++++++++++++++++++++++++++++++++++++++++++++++++++++++++++-->
  <!-- Orthology profile -->
  <!--++++++++++++++++++++++++++++++++++++++++++++++++++++++++++++++-->

    <question name="GenesByOrthologPattern"
         displayName="Orthology Phylogenetic Profile"
         shortDisplayName="Ortho Ph Pro"
         category="Evolution"
         queryRef="GeneId.GenesByOrthologPattern"
         recordClassRef="GeneRecordClasses.GeneRecordClass">
        <attributesList includeProjects="ToxoDB"
         summary="formatted_gene_id,organism, location_text,product"
         sorting="formatted_gene_id asc, location_text asc"
        /> 
        <attributesList excludeProjects="ToxoDB"
         summary="organism, location_text,product"
         sorting="organism asc, location_text asc"
        /> 
        <summary>
        Find genes that have a specified orthology-based phylogenetic profile.
        </summary>
        <description includeProjects="CryptoDB,ToxoDB,PlasmoDB,GiardiaDB,TriTrypDB,EuPathDB,AmoebaDB,MicrosporidiaDB,InitDB">
            <![CDATA[
            Find genes that have a specified orthology-based phylogenetic profile. The phylogenetic profile of a gene is a series of "present" or "absent" calls, reflecting the presence or absence of a putative ortholog in all genomes used.
           <br><br>

           An <a href="http://orthomcl.org/">OrthoMCL</a> analysis of the proteins of select species which are each placed in an ortholog group. 
           From your favorite gene's perspective, the other species that are included in that gene's ortholog group can be thought of as a phylogenetic profile.
            <br><br>
            Use this search to define a pattern
            across those ortholog groups, and find genes that match that pattern.  The pattern is a
            specification, for each species, of "include", "exclude", or "don't care."  Click on the
            radio button next to a species to toggle through the three states.  (A
            <img src="images/yes.gif"> means
            "include", an <img src="images/no.gif"> means "exclude"
            and <img src="images/dc.gif"> means "don't care".)
            <br> <br>
            For example, to find genes
            that are present in Apicomplexa but not in humans, click on Apicomplexa until you see
            a <img src="images/yes.gif"> and click on <i>Homo
            sapiens</i> until you see an
            <img src="images/no.gif">.
           ]]>
        </description>

       <propertyList name="specificAttribution">
           <value>OrthoMCL_Phyletic</value>
           <value>OrthoMCL</value>
       </propertyList>
    </question>

  <!--++++++++++++++++++++++++++++++++++++++++++++++++++++++++++++++-->
  <!-- phylogenetic tree -->
  <!--++++++++++++++++++++++++++++++++++++++++++++++++++++++++++++++-->

     <question name="GenesByPhylogeneticTree" includeProjects="GiardiaDB,EuPathDB"
         category="Evolution"
         displayName="Phylogenetic Tree"
         shortDisplayName="Phylo Tree"
         queryRef="GeneId.GenesByPhylogeneticTree"
         recordClassRef="GeneRecordClasses.GeneRecordClass">
        <attributesList includeProjects="GiardiaDB"
              summary="location_text,product,tree_applet_link"
              sorting="location_text asc"
        /> 
        <attributesList includeProjects="EuPathDB" 
              summary="location_text,product"
              sorting="location_text asc"
        /> 
        <summary>
           Find G. lamblia genes that have computed phylogenetic trees available.
        </summary>
        <description>
           <![CDATA[
             Find <i>G. lamblia</i> Assemblage A isolate WB genes that have computed phylogenetic trees available.  A list of genes is returned that all have a link to a phylogenetic tree on the gene record page.
          ]]>
        </description>

       <propertyList name="specificAttribution">
           <value includeProjects="GiardiaDB">PhylogeneticTrees_Giardia</value>
       </propertyList>

    </question>

  <!--++++++++++++++++++++++++++++++++++++++++++++++++++++++++++++++-->
  <!-- Single locus tag -->
  <!--++++++++++++++++++++++++++++++++++++++++++++++++++++++++++++++-->

     <question name="GeneBySingleLocusTag" excludeProjects="EuPathDB"
         category="Other Attributes"
         displayName="ID"
         shortDisplayName="ID"
              queryRef="GeneId.GeneBySingleLocusTag"
              recordClassRef="GeneRecordClasses.GeneRecordClass"
              noSummaryOnSingleRecord="true">
              
        <attributesList includeProjects="ToxoDB"
              summary="formatted_gene_id,organism,location_text,product,gene_type"
              sorting="formatted_gene_id asc,location_text asc"
        /> 
        <attributesList excludeProjects="ToxoDB"
              summary="organism,location_text,product,gene_type"
              sorting="organism asc,location_text asc"
        /> 
        <summary>
           Find a gene by its ID.
        </summary>
        <description>
           <![CDATA[
           Find a gene by its ID. The search is case
           insensitive. Asterisks can be used as wild cards (e.g. ' PF11_* ').
           Genes whose IDs have changed can be found by either  old or 
           new ID. GI numbers (e.g. 23508535), Entrez Protein Locus IDs (e.g.
           NP_701204.1), PDB IDs (e.g. 1HN6), or GenBank IDs (e.g. AAB36701.1)
           can also be used.
          ]]>
        </description>

        <!-- dynamicAttributes>
          <columnAttribute name="input_id" displayName="Input ID"/>
        </dynamicAttributes -->
    </question>

     <question name="GeneBySingleLocusTag" includeProjects="EuPathDB"
         category="Other Attributes"
         displayName="ID"
         shortDisplayName="ID"
              queryRef="GeneId.GeneBySingleLocusTag"
              recordClassRef="GeneRecordClasses.GeneRecordClass"
              noSummaryOnSingleRecord="false">
        <attributesList
              summary="organism,location_text,product,gene_type"
              sorting="organism asc,location_text asc"
        /> 
        <summary>
           Find a gene by its ID.
        </summary>
        <description>
           <![CDATA[
           Find a gene by its ID. The search is case
           insensitive. Asterisks can be used as wild cards (e.g. ' PF11_* ').
           Genes whose IDs have changed can be found by either  old or 
           new ID. GI numbers (e.g. 23508535), Entrez Protein Locus IDs (e.g.
           NP_701204.1), PDB IDs (e.g. 1HN6), or GenBank IDs (e.g. AAB36701.1)
           can also be used.
          ]]>
        </description>
    </question>

  <!--++++++++++++++++++++++++++++++++++++++++++++++++++++++++++++++-->
  <!-- Gene locus tag -->
  <!--++++++++++++++++++++++++++++++++++++++++++++++++++++++++++++++-->

     <question name="GeneByLocusTag" excludeProjects="EuPathDB"
         category="Other Attributes"
         displayName="Gene ID(s)"
         shortDisplayName="Gene ID(s)"
              queryRef="GeneId.GeneByLocusTag"
              recordClassRef="GeneRecordClasses.GeneRecordClass"
              noSummaryOnSingleRecord="true">
              
        <attributesList includeProjects="ToxoDB"
              summary="formatted_gene_id,organism,location_text,product,gene_type,input_id"
              sorting="formatted_gene_id asc,location_text asc"
        /> 
        <attributesList excludeProjects="ToxoDB"
              summary="organism,location_text,product,gene_type,input_id"
              sorting="organism asc,location_text asc"
        /> 
        <summary>
           Find a gene by its ID.
        </summary>
        <description includeProjects="InitDB">
           <![CDATA[
           FILL
          ]]>
        </description>
        <description includeProjects="AmoebaDB">
           <![CDATA[
           Find genes by a list of IDs. Either enter the ID list manually, 
           or upload a plain text file that contains the list. IDs can be delimited by a comma, 
           a semi colon, or any white spaces. For example, a list can be in the
           following form: "EDI_244000, EIN_020510, EHI_046600". The ids you provide cannot have wild cards for 
           this search. If you want search genes with wild cards, you can use the "Gene Id" quick
           search at the top of the page.
          ]]>
        </description>
        <description includeProjects="MicrosporidiaDB">
           <![CDATA[
           Find genes by a list of IDs. Either enter the ID list manually, 
           or upload a plain text file that contains the list. IDs can be delimited by a comma, 
           a semi colon, or any white spaces. For example, a list can be in the
           following form: "ECU03_0820i, Ein03_0360, EBI_22793". The ids you provide cannot have wild cards for 
           this search. If you want search genes with wild cards, you can use the "Gene Id" quick
           search at the top of the page.
          ]]>
        </description>
        <description includeProjects="PlasmoDB">
           <![CDATA[
           Find genes by a list of IDs. Either enter the ID list manually, 
           or upload a plain text file that contains the list. IDs can be delimited by a comma, 
           a semi colon, or any white spaces. For example, a list can be in the
           following form: "PF11_0344, PF11_0306". The ids you provide cannot have wild cards in 
           this search. If you want search genes with wild cards, you can use the "Gene Id" quick
           search at the top of the page.
          ]]>
        </description>
        <description includeProjects="ToxoDB">
           <![CDATA[
           Find genes by a list of IDs. Either enter the ID list manually, 
           or upload a plain text file that contains the list. IDs can be delimited by a comma, 
           a semi colon, or any white spaces. For example, a list can be in the
           following form: TGME49_039250 for <i>T. gondii</i> (ME49) or NCLIV_000080 for 
           <i>N. caninum</i>. The ids you provide cannot have wild cards for 
           this search. If you want search genes with wild cards, you can use the "Gene Id" quick
           search at the top of the page.
          ]]>
        </description>
        <description includeProjects="GiardiaDB">
           <![CDATA[
           Find genes by a list of IDs. Either enter the ID list manually, 
           or upload a plain text file that contains the list. IDs can be delimited by a comma, 
           a semi colon, or any white spaces. For example, a list can be in the
           following form: "GL50803_102438, GL50803_5213". The ids you provide cannot have wild cards for 
           this search. If you want search genes with wild cards, you can use the "Gene Id" quick
           search at the top of the page.
          ]]>
        </description>
        <description includeProjects="TrichDB">
           <![CDATA[
           Find genes by a list of IDs. Either enter the ID list manually, 
           or upload a plain text file that contains the list. IDs can be delimited by a comma, 
           a semi colon, or any white spaces. For example, a list can be in the
           following form: "TVAG_386080, TVAG_386090". The ids you provide cannot have wild cards for 
           this search. If you want search genes with wild cards, you can use the "Gene Id" quick
           search at the top of the page.
          ]]>
        </description>
        <description includeProjects="CryptoDB">
           <![CDATA[
           Find genes by a list of IDs. Either enter the ID list manually, 
           or upload a plain text file that contains the list. IDs can be delimited by a comma, 
           a semi colon, or any white spaces. For example, a list can be in the
           following form: "cgd7_220, cgd7_230". The ids you provide cannot have wild cards for 
           this search. If you want search genes with wild cards, you can use the "Gene Id" quick
           search at the top of the page.
          ]]>
        </description>

        <description includeProjects="TriTrypDB">
           <![CDATA[
           Find genes by a list of IDs. Either enter the ID list manually, 
           or upload a plain text file that contains the list. IDs can be delimited by a comma, 
           a semi colon, or any white spaces. The ids you provide cannot have wild cards for
           this search. If you want search genes with wild cards, you can use the "Gene Id" quick
           search at the top of the page.
          ]]>
        </description>

        <dynamicAttributes>
          <columnAttribute name="input_id" displayName="Input ID"/>
        </dynamicAttributes>

    </question>

     <question name="GeneByLocusTag" includeProjects="EuPathDB"
         category="Other Attributes"
         displayName="List of IDs"
         shortDisplayName="IDs List"
              queryRef="GeneId.GeneByLocusTag"
              recordClassRef="GeneRecordClasses.GeneRecordClass"
              noSummaryOnSingleRecord="false">
        <attributesList
              summary="organism,location_text,product,gene_type"
              sorting="organism asc,location_text asc"
        /> 
        <summary>
           Find a gene by its ID.
        </summary>
        <description>
           <![CDATA[
           Find genes by a list of IDs. Either enter the ID list manually, 
           or upload a plain text file that contains the list. IDs can be delimited by a comma, 
           a semi colon, or any white spaces. Also, the list may contain gene IDs from any of the EuPathDB organisms.  For example, a list can be in the
           following form: "PF11_0344, cgd7_230, TGME49_039250, TVAG_386090,  GL50803_5213". 
           The ids you provide cannot have wild cards for
           this search. If you want search genes with wild cards, you can use the "Gene Id" quick
           search at the top of the page.
          ]]>
        </description>
    </question>

  <!--++++++++++++++++++++++++++++++++++++++++++++++++++++++++++++++-->
  <!-- Text search -->
  <!--++++++++++++++++++++++++++++++++++++++++++++++++++++++++++++++-->
<!--   OLD TEXT SEARCH  

    <question name="GenesByTextSearch"
         displayName="Text (product name, notes, etc.)"
         shortDisplayName="Text"
         category="Other Attributes"
         queryRef="GeneId.GenesByTextSearch"
         recordClassRef="GeneRecordClasses.GeneRecordClass"
         excludeProjects="CryptoDB,TriTrypDB,PlasmoDB,GiardiaDB,ToxoDB,TrichDB">
        <attributesList includeProjects="ToxoDB"
         summary="formatted_gene_id,organism,location_text,product,text_fields"
         sorting="formatted_gene_id asc,location_text asc"
        /> 
        <attributesList excludeProjects="ToxoDB"
         summary="organism,location_text,product,fields_matched"
         sorting="organism asc,location_text asc"
        /> 
        <summary>
             Find genes with a text search against their product name, notes, GO, EC, Domains, NRDB, or metabolic pathways.
         </summary>
         <description>
           <![CDATA[
             Find genes by searching text annotations.  The search compares your term against the text in the fields you specify, returning genes that have a match. Remember to select your species/organism of interest (more than one species may be selected).  
<p>
<i>Note about non-relevant results</i>:  Depending on how you configure it, this text search may return "non-relevant" genes (false positives).  The search mechanically matches the term you supply against the fields described in the Fields parameter.  The presence of your term in that field does not necessarily mean that the term <i>actually describes the gene</i>.  The term may be mentioned in that field for less relevant reasons.  To work around this, please choose the Fields you want to search carefully, and then, before drawing any conclusions, review the reference to your term in all matched fields in the gene page to confirm the meaning of its mention. The "Gene product" field is the most stringent and is unlikely to return false positives. 
          ]]>
         </description>
 <dynamicAttributes>
            <columnAttribute name="fields_matched"
                       displayName="Found in"/>
        </dynamicAttributes>
       <propertyList name="specificAttribution">
           <value>GO</value>
           <value>InterproscanData</value>
           <value includeProjects="PlasmoDB,EuPathDB">P.falciparum_chromosomes</value>
           <value includeProjects="EuPathDB,PlasmoDB">ecMappings_Hagai</value>
           <value>NRDB</value>
       </propertyList>
    </question>

-->


    <question name="GenesByTextSearch"
         displayName="Text (product name, notes, etc.)"
         shortDisplayName="Text"
         category="Other Attributes"
         queryRef="GeneId.GenesByTextSearch"
         recordClassRef="GeneRecordClasses.GeneRecordClass">
        <attributesList 
         summary="organism,location_text,product,fields_matched,max_score"
         sorting="max_score desc,organism asc,location_text asc"
        /> 
        <summary>
             Find genes with a text search against their product name, notes, GO, EC, Domains, NRDB, or metabolic pathways.
         </summary>
         <description>
           <![CDATA[
             Find genes by searching text annotations.  The search compares your term against the text in the fields you specify, returning genes that have a match. 
Remember to select your species/organism of interest (more than one species may be selected).<br>
<br><p><u><i>Hints</i></u>:  The search is similar to Google -- if you enter multiple words, genes that match more of those words will have a better score than 
those that match fewer of the words.  If the words are found close together, that also improves the score.  
Higher scores appear at the top of your result list.  Use quotation marks to find exact phrase matches: for example to find the exact phrase 
ABC transporter, type <b>"</b>ABC transporter<b>"</b> in the search window. You may use an asterisks <b>'*'</b> as a wild card character: 
for example to find all compound words that start with phospho (ie. phosphodiesterase), type phospho<b>*</b> in the search window.<br>
<br><p><u><i>Note about non-relevant results</i></u>:  Depending on how you configure it, this text search may return "non-relevant" genes (false positives).  The search mechanically matches the term you supply against the fields described in the Fields parameter.  The presence of your term in that field does not necessarily mean that the term <i>actually describes the gene</i>.  The term may be mentioned in that field for less relevant reasons.  To work around this, please choose the Fields you want to search carefully, and then, before drawing any conclusions, review the reference to your term in all matched fields in the gene page to confirm the meaning of its mention. The "Gene product" field is the most stringent and is unlikely to return false positives. 
          ]]>
         </description>
 <dynamicAttributes>
            <columnAttribute name="fields_matched"
                       displayName="Found in"/>
            <columnAttribute name="max_score"
                       displayName="Score" align="center"/>
        </dynamicAttributes>
       <propertyList name="specificAttribution">
           <value>GO</value>
           <value>InterproscanData</value>
           <value includeProjects="PlasmoDB,EuPathDB">P.falciparum_chromosomes</value>
           <value includeProjects="EuPathDB,PlasmoDB">ecMappings_Hagai</value>
           <value>NRDB</value>
       </propertyList>
    </question>

  <!--++++++++++++++++++++++++++++++++++++++++++++++++++++++++++++++-->
  <!-- Taxon -->
  <!--++++++++++++++++++++++++++++++++++++++++++++++++++++++++++++++-->

    <question name="GenesByTaxon"
         category="Other Attributes"
         displayName="Species"
         shortDisplayName="Species"
         queryRef="GeneId.GenesByTaxon"
         recordClassRef="GeneRecordClasses.GeneRecordClass">
        <attributesList includeProjects="ToxoDB"
         summary="formatted_gene_id,organism,location_text,product"
         sorting="formatted_gene_id asc,location_text asc"
        /> 
        <attributesList excludeProjects="ToxoDB"
         summary="organism,location_text,product"
         sorting="organism asc,location_text asc"
        /> 
        <summary>
            Find all genes from one or more species.
        </summary>
        <description>
           <![CDATA[
            Find all genes from one or more species/organism. 
          ]]>
        </description>
    </question>


  <!--++++++++++++++++++++++++++++++++++++++++++++++++++++++++++++++-->
  <!-- ChIP chip -->
  <!--++++++++++++++++++++++++++++++++++++++++++++++++++++++++++++++-->


    <question name="GenesByBindingSiteFeature"    includeProjects="PlasmoDB,EuPathDB"
         category=""
         displayName="TF Binding Site Evidence"
         shortDisplayName="P.f. TFBS"
         queryRef="GeneId.GenesByBindingSites"
         recordClassRef="GeneRecordClasses.GeneRecordClass">
        <attributesList excludeProjects="EuPathDB"
         summary="organism,location_text,product,tfbs_distance,tfbs_count,tfbs_gbrowse"
         sorting="tfbs_count desc, tfbs_distance desc"
        />
        <attributesList includeProjects="EuPathDB"
         summary="organism,location_text,product,tfbs_distance,tfbs_count"
         sorting="tfbs_count desc"
        />

        <summary>
           <![CDATA[
           Find Genes which have a specified transcription factor binding site upstream or dowstream.
           ]]>
        </summary>
        <description>
           <![CDATA[

           <img id="tfbs_image" src="" height="250px" width="400px">
           <script type="text/javascript">
           function swapImage(x){
             var image = document.getElementById("tfbs_image");
             var newSrc = "/a/images/pf_tfbs/" + x  + ".png";
             image.src = newSrc;	
           };

           var names = document.getElementById("tfbs_name");
           swapImage(names.options[names.selectedIndex].value);
           names.setAttribute("onchange", "swapImage(names.options[names.selectedIndex].value)");
           </script>

          <br><br><i>Plasmodium falciparum</i> transcription-factor binding sites - Manuel Llinas<br><br>
          The DNA sequence motifs bound by each ApiAP2 transcription factor were
derived from protein binding microarray data using <i>P. falciparum</i> AP2
domains.  Protein binding microarrays are non-organism specific and
contain matches to all contiguous 10-mers at least once and
non-palindromic 8-mers up to 32 times.  The DNA motifs were determined
using purified recombinant AP2 domains and the resulting position weight
matrix for each AP2 domain was used to search upstream regions for
significant matches.  The AP2 domain that binds to each motif is
indicated at the end of the gene ID.  Binding sites are based on
sequence matches only and have not been verified <i>in vivo</i>.<br>  For further information, contact Manuel Llinas: manuel@princeton.edu
<br><br>References:<br><br> Identification and genome-wide mapping of DNA binding specificities for the ApiAP2 family of regulators from the malaria parasite.<i>Manuscript submitted</i>. 2010 Campbell <i>et al</i><br><br>
<a href="http://www.ncbi.nlm.nih.gov/pubmed/16998473">Compact, universal DNA microarrays to comprehensively determine transcription-factor binding site specificities</a><br><br>
The AP2 motifs were mapped to the genome using the algorithm described in the following paper: <a href="http://www.ncbi.nlm.nih.gov/pubmed/12370781">Identification of transcription factor binding sites in the human genome sequence</a><br>
The P value is the probability that the binding site with that score would match at that position given the input DNA (inter-genic and telomeric regions).  For example, a P value of 1X10<sup>-4</sup> means that you would find a good match every 10,000 basepairs on average on that strand.
          ]]>
        </description>


        <dynamicAttributes>
             <columnAttribute name="tfbs_count" displayName="Total #TFBS" align="center" help="Number of binding sites in the selected upstream region of this gene"/>
             <columnAttribute name="tfbs_distance" displayName="Min Distance" align="center" help="Number of base pairs from the transcript start of this gene"/>
           <textAttribute name="tfbs_gbrowse" displayName="GBrowse" excludeProjects="EuPathDB"
                          inReportMaker="false" truncateTo="100000">
                <text>
                   <![CDATA[
                <a href="/cgi-bin/gbrowse/plasmodb/?start=$$context_start$$;stop=$$context_end$$;ref=$$sequence_id$$;enable=AnnotatedGenes-BindingSites;h_feat=$$primary_key$$@thistle">view</a>
                            ]]>
                </text>
             </textAttribute>
        </dynamicAttributes>

       <propertyList name="specificAttribution">
         <value>Pf_TransFactorBindingSitestemp_Llinas</value>
       </propertyList>
    </question>

  <!--++++++++++++++++++++++++++++++++++++++++++++++++++++++++++++++-->
  <!-- ChIP chip -->
  <!--++++++++++++++++++++++++++++++++++++++++++++++++++++++++++++++-->

    <question name="GenesByChIPchipToxo"    includeProjects="ToxoDB,EuPathDB"
         category="Transcript Expression"
         displayName="T.g. ChIP on Chip Evidence"
         shortDisplayName="T.g. ChIP chip"
         queryRef="GeneId.GenesByChIPchipToxo"
         recordClassRef="GeneRecordClasses.GeneRecordClass">
        <attributesList
         summary="formatted_gene_id,organism,location_text,product,chip_distance,chip_total_reps,chip_antibodies,chip_treatment"
         sorting="chip_total_reps desc, chip_distance desc"
        />
        <summary>
           <![CDATA[
            Find genes with evidence for expression based on ChIP-chip peaks
           ]]>
        </summary>
        <description>
           <![CDATA[
            <p>Find all <i>T. gondii</i> genes with evidence for expression based on ChIP-chip peaks.</p>

           <sup>1</sup><i>Mathieu Gissot, J. Eduardo Fajardo, Louis M. Weiss, Andras Fiser, Kami Kim (Albert Einstein College of Medicine, unpublished)</i><br />Two different antibodies were used identifying different chromatin marks which indicate active transcription. Coincident Histone 3 Lysine 4 trimethylation (H3K4me3) and Histone 3 Lysine 9 acetylation (H3K9ac) peaks are highly correlated with active promoters, with H3K4me3 marks oriented closer to the 5' end of the gene.  This search allows you to identify genes where the 5' end is within a selected distance (maximum of 3000 bp) from the center of a ChIP-chip peak.  A 770,000 Nimblegen oligonucleotide array was custom designed based upon
the Release 4 ME49 genomic sequence (63 Mb) with an average
oligonucleotide length of 50 bp (isothermal hybridization design) and
spacing of approximately 80 bp.
Tachyzoites of CTG (Type III), PLK (ME49 clone, Type II) and RH (Type
I) strains were harvested 36 hours after inoculation of human foreskin
fibroblasts and chromatin immunoprecipitation hybridization (ChIP-chip)
performed as described in <a href="http://www.ncbi.nlm.nih.gov/pubmed/17559302">Gissot et al PLoS Pathogens 2007</a>.<publication pmid="17559302"/>
<br/>
<br/>
          <sup>2</sup><i>Bougdour, Maubon, Baldacci, Ortet, Bastien, Bouillon, Barale, Pelloux, Menard, Hakimi (<u>Drug-inhibition of HDAC3 and epigenetic control of
differentiation in Apicomplexa parasites</u> J. Exp. Med. 2009</i><br/>
Using chromatin immunoprecipitation and microarray hybridization (Nimblegen arrays), we analyzed the patterns of DNA-bound Histone H4(K5-K8-K12-K16) acetylation after 4 hours treatment of RH strain with DMSO (control) or 40 nM of FR235222 (named previously drug A) which is a Toxoplasma-specific HDAC inhibitor. ChIP-on-chip isolated DNA samples (input and immunopurified DNA) were arrayed on custom synthetic oligo arrays (387,000 features per array, 46-50 mer oligos, 2 arrays for the whole genome; Nimblegen)
          ]]>
        </description>

        <dynamicAttributes>
             <columnAttribute name="chip_total_reps" displayName="Total #Peaks" align="center"/>
             <columnAttribute name="chip_antibodies" displayName="Antibodies" />
             <columnAttribute name="chip_treatment" displayName="Treatment"  />
             <columnAttribute name="chip_distance" displayName="Distance From Gene End" align="center"/>
         </dynamicAttributes>
       <propertyList name="specificAttribution">
           <value includeProjects="EuPathDB,ToxoDB">ChIP_Chip_einstein</value>
           <value includeProjects="EuPathDB,ToxoDB">ChIP_Chip_Hakimi</value>
       </propertyList>
    </question>



    <question name="GenesByChIPchipPlasmo"    includeProjects="PlasmoDB,EuPathDB"
         category="Transcript Expression"
         displayName="P.f. ChIP on Chip Evidence"
         shortDisplayName="ChIP chip P.f."
         queryRef="GeneId.GenesByChIPchipPlasmo"
         recordClassRef="GeneRecordClasses.GeneRecordClass">

        <attributesList
         summary="organism,location_text,product,chip_score,chip_distance,chip_antibodies,chip_genotype"
         sorting="chip_score desc, chip_distance desc"
        />
         <summary>
           <![CDATA[
            Find genes with evidence for expression based on ChIP-chip peaks
           ]]>
        </summary>

         <description>
           <![CDATA[
            <br/><p>Find all <i>P. falciparum</i> genes with evidence for expression based on ChIP-chip peaks.</p><br/><br/>
           <sup>1</sup><i>Chromatin Immunoprecipitation data from Artur Scherf lab</i><br/>
Chromatin immunoprecipitation to identify histone modifications (H3K9me3, H3K9Ac, H3K4me3, H4K20me3) in Plasmodium falciparum wild type and Sir2 knock-outs.
Contact Artur Scherf, artur.scherf@pasteur.fr, Unit de Biologie des Interactions Hote-Parasite.i.<br/><br/>

           <sup>2</sup><i>Chromatin Immunoprecipitation data from Till Voss lab</i><br/>
Genome-wide association of Pf Heterochromatin protein 1 (Hp-1) with virulence gene clusters. We identified 425 PfHP1-bound genes by ChIP-on-CHIP - almost all of which code for expor
ted (predicted) virulence genes including all var genes, rifs, stevor, pfmc-2tm and others.
Contact Till Voss, till.voss@unibas.ch, for further information<br/><br/>
          ]]>
        </description>



        <dynamicAttributes>
             <columnAttribute name="chip_antibodies" displayName="Antibodies" />
              <columnAttribute name="chip_distance" displayName="Distance From Gene End" align="center"/>
             <columnAttribute name="chip_genotype" displayName="Genotype used in assay" align="center"/>
             <columnAttribute name="chip_score" displayName="Score" align="center"/>
         </dynamicAttributes>
       <propertyList name="specificAttribution">
            <value includeProjects="EuPathDB,PlasmoDB">Pfalciparum_ChIP_PEAKs</value>
       </propertyList>
    </question>
		 

<!--++++++++++++++++++++++++++++++++++++++++++++++++++++++++++++++-->
<!-- SAGETags-->
<!--++++++++++++++++++++++++++++++++++++++++++++++++++++++++++++++-->

<question name="GenesBySageTag"
 category="Transcript Expression"
 displayName="SAGE Tag Evidence"
 shortDisplayName="SAGE Tags"
 queryRef="GeneId.GenesBySageTag"
 recordClassRef="GeneRecordClasses.GeneRecordClass"
 includeProjects="PlasmoDB,ToxoDB,TriTrypDB,GiardiaDB,EuPathDB">
<attributesList includeProjects="ToxoDB"
 summary="formatted_gene_id,organism,location_text,product,sense_count,antisense_count"
 sorting="formatted_gene_id asc,sense_count desc"
/> 
<attributesList excludeProjects="ToxoDB"
 summary="organism,location_text,product,sense_count,antisense_count"
 sorting="organism asc,sense_count desc"
/> 
<summary  includeProjects="PlasmoDB">
    Find P. falciparum genes with evidence of expression based on SAGE tag experiments.
</summary>
<summary  includeProjects="GiardiaDB">
    Find Giardia Assemblage A isolate WB genes with evidence of expression based on SAGE tag experiments.
</summary>
<summary  includeProjects="TriTrypDB">
    Find T. brucei genes with evidence of expression based on Digital Gene Expression tags (DGE) experiments.
</summary>
<summary  includeProjects="ToxoDB">
    Find Toxoplasma gondii genes with evidence of expression based on SAGE tag experiments.
</summary>
<summary  includeProjects="EuPathDB">
    Find genes with evidence of expression based on SAGE tag experiments.
</summary>

        <description includeProjects="EuPathDB">
           <![CDATA[
            <p>Find Plasmodium <i>falciparum</i>, Giardia Assemblage A isolate WB and Toxoplasma <i>gondii</i> genes with evidence of  expression based on SAGE tag experiments. Set the 5' and 3' distance to greater than 0 to include tags in the UTRs (or beyond).  The result includes a column showing the summed frequency of all tags thus associated with a gene.</p>
<p>This search sums the counts of SAGE tags falling within/near a gene.  See the related <a href="showQuestion.do?questionFullName=SageTagQuestions.SageTagByExpressionLevel"><b>SAGE Tags by Expression Level</b></a> search to find counts for a specific SAGE tag and also for interrogating SAGE tags which don't align to predicted genes.
</p><br>
The data available for <i>Toxoplasma gondii</i> is from a study conducted by <a href ="http://www.ncbi.nlm.nih.gov/pubmed/16324218">Radke et. al. </a> where SAGE tag libraries were generated from <i>T. gondii</i> parasites at specific stages of development.  The data available through ToxoDB includes 3' (3p) SAGE tag libraries only. Abbreviations are as follows:<br>
sp&nbsp;&nbsp;&nbsp;= Oocyst population that contains sporozoites (VEG strain).<br>
d4&nbsp;&nbsp;&nbsp;= Day 4 parasites (post-inoculation of human forskin fibroblast cells (HFFs)). <br>
d6&nbsp;&nbsp;&nbsp;= Day 6 parasites (post-inoculation of HFFs) -- rapidly growing in the second host cell. <br>
d7&nbsp;&nbsp;&nbsp;= Day 7 parasites (post-inoculation of HFFs) -- parasites undergo a growth shift at this point. <br>
d15&nbsp;= Day 15 parasites (post-inoculation of HFFs) -- The parasites are slow growing and include a mixture of tachyzoites and bradyzoites. <br>
ph&nbsp;&nbsp;&nbsp;= VEG parasites that were alkaline-differentiated into bradyzoites for 72 hours. <br>
rh&nbsp;&nbsp;&nbsp;&nbsp;= TypeI-RH. <br>
b7&nbsp;&nbsp;&nbsp;= TypeII-ME49B7. <br>
msj&nbsp;= TypeIII-VEGmsj. <br>
         ]]>
</description>

<description includeProjects="PlasmoDB">
           <![CDATA[
            <p>Find Plasmodium <i>falciparum</i> genes with evidence of expression based on SAGE tag experiments.  Set the 5' and 3' distance to greater than 0 to include tags in the UTRs (or beyond).  The result includes a column showing the summed frequency of all tags thus associated with a gene.</p>
<p>This search sums the counts of SAGE tags falling within/near a gene.  See the related <a href="showQuestion.do?questionFullName=SageTagQuestions.SageTagByExpressionLevel"><b>SAGE Tags by Expression Level</b></a> search to find counts for a specific SAGE tag and also for interrogating SAGE tags which don't align to predicted genes.
</p>
  ]]>
</description>

<description includeProjects="GiardiaDB">
           <![CDATA[
            <p>Find Giardia Assemblage A isolate WB genes with evidence of expression based on SAGE tag experiments.  Set the 5' and 3' distance to greater than 0 to include tags in the UTRs (or beyond).  The result includes a column showing the summed frequency of all tags thus associated with a gene.</p>
<p>This search sums the counts of SAGE tags falling within/near a gene.  See the related <a href="showQuestion.do?questionFullName=SageTagQuestions.SageTagByExpressionLevel"><b>SAGE Tags by Expression Level</b></a> search to find counts for a specific SAGE tag and also for interrogating SAGE tags which don't align to predicted genes.
</p>
  ]]>
</description>

<description includeProjects="TriTrypDB">
           <![CDATA[
            <p>Find <i>T. brucei</i> genes with evidence of expression based on Digital Gene Expression tags (DGE) experiments.  Set the 5' and 3' distance to greater than 0 to include tags in the UTRs (or beyond).  The result includes a column showing the summed frequency of all tags thus associated with a gene.</p>
<p>This search sums the counts of Digital Gene Expression tags (DGE) falling within/near a gene.  See the related <a href="showQuestion.do?questionFullName=SageTagQuestions.SageTagByExpressionLevel"><b>Digital Gene Expression tags (DGE) by Expression Level</b></a> search to find counts for a specific Digital Gene Expression tags (DGE) and also for interrogating Digital Gene Expression tags (DGE) which don't align to predicted genes.
</p>
  ]]>
</description>

<description includeProjects="ToxoDB">
           <![CDATA[
            <p>Find Toxoplasma <i>gondii</i> genes with evidence of expression based on SAGE tag experiments.  Set the 5' and 3' distance to greater than 0 to include tags in the UTRs (or beyond).  The result includes a column showing the summed frequency of all tags thus associated with a gene.</p>
<p>This search sums the counts of SAGE tags falling within/near a gene.  See the related <a href="showQuestion.do?questionFullName=SageTagQuestions.SageTagByExpressionLevel"><b>SAGE Tags by Expression Level</b></a> search to find counts for a specific SAGE tag and also for interrogating SAGE tags which don't align to predicted genes.
</p>
The data available here is from a study conducted by <a href ="http://www.ncbi.nlm.nih.gov/pubmed/16324218">Radke et. al. </a> where SAGE tag libraries were generated from <i>T. gondii</i> parasites at specific stages of development.  The data available through ToxoDB includes 3' (3p) SAGE tag libraries only. Abbreviations are as follows:<br>
sp&nbsp;&nbsp;&nbsp;= Oocyst population that contains sporozoites (VEG strain).<br>
d4&nbsp;&nbsp;&nbsp;= Day 4 parasites (post-inoculation of human forskin fibroblast cells (HFFs)). <br>
d6&nbsp;&nbsp;&nbsp;= Day 6 parasites (post-inoculation of HFFs) -- rapidly growing in the second host cell. <br>
d7&nbsp;&nbsp;&nbsp;= Day 7 parasites (post-inoculation of HFFs) -- parasites undergo a growth shift at this point. <br>
d15&nbsp;= Day 15 parasites (post-inoculation of HFFs) -- The parasites are slow growing and include a mixture of tachyzoites and bradyzoites. <br>
ph&nbsp;&nbsp;&nbsp;= VEG parasites that were alkaline-differentiated into bradyzoites for 72 hours. <br>
rh&nbsp;&nbsp;&nbsp;&nbsp;= TypeI-RH. <br>
b7&nbsp;&nbsp;&nbsp;= TypeII-ME49B7. <br>
msj&nbsp;= TypeIII-VEGmsj. <br>
          ]]>
        </description>
        <dynamicAttributes>
             <columnAttribute name="sense_count" displayName="Sense Tag Count (normalized)"
                              inReportMaker="false"/>
             <columnAttribute name="antisense_count" displayName="Antisense Tag Count (normalized)"
                              inReportMaker="false"/>
         </dynamicAttributes>
       <propertyList name="specificAttribution">
           <value includeProjects="EuPathDB,GiardiaDB">GiardiaSageTagArrayDesign</value>
           <value includeProjects="EuPathDB,GiardiaDB">GiardiaSageTagFreqs</value>
           <value includeProjects="EuPathDB,ToxoDB">3primeToxoSageTags</value>
          <!-- <value includeProjects="EuPathDB,ToxoDB">5primeToxoSageTags</value> -->
          <!-- <value includeProjects="EuPathDB,ToxoDB">ToxoSageTagFreqs</value> -->
           <value includeProjects="EuPathDB,PlasmoDB">SageTagArrayDesign</value>
           <value includeProjects="EuPathDB,PlasmoDB">PlasmoSageTagFreqs</value>
           <value includeProjects="EuPathDB,TriTrypDB">TrypSageTagArrayDesign</value>
           <value includeProjects="EuPathDB,TriTrypDB">TrypSageTagFreqs</value>
       </propertyList>
    </question>


    <question name="GenesBySageTagRStat"
         category="Transcript Expression"
         displayName="Differential Expression By SAGE Tag Evidence"
         shortDisplayName="SAGE Diff Ex"
         queryRef="GeneId.GenesBySageTagRStat"
         recordClassRef="GeneRecordClasses.GeneRecordClass"
         includeProjects="PlasmoDB,ToxoDB,TriTrypDB,GiardiaDB,EuPathDB">
        <attributesList includeProjects="ToxoDB"
         summary="formatted_gene_id,organism,location_text,product,R"
         sorting="formatted_gene_id asc, R desc"
        /> 
        <attributesList excludeProjects="ToxoDB"
         summary="organism,location_text,product,R"
         sorting="organism asc, R desc"
        />
 
        <summary  includeProjects="PlasmoDB">
           Find P. falciparum genes with evidence of differential expression based on SAGE tag experiments.
        </summary>
        <summary  includeProjects="GiardiaDB">
           Find Giardia Assemblage A isolate WB genes with evidence of differential expression based on SAGE tag experiments.
        </summary>
        <summary  includeProjects="ToxoDB">
           Find Toxoplasma gondii  genes with evidence of differential expression based on SAGE tag experiments.
        </summary>
        <summary  includeProjects="TriTrypDB">
           Find Trypanosome brucei genes with evidence of differential expression based on Digital Gene Expression tags (DGE) experiments.
        </summary>
        <summary  includeProjects="EuPathDB">
           Find genes with evidence of differential expression based on SAGE tag experiments.
       </summary>

        <description includeProjects="EuPathDB">
           <![CDATA[
            <p>Find Plasmodium <i>falciparum</i>, Giardia Assemblage A isolate WB and Toxoplasma <i>gondii</i> genes with evidence of differential expression based on SAGE tag experiments by choosing libraries (more than one) to compare across.  A large R value indicates differential expression (Antisense SAGE tags are NOT included in the calculation).

Stekel DJ, Git Y, Falciani F. <a href="http://www.ncbi.nlm.nih.gov/sites/entrez?cmd=Retrieve&db=PubMed&list_uids=11116099">The comparison of gene expression from multiple cDNA libraries.</a>  Genome Res.  2000.  Dec:10(12):2055-61.
</p>
<p>This search sums the counts of SAGE tags falling within/near a gene.  See the related <a href="showQuestion.do?questionFullName=SageTagQuestions.SageTagByRStat"><b>SAGE Tags by Differential Expression</b></a> search to find differences in expression for a specific SAGE tag and also for interrogating SAGE tags which don't align to predicted genes.
</p>
        ]]>
</description>

        <description includeProjects="PlasmoDB">
           <![CDATA[
            <p>Find Plasmodium <i>falciparum</i> genes with evidence of differential expression based on SAGE tag experiments by choosing libraries (more than one) to compare across.  A large R value indicates differential expression (Antisense SAGE tags are NOT included in the calculation). 

Stekel DJ, Git Y, Falciani F. <a href="http://www.ncbi.nlm.nih.gov/sites/entrez?cmd=Retrieve&db=PubMed&list_uids=11116099">The comparison of gene expression from multiple cDNA libraries.</a>  Genome Res.  2000.  Dec:10(12):2055-61.
</p>
<p>This search sums the counts of SAGE tags falling within/near a gene.  See the related <a href="showQuestion.do?questionFullName=SageTagQuestions.SageTagByRStat"><b>SAGE Tags by Differential Expression</b></a> search to find differences in expression for a specific SAGE tag and also for interrogating SAGE tags which don't align to predicted genes.
</p>

          ]]>
        </description>
        <description includeProjects="GiardiaDB">
           <![CDATA[
            <p>Find Giardia Assemblage A isolate WB genes with evidence of differential expression based on SAGE tag experiments by choosing libraries (more than one) to compare across.  A large R value indicates differential expression (Antisense SAGE tags are NOT included in the calculation).

Stekel DJ, Git Y, Falciani F. <a href="http://www.ncbi.nlm.nih.gov/sites/entrez?cmd=Retrieve&db=PubMed&list_uids=11116099">The comparison of gene expression from multiple cDNA libraries.</a>  Genome Res.  2000.  Dec:10(12):2055-61.
</p>
<p>This search sums the counts of SAGE tags falling within/near a gene.  See the related <a href="showQuestion.do?questionFullName=SageTagQuestions.SageTagByRStat"><b>SAGE Tags by Differential Expression</b></a> search to find differences in expression for a specific SAGE tag and also for interrogating SAGE tags which don't align to predicted genes.
</p>

          ]]>
        </description>
        <description includeProjects="TriTrypDB">
           <![CDATA[
            <p>Find Trypanosome brucei genes with evidence of differential expression based on Digital Gene Expression tags (DGE) experiments by choosing libraries (more than one) to compare across.  A large R value indicates differential expression (Antisense Digital Gene Expression tags (DGE) are NOT included in the calculation).

Stekel DJ, Git Y, Falciani F. <a href="http://www.ncbi.nlm.nih.gov/sites/entrez?cmd=Retrieve&db=PubMed&list_uids=11116099">The comparison of gene expression from multiple cDNA libraries.</a>  Genome Res.  2000.  Dec:10(12):2055-61.
</p>
<p>This search sums the counts of Digital Gene Expression tags (DGE) falling within/near a gene.  See the related <a href="showQuestion.do?questionFullName=SageTagQuestions.SageTagByRStat"><b>Digital Gene Expression tags (DGE) by Differential Expression</b></a> search to find differences in expression for a specific Digital Gene Expression tags (DGE) and also for interrogating Digital Gene Expression tags (DGE) which don't align to predicted genes.
</p>

          ]]>
        </description>
<description includeProjects="ToxoDB">
           <![CDATA[
            <p>Find Toxoplasma <i>gondii</i> genes with evidence of differential expression based on SAGE tag experiments by choosing libraries (more than one) to compare across.  A large R value indicates differential expression (Antisense SAGE tags are NOT included in the calculation). 

Stekel DJ, Git Y, Falciani F. <a href="http://www.ncbi.nlm.nih.gov/sites/entrez?cmd=Retrieve&db=PubMed&list_uids=11116099">The comparison of gene expression from multiple cDNA libraries.</a>  Genome Res.  2000.  Dec:10(12):2055-61.
</p>
<p>This search sums the counts of SAGE tags falling within/near a gene.  See the related <a href="showQuestion.do?questionFullName=SageTagQuestions.SageTagByRStat"><b>SAGE Tags by Differential Expression</b></a> search to find differences in expression for a specific SAGE tag and also for interrogating SAGE tags which don't align to predicted genes.
</p>
The data available here is from a study conducted by <a href ="http://www.ncbi.nlm.nih.gov/pubmed/16324218">Radke et. al. </a> where SAGE tag libraries were generated from <i>T. gondii</i> parasites at specific stages of development.  The data available through ToxoDB includes 3' (3p) SAGE tag libraries only. Abbreviations are as follows:<br>
sp&nbsp;&nbsp;&nbsp;= Oocyst population that contains sporozoites (VEG strain).<br>
d4&nbsp;&nbsp;&nbsp;= Day 4 parasites (post-inoculation of human forskin fibroblast cells (HFFs)). <br>
d6&nbsp;&nbsp;&nbsp;= Day 6 parasites (post-inoculation of HFFs) -- rapidly growing in the second host cell. <br>
d7&nbsp;&nbsp;&nbsp;= Day 7 parasites (post-inoculation of HFFs) -- parasites undergo a growth shift at this point. <br>
d15&nbsp;= Day 15 parasites (post-inoculation of HFFs) -- The parasites are slow growing and include a mixture of tachyzoites and bradyzoites. <br>
ph&nbsp;&nbsp;&nbsp;= VEG parasites that were alkaline-differentiated into bradyzoites for 72 hours. <br>
rh&nbsp;&nbsp;&nbsp;&nbsp;= TypeI-RH. <br>
b7&nbsp;&nbsp;&nbsp;= TypeII-ME49B7. <br>
msj&nbsp;= TypeIII-VEGmsj. <br>
          ]]>
        </description>
        <dynamicAttributes>
             <columnAttribute name="R" displayName="R"
                              inReportMaker="false"/>
         </dynamicAttributes>
       <propertyList name="specificAttribution">
           <value includeProjects="EuPathDB,GiardiaDB">GiardiaSageTagArrayDesign</value>
           <value includeProjects="EuPathDB,GiardiaDB">GiardiaSageTagFreqs</value>
           <value includeProjects="EuPathDB,ToxoDB">3primeToxoSageTags</value>
           <!-- <value includeProjects="EuPathDB,ToxoDB">5primeToxoSageTags</value> -->
           <!-- <value includeProjects="EuPathDB,ToxoDB">ToxoSageTagFreqs</value> -->
           <value includeProjects="EuPathDB,PlasmoDB">SageTagArrayDesign</value>
           <value includeProjects="EuPathDB,PlasmoDB">PlasmoSageTagFreqs</value>
           <value includeProjects="EuPathDB,TriTrypDB">TrypSageTagArrayDesign</value>
           <value includeProjects="EuPathDB,TriTrypDB">TrypSageTagFreqs</value>
       </propertyList>
    </question>

  <!--++++++++++++++++++++++++++++++++++++++++++++++++++++++++++++++-->
  <!-- EST overlap  -->
  <!--++++++++++++++++++++++++++++++++++++++++++++++++++++++++++++++-->

    <question name="GenesByESTOverlap"
              category="Transcript Expression"
              displayName="EST Evidence"
              shortDisplayName="EST Evidence"
              queryRef="GeneId.GenesByESTOverlap"
              recordClassRef="GeneRecordClasses.GeneRecordClass">
        <attributesList includeProjects="ToxoDB"
              summary="formatted_gene_id,organism,location_text,product,number_of_ests"
              sorting="formatted_gene_id asc,number_of_ests desc"
        /> 
        <attributesList excludeProjects="ToxoDB"
              summary="organism,location_text,product,number_of_ests"
              sorting="organism asc,number_of_ests desc"
        /> 
        <summary>
            Find genes with evidence of expression based on expressed sequence tags (ESTs)
        </summary>
        <description includeProjects="GiardiaDB,TrichDB,TriTrypDB,AmoebaDB,MicrosporidiaDB,InitDB">
            <![CDATA[
             Find genes with evidence of expression based on expressed sequence tags (ESTs).
               NOTE: you can visualize the EST alignments by clicking on the "View this sequence in the genome browser" link and turning on the EST Alignments track.
            ]]>
        </description>
        <description includeProjects="PlasmoDB">
            <![CDATA[
             Find genes with evidence of expression based on expressed sequence tags (ESTs).
             For example:  What <i>P. falciparum</i> genes overlap with aligned ESTs from the 3D7 gametocyte library?
               NOTE: you can visualize the EST alignments by clicking on the "View this sequence in the genome browser" link and turning on the EST Alignments track.
            ]]>
        </description>
        <description includeProjects="ToxoDB">
            <![CDATA[
             Find genes with evidence of expression based on expressed sequence tags (ESTs).
            Select an organism (more than one may  be selected) then choose an organism-specific EST library (more than one EST library may be selected).  To select more than one EST library press the shift or the ctrl/command keys while selecting items from the EST library list (The shift key allows selection of a subset of sequential libraries, while the ctrl (PCs)/command (MACs) key allows the selection of non-sequential items). <br>
Advanced parameters can be modified for a more specific search (please go to the corresponding help sections for more information).<br>
               NOTE: you can visualize the EST alignments by clicking on the 
	       "View this sequence in the genome browser" link and turning on the EST Alignments track.
            ]]>
        </description>
        <description includeProjects="EuPathDB">
              <![CDATA[
              Find genes with evidence of expression based on expressed sequence tags (ESTs).
              For example:  What <i>P. falciparum</i> genes overlap with aligned ESTs from the 3D7 gametocyte library?<p>
              EST overlap with an annotated gene is a useful way to verify gene predictions but the absense of overlapping ESTs does not mean that a gene is not expressed.  
              Showing the advanced parameters allows you to specify more or less stringent alignment and overlap parameters.
              ]]>
              </description>
        <description includeProjects="CryptoDB">
              <![CDATA[
              Find <i>C. muris</i> and <i>C. parvum</i> genes having overlap with an Expressed sequence tag (EST).<p>
              EST overlap with an annotated gene is a useful way to verify gene predictions.  
              Ideally we would have EST sequences for each gene prediction, but this is not 
              the case in <i> Cryptosporidium </i> . Useful lengths of sequence overlap between an 
              EST sequence and a predicted gene sequence are usually 50nt or greater. 
              <i>C. muris</i> and <i>C. parvum</i> ESTs were clustered against their respective genomes. 
              The cluster consensus sequences are available via the graphical genome
              browser on the gene record pages.
              Genes from the MRC-LMB sequencing of chromosome 6 are not included at 
              this time.
              ]]>
              </description>
        <dynamicAttributes>
             <columnAttribute name="number_of_ests" displayName="Number of ESTs"
                              inReportMaker="true"/>
         </dynamicAttributes>
       <propertyList name="specificAttribution">
           <value includeProjects="GiardiaDB,PlasmoDB,TrichDB,ToxoDB,TriTrypDB,AmoebaDB,MicrosporidiaDB">dbEST</value>

           <value includeProjects="CryptoDB">dbEST</value>
           <value includeProjects="CryptoDB">WatanabeCpHNJ-1_EstLibrary</value>
           <value includeProjects="PlasmoDB">ZhangGardnerPf3D7_EstLibrary</value>
           <value includeProjects="PlasmoDB">Florent_ESTLibrary</value>
           <value includeProjects="PlasmoDB">WatanabePf3D7_EstLibrary</value>
           <value includeProjects="PlasmoDB">WatanabePv_EstLibrary</value>
           <value includeProjects="PlasmoDB">WatanabePy17XL_EstLibrary</value>
       </propertyList>
    </question>

  <!--++++++++++++++++++++++++++++++++++++++++++++++++++++++++++++++-->
  <!-- Non-nuclear location -->
  <!--++++++++++++++++++++++++++++++++++++++++++++++++++++++++++++++-->

    <question name="GenesByNonnuclearLocation"  includeProjects="PlasmoDB,ToxoDB,EuPathDB"
         category="Genomic Position"
         displayName="Genomic Location (Non-nuclear)"
         shortDisplayName="Exnuc Gen Loc"
         queryRef="GeneId.GenesByNonnuclearGenomicRegion"
         recordClassRef="GeneRecordClasses.GeneRecordClass">

        <attributesList  includeProjects="ToxoDB"
         summary="formatted_gene_id,organism,location_text,product"
         sorting="formatted_gene_id asc,location_text asc"
        />
        <attributesList  excludeProjects="ToxoDB"
         summary="organism,location_text,product"
         sorting="organism asc,location_text asc"
        />

        <propertyList name="organism">
           <value includeProjects="PlasmoDB,EuPathDB">P. falciparum</value>
           <value includeProjects="ToxoDB,EuPathDB">T. gondii</value>
        </propertyList>

        <propertyList name="specificAttribution">
           <value includeProjects="ToxoDB,EuPathDB">TgondiiApicoplast</value>
        </propertyList>

        <summary>
        Find genes that are encoded in a specified region of the non-nuclear genome.
        </summary>
        <description includeProjects="PlasmoDB">
          <![CDATA[
          Find genes that are encoded in a specified region of the non-nuclear genome. Note that the mitochondrial sequence is 5967 bps long, and the plastid genome is 34242 bps long.<br><br>
          ]]>
        </description>
<description includeProjects="ToxoDB">
          <![CDATA[
          Find genes that are encoded in a specified region of the non-nuclear genome.<br>
          The apicoplast genome of <i>T. gondii</i> RH (Type I) strain is 34996 bps long (GeneBank accession #: <a href="http://www.ncbi.nlm.nih.gov/entrez/viewer.fcgi?db=nucleotide&val=NC_001799">NC_001799</a>). Click <a href="http://roos.bio.upenn.edu/%7Erooslab/jkissing/plastidmap.html">here</a> to view a map of the <i>T. gondii</i> apicoplast.
<p> The genome of the <i>T. gondii</i> mitochondrion has not been sequenced.<br><br>
          ]]>
        </description>

 <description includeProjects="EuPathDB">
          <![CDATA[
          Find genes that are encoded in a specified region of the non-nuclear genome.
          The Plasmodium plastid (apicoplast) genome contains two inverted repeats (IR-A and IR-B), and was deposited to EMBL and GenBank in two halves; the IR-A half 
          (X95275) and the IR-B half (X95276). Note that the mitochondrial sequence is 5967 bps long, the IR-A half of the plastid genome is 15421 bps long and the IR-B half of the plastid genome is 14009 bps long.<br><br>
<p>The apicoplast genome of <i>T. gondii</i>  RH (Type I) strain  is 34996 bps long (GeneBank accession #: <a href="http://www.ncbi.nlm.nih.gov/entrez/viewer.fcgi?db=nucleotide&val=NC_001799">NC_001799</a>). Click <a href="http://roos.bio.upenn.edu/%7Erooslab/jkissing/plastidmap.html">here</a> to view a map of the <i>T. gondii</i> apicoplast.
<p> The genome of the <i>T. gondii</i> mitochondrion has not been sequenced.<br><br>
          ]]>
        </description>


    </question>


  <!--++++++++++++++++++++++++++++++++++++++++++++++++++++++++++++++-->
  <!-- Orthologous to a gene -->
  <!--++++++++++++++++++++++++++++++++++++++++++++++++++++++++++++++-->

    <question name="GenesOrthologousToAGivenGene" includeProjects="CryptoDB,PlasmoDB,ToxoDB,EuPathDB,TriTrypDB,GiardiaDB,AmoebaDB,MicrosporidiaDB,InitDB"
              displayName="Orthologs and Paralogs"
              shortDisplayName="Orthol/Paral"
              category="Evolution"
              queryRef="GeneId.GenesOrthologousToAGivenGene"
              recordClassRef="GeneRecordClasses.GeneRecordClass">
        <attributesList includeProjects="ToxoDB"
              summary="formatted_gene_id,organism,location_text,product"
              sorting="formatted_gene_id asc,location_text asc"
        /> 
        <attributesList excludeProjects="ToxoDB"
              summary="organism,location_text,product"
              sorting="organism asc,location_text asc"
        /> 
        <summary>
          <![CDATA[
              Find genes that have been identified by the OrthoMCL project as orthologous (or paralagous) to a given gene.
          ]]>
        </summary>
        <description excludeProjects="EuPathDB">
          <![CDATA[
              Find genes that have been identified by the
              <a href="http://orthomcl.org/">OrthoMCL</a>
              project as orthologous (or paralogous) to a given gene.
          ]]>
        </description>

 <description includeProjects="EuPathDB">
          <![CDATA[
              Find genes of <i>Cryptosporidium</i>, <i>Giardia</i>, <i>Plasmodium</i>, <i>Toxoplasma</i>, and <i>TriTrypDB</i> that have been identified by the
              <a href="http://orthomcl.org/">OrthoMCL</a>
              project as orthologous (or paralogous) to a given gene.
          ]]>
        </description>


       <propertyList name="specificAttribution">
           <value>OrthoMCL</value>
       </propertyList>

    </question>

  <!--===========================================================================-->
  <!--===========================================================================-->
  <!-- Giardia specific questions  -->
  <!--===========================================================================-->
  <!--===========================================================================-->

  
  <!--++++++++++++++++++++++++++++++++++++++++++++++++++++++++++++++-->
  <!-- Giardia differential expression -->
  <!--++++++++++++++++++++++++++++++++++++++++++++++++++++++++++++++-->

    <question name="GiardiaGenesByDifferentialExpression" includeProjects="GiardiaDB,EuPathDB"
              category="Transcript Expression"
              displayName="G.l. Stress Response in Trophozoites (direct comparison)"
              shortDisplayName="Gl Stress Expr"
              queryRef="GeneId.GiardiaGenesByDifferentialExpression" 
              recordClassRef="GeneRecordClasses.GeneRecordClass">
        <summary>
            Find genes by differential expression analysis
        </summary>
        <attributesList
              summary="product,location_text,fold_change,confidence"
              sorting="fold_change desc,confidence desc,location_text asc"
        /> 
        <description>
            <![CDATA[
              <p>Find genes whose expression was found to be up-regulated or down-regulated in Giardia lamblia Trophozoites
	     after stress induction by <a href="http://www.cbil.upenn.edu/PaGE/">PaGE</a> differential expression analysis.</p>
<br />
<p><sup>1</sup>Giardia lamblia strain WBC6 (ATCC catalog No. 50803) trophozoites were grown in 11 ml TYI-S-33 medium supplemented with 10% fetal bovine serum and bovine bile.Parasites were grown to confluency at 37 degrees C, and medium was replaced prior to stress induction. Redox stress was induced by addition of Dithiothreitol (DTT, Fluka 43817) for 30 minutes to final concentrations of 7.1 mM, 14.2 mM or 21.3 mM.  In the control cultures an equivalent amount of water was used. Temperature stress (40 degrees C) was induced by incubating parasites for 30 minutes at 40 degrees C (control 37 degrees C).</p>
<br />
<p><sup>2</sup>Giardia lamblia strain WBC6 (ATCC catalog No. 50803) trophozoites were grown in 11 ml TYI-S-33 medium supplemented with 10% fetal bovine serum and bovine bile. Parasites were grown to confluency at 37 degrees C, and medium was replaced prior to stress induction. Redox stress was induced by addition of Dithiothreitol (DTT, Fluka 43817) to a final concentration of 14.2 mM for 30 minutes, 1 or 2 hours.  In the control culture an equivalent amount of water was used.</p>
<br/>
<p>Data provided by the Hehl lab (C. Spycher, L. Morf) and the Functional Genomics Center Zurich ( H. Rehrauer, C. Aquino Fournier, J. Sobek).</p>
<br />
            ]]>
        </description>
	<dynamicAttributes>
	     <columnAttribute name="fold_change" displayName="Fold Change" align="center"/>
	     <columnAttribute name="confidence" displayName="Confidence" align="center"/>
	</dynamicAttributes>
       <propertyList name="specificAttribution">
           <value>GL_Spycher_metaData</value>
          <value>GL_Spycher_metaData_2</value>
       </propertyList>
    </question>


    <question name="GiardiaGenesByDifferentialExpressionTwo" includeProjects="GiardiaDB,EuPathDB"
              category="Transcript Expression"
              displayName="G.l. Encystation in Trophozoites (direct comparison)"
              shortDisplayName="Gl Encystn Expr"
              queryRef="GeneId.GiardiaGenesByDifferentialExpressionTwo" 
              recordClassRef="GeneRecordClasses.GeneRecordClass">
        <summary>
            Find genes by differential expression analysis
        </summary>
        <attributesList
              summary="product,location_text,fold_change,confidence"
              sorting="fold_change desc,confidence desc,location_text asc"
        /> 
        <description>
            <![CDATA[
              Find genes whose expression was found to be up-regulated or down-regulated in Giardia lamblia Trophozoites after encystation by <a href="http://www.cbil.upenn.edu/PaGE/">PaGE</a> differential expression analysis.
<br><br>Two protocols were used to encyst parasites <i>in vitro</i>: the standard 2-step, and a lipid (cholesterol) starvation protocol. Encystation-specific changes of gene expression were analyzed at 45 minutes, 3 and 7 hours post induction.
<br><br>Morf L, Spycher C, Rehrauer H, Fournier CA, Morrison HG, Hehl AB.  <a href="http://www.ncbi.nlm.nih.gov/pubmed/20693303">The transcriptional response to encystation stimuli in Giardia lamblia is restricted to a small set of genes.</a>
            ]]>
        </description>
	<dynamicAttributes>
	     <columnAttribute name="fold_change" displayName="Fold Change" align="center"/>
	     <columnAttribute name="confidence" displayName="Confidence" align="center"/>
	</dynamicAttributes>
       <propertyList name="specificAttribution">
          <value>G.lamblia_Hehl_encystation_Array_Profiles</value>
       </propertyList>
    </question>


<!-- CANT provide this for Aug 2010 release -->
<!--
     <question name="GiardiaGenesFoldChange" includeProjects="GiardiaDB,EuPathDB"
              category="Transcript Expression"
              displayName="G.l. Stress Response in Trophozoites (fold change)"
              shortDisplayName="Gl Strs Fld Chg"
              queryRef="GeneId.GiardiaGenesFoldChange" 
              recordClassRef="GeneRecordClasses.GeneRecordClass">
        <summary>
            Find genes by differential expression analysis
        </summary>
        <attributesList
              summary="product,location_text,fold_change"
              sorting="fold_change desc,location_text asc"
        /> 
        <description>
            <![CDATA[
              <p>Find genes whose expression was found to be up-regulated or down-regulated in Giardia lamblia Trophozoites
	     after stress induction by <a href="http://www.cbil.upenn.edu/PaGE/">PaGE</a> differential expression analysis.</p>
<br />
<p><sup>1</sup>Giardia lamblia strain WBC6 (ATCC catalog No. 50803) trophozoites were grown in 11 ml TYI-S-33 medium supplemented with 10% fetal bovine serum and bovine bile.Parasites were grown to confluency at 37 degrees C, and medium was replaced prior to stress induction. Redox stress was induced by addition of Dithiothreitol (DTT, Fluka 43817) for 30 minutes to final concentrations of 7.1 mM, 14.2 mM or 21.3 mM.  In the control cultures an equivalent amount of water was used. Temperature stress (40 degrees C) was induced by incubating parasites for 30 minutes at 40 degrees C (control 37 degrees C).</p>
<br />
<p><sup>2</sup>Giardia lamblia strain WBC6 (ATCC catalog No. 50803) trophozoites were grown in 11 ml TYI-S-33 medium supplemented with 10% fetal bovine serum and bovine bile. Parasites were grown to confluency at 37 degrees C, and medium was replaced prior to stress induction. Redox stress was induced by addition of Dithiothreitol (DTT, Fluka 43817) to a final concentration of 14.2 mM for 30 minutes, 1 or 2 hours.  In the control culture an equivalent amount of water was used.</p>
<br/>
<p>Data provided by the Hehl lab (C. Spycher, L. Morf) and the Functional Genomics Center Zurich ( H. Rehrauer, C. Aquino Fournier, J. Sobek).</p>
<br />
            ]]>
        </description>

	<dynamicAttributes>
	   <columnAttribute name="fold_change" displayName="Fold Change" align="center"/>
           <columnAttribute name="val_one" displayName="Comp. (log(2))" align="center"/>
           <columnAttribute name="val_two" displayName="Ref. (log(2))" align="center"/>
	</dynamicAttributes>
       <propertyList name="specificAttribution">
           <value>GL_Spycher_metaData</value>
          <value>GL_Spycher_metaData_2</value>
       </propertyList>
    </question>

-->

    <question name="GiardiaGenesFoldChangeTwo" includeProjects="GiardiaDB,EuPathDB"
              category="Transcript Expression"
              displayName="G.l. Encystation in Trophozoites (fold change)"
              shortDisplayName="Gl Ency Fld Chg"
              queryRef="GeneId.GiardiaGenesFoldChangeTwo" 
              recordClassRef="GeneRecordClasses.GeneRecordClass">
        <summary>
            Find genes by differential expression analysis
        </summary>
        <attributesList
              summary="product,location_text,fold_change"
              sorting="fold_change desc,location_text asc"
        /> 
        <description>
            <![CDATA[
              Find genes whose expression was found to be up-regulated or down-regulated in Giardia lamblia Trophozoites after encystation by <a href="http://www.cbil.upenn.edu/PaGE/">PaGE</a> differential expression analysis.
<br><br>Two protocols were used to encyst parasites <i>in vitro</i>: the standard 2-step, and a lipid (cholesterol) starvation protocol. Encystation-specific changes of gene expression were analyzed at 45 minutes, 3 and 7 hours post induction.
<br><br>Morf L, Spycher C, Rehrauer H, Fournier CA, Morrison HG, Hehl AB.  <a href="http://www.ncbi.nlm.nih.gov/pubmed/20693303">The transcriptional response to encystation stimuli in Giardia lamblia is restricted to a small set of genes.</a>
            ]]>
        </description>
	<dynamicAttributes>
	   <columnAttribute name="fold_change" displayName="Fold Change" align="center"/>
           <columnAttribute name="val_one" displayName="Comp. (log(2))" align="center"/>
           <columnAttribute name="val_two" displayName="Ref. (log(2))" align="center"/>
           <textAttribute name="profile_graph" displayName="Percentile Graph" excludeProjects="EuPathDB"
                          inReportMaker="false" truncateTo="100000">
                <text>
                   <![CDATA[
                   <img src="/cgi-bin/dataPlotter.pl?type=Hehl::Encystation&project_id=@PROJECT_ID@&model=giardia&fmt=png&id=$$source_id$$&vp=pct&thumb=1"/>
                    ]]>
                </text>
             </textAttribute>
	</dynamicAttributes>
       <propertyList name="specificAttribution">
          <value>G.lamblia_Hehl_encystation_Array_Profiles</value>
       </propertyList>
    </question>


  <!--++++++++++++++++++++++++++++++++++++++++++++++++++++++++++++++-->
  <!-- expression percentile from Expression Profile -->
  <!--++++++++++++++++++++++++++++++++++++++++++++++++++++++++++++++-->

    <question name="GiardiaGenesByExpressionPercentileProfile" includeProjects="GiardiaDB,EuPathDB"
              category="Transcript Expression"
              displayName="G.l. Stress Response in Trophozoites (percentile)"
              shortDisplayName="Gl Stress %ile"
              queryRef="GeneId.GenesByExpressionPercentileProfile" 
              recordClassRef="GeneRecordClasses.GeneRecordClass">
        <summary>
            Find genes by expression percentile analysis
        </summary>
        <attributesList
              summary="organism,location_text,product"
              sorting="organism asc,location_text asc"
        /> 
        <description>
            <![CDATA[
              <p>Find genes whose expression percentile was found to be within a certain percentile range in ANY Giardia lamblia Trophozoite Treated or Control Samples chosen.</p>
<br />
<p><sup>1</sup>Giardia lamblia strain WBC6 (ATCC catalog No. 50803) trophozoites were grown in 11 ml TYI-S-33 medium supplemented with 10% fetal bovine serum and bovine bile.Parasites were grown to confluency at 37 degrees C, and medium was replaced prior to stress induction. Redox stress was induced by addition of Dithiothreitol (DTT, Fluka 43817) for 30 minutes to final concentrations of 7.1 mM, 14.2 mM or 21.3 mM.  In the control cultures an equivalent amount of water was used. Temperature stress (40 degrees C) was induced by incubating parasites for 30 minutes at 40 degrees C (control 37 degrees C).</p>
<br />

<p><sup>2</sup>Giardia lamblia strain WBC6 (ATCC catalog No. 50803) trophozoites were grown in 11 ml TYI-S-33 medium supplemented with 10% fetal bovine serum and bovine bile. Parasites were grown to confluency at 37 degrees C, and medium was replaced prior to stress induction. Redox stress was induced by addition of Dithiothreitol (DTT, Fluka 43817) to a final concentration of 14.2 mM for 30 minutes, 1 or 2 hours.  In the control culture an equivalent amount of water was used.</p>
<br/>

<p>Data were provided by the Hehl lab (C. Spycher, L. Morf) and the Functional Genomics Center Zurich ( H. Rehrauer, C. Aquino Fournier, J. Sobek).</p>
<br />
            ]]>
        </description>
       <propertyList name="specificAttribution">
           <value>GL_Spycher_metaData</value>
           <value>GL_Spycher_metaData_2</value>
       </propertyList>
    </question>

    <question name="GiardiaGenesByExpressionPercentileProfileTwo" includeProjects="GiardiaDB,EuPathDB"
              category="Transcript Expression"
              displayName="G.l. Encystation in Trophozoites (percentile)"
              shortDisplayName="Gl Encystn %ile"
              queryRef="GeneId.GenesByExpressionPercentileProfileTwo" 
              recordClassRef="GeneRecordClasses.GeneRecordClass">
        <summary>
            Find genes by expression percentile analysis
        </summary>
        <attributesList
              summary="organism,location_text,product,max_percentile"
              sorting="max_percentile desc,organism asc,location_text asc"
        /> 
        <description>
            <![CDATA[
              Find genes whose expression percentile was found to be within a certain percentile range in ANY chosen Giardia lamblia Trophozoite Encysted or Control sample.
<br><br>Two protocols were used to encyst parasites <i>in vitro</i>: the standard 2-step, and a lipid (cholesterol) starvation protocol. Encystation-specific changes of gene expression were analyzed at 45 minutes, 3 and 7 hours post induction.
<br><br>Morf L, Spycher C, Rehrauer H, Fournier CA, Morrison HG, Hehl AB.  <a href="http://www.ncbi.nlm.nih.gov/pubmed/20693303">The transcriptional response to encystation stimuli in Giardia lamblia is restricted to a small set of genes.</a>
            ]]>
        </description>
	<dynamicAttributes>
	     <columnAttribute name="max_percentile" displayName="Max Percentile" inReportMaker="false"/>
	</dynamicAttributes>
       <propertyList name="specificAttribution">
          <value>G.lamblia_Hehl_encystation_Array_Profiles</value>
       </propertyList>
    </question>


  <!--++++++++++++++++++++++++++++++++++++++++++++++++++++++++++++++-->
  <!-- Giardia trophozoite expression fold-change and percentile (Ringqvist data) -->
  <!--++++++++++++++++++++++++++++++++++++++++++++++++++++++++++++++-->

    <question name="GenesByRingqvistFoldChange" includeProjects="GiardiaDB,EuPathDB"
              category="Transcript Expression"
              displayName="G.l. Host-Parasite Interaction (fold change)"
              shortDisplayName="Gl interac"
              queryRef="GeneId.GenesByRingqvistFoldChange" 
              recordClassRef="GeneRecordClasses.GeneRecordClass">
        <summary>
          Find  genes that are differentially expressed based on growth conditions.  Select a comparison and reference growth conditions, your desired fold induction and the direction of regulation.        </summary>
        <attributesList
              summary="organism,product,location_text,fold_change"
              sorting="organism asc,fold_change desc,location_text asc"
        /> 
        <description>
            <![CDATA[
          Find genes that are differentially expressed based on growth conditions. Select a comparison and reference growth conditions, your desired fold induction and the direction of regulation. 
<BR>Interaction experiments were performed between G. intestinalis GL50803 and 21-day differentiated Caco-2 cells. Trophozoites were separated and collected from the interaction cultures at 1.5 h, 6 h and 18 h time points.  In addition, trophozoites of the same time points were harvested from standard TYI-S-33 cultures and from cultures in only interaction medium (DMEM).  Microarrays of all samples and time points were performed with a common reference, a pool of trophozoites from the 0 hr  time point of three replicate experiments. At least two 2-channel arrays were performed for each time point.
            ]]>
        </description>
	<dynamicAttributes>
	     <columnAttribute name="fold_change" displayName="Fold Change" align="center"/>
           <textAttribute name="profile_graph" displayName="Percentile Graph" excludeProjects="EuPathDB"
                          inReportMaker="false" truncateTo="100000">
                <text>
                   <![CDATA[
                   <img src="/cgi-bin/dataPlotter.pl?type=Ringqvist::WbClone&project_id=@PROJECT_ID@&model=giardia&fmt=png&id=$$source_id$$&vp=pct&thumb=1"/>
                    ]]>
                </text>
             </textAttribute>
	</dynamicAttributes>
       <propertyList name="specificAttribution">
	 <value>G.intestinalis_Troell_Svard_Array_Profiles</value>
       </propertyList>
    </question>

    <question name="GenesByRingqvistPercentile" includeProjects="GiardiaDB,EuPathDB"
              category="Transcript Expression"
              displayName="G.l. Host-Parasite Interaction (percentile)"
              shortDisplayName="Gl interac %ile"
              queryRef="GeneId.GenesByRingqvistPercentile" 
              recordClassRef="GeneRecordClasses.GeneRecordClass">
      <summary>
	Find genes based on your specified expression percentile and growth conditions.
      </summary>
      <attributesList
	  summary="organism,product,location_text,percentile"
	  sorting="organism asc,percentile desc,location_text asc"
	  /> 
      <description>
	<![CDATA[
          Find genes based on your specified expression percentile and growth conditions. 
<BR>Interaction experiments were performed between G. intestinalis GL50803 and 21-day differentiated Caco-2 cells. Trophozoites were separated and collected from the interaction cultures at 1.5 h, 6 h and 18 h time points.  In addition, trophozoites of the same time points were harvested from standard TYI-S-33 cultures and from cultures in only interaction medium (DMEM).  Microarrays of all samples and time points were performed with a common reference, a pool of trophozoites from the 0 hr  time point of three replicate experiments. At least two 2-channel arrays were performed for each time point.
            ]]>
        </description>
	<dynamicAttributes>
	     <columnAttribute name="percentile" displayName="Percentile" align="center"/>
	</dynamicAttributes>
       <propertyList name="specificAttribution">
	 <value>G.intestinalis_Troell_Svard_Array_Profiles</value>
       </propertyList>
    </question>


  <!--===========================================================================-->
  <!--===========================================================================-->
  <!-- Toxo specific questions  -->
  <!--===========================================================================-->
  <!--===========================================================================-->

  
  <!--++++++++++++++++++++++++++++++++++++++++++++++++++++++++++++++-->
  <!-- Toxo differential expression -->
  <!--++++++++++++++++++++++++++++++++++++++++++++++++++++++++++++++-->

    <question name="ToxoGenesByDifferentialExpression" includeProjects="ToxoDB,EuPathDB"
              category="Transcript Expression"
              displayName="T.g. Tachyzoite Expression among Archetypal Lines"
              shortDisplayName="Tg Lnage Diff"
              queryRef="GeneId.GenesByDifferentialExpression" 
              recordClassRef="GeneRecordClasses.GeneRecordClass">
        <summary>
          Identify tachyzoite expression differences between any two of the 3 archetypal lines:  (Type I, II, and II)
        </summary>
        <attributesList
              summary="formatted_gene_id,product,location_text,fold_change,confidence"
              sorting="fold_change desc,confidence desc,location_text asc"
        /> 
        <description>
            <![CDATA[
             Find genes whose expression was found to be up-regulated or down-regulated 
	    in a particular microarray study based upon 
            <a href="http://www.cbil.upenn.edu/PaGE/">PaGE</a> differential expression analysis.	    
	         Determination of  strain-specific differential expression by profiling 
		 wildtype tachyzoites from the RH, Pru, GT1, VEG, ME49 and CTG strains of <i>T. gondii</i>

               <br />
              <center>
             <img src="images/toxo_microarray_strains.jpg">
              </center>
	     <BR>
	     For further information on the strains, refer to: <BR>
	     Howe, D. K., and L. D. Sibley. 1995. Toxoplasma gondii comprises three clonal lineages:
	     correlation of parasite genotype with human disease. J. Infect. Dis. 172:1561-1566 
	     <BR>&nbsp;<BR>
            ]]>
        </description>
	<dynamicAttributes>
	     <columnAttribute name="fold_change" displayName="Fold Change" align="center"/>
	     <columnAttribute name="confidence" displayName="Confidence" align="center"/>
	</dynamicAttributes>
       <propertyList name="specificAttribution">
           <value>Tg_3_Archetypal_Lineages_ExpressionData</value>
       </propertyList>
    </question>


    <question name="ToxoGenesByDifferentialExpressionChooseComparisons" includeProjects="ToxoDB,EuPathDB"
              category="Transcript Expression"
              displayName="T.g. Tachyzoite Expression among Individual Strains"
              shortDisplayName="Tg Strn Diff"
              queryRef="GeneId.GenesByDifferentialExpressionChooseComparisons" 
              recordClassRef="GeneRecordClasses.GeneRecordClass">
        <summary>
          Identify tachyzoite expression differences between any two of the following strains: RH, GT1, Pru, ME49, VEG,  and CTG.
        </summary>
        <attributesList
              summary="formatted_gene_id,product,location_text,fold_change,confidence"
              sorting="fold_change desc,confidence desc,location_text asc"
        /> 
        <description>
            <![CDATA[
             Find genes whose expression was found to be up-regulated or down-regulated 
	    in a particular microarray study based upon 
            <a href="http://www.cbil.upenn.edu/PaGE/">PaGE</a> differential expression analysis.	    
	         Determination of  strain-specific differential expression by profiling 
		 wildtype tachyzoites from the RH, Pru, GT1, VEG, ME49 and CTG strains of <i>T. gondii</i>

               <br />
                <center>
             <img src="images/toxo_microarray_strains.jpg">
                </center>
	     <BR>
	     For further information on the strains, refer to: <BR>
	     Howe, D. K., and L. D. Sibley. 1995. Toxoplasma gondii comprises three clonal lineages:
	     correlation of parasite genotype with human disease. J. Infect. Dis. 172:1561-1566 
	     <BR>&nbsp;<BR>
            ]]>
        </description>
	<dynamicAttributes>
	     <columnAttribute name="fold_change" displayName="Fold Change" align="center"/>
	     <columnAttribute name="confidence" displayName="Confidence" align="center"/>
	</dynamicAttributes>
       <propertyList name="specificAttribution">
           <value>Tg_3_Archetypal_Lineages_ExpressionData</value>
       </propertyList>
    </question>

  <!--++++++++++++++++++++++++++++++++++++++++++++++++++++++++++++++-->
  <!-- Toxo expression percentile -->
  <!--++++++++++++++++++++++++++++++++++++++++++++++++++++++++++++++-->

    <question name="ToxoGenesByExpressionPercentile" includeProjects="ToxoDB,EuPathDB"
              category="Transcript Expression"
              displayName="T.g. Tachyzoite or Bradyzoite Expression Percentiles"
              shortDisplayName="Tg Expr %ile"
              queryRef="GeneId.ToxoGenesByExpressionPercentile" 
              recordClassRef="GeneRecordClasses.GeneRecordClass">
        <summary>
        Identify genes by microarray expression percentile rank (non-time series data only).
        </summary>
        <attributesList
              summary="formatted_gene_id,product,percentile"
              sorting="percentile desc"
        /> 
        <description>
            <![CDATA[
	    Find genes which are expressed over a given percentile in a particular strain, within one of the studies. 
	     <br><br><b>T.g. Tachyzoite Expression among Individual Strains</b>
             <br>Tachyzoite genes. Strains used in this study: RH, Pru, GT1, VEG, ME49 and CTG. 
             <br> <br>
                <div align="center">
                <img src="images/toxo_percentile_lineages.PNG">
                </div>

             <br><br><b>T.g. Bradyzoite Induction 48-hr (Multi strain and method)</b>
             <br>Bradyzoite genes were induced following a 48 hour treatment with compound 1 or alkaline condition.  Strains used in this study:  Type I-GT1, Type II-Me49B7 and Type III-CTG.
             <br><br>
	     For further information on the strains, refer to: <BR>
	     Howe, D. K., and L. D. Sibley. 1995. Toxoplasma gondii comprises three clonal lineages:
	     correlation of parasite genotype with human disease. J. Infect. Dis. 172:1561-1566 
	     <BR>&nbsp;<BR>
            ]]>
        </description>
	<dynamicAttributes>
	     <columnAttribute name="percentile" displayName="Percentile" align="center"/>
	</dynamicAttributes>
       <propertyList name="specificAttribution">
           <value>Tg_3_Archetypal_Lineages_ExpressionData</value>
	   <value>Compound1_pH_expression_profiles</value>
	   <value>Compound1_pH_avg_pct</value>
       </propertyList>
    </question>

  <!--===========================================================================-->
  <!--===========================================================================-->
  <!-- Plasmo specific questions  -->
  <!--===========================================================================-->
  <!--===========================================================================-->

  
  <!--++++++++++++++++++++++++++++++++++++++++++++++++++++++++++++++-->
  <!-- Centromere -->
  <!--++++++++++++++++++++++++++++++++++++++++++++++++++++++++++++++-->


    <question name="GenesByCentromereProximity" includeProjects="PlasmoDB,ToxoDB,EuPathDB"
              displayName="Proximity to Centromeres"
              shortDisplayName="Centromeric"
              category="Genomic Position"
              queryRef="GeneId.GenesByCentromereProximity"
              recordClassRef="GeneRecordClasses.GeneRecordClass">
        <attributesList 
              summary="organism,location_text,dist_centromere,product"
              sorting="organism asc,location_text asc"
        />
        <summary>
          <![CDATA[
              Find genes within a given distance from an annotated centromere location.
          ]]>
        </summary>
        <description>
          <![CDATA[
              Find genes within a given distance from an annotated centromere location.
          ]]>
        </description>

        <propertyList name="organism">
           <value includeProjects='PlasmoDB'>P. falciparum</value>
           <value includeProjects='ToxoDB'>Toxoplasma gondii ME49</value>
        </propertyList>

        <dynamicAttributes>
          <columnAttribute name="dist_centromere" displayName="Distance from Centromere"/>
        </dynamicAttributes>

       <propertyList name="specificAttribution">
         <value includeProjects="PlasmoDB">P.falciparum_chromosomes</value>
         <value includeProjects="ToxoDB">Einstein_Centromeres</value>
       </propertyList>
    </question>

  <!--++++++++++++++++++++++++++++++++++++++++++++++++++++++++++++++-->
  <!-- Telomere -->
  <!--++++++++++++++++++++++++++++++++++++++++++++++++++++++++++++++-->

    <question name="GenesByTelomereProximity"
              includeProjects="PlasmoDB, EuPathDB"
              displayName="Proximity to Telomeres"
              shortDisplayName="Telomeric"
              category="Genomic Position"
              queryRef="GeneId.GenesByTelomereProximity"
              recordClassRef="GeneRecordClasses.GeneRecordClass">
         <attributesList
              summary="organism,location_text,dist_telomere,product"
              sorting="organism asc,location_text asc"
        />
        <summary>
          <![CDATA[
 
              Find genes within a given distance from the start and end positions of chromosomes. 
          ]]>
        </summary>
        <description>
          <![CDATA[
	  Find genes within a given distance from a telomere.  We are using the start and end positions of chromosomes to define the location of the telomere. (The actual telomeres are not included in the chromosome sequence as a consequence of their repetitiveness.)  Your search should take into account that the actual location of the telomere is <b>near</b> the end of the chromosome.
          ]]>
        </description>
        <dynamicAttributes>
          <columnAttribute name="dist_telomere" displayName="Distance from Telomere"/>
        </dynamicAttributes>

        <propertyList name="organism">
           <value>P. falciparum</value>
        </propertyList>

        <propertyList name="specificAttribution">
         <value includeProjects="PlasmoDB,EuPathDB">P.falciparum_chromosomes</value>
       </propertyList>
    </question>


  <!--++++++++++++++++++++++++++++++++++++++++++++++++++++++++++++++-->
  <!-- PDB similarity -->
  <!--++++++++++++++++++++++++++++++++++++++++++++++++++++++++++++++-->

    <question name="GenesByPdbSimilarity" includeProjects="PlasmoDB,EuPathDB,TriTrypDB,CryptoDB"
         displayName="PDB 3-D Structures"
         shortDisplayName="PDB 3D Struc"
         category="Predicted Proteins"
         queryRef="GeneId.GenesByPdbSimilarity"
         recordClassRef="GeneRecordClasses.GeneRecordClass">
        <attributesList
         summary="location_text,product,pvalue"
         sorting="pvalue asc, location_text asc"
        /> 
        <summary>
            Find genes whose protein product has high BLAST similarity to a chain of a Protein Data Bank (PDB) structure.
        </summary>
        <description>
            <![CDATA[
            Find genes whose protein product has high BLAST similarity to a chain of a <a href="http://www.rcsb.org/pdb">Protein Data Bank (PDB)</a> structure.
            Specify one or more organisms whose genes to retrieve; one or more
            clades of organisms whose PDB records should be considered; and a
            p-value exponent cutoff.
            ]]>
        </description>

        <dynamicAttributes>
            <columnAttribute name="pvalue" displayName="P-value" align="center"/>
        </dynamicAttributes>
       <propertyList name="specificAttribution">
         <value>PDBProteinSequences</value>
       </propertyList>
    </question>

  <!--++++++++++++++++++++++++++++++++++++++++++++++++++++++++++++++-->
  <!-- Structure prediction -->
  <!--++++++++++++++++++++++++++++++++++++++++++++++++++++++++++++++-->

    <question name="GenesWithStructurePrediction" includeProjects="PlasmoDB,EuPathDB"
              displayName="Predicted 3D Structure"
              shortDisplayName="3D Structure"
              category="Predicted Proteins"
              queryRef="GeneId.GenesWithStructurePrediction"
              recordClassRef="GeneRecordClasses.GeneRecordClass">
        <attributesList
              summary="organism,location_text,product"
              sorting="organism asc, location_text asc"
        /> 

        <propertyList name="organism">
           <value>P. falciparum</value>
        </propertyList>

        <summary>
          <![CDATA[
              Find P.f. genes that have computationally predicted 3D structure models.
          ]]>
        </summary>
        <description>
          <![CDATA[
              Find genes that have
              computationally predicted 3D structure models.
              <br><br>
              The models were generated
              computationally
              by Dinesh Gupta at the <a href="http://icgeb.res.in/">ICGEB</a>.
              They are seeded with experimentally-determined
              structures of similar proteins (from <a href="http://www.rcsb.org">PDB</a>).
          ]]>
        </description>
       <propertyList name="specificAttribution">
         <value includeProjects="PlasmoDB,EuPathDB">predictedProteinStructures</value>
       </propertyList>
    </question>


  <!--++++++++++++++++++++++++++++++++++++++++++++++++++++++++++++++-->
  <!-- Protein low complxity -->
  <!--++++++++++++++++++++++++++++++++++++++++++++++++++++++++++++++-->

  <!--
    <question name="GenesWithProteinLowComplexity"  includeProjects="PlasmoDB,EuPathDB"
              displayName="Low Complexity Proteins"
              shortDisplayName="Low Complex"
              category="Predicted Proteins"
              queryRef="GeneId.GenesWithProteinLowComplexity"
              recordClassRef="GeneRecordClasses.GeneRecordClass">
        <attributesList
              summary="product,organism"
        /> 

        <propertyList name="organism">
           <value>P. falciparum</value>
        </propertyList>

        <summary>
          <![CDATA[
	  Find genes with low complexity amino acid sequence
          ]]>
        </summary>
        <description>
          <![CDATA[
	  The low complexity percent was derived for <i>P. falciparum</i> genes using seg. <br></br>Wootton, J.C., Federhen, S. (1993)  Statistics of local complexity in amino acid sequences and sequence databases.  <i>Computers & Chemistry</i> 17: 149-163.
          ]]>
        </description>
    </question>
   -->

  <!--++++++++++++++++++++++++++++++++++++++++++++++++++++++++++++++-->
  <!-- Y2H -->
  <!--++++++++++++++++++++++++++++++++++++++++++++++++++++++++++++++-->

    <question name="GenesByProteinProteinInteraction" includeProjects="PlasmoDB,EuPathDB"
              displayName="Y2H Protein Interaction"
              shortDisplayName="Y2H Interact"
              category="Putative Function"
              queryRef="GeneId.GenesByProteinProteinInteraction"
              recordClassRef="GeneRecordClasses.GeneRecordClass">
        <attributesList
              summary="location_text,product,bait_start,bait_end,prey_start,prey_end,times_observed,number_of_searches,preyNumberBaits,baitNumberPreys,bait_or_prey"
              sorting="times_observed desc, number_of_searches desc, location_text asc"
        /> 
        <summary>
         Find interacting partners of a specific gene as determined by yeast two-hybrid experiments.
        </summary>

        <propertyList name="organism">
           <value>P. falciparum</value>
        </propertyList>

        <description>
           <![CDATA[
Find interacting partners of a specific gene as determined by yeast two-hybrid experiments.  This data is available for <i> P. falciparum</i> only.  <br><br>
        'Number of searches that found this interaction' or <i>Times reproduced</i> refers to the number of independent yeast two-hybrid screens in which a given interaction was found. Interactions found in two or more yeast two-hybrid screens were independently reproduced, and are thus more likely to be true yeast two-hybrid positives.
<br><br>
'Number of times this interaction was found' or <i>Times observed</i> refers to the total number of times a given interaction was identified in all yeast two-hybrid screens.  An  interaction can be identified multiple times in the same screen for several reasons: (1) The original yeast cell containing the pair of  interacting proteins divided before being plated on selective media; (2) The same prey plasmid was present in the library multiple times  and thus gave rise to multiple positive colonies; or (3) The prey  gene was present in the library as multiple independent, overlapping  fragments, all of which interact with a given bait.  Only (3) provides independent confirmation of a putative interaction.
<br><br>
Protein interactions were experimentally determined using the yeast two-hybrid system as described in LaCount DJ, Vignali M, Chettier R, Phansalkar A, Bell R, Hesselberth JR, Schoenfeld LW, Ota I, Sahasrabudhe S, Kurschner C, Fields S, Hughes RE.  A protein interaction network of the malaria parasite <i>Plasmodium falciparum</i>. <a href="http://www.ncbi.nlm.nih.gov/pubmed/16267556">Nature. 2005 438:103-7</a>.

          ]]>
        </description>
        <dynamicAttributes>
            <columnAttribute name="bait_start" displayName="Bait Start" align="center"/>
            <columnAttribute name="bait_end" displayName="Bait End" align="center"/>
            <columnAttribute name="prey_start" displayName="Prey Start" align="center"/>
            <columnAttribute name="prey_end" displayName="Prey End" align="center"/>
            <columnAttribute name="times_observed"
                       displayName="Times Observed" align="center"/>
            <columnAttribute name="number_of_searches"
                       displayName="Times Reproduced" align="center"/>
            <columnAttribute internal="true" name="prey_number_of_baits"/>
            <columnAttribute internal="true" name="gene_source_id"/>
            <linkAttribute name="preyNumberBaits"
                       displayName="Baits Interacting with Found Gene" align="center">
                 <displayText>
                    <![CDATA[
                    $$bait_number_of_preys$$
                    ]]>
                 </displayText>
                <url>
                    <![CDATA[
                      showSummary.do?questionFullName=GeneQuestions.GenesByProteinProteinInteraction&myProp%28single_gene_id%29=$$gene_source_id$$&myProp%28min_searches%29=1&myProp%28min_observed%29=1&myProp%28bait_or_prey%29=prey
                    ]]>
                 </url>
            </linkAttribute>
            <columnAttribute name="bait_number_of_preys" internal="true"/>
            <linkAttribute name="baitNumberPreys"
                       displayName="Preys Interacting with Found Gene" align="center">
                 <displayText>
                    <![CDATA[
                    $$prey_number_of_baits$$
                    ]]>
                 </displayText>
                <url>
                    <![CDATA[
                      showSummary.do?questionFullName=GeneQuestions.GenesByProteinProteinInteraction&myProp%28single_gene_id%29=$$gene_source_id$$&myProp%28min_searches%29=1&myProp%28min_observed%29=1&myProp%28bait_or_prey%29=bait
                    ]]>
                 </url>
            </linkAttribute>
            <columnAttribute name="bait_or_prey"
                       displayName="Query Gene Was" align="center"/>
        </dynamicAttributes>
       <propertyList name="specificAttribution">
         <value>y2h_data</value>
       </propertyList>
    </question>

  <!--++++++++++++++++++++++++++++++++++++++++++++++++++++++++++++++-->
  <!-- Functional interaction -->
  <!--++++++++++++++++++++++++++++++++++++++++++++++++++++++++++++++-->

    <question name="GenesByFunctionalInteraction" includeProjects="PlasmoDB,EuPathDB"
         displayName="Predicted Functional Interaction"
         shortDisplayName="Func Interac"
         category="Putative Function"
         queryRef="GeneId.GenesByFunctionalInteraction"
         recordClassRef="GeneRecordClasses.GeneRecordClass">
        <attributesList
         summary="location_text,product,queries_matched,query_ids,likelihood_scores"
         sorting="queries_matched desc,likelihood_scores desc,location_text asc"
        /> 
        <summary>
           <![CDATA[
          Find genes of <i>P. falciparum</i> (strain HB3) identified by the plasmoMAP project to have a functional interaction with the given gene.
          ]]>
        </summary>

        <propertyList name="organism">
           <value>P. falciparum HB3</value>
        </propertyList>

        <description>
           <![CDATA[
Find <i>Plasmodium falciparum</i> genes identified by the <a href="http://www.cbil.upenn.edu/plasmoMAP">plasmoMAP</a> project to have a functional interaction with the given gene.

<br><br>Input a gene ID and a minimum interaction likelihood score.  Scores range from 2 to 9435, and increasing scores indicate higher confidence.  Generally, a likelihood score of 10 or more indicates a high-confidence interaction.

<br><br>There are 388,969 total predicted protein pairs in the result set, with likelihood scores ranging from 2 to 9435. Below a score of 2, the number of false positives exceed the number of true positives. Most protein-protein interaction pairs (~79%) have a likelihood score of below 10, while about 20% of the pairs have a likelihood score between 10 and 9435 (only 251 pairs, or about 0.06% of the total, have a likelihood score above 100).

<br><br>Empirical observations of the results show that while many pairs with very low likelihood scores (say between 2-4) are biologically valid, the predicted interactions are likely to be highly accurate as the scores approach a value of 10. In the published manuscript, a score of 14 was used to isolate a high-confidence subset of interactions, where the number of true positives was about 10 times greater than the number of false positives.
          ]]>
        </description>
        <dynamicAttributes>
            <columnAttribute name="likelihood_scores"
                       displayName="Likelihood Scores" align="center"/>
            <columnAttribute name="query_ids"
                       displayName="Query IDs"/>
            <columnAttribute name="queries_matched"
                       displayName="Queries matched" align="center"/>
        </dynamicAttributes>
       <propertyList name="specificAttribution">
         <value>Interactome</value>
       </propertyList>
    </question>

  <!--++++++++++++++++++++++++++++++++++++++++++++++++++++++++++++++-->
  <!-- Daily Pf Microarray Correlation -->
  <!--++++++++++++++++++++++++++++++++++++++++++++++++++++++++++++++-->
<!--
    <question name="GenesByDailyCorrelation" includeProjects="PlasmoDB, EuPathDB"
              category="Transcript Expression"
              displayName="Correlation between expression and various factors from malaria infected patients (P.f.)"
              queryRef="GeneId.GenesByDailyCorrelation" 
              recordClassRef="GeneRecordClasses.GeneRecordClass">
        <attributesList
              summary="product,correlation"
              sorting="correlation desc"
        /> 
        <summary>
            <![CDATA[ 
           Find genes whose gene expression is correlated to a measured factor taken from malaria infected patients 
            ]]>
        </summary>

        <propertyList name="organism">
           <value>P. falciparum</value>
        </propertyList>

        <description>
            <![CDATA[
        This query allows the identification of P. falciparum genes based on  
        the correlation of their in vivo expression profiles (derived from  
        infected patients) with the following factors:  Age (years), Weight  
        (Kg), Parasitemia (%),  Haematocrit (hct), Days ill, Temperature  
        (centigrade), IL-6 (pg/ml), IL-10 (pg/ml), IL12p70 (pg/ml), IL-15 (pg/ ml), TNF-alpha (pg/ml), TGF-alpha (pg/ml), Tissue factor (pg/ml),  VCAM-1(ug/ml), Lymphotactin (pg/ml), P-selectin.<br /><br/>
        <a href="http://www.ncbi.nlm.nih.gov/pubmed/18046333?dopt=Citation">Distinct physiological states of <i>Plasmodium falciparum</i> in malaria-infected patients</a>. Nature 450, 1091-1095.
            ]]>
        </description>
	<dynamicAttributes>
	     <columnAttribute name="correlation" displayName="Correlation" align="center"/>
	</dynamicAttributes>
       <propertyList name="specificAttribution">
         <value>daily_expressionProfiles</value>
       </propertyList>
    </question>

-->

  <!--++++++++++++++++++++++++++++++++++++++++++++++++++++++++++++++-->
  <!-- Cowman E-TABM-438 Pf Microarray Fold Change -->
  <!--++++++++++++++++++++++++++++++++++++++++++++++++++++++++++++++-->

    <question name="GenesByCowmanSir2FoldChange" includeProjects="PlasmoDB, EuPathDB"
              category="Transcript Expression"
              displayName="P.f. sir2 KO (fold change)"
              shortDisplayName="P.f. sir2 KO"
              queryRef="GeneId.GenesByCowmanSir2FoldChange" 
              recordClassRef="GeneRecordClasses.GeneRecordClass">
        <attributesList
              summary="product,fold_change"
              sorting="fold_change desc"
        /> 
        <summary>
            <![CDATA[ 
           Find genes that are differentially expressed between <i>P. falciparum</i> 3D7 wild type, Sir2A and Sir2B knock out parasite lines.
            ]]>
        </summary>

        <propertyList name="organism">
           <value>P. falciparum</value>
        </propertyList>

        <description>
            <![CDATA[
            <br><br>Rings (12-18hrs), trophozoites (24-28hrs) and schizonts (38-42 hrs) were harvested from sorbitol-synchronized cultures for RNA extraction and hybridization to the custom PFSANGER Affymetrix array.  <br>
For further details on this study please refer to the original publication:<br>
<a href="http://www.ncbi.nlm.nih.gov/pubmed/19402747">Tonkin CJ, Carret CK, Duraisingh MT, Voss TS, Ralph SA, Hommel M, Duffy MF, Silva LM, Scherf A, Ivens A, Speed TP, Beeson JG, Cowman AF. Sir2 paralogues cooperate to regulate virulence genes and antigenic variation in Plasmodium falciparum. PLoS Biol. 2009 Apr 14;7(4):e84</a>.
            ]]>
        </description>
	<dynamicAttributes>
	     <columnAttribute name="fold_change" displayName="Fold Change" align="center"/>
	</dynamicAttributes>
       <propertyList name="specificAttribution">
         <value>New_Cowman_Sir2_KO</value>
       </propertyList>
    </question>

    <question name="GenesByCowmanSir2Percentile" includeProjects="PlasmoDB, EuPathDB"
              category="Transcript Expression"
              displayName="P.f. sir2 KO (percentile)"
              shortDisplayName="P.f. sir2 KO %tile"
              queryRef="GeneId.GenesByCowmanSir2Percentile" 
              recordClassRef="GeneRecordClasses.GeneRecordClass">
        <attributesList
              summary="product,max_percentile"
              sorting="max_percentile desc"
        />

        <summary>
            <![CDATA[ 
            Array data from wild type and two Sir2 KO lines
            ]]>
        </summary>

        <propertyList name="organism">
           <value>P. falciparum</value>
        </propertyList>

        <description>
            <![CDATA[
            <br><br>Rings (12-18hrs), trophozoites (24-28hrs) and schizonts (38-42 hrs) were harvested from sorbitol-synchronized cultures for RNA extraction and hybridization to the custom PFSANGER Affymetrix array.  <br>
For further details on this study please refer to the original publication:<br>
<a href="http://www.ncbi.nlm.nih.gov/pubmed/19402747">Tonkin CJ, Carret CK, Duraisingh MT, Voss TS, Ralph SA, Hommel M, Duffy MF, Silva LM, Scherf A, Ivens A, Speed TP, Beeson JG, Cowman AF. Sir2 paralogues cooperate to regulate virulence genes and antigenic variation in Plasmodium falciparum. PLoS Biol. 2009 Apr 14;7(4):e84</a>.
            ]]>
        </description>
        <dynamicAttributes>
             <columnAttribute name="max_percentile" displayName="Percentile" align="center"/>
        </dynamicAttributes>


       <propertyList name="specificAttribution">
         <value>New_Cowman_Sir2_KO</value>
       </propertyList>
    </question>

  <!--++++++++++++++++++++++++++++++++++++++++++++++++++++++++++++++-->
  <!-- Su GSE10022 Pf Microarray Fold Change -->
  <!--++++++++++++++++++++++++++++++++++++++++++++++++++++++++++++++-->

    <question name="GenesBySuCqPage" includeProjects="PlasmoDB, EuPathDB"
              category="Transcript Expression"
              displayName="P.f. CQ Treatment (fold change)"
              shortDisplayName="P.f. CQ"
              queryRef="GeneId.GenesBySuCqPage" 
              recordClassRef="GeneRecordClasses.GeneRecordClass">
        <attributesList
              summary="product,fold_change"
              sorting="fold_change desc"
        /> 
        <summary>
            <![CDATA[ 
               Find P.f. genes that are differentially regulated during treatment with chloroquine (CQ). 
            ]]>
        </summary>

        <propertyList name="organism">
           <value>P. falciparum</value>
        </propertyList>

        <description>
            <![CDATA[
<br><br>In this study three isogenic lines of <i>P. falciparum</i> (106/1K76, 106/176I, and 106/76I-352K) were compared to each other with or without CQ treatment (3-hours, 3 biological replicas).  The Affymetric Gene Chip was used to generate gene expression profiles.  <br>

For this study the parental line is 106/1K76. <br>

For further details please refer to the original publication:<br>

<a href="http://www.ncbi.nlm.nih.gov/sites/entrez?Db=Pubmed&term=18575593[UID]">Jiang H, Patel JJ, Yi M, Mu J, Ding J, Stephens R, Cooper RA, Ferdig MT, Su XZ. Genome-wide compensatory changes accompany drug- selected mutations in the Plasmodium falciparum crt gene. PLoS One 2008 Jun 25;3(6):e2484</a>.
            ]]>
        </description>
	<dynamicAttributes>
	     <columnAttribute name="fold_change" displayName="Fold Change" align="center"/>
	     <columnAttribute name="confidence" displayName="Confidence" align="center"/>
	</dynamicAttributes>
       <propertyList name="specificAttribution">
         <value>E-GEOD-10022_array</value>
       </propertyList>
    </question>

    <question name="GenesBySuCqPercentile" includeProjects="PlasmoDB, EuPathDB"
              category="Transcript Expression"
              displayName="P.f. CQ Treatment (percentile)"
              shortDisplayName="P.f. CQ %tile"
              queryRef="GeneId.GenesBySuCqPercentile" 
              recordClassRef="GeneRecordClasses.GeneRecordClass">

        <attributesList
              summary="product,max_percentile"
              sorting="max_percentile desc"
         />

        <summary>
            <![CDATA[ 
            In this study three isogenic lines of <i>P. falciparum</i> (106/1K76, 106/176I, and 106/76I-352K) were compared to each other with or without CQ treatment (3-hours, 3 biological replicas). The Affymetric Gene Chip was used to generate gene expression profiles.
            ]]>
        </summary>

        <propertyList name="organism">
           <value>P. falciparum</value>
        </propertyList>

        <dynamicAttributes>
             <columnAttribute name="max_percentile" displayName="Percentile" align="center"/>
        </dynamicAttributes>

        <description>
            <![CDATA[
<br><br>In this study three isogenic lines of <i>P. falciparum</i> (106/1K76, 106/176I, and 106/76I-352K) were compared to each other with or without CQ treatment (3-hours, 3 biological replicas).  The Affymetric Gene Chip was used to generate gene expression profiles.  <br>

For this study the parental line is 106/1K76. <br>

For further details please refer to the original publication:<br>

<a href="http://www.ncbi.nlm.nih.gov/sites/entrez?Db=Pubmed&term=18575593[UID]">Jiang H, Patel JJ, Yi M, Mu J, Ding J, Stephens R, Cooper RA, Ferdig MT, Su XZ. Genome-wide compensatory changes accompany drug- selected mutations in the Plasmodium falciparum crt gene. PLoS One 2008 Jun 25;3(6):e2484</a>.
            ]]>
        </description>

       <propertyList name="specificAttribution">
         <value>E-GEOD-10022_array</value>
       </propertyList>
    </question>


  <!--++++++++++++++++++++++++++++++++++++++++++++++++++++++++++++++-->
  <!-- DeRisi Half Life -->
  <!--++++++++++++++++++++++++++++++++++++++++++++++++++++++++++++++-->

<!--
    <question name="GenesWithMrnaHalfLife" includeProjects="PlasmoDB, EuPathDB"
              category="Transcript Expression"
              displayName="P.f. mRNA half life"
              shortDisplayName="P.f. half life"
              queryRef="GeneId.GenesWithMrnaHalfLife" 
              recordClassRef="GeneRecordClasses.GeneRecordClass">

        <attributesList summary="product,half_life_one,half_life_two" />

        <summary>
            <![CDATA[ 
            Find <i>P. falciparum</i> genes where mRNA half-life increases between one intraerythrocytic lifecycle stage and the other.
            ]]>
        </summary>

        <propertyList name="organism">
           <value>P. falciparum</value>
        </propertyList>

        <dynamicAttributes>
             <columnAttribute name="half_life_one" displayName="Half Life 1" align="center"/>
             <columnAttribute name="half_life_two" displayName="Half Life 2" align="center"/>
        </dynamicAttributes>

        <description>
            <![CDATA[
            Find <i>P. falciparum</i> genes where mRNA half-life increases between one intraerythrocytic lifecycle stage and the other.
            <p>In this study the distribution of mRNA half-lives changes was explored for four intraerythrocytic lifecycle stage of <i>P. falciparum</i> 3D7. It was seen that the half-lives increase on a global scale over the course of the intra-erythrocytic development cycle.
            ]]>
        </description>

       <propertyList name="specificAttribution">
         <value></value>
       </propertyList>
    </question>
-->


  <!--++++++++++++++++++++++++++++++++++++++++++++++++++++++++++++++-->
  <!-- Kappe Py Microarray Fold Change -->
  <!--++++++++++++++++++++++++++++++++++++++++++++++++++++++++++++++-->



    <question name="GenesByKappeFoldChange" includeProjects="PlasmoDB, EuPathDB"
              category="Transcript Expression"
              displayName="P.y. Liver Stages (fold change)"
              shortDisplayName="Py Expression"
              queryRef="GeneId.GenesByKappeFoldChange" 
              recordClassRef="GeneRecordClasses.GeneRecordClass">
        <attributesList
              summary="product,fold_change"
              sorting="fold_change desc"
        /> 
        <summary>
            <![CDATA[ 
           Find genes by several 2 state comparisons of parasites liver, mosquito, and red cell stages.
            ]]>
        </summary>

        <propertyList name="organism">
           <value>P. yoelii</value>
        </propertyList>

        <description>
            <![CDATA[
          P. yoelii liver, mosquito, and red cell stage expression data from <a href="http://www.ncbi.nlm.nih.gov/pubmed/18172196?dopt=Citation">A combined transcriptome and proteome survey of malaria parasite liver stages</a>. Proc Natl Acad Sci U S A.  2008 Jan 8;105(1):305-10.<br/><br/>
<b>ooSpz:</b> Sporozoites from infected A. stephensi mosquitoes midguts (harvested 10 days after mosquito feeding) <br/>
<b>sgSpz:</b> Sporozoites from infected A. stephensi mosquitoes salivary glands (harvested 15 days after mosquito feeding) <br/>
<b>LS24:</b> Isolated liver stage infected hepatocytes 24 hrs after in vivo infection<br/>
<b>LS40:</b> Isolated liver stage infected hepatocytes 40 hrs after in vivo infection<br/>
<b>LS50:</b> Isolated liver stage infected hepatocytes 50 hrs after in vivo infection<br/>
<b>Schz:</b> Purified erythrocytic schizonts<br/>
<b>BS:</b> mixed erythrocytic stages when parasitemia was at 5-10%<br/>

            ]]>
        </description>
	<dynamicAttributes>
	     <columnAttribute name="fold_change" displayName="Fold Change" align="center"/>
	</dynamicAttributes>
       <propertyList name="specificAttribution">
         <value>Kappe_expressionProfiles</value>
       </propertyList>
    </question>



  <!--++++++++++++++++++++++++++++++++++++++++++++++++++++++++++++++-->
  <!-- Waters Differential Expression -->
  <!--++++++++++++++++++++++++++++++++++++++++++++++++++++++++++++++-->

    <question name="GenesByWatersDifferentialExpression" includeProjects="PlasmoDB, EuPathDB"
              category="Transcript Expression"
              displayName="P.b. DOZI KO (fold change)"
              shortDisplayName="PbDOZI vs WT"
              queryRef="GeneId.GenesByWatersDifferentialExpression" 
              recordClassRef="GeneRecordClasses.GeneRecordClass">
        <attributesList
              summary="product,fold_change,confidence"
              sorting="fold_change asc,confidence desc"
        /> 
        <summary>
            <![CDATA[ Find genes by differential expression in DOZI mutant vs. WT (from purified gametocytes). ]]>
        </summary>

        <propertyList name="organism">
           <value>P. berghei</value>
        </propertyList>

        <description>
            <![CDATA[
Find genes whose expression was found to be up-regulated or down-regulated based upon PaGE differential expression analysis in a microarray study of purified gametocytes where the PB000603.01.0 gene in P. berghei has been knocked out. It has been proposed (Mair et al. Science 2006) to name PB000603.01.0 protein "DOZI" for "development of of zygote inhibited."
<p>
A list of genes is returned based on the fold-change, PaGE-determined confidence (based on replicate analysis), and whether up or down regulated. For example, choosing fold change >= 2, confidence >= 0.8, and down regulated returns a list of 335 genes including PB000603.01.0 (the knocked out gene) with a fold change of -7.14.
<p>
For further information on the experiments, refer to:
<p>
Mair GR, Braks JA, Garver LS, Wiegant JC, Hall N, Dirks RW, Khan SM, Dimopoulos G, Janse CJ, Waters AP. Regulation of sexual development of Plasmodium by translational repression. Science. 2006 Aug 4;313(5787):667-9.
            ]]>
        </description>
	<dynamicAttributes>
	     <columnAttribute name="fold_change" displayName="Fold Change" align="center"/>
	     <columnAttribute name="confidence" displayName="Confidence" align="center"/>
	</dynamicAttributes>
       <propertyList name="specificAttribution">
         <value>DOZI_page</value>
       </propertyList>
    </question>

  <!--++++++++++++++++++++++++++++++++++++++++++++++++++++++++++++++-->
  <!-- Differential mean expression -->
  <!--++++++++++++++++++++++++++++++++++++++++++++++++++++++++++++++-->

    <question name="GenesByDifferentialMeanExpression" includeProjects="PlasmoDB,EuPathDB"
              category="Transcript Expression"
              displayName="P.f. Invasion Pathway KOs (fold change)"
              shortDisplayName="PfKO v WT Df"
              queryRef="GeneId.GenesByDifferentialMeanExpression" 
              recordClassRef="GeneRecordClasses.GeneRecordClass">
        <attributesList
              summary="product,fold_change"
              sorting="fold_change desc"
        /> 
        <summary>
            <![CDATA[
            Find genes by differential expression (fold-change) in Sir2 and invasion pathway KO studies
            ]]>
        </summary>

        <propertyList name="organism">
           <value>P. falciparum</value>
        </propertyList>

        <description>
            <![CDATA[
Find genes based on fold-change differences in expression by comparing assays of P. falciparum RNA when the Sir2 histone deacetylase gene is knocked out, when an erythrocyte binding protein (EBA-175, EBA-140, or pfRh2b) is knocked out, or in their associated controls. Please be aware that these are individual comparisons and not subjected to any statistical analysis.
<p>
The data is from a total of 17 microarray experiments (1, 2, 3) performed using an Affymetrix short oligonucleotide platform. This platform contains oligos (25-mers) derived from the predicted coding regions of the entire P. falciparum genome (4). The Sir2 Knock out (KO) experiments were designed to look at var gene silencing by Sir2 (PF13_0152). The EBA-175 (MAL7P1.176), EBA-140 (MAL13P1.60), and pfRh2b (MAL13P1.176) KOs were performed to study sialic acid-dependent versus sialic acid-independent invasion pathways. W2mef/C4/Nm is a sialic acid-independent clone. The D10 strain naturally is missing the pfRh2b and EBA-140 genes.
<p>
Expression values for each probe set were obtained by the gcRMA algorithm (5). Queries can be performed to retrieve genes with a fold change of expression values greater or equal to the value entered between the reference (numerator) and comparison (denominator) studies chosen. For example, choosing W2mef EBA175 KO (late T) as the reference, W2mef WT (late T) as the comparison study, down-regulated as the direction, and fold-change >= 2 returns a list of 55 genes with MAL7P1.176 (EBA175) at the top with a fold change of -4.9.
<p>
References:
<p>
(1) Duraisingh et al., Heterochromatin silencing and locus repositioning linked to regulation of virulence genes in <i>Plasmodium falciparum</i>. Cell. 2005 Apr 8;121(1):13-24
<p>
(2) Stubbs et al., Molecular mechanism for switching of P. falciparum invasion pathways into human erythrocytes. Science. 2005 Aug 26;309(5739):1384-7
<p>
(3) Baum et al., Invasion by P. falciparum merozoites suggests a hierarchy of molecular interactions. PLoS Pathog. 2005 Dec;1(4):e37
<p>
(4) Discovery of Gene Function by Expression Profiling of the Malaria Parasite Life Cycle. Karine G. Le Roch, Yingyao Zhou, Peter L. Blair, Muni Grainger, J. Kathleen Moch, J. David Haynes, Patricia De la Vega, Anthony A. Holder, Serge Batalov, Daniel J. Carucci, and Elizabeth A. Winzeler Published online July 31, 2003; 10.1126/science.1087025 (Science Express Research Articles)
<p>
(5) http://bioconductor.org/packages/bioc/html/gcrma.html
            ]]>
        </description>
	<dynamicAttributes>
	     <columnAttribute name="fold_change" displayName="Fold-change"/>
	</dynamicAttributes>
       <propertyList name="specificAttribution">
         <value>WinzelerGeneticVariationArray</value>
         <value>CowmanStubbs_arrayData</value>
         <value>CowmanDuraisingh_arrayData</value>
         <value>CowmanBaum_arrayData</value>
         
       </propertyList>
    </question>


    <question name="ToxoGenesByDifferentialMeanExpression" includeProjects="ToxoDB, EuPathDB"
              category="Transcript Expression"
              displayName="T.g. Bradyzoite Induction 48-hr (Multi strain and method)"
              shortDisplayName="Tg Diff Expr"
              queryRef="GeneId.ToxoGenesByDifferentialMeanExpression" 
              recordClassRef="GeneRecordClasses.GeneRecordClass">
        <attributesList
              summary="product,fold_change"
              sorting="fold_change desc"
        /> 
        <summary>
            <![CDATA[
            Identify genes induced under bradyzoite conditions (48 hr; Compound 1 or alkaline media) in GT1, ME49, and CTG strains.  Compare any two strain/treatment combinations.
            ]]>
        </summary>

        <propertyList name="organism">
           <value>T. gondii</value>
        </propertyList>

        <description>
            <![CDATA[
            Find genes by differential expression (fold-change) in Toxoplasma. T. gondii genes were induced following a 48 hour treatment with compound 1 or alkaline condition.  Strains used in this study:  Type I-GT1, Type II-Me49B7 and Type III-CTG.
            ]]>
        </description>
	<dynamicAttributes>
	     <columnAttribute name="fold_change" displayName="Fold-change"/>
	</dynamicAttributes>
       <propertyList name="specificAttribution">
         <value>Compound1_pH_expression_profiles</value>
         <value>Compound1_pH_avg_pct</value>
       </propertyList>
    </question>


  <!--++++++++++++++++++++++++++++++++++++++++++++++++++++++++++++++-->
  <!-- Expression percentile in KO/WT -->
  <!--++++++++++++++++++++++++++++++++++++++++++++++++++++++++++++++-->

    <question name="GenesByExpressionPercentileA" includeProjects="PlasmoDB, EuPathDB"
              category="Transcript Expression"
              displayName="P.f. Invasion Pathway KOs (percentile)"
              shortDisplayName="PfKO WT %ile"
              queryRef="GeneId.GenesByExpressionPercentileA" 
              recordClassRef="GeneRecordClasses.GeneRecordClass">
        <attributesList
              summary="product,percentile"
              sorting="percentile desc"
        /> 
        <summary>
            <![CDATA[
            Find genes by expression percentile from Sir2 KO and invasion pathway KO studies 
            ]]>
        </summary>

        <propertyList name="organism">
           <value>P. falciparum</value>
        </propertyList>

        <description>
            <![CDATA[
<br>Find genes expressed when the Sir2 histone deacetylase gene is knocked out, when an erythrocyte binding protein (EBA-175, EBA-140, or pfRh2b) is knocked out, or in  their associated controls.
<p>
The data is from a total of 17 microarray experiments (1, 2, 3) performed using an Affymetrix short oligonucleotide platform. This platform contains oligos (25-mers) derived from the predicted coding regions of the entire P. falciparum genome (4). The Sir2 Knock out (KO) experiments were designed to look at var gene silencing by Sir2 (PF13_0152). The EBA-175 (MAL7P1.176), EBA-140 (MAL13P1.60), and pfRh2b (MAL13P1.176) KOs were performed to study sialic acid-dependent versus sialic acid-independent invasion pathways. W2mef/C4/Nm is a sialic acid-independent clone. The D10 strain naturally is missing the pfRh2b and EBA-140 genes.
<p>
Expression values for each probe set were obtained by the gcRMA algorithm (5). Queries can be performed to retrieve only those genes in at least the Xth percentile level, where X can be from 95 to 5. In this way it is possible to select only the most highly expressed genes, to any desired level above the 5th percentile. Genes are returned in decreasing order of their intensity.
<p>
<br>References:
<p>

(1) Duraisingh et al., Heterochromatin silencing and locus repositioning linked to regulation of virulence genes in <i>Plasmodium falciparum</i>. Cell. 2005 Apr 8;121(1):13-24
<p>

(2) Stubbs et al., Molecular mechanism for switching of<i>P. falciparum</i> invasion pathways into human erythrocytes. Science. 2005 Aug 26;309(5739):1384-7
<p>

(3) Baum et al., Invasion by <i>P. falciparum</i> merozoites suggests a hierarchy of molecular interactions. PLoS Pathog. 2005 Dec;1(4):e37

<p>
(4) Discovery of Gene Function by Expression Profiling of the Malaria Parasite Life Cycle. Karine G. Le Roch, Yingyao Zhou, Peter L. Blair, Muni Grainger, J. Kathleen Moch, J. David Haynes, Patricia De la Vega, Anthony A. Holder, Serge Batalov, Daniel J. Carucci, and Elizabeth A. Winzeler Published online July 31, 2003; 10.1126/science.1087025 (Science Express Research Articles)

<p>

(5) http://bioconductor.org/packages/bioc/html/gcrma.html
            ]]>
        </description>
	<dynamicAttributes>
	     <columnAttribute name="percentile" displayName="Percentile" align="center"/>
	</dynamicAttributes>
       
      <propertyList name="specificAttribution">     
         <value>WinzelerGeneticVariationArray</value>
         <value>CowmanStubbs_arrayData</value>
         <value>CowmanDuraisingh_arrayData</value>
         <value>CowmanBaum_arrayData</value>
       </propertyList>
    </question>



  <!--++++++++++++++++++++++++++++++++++++++++++++++++++++++++++++++-->
  <!-- PlasmoDB RNA Seq  Questions -->
  <!--++++++++++++++++++++++++++++++++++++++++++++++++++++++++++++++-->
  
    <question name="GenesByRNASeqPfRBCFoldChange" includeProjects="PlasmoDB,EuPathDB"
         displayName="P.f. post infection (RBC) RNA-seq time series (fold change)"
         shortDisplayName="P.f. RBC"
         category="Transcript Expression"
         queryRef="GeneId.GenesByRNASeqPfRBCFoldChange"
         recordClassRef="GeneRecordClasses.GeneRecordClass">

        <attributesList includeProjects="PlasmoDB"
         summary="organism,product,fold_change_minmax,fold_change_average,retval_ref,retval_comp, profile_graph"
         sorting="fold_change_minmax desc,fold_change_average desc"         
        /> 
        <attributesList includeProjects="EuPathDB"
         summary="organism,product,fold_change_minmax,fold_change_average,retval_ref,retval_comp"
         sorting="fold_change_minmax desc,fold_change_average desc"         
        /> 
        
        <summary>
           <![CDATA[
          Find <i>P. falciparum</i> genes that are differentially expressed between different time points post infection. Select your desired fold induction and the direction of regulation. <br>
          ]]>
        </summary>

        <description>
           <![CDATA[
          Find <i>P. falciparum</i> genes that are differentially expressed between different time points post infection. 
<br><br>Total RNA was collected from one synchronous 3D7 parasite population at 5, 10, 15, 20, 25, 30, 35 and 40 hours post-invasion of intraerythrocytic development. mRNAs were enriched using polyA-selection (Oligotex dT, Qiagen), fragmented and converted to double-stranded cDNA. All samples were prepared for Illumina sequencing using a customized bias-free sample preparation protocol (developed at Stunnenberg lab, which prevents sequence bias) and sequenced for 76bp from one side of each fragment on an Illumina GAII machine.
<br><br><img src="images/stunnenberg_iRBC_scaling.jpg"/>
<br><br>Normalisation methods presume equal transcriptional activity across stages (i.e. normalise to total signal intensity of arrays or to total RNA-seq tag number for sequencing). However, transcriptional activity has been shown to significantly vary, being low after invasion of a red blood cell and reaching the highest level at trophozoite stage (Sims et al. Eukaryotic Cell, 2009). We observed this variation in overall transcriptional activity in the RNA yield from these stages (see Figure above). Therefore, to provide a better approximation of the true transcriptional activity, tag density (per 1000bp) values at each stage should be adjusted by a scaling factor (see table). This scaling factor is derived from total RNA yield divided by the number of nuclei per infected RBC, to yield a value for the total transcriptional activity per parasite nucleus. Setting the "Apply RNA / nuclei number scaling" parameter to yes will query the scaled data. 
<br><br>B&aacute;rtfai R, Hoeijmakers WAM, Salcedo-Amaya AM, Smits AH, Janssen-Megens E, et al. (2010). H2A.Z Demarcates Intergenic Regions of the Plasmodium falciparum Epigenome That Are Dynamically Marked by H3K9ac & H3K4me3. PLoS Pathog 6(12): e1001223. doi:10.1371/journal.ppat.1001223
          ]]>
        </description>
      
        <dynamicAttributes>
           <columnAttribute name="fold_change_average" displayName="Fold Change Avg" align="center"/>
           <columnAttribute name="fold_change_minmax" displayName="Fold Change Min/Max" align="center"/>
           <columnAttribute name="avg_ref" displayName="Ref. (avg)" align="center"/>
           <columnAttribute name="avg_comp" displayName="Comp. (avg)" align="center"/>
           <columnAttribute name="minmax_ref" displayName="Ref. (min/max)" align="center"/>
           <columnAttribute name="minmax_comp" displayName="Comp. (min/max)" align="center"/>
           <textAttribute name="retval_ref" displayName="Ref. (min/max [avg])">
                <text>
                   <![CDATA[
                       $$minmax_ref$$ [$$avg_ref$$]
                            ]]>
                </text>
           </textAttribute>
           <textAttribute name="retval_comp" displayName="Comp. (min/max [avg])">
                <text>
                   <![CDATA[
                       $$minmax_comp$$ [$$avg_comp$$]
                            ]]>
                </text>
           </textAttribute>
           <textAttribute name="profile_graph" displayName="pfRBC Expn Graph" excludeProjects="EuPathDB"
                          inReportMaker="false" truncateTo="100000">
                <text>
                   <![CDATA[
                     <img src="/cgi-bin/dataPlotter.pl?type=Stunnenberg::PfRBCRnaSeq&project_id=PlasmoDB&model=plasmo&fmt=png&id=$$source_id$$&vp=_LEGEND,coverage&thumb=1"/>
                    ]]>
                </text>
             </textAttribute>
        </dynamicAttributes>
       
       <propertyList name="specificAttribution">
         <value>RNASeqCoveragePlot_Stunnenberg</value>
       </propertyList>
    </question>


    <question name="GenesByRNASeqPfRBCExprnPercentile" includeProjects="PlasmoDB,EuPathDB"
         displayName="P.f. post infection (RBC) RNA-seq time series (percentile)"
         shortDisplayName="P.f. RBC  %ile"
         category="Transcript Expression"
         queryRef="GeneId.GenesByRNASeqPfRBCPercentile"
         recordClassRef="GeneRecordClasses.GeneRecordClass">

         <attributesList includeProjects="PlasmoDB,EuPathDB"
         summary="organism,product,percentile"
         sorting="percentile desc"         
        /> 
        
        <description>
           <![CDATA[
          Find <i>P. falciparum</i> genes based on percentile expression at different time points post infection. 
<br><br><img src="images/stunnenberg_iRBC_scaling.jpg"/>
<br><br>Normalisation methods presume equal transcriptional activity across stages (i.e. normalise to total signal intensity of arrays or to total RNA-seq tag number for sequencing). However, transcriptional activity has been shown to significantly vary, being low after invasion of a red blood cell and reaching the highest level at trophozoite stage (Sims et al. Eukaryotic Cell, 2009). We observed this variation in overall transcriptional activity in the RNA yield from these stages (see Figure above). Therefore, to provide a better approximation of the true transcriptional activity, tag density (per 1000bp) values at each stage should be adjusted by a scaling factor (see table). This scaling factor is derived from total RNA yield divided by the number of nuclei per infected RBC, to yield a value for the total transcriptional activity per parasite nucleus.  Note that the current search does not take this into account but may be implemented in a subsequent release.
<br><br>Total RNA was collected from one synchronous 3D7 parasite population at 5, 10, 15, 20, 25, 30, 35 and 40 hours post-invasion of intraerythrocytic development. mRNAs were enriched using polyA-selection (Oligotex dT, Qiagen), fragmented and converted to double-stranded cDNA. All samples were prepared for Illumina sequencing using a customized bias-free sample preparation protocol (developed at Stunnenberg lab, which prevents sequence bias) and sequenced for 76bp from one side of each fragment on an Illumina GAII machine.
<br><br><br><br>B&aacute;rtfai R, Hoeijmakers WAM, Salcedo-Amaya AM, Smits AH, Janssen-Megens E, et al. (2010). H2A.Z Demarcates Intergenic Regions of the Plasmodium falciparum Epigenome That Are Dynamically Marked by H3K9ac & H3K4me3. PLoS Pathog 6(12): e1001223. doi:10.1371/journal.ppat.1001223
          ]]>
        </description>

        <summary>
           <![CDATA[
          Find <i>P. falciparum</i> genes based on percentile expression at different time points post infection. Data is based on RNA sequence profiles. <br>
            ]]>
        </summary>
      
        <dynamicAttributes>
           <columnAttribute name="percentile" displayName="Percentile" align="center"/>
        </dynamicAttributes>
       
       <propertyList name="specificAttribution">
         <value>RNASeqCoveragePlot_Stunnenberg</value>
       </propertyList>
    </question>






  
    <question name="GenesByRNASeqPfExpressionFoldChange" includeProjects="PlasmoDB,EuPathDB"
         displayName="P.f. lab-adapted field parasites from malaria-infected pregnant women and children (fold change)"
         shortDisplayName="P.f.parasites"
         category="Transcript Expression"
         queryRef="GeneId.GenesByRNASeqPfFoldChange"
         recordClassRef="GeneRecordClasses.GeneRecordClass">

         <attributesList includeProjects="PlasmoDB"
         summary="organism,product,fold_change,avg_group_two,avg_group_one"
         sorting="fold_change desc"         
        /> 
         
        <attributesList includeProjects="EuPathDB"
         summary="organism,product,fold_change,avg_group_two,avg_group_one"
         sorting="fold_change desc"         
        /> 
        
        <summary>
           <![CDATA[
          Find <i>P. falciparum</i> genes that are differentially expressed between field parasites from pregnant women and those from children. Select your desired fold induction and the direction of regulation. <br>
          ]]>
        </summary>

        <description>
           <![CDATA[
          Find <i>P. falciparum</i> genes that are differentially expressed between field parasites from pregnant women and those from children. 
<br><br>NSR-seq was used to analyze the transcriptome of an unsynchronized in vitro culture of human malaria parasite P. falciparum reference strain 3D7, and two pools of field isolates from malaria-infected pregnant women and children adapted to short-term in vitro culture and matched by the percentage of rings, thophozoites and schizonts.
<br><br>A gene signature of Plasmodium falciparum parasites infecting children identified by NSR-seq transcriptional profiling. Marissa Vignali, Christopher D. Armour , Jingyang Chen, Robert Morrison, John C. Castle, Matthew C. Biery, Heather Bouzek, Wonjong Moon, Tomas Babak, Michal Fried, Christopher K. Raymond and Patrick E. Duffy.  Submitted
          ]]>
        </description>
      
        <dynamicAttributes>
           <columnAttribute name="fold_change" displayName="Fold Change" align="center" help="Fold change of Children relative to Pregnant Women"/>
           <columnAttribute name="avg_group_one" displayName="Children" align="center" help="X/(Y * Z) where X = num bases of reads mapped to the gene; Y = total number of bases (in billions) of reads mapped; Z = length of the gene"/>
           <columnAttribute name="avg_group_two" displayName="Pregnant Women" align="center" help="X/(Y * Z) where X = num bases of reads mapped to the gene; Y = total number of bases (in billions) of reads mapped; Z = length of the gene"/>
           <textAttribute name="profile_graph" displayName="Percentile Graph"
                          inReportMaker="false" truncateTo="100000">
                <text>
                   <![CDATA[
                            ]]>
                </text>
             </textAttribute>
        </dynamicAttributes>
       
       <propertyList name="specificAttribution">
         <value>RNASeqCoveragePlot_Patrick_Duffy</value>
       </propertyList>
    </question>


<!--
    <question name="GenesByRNASeqPfExpressionPercentile" includeProjects="PlasmoDB,EuPathDB"
         displayName="P.f. lab-adapted field parasites from malaria-infected pregnant women and children (percentile)"
         shortDisplayName="P.f. parasites  %ile"
         category="Transcript Expression"
         queryRef="GeneId.GenesByRNASeqPfPercentile"
         recordClassRef="GeneRecordClasses.GeneRecordClass">

         <attributesList includeProjects="PlasmoDB,EuPathDB"
         summary="organism,product,percentile"
         sorting="percentile desc"         
        /> 
        
        <summary>
           <![CDATA[
          Find <i>P. falciparum</i> genes based on percentile expression of field parasites from pregnant women and those from children. Data is based on RNA sequence profiles. <br>
          ]]>
        </summary>

        <description>
           <![CDATA[
          Find <i>P. falciparum</i> genes based on percentile expression of field parasites from pregnant women and those from children. Data is based on RNA sequence profiles. <br>
            ]]>
        </description>
      
        <dynamicAttributes>
           <columnAttribute name="percentile" displayName="Percentile" align="center"/>
        </dynamicAttributes>
       
       <propertyList name="specificAttribution">
         <value>RNASeqCoveragePlot_Patrick_Duffy</value>
       </propertyList>
    </question>
-->

  <!--++++++++++++++++++++++++++++++++++++++++++++++++++++++++++++++-->
  <!--TriTrypDB RNA Seq  Questions-->
  <!--++++++++++++++++++++++++++++++++++++++++++++++++++++++++++++++-->
  

    <question name="GenesByRNASeqExpressionFoldChange" includeProjects="TriTrypDB,EuPathDB"
         displayName="T.b. Blood Form vs. Procyclic Form (fold change)"
         shortDisplayName="T.b.bf vs pf"
         category="Transcript Expression"
         queryRef="GeneId.GenesByRNASeqFoldChange"
         recordClassRef="GeneRecordClasses.GeneRecordClass">

         <attributesList includeProjects="TriTrypDB"
         summary="organism,product,fold_change,avg_group_two,avg_group_one,triTrypTbRNASeqProfile"
         sorting="fold_change desc"         
        /> 
         
        <attributesList includeProjects="EuPathDB"
         summary="organism,product,fold_change,avg_group_two,avg_group_one"
         sorting="fold_change desc"         
        /> 
        
        <summary>
           <![CDATA[
          Find <i>T. brucei</i> genes that are differentially expressed between blood and procyclic forms based on RNA sequence profiles.  Select a comparison and reference lifecycle stage, your desired fold induction and the direction of regulation. <br>
          ]]>
        </summary>

        <description>
           <![CDATA[
          Find <i>T. brucei</i> genes that are differentially expressed between blood and procyclic forms based on RNA sequence profiles.  Select a comparison and reference lifecycle stage, your desired fold induction and the direction of regulation. <br>
          This data was provided prepublication by George Cross.<br/>NOTE: Due to computational limitations, RNA abundance data for repeated genes are not included
            ]]>
        </description>
      
        <dynamicAttributes>
           <columnAttribute name="fold_change" displayName="Fold Change Avg" align="center"/>
           <columnAttribute name="avg_group_one" displayName="Comp. Avg(log(2))" align="center"/>
           <columnAttribute name="avg_group_two" displayName="Ref. Avg(log(2))" align="center"/>
           <textAttribute name="profile_graph" displayName="Percentile Graph"
                          inReportMaker="false" truncateTo="100000">
                <text>
                   <![CDATA[
                            ]]>
                </text>
             </textAttribute>
        </dynamicAttributes>
       
       <propertyList name="specificAttribution">
         <value>George_Cross_RNA_Seq_Profiles</value>
       </propertyList>
    </question>

    <question name="GenesByRNASeqExpressionPercentile" includeProjects="TriTrypDB,EuPathDB"
         displayName="T.b. Blood Form and Procyclic Form (percentile)"
         shortDisplayName="T.b. RNAseq %ile"
         category="Transcript Expression"
         queryRef="GeneId.GenesByRNASeqPercentile"
         recordClassRef="GeneRecordClasses.GeneRecordClass">

         <attributesList includeProjects="TriTrypDB,EuPathDB"
         summary="organism,product,percentile"
         sorting="percentile desc"         
        /> 
        
        <summary>
           <![CDATA[
          Find <i>T. brucei</i> genes based on percentile expression as compared to other genes in the same life cycle stage. Data is based on RNA sequence profiles. <br>
          ]]>
        </summary>

        <description>
           <![CDATA[
          Find <i>T. brucei</i> genes based on percentile expression as compared to other genes in the same life cycle stage. Data is based on RNA sequence profiles. <br>
          This data was provided prepublication by George Cross. <br/>NOTE: Due to computational limitations, RNA abundance data for repeated genes are not included
            ]]>
        </description>
      
        <dynamicAttributes>
           <columnAttribute name="percentile" displayName="Percentile" align="center"/>
        </dynamicAttributes>
       
       <propertyList name="specificAttribution">
         <value>George_Cross_RNA_Seq_Profiles</value>
       </propertyList>
    </question>

  <!--++++++++++++++++++++++++++++++++++++++++++++++++++++++++++++++-->
  <!--ToxoDB RNA Seq  Questions-->
  <!--++++++++++++++++++++++++++++++++++++++++++++++++++++++++++++++-->

    <question name="GenesByTgVegRNASeqExpressionFoldChange" includeProjects="ToxoDB,EuPathDB"
         displayName="T. gondii VEG and N. caninum Day 3-4 Tachyzoite Form (fold change)"
         shortDisplayName="Tg/Nc RNA-seq"
         category="Transcript Expression"
         queryRef="GeneId.GenesByTgVegRNASeqFoldChange"
         recordClassRef="GeneRecordClasses.GeneRecordClass">

         <attributesList includeProjects="ToxoDB"
         summary="organism,product,fold_change"
         sorting="fold_change desc"         
        /> 
         
        <attributesList includeProjects="EuPathDB"
         summary="organism,product,fold_change"
         sorting="fold_change desc"         
        /> 
        
        <summary>
           <![CDATA[
          Find <i>T. gondii</i> and/or <i>Neospora caninum</i> genes that are differentially expressed between day3 and day4 on RNA sequence profiles. Select sample organism(s), a comparison and reference sample day3/day4, your desired fold induction and the direction of regulation. <br>
          ]]>
        </summary>

        <description>
           <![CDATA[
          Find <i>T. gondii</i> and/or <i>Neospora caninum</i>genes that are differentially expressed between day3 and day4 based on RNA sequence profiles.  Select sample organism(s), a comparison and reference lifecycle stage, your desired fold induction and the direction of regulation. <br>
            ]]>
        </description>
      
        <dynamicAttributes>
           <columnAttribute name="fold_change" displayName="Fold Change Avg" align="center"/>
           <textAttribute name="profile_graph" displayName="Percentile Graph"
                          inReportMaker="false" truncateTo="100000">
                <text>
                   <![CDATA[
                            ]]>
                </text>
             </textAttribute>
        </dynamicAttributes>
       
       <propertyList name="specificAttribution">
         <value>TgVEG_RNASeq_Tachyzoite_Reid_RSRC</value>
       </propertyList>
    </question>

    <question name="GenesByTgVegRNASeqExpressionPercentile" includeProjects="ToxoDB,EuPathDB"
         displayName="T. gondii VEG and N. caninum Day 3-4 Tachyzoite Form (percentile)"
         shortDisplayName="Tg/Nc RNAseq %ile"
         category="Transcript Expression"
         queryRef="GeneId.GenesByRNASeqPercentile"
         recordClassRef="GeneRecordClasses.GeneRecordClass">

         <attributesList includeProjects="ToxoDB,EuPathDB"
         summary="organism,product,percentile"
         sorting="percentile desc"         
        /> 
        
        <summary>
           <![CDATA[
          Find <i>T. gondii</i> and/or <i>Neospora caninum</i>genes based on percentile expression as compared to other genes in the same life cycle stage. Data is based on RNA sequence profiles. <br>
          ]]>
        </summary>

        <description>
           <![CDATA[
          Find <i>T. gondii</i> and/or <i>Neospora caninum</i> genes based on percentile expression as compared to other genes in the same life cycle stage. Data is based on RNA sequence profiles. <br>
            ]]>
        </description>
      
        <dynamicAttributes>
           <columnAttribute name="percentile" displayName="Percentile" align="center"/>
        </dynamicAttributes>
       
       <propertyList name="specificAttribution">
         <value>TgVEG_RNASeq_Tachyzoite_Reid_RSRC</value>
       </propertyList>
    </question>
    

  <!--++++++++++++++++++++++++++++++++++++++++++++++++++++++++++++++-->
  <!--TriTrypDB  Expression percentile Questions-->
  <!--++++++++++++++++++++++++++++++++++++++++++++++++++++++++++++++-->
  
    <question name="GenesByExpressionPercentileBrucei5stg" includeProjects="TriTrypDB, EuPathDB"
              category="Transcript Expression"
              displayName="T.b. Life-Cycle Stages (percentile)"
              shortDisplayName="T.b. stgs %ile"
              queryRef="GeneId.GenesByExpressionPercentBrucei5stg" 
              recordClassRef="GeneRecordClasses.GeneRecordClass">
        <attributesList
              summary="product,percentile"
              sorting="percentile desc"
        /> 
        <summary>
            <![CDATA[
            Find <i>T.brucei</i>  genes based on your specified expression percentile and lifecycle stage. 
            ]]>
        </summary>


        <description>
           <![CDATA[
           Find genes based on your specified expression percentile and lifecycle stage.
<br><br>Whole genome comparison of RNA levels for both protein coding genes and structural RNAs in five different life cycle stages: in vivo slender bloodstream form, in vivo stumpy bloodstream form, cultured bloodstream form, log-phase procyclic culture form and stationary-phase procyclic culture form. RNA from three independent biological replicates from five different life cycle stages were hybridized to Nimblegen arrays (Madison,WI USA) that contained 8 probes per open reading frame and 3 probes per structural RNA spotted three times per array.  <b>For this experiment, in the cases where the probe set mapped to near-identical genes, data was assigned to a single representative gene. (see Jensen et al.  PMID: 19840382.) </b>
]]>
        </description>

       <propertyList name="specificAttribution">
         <value>Tbrucei_Parsons_Five_Life_Cycle_Stages_Expression_Profiles</value>
       </propertyList>

       <dynamicAttributes>
	     <columnAttribute name="percentile" displayName="Percentile" align="center"/>
	</dynamicAttributes>
 </question>



    <question name="GenesByExpressionPercentileLinfantum" includeProjects="TriTrypDB, EuPathDB"
              category="Transcript Expression"
              displayName="L.d. Differentiation Time Series (percentile)"
              shortDisplayName="L.d. diffn %ile"
              queryRef="GeneId.GenesByExpressionPercentileInfantum" 
              recordClassRef="GeneRecordClasses.GeneRecordClass">
        <attributesList
              summary="product,percentile"
              sorting="percentile desc"
        /> 
        <summary>
            <![CDATA[
              Find <i>L.infantum</i> genes based on your specified expression percentile and time point. 
            ]]>
        </summary>


        <description>
           <![CDATA[
        Find genes based on your specified expression percentile and time point.<p><br>
Axenic promastigote-to-amastigote differentiation of <i>Leishmania
donovani</i> was induced by inoculating late-log phase promastigotes in
medium 199 at pH 5.5 containing 25% fetal bovine serum and incubating
them at 37C in 5% CO2 environment.  RNA (and protein) was extracted
from the cultures at 0 (promastigotes), 2.5, 5.0, 7.5, 10, 15, 24 and
144 (mature amastigotes) hr after exposure to the differentiation
signal.  cDNA was prepared by reverse transcription using random
primers, labeled according to Nimblegen's standard protocol, and
hybridized to a Nimblegen array based on the <i>L. infantum</i> v 3.0
sequence, supplemented by <i>L. major</i> sequence for some genes.  Each
protein-coding gene was represented by eight probes and placed on the
microarray chip in triplicate.  A total of 16 hybridizations were
performed, one for each time-point in two biological replicates of
this experiment.  The raw data were subjected to quantile
normalization across all chips, and a single value for each probe
determined using a Tukey Biweight median value of the triplicates on
each chip.  A single CDS-level value for each chip was similarly
determined by a Tukey Biweight median of all probes that map to a
given gene.  The gene-level signals were then log2-scaled to the
corresponding 0 hour (promastigote) signal.<p><br>
This work was carried out by Tami Lahav, Neta Holland, Hanna Volpin &amp;
Dan Zilberstein at the Technion Institute, Israel and Amanda Anderson-
Green, Dhileep Sivam and Peter Myler at Seattle Biomedical Research
Institute, USA and is described in further detail in Sivam et al.
(manuscript in preparation).
       ]]>
        </description>

       <propertyList name="specificAttribution">
         <value>Linfantum_promastigote_ExpressionData</value>
       </propertyList>

       <dynamicAttributes>
	     <columnAttribute name="percentile" displayName="Percentile" align="center"/>
	</dynamicAttributes>
 </question>



    <question name="GenesByExpressionPercentileTcruzi" includeProjects="TriTrypDB, EuPathDB"
              category="Transcript Expression"
              displayName="T.c. Life-Cycle Stages (percentile)"
              shortDisplayName="T.c. stgs %ile"
              queryRef="GeneId.GenesByExpressionPercentileTcruzi" 
              recordClassRef="GeneRecordClasses.GeneRecordClass">
        <attributesList
              summary="product,percentile"
              sorting="percentile desc"
        /> 
        <summary>
            <![CDATA[
            Find <i>T. cruzi</i> genes based on your specified expression percentile and lifecycle stage. 
            ]]>
        </summary>

        <description>
           <![CDATA[
Find genes based on your specified expression percentile and lifecycle stage.
           <br><br>RNAs from 3 biological replicates from a single time point in each stage were subjected to DNA microarrays containing probes for the complete, annotated T. cruzi genome.  <i>T. cruzi</i> lifecycle stages assessed in this study: trypomastigotes, amastigotes, epimastigotes, and metacyclic trypomastigotes. <br>For additional details please access: <a href="http://www.ncbi.nlm.nih.gov/pubmed/19664227">http://www.ncbi.nlm.nih.gov/pubmed/19664227</a>]]>.  
        </description>
    

       <propertyList name="specificAttribution">
         <value>T.cruzi_Tarleton_Rick_Array_Profiles</value>
       </propertyList>

       <dynamicAttributes>
	     <columnAttribute name="percentile" displayName="Percentile" align="center"/>
	</dynamicAttributes>
 </question>




    <question name="GenesByExpressionPercentileTbrucei" includeProjects="TriTrypDB, EuPathDB"
              category="Transcript Expression"
              displayName="T.b. Differentiation Time Series (percentile)"
              shortDisplayName="T.b. dffrn %ile"
              queryRef="GeneId.GenesByExpressionPercentileTbrucei" 
              recordClassRef="GeneRecordClasses.GeneRecordClass">
        <attributesList
              summary="product,percentile"
              sorting="percentile desc"
        /> 
        <summary>
            <![CDATA[
            Find <i>T.brucei</i> genes based on your specified expression percentile and time point.
            ]]>
        </summary>

        <description>
           <![CDATA[
Find genes based on fold change expression difference between a "comparison" time point stage and a reference time point. 

        <br><br><br>Expression profiling of <i>T. brucei</i> differentiation series.<br><br>Expression profile of all trypanosome  genes in rodent-derived pleomorphic slender forms, stumpy forms and  at 1h, 6h, 18h, and 48h through synchronous in vitro differentiation  to procyclic forms. The dataset  was derived by microarray analysis (JCVI vs  3), using 5 biological replicates and was carefully tethered into a  biological chacterisation of the same samples during their  differentiation.<br>For additional details please access the publication: <a href="http://www.ncbi.nlm.nih.gov/pubmed/19747379">http://www.ncbi.nlm.nih.gov/pubmed/19747379</a>     ]]>
        </description>

       <propertyList name="specificAttribution">
          <value>Tbrucei_Expression_Profiles_From_Christine_Clayton</value>
         <value>Tbrucei_Matthews_differentiation_series</value>
       </propertyList>

       <dynamicAttributes>
	     <columnAttribute name="percentile" displayName="Percentile" align="center"/>
	</dynamicAttributes>
 </question>



  <!--++++++++++++++++++++++++++++++++++++++++++++++++++++++++++++++-->
  <!-- Expression timing -->
  <!--++++++++++++++++++++++++++++++++++++++++++++++++++++++++++++++-->

    <question name="GenesByPromastigoteTimeSeries" includeProjects="TriTrypDB,EuPathDB"
         displayName="L.d. Differentiation Time Series (fold change)"
         shortDisplayName="L.d diffn fc"
         category="Transcript Expression"
         queryRef="GeneId.LdGenesByExpressionTimingFC"
         recordClassRef="GeneRecordClasses.GeneRecordClass">

        <attributesList includeProjects="TriTrypDB"
         summary="organism,product,fold_change,avg_group_two,avg_group_one,triTrypPromastigoteTimeSeries"
         sorting="fold_change desc"         
        /> 
        
       <attributesList includeProjects="EuPathDB"
         summary="organism,product,fold_change,avg_group_two,avg_group_one"
         sorting="fold_change desc"         
        /> 

        <summary>
           <![CDATA[
        Find <i>L.infantum</i> genes based on expression differences in a promastigote-to-amastigote differentiation time series in-vitro.
 ]]>
        </summary>

        <description>
           <![CDATA[
        Find <i>L. infantum</i> genes based on expression differences in a <i>L. donovani</i> promastigote-to-amastigote differentiation time series.<p><br>
Axenic promastigote-to-amastigote differentiation of <i>Leishmania
donovani</i> was induced by inoculating late-log phase promastigotes in
medium 199 at pH 5.5 containing 25% fetal bovine serum and incubating
them at 37C in 5% CO2 environment.  RNA (and protein) was extracted
from the cultures at 0 (promastigotes), 2.5, 5.0, 7.5, 10, 15, 24 and
144 (mature amastigotes) hr after exposure to the differentiation
signal.  cDNA was prepared by reverse transcription using random
primers, labeled according to Nimblegen's standard protocol, and
hybridized to a Nimblegen array based on the <i>L. infantum</i> v 3.0
sequence, supplemented by <i>L. major</i> sequence for some genes.  Each
protein-coding gene was represented by eight probes and placed on the
microarray chip in triplicate.  A total of 16 hybridizations were
performed, one for each time-point in two biological replicates of
this experiment.  The raw data were subjected to quantile
normalization across all chips, and a single value for each probe
determined using a Tukey Biweight median value of the triplicates on
each chip.  A single CDS-level value for each chip was similarly
determined by a Tukey Biweight median of all probes that map to a
given gene.  The gene-level signals were then log2-scaled to the
corresponding 0 hour (promastigote) signal.<p><br>
This work was carried out by Tami Lahav, Neta Holland, Hanna Volpin &amp;
Dan Zilberstein at the Technion Institute, Israel and Amanda Anderson-
Green, Dhileep Sivam and Peter Myler at Seattle Biomedical Research
Institute, USA and is described in further detail in Sivam et al.
(manuscript in preparation).
          ]]>
        </description>


        <dynamicAttributes>
           <columnAttribute name="fold_change" displayName="Fold Change Avg" align="center"/>
           <columnAttribute name="avg_group_one" displayName="Comp. Avg(log(2))" align="center"/>
           <columnAttribute name="avg_group_two" displayName="Ref. Avg(log(2))" align="center"/>
        </dynamicAttributes>

       <propertyList name="specificAttribution">
         <value>Linfantum_promastigote_ExpressionData</value>
       </propertyList>
    </question>

    <question name="GenesByTbruceiTimeSeries" includeProjects="TriTrypDB,EuPathDB"
         displayName="T.b. Differentiation Time Series (fold change)"
         shortDisplayName="T.b. dffrn fc"
         category="Transcript Expression"
         queryRef="GeneId.GenesByTimeSeriesFoldChangeTbrucei"
         recordClassRef="GeneRecordClasses.GeneRecordClass">

        <attributesList
         summary="organism,product,fold_change,avg_group_two,avg_group_one"
         sorting="fold_change desc"         
        /> 

        <summary>
           <![CDATA[
        Identify <i>T.brucei</i> based on fold change expression difference between a "comparison" time point stage and a reference time point.
]]> 
        </summary>


        <description>
           <![CDATA[
Find genes based on fold change expression difference between a "comparison" time point stage and a reference time point. 
         <br><br>(1) Expression profiling of <i>T. brucei</i> microarray data.<br><br> Find genes based on their expression profile during in vitro differentiation from slender bloodstream forms to stumpy procyclic forms.  For this study RNA from T. brucei strain EATRO1125 (clone AnTat 1.1) was isolated as follows:  Low density (bf-ld) blood forms (pre-differentiation), high density (bf-hd) blood forms (time 0), 0.5, 1, 12, 24, 48 and 72hrs post differentiation.<br>For additional details please access the publication: <a href=http://www.ncbi.nlm.nih.gov/pubmed/19857263>http://www.ncbi.nlm.nih.gov/pubmed/19857263</a>   
        <br><br><br>(2) Expression profiling of <i>T. brucei</i> differentiation series.<br><br>Expression profile of all trypanosome  genes in rodent-derived pleomorphic slender forms, stumpy forms and  at 1h, 6h, 18h, and 48h through synchronous in vitro differentiation  to procyclic forms. The dataset  was derived by microarray analysis (JCVI vs  3), using 5 biological replicates and was carefully tethered into a  biological chacterisation of the same samples during their  differentiation.<br>For additional details please access the publication: <a href="http://www.ncbi.nlm.nih.gov/pubmed/19747379">http://www.ncbi.nlm.nih.gov/pubmed/19747379</a>     ]]>
        </description>


        <dynamicAttributes>
           <columnAttribute name="fold_change" displayName="Fold Change Avg" align="center"/>
           <columnAttribute name="avg_group_one" displayName="Comp. Avg(log(2))" align="center"/>
           <columnAttribute name="avg_group_two" displayName="Ref. Avg(log(2))" align="center"/>
        </dynamicAttributes>

       <propertyList name="specificAttribution">
         <value>Tbrucei_Expression_Profiles_From_Christine_Clayton</value>
         <value>Tbrucei_Matthews_differentiation_series</value>
       </propertyList>
    </question>




    <question name="GenesByMicroArrPaGETcruzi" includeProjects="TriTrypDB,EuPathDB"
         displayName="T.c. Life-Cycle Stages (fold change)"
         shortDisplayName="T.c. stgs fc"
         category="Transcript Expression"
         queryRef="GeneId.GenesByMicroArrPageLogValue"
         recordClassRef="GeneRecordClasses.GeneRecordClass">

        <attributesList includeProjects="TriTrypDB"
         summary="organism,product,fold_change,confidence,triTrypTcDevStgPAGEProfile"
         sorting="fold_change desc,confidence desc"         
        /> 

        <attributesList includeProjects="EuPathDB"
         summary="organism,product,fold_change,confidence"
         sorting="fold_change desc,confidence desc"         
        /> 
       
        <summary>
           <![CDATA[
        Identify <i>T.cruzi</i> genes based on fold change expression difference between a "comparison" lifecycle stage and a reference lifecycle.
]]> 
        </summary>

        <description>
           <![CDATA[
Find genes based on fold change expression difference between a "comparison" lifecycle stage and a reference lifecycle.
           <br><br>RNAs from 3 biological replicates from a single time point in each stage were subjected to DNA microarrays containing probes for the complete, annotated T. cruzi genome.  <i>T. cruzi</i> lifecycle stages assessed in this study: trypomastigotes, amastigotes, epimastigotes, and metacyclic trypomastigotes. For additional details, refer: <a href="http://www.ncbi.nlm.nih.gov/pubmed/19664227">http://www.ncbi.nlm.nih.gov/pubmed/19664227</a>]]>
        </description>


        <dynamicAttributes>
           <columnAttribute name="fold_change" displayName="Fold Change Avg" align="center"/>
           <columnAttribute name="confidence" displayName="Confidence" align="center"/>
        </dynamicAttributes>
       
       <propertyList name="specificAttribution">
         <value>T.cruzi_Tarleton_Rick_Array_Profiles</value>
       </propertyList>
    </question>


    <question name="GenesByMicroArrPaGETbrucei" includeProjects="TriTrypDB,EuPathDB"
         displayName="T.b. Life-Cycle Stages (fold change)"
         shortDisplayName="T.b. stgs fc"
         category="Transcript Expression"
         queryRef="GeneId.GenesByMicroArrPageNonLogValue"
         recordClassRef="GeneRecordClasses.GeneRecordClass">

        <attributesList includeProjects="TriTrypDB"
         summary="organism,product,fold_change,confidence,triTrypTbDevStgPAGEProfile"
         sorting="fold_change desc"         
        /> 

        <attributesList includeProjects="EuPathDB"
         summary="organism,product,fold_change,confidence"
         sorting="fold_change desc"         
        /> 
        
        <summary>
           <![CDATA[
        Identify <i>T.brucei</i> genes based on fold change expression difference between a "comparison" lifecycle stage and a reference lifecycle.
]]> 
        </summary>

        <description>
           <![CDATA[Find genes based on fold change expression difference between a "comparison" lifecycle stage and a reference lifecycle.
<br><br>Whole genome comparison of RNA levels for both protein coding genes and structural RNAs in five different life cycle stages: in vivo slender bloodstream form, in vivo stumpy bloodstream form, cultured bloodstream form, log-phase procyclic culture form and stationary-phase procyclic culture form. RNA from three independent biological replicates from five different life cycle stages were hybridized to Nimblegen arrays (Madison,WI USA) that contained 8 probes per open reading frame and 3 probes per structural RNA spotted three times per array.   <b>For this experiment, in the cases where the probe set mapped to near-identical genes, data was assigned to a single representative gene. (see Jensen et al.  PMID: 19840382.) </b>
                 ]]>
        </description>


        <dynamicAttributes>
           <columnAttribute name="fold_change" displayName="Fold Change Avg" align="center"/>
           <columnAttribute name="confidence" displayName="Confidence" align="center"/>
        </dynamicAttributes>
        
       <propertyList name="specificAttribution">
         <value>Tbrucei_Parsons_Five_Life_Cycle_Stages_Expression_Profiles</value>
       </propertyList>
    </question>




<!-- NOT READY for release
    <question name="GenesByMicroArrPaGE_Tbrucei_HeatShock" includeProjects="TriTrypDB,EuPathDB"
         displayName="T.b. heat shock treated procyclics vs control (fold change)"
         shortDisplayName="T.b. hs fc"
         category="Transcript Expression"
         queryRef="GeneId.GenesByMicroArrPageTbHeatShock"
         recordClassRef="GeneRecordClasses.GeneRecordClass">

        <attributesList includeProjects="TriTrypDB"
         summary="organism,product,fold_change,confidence,triTrypTbHeatShockPAGEProfile"
         sorting="fold_change desc"         
        /> 

        <attributesList includeProjects="EuPathDB"
         summary="organism,product,fold_change,confidence"
         sorting="fold_change desc"         
        /> 

        <paramRef ref="geneParams.fold_change" default="1.5"/>
        <paramRef ref="geneParams.confidence" default="0.5"/>
        
        <summary>
          <![CDATA[
        Identify <i>T.brucei</i> genes based on fold change expression difference between heat shock treated and control procyclic trypansosomes.
                 ]]>
        </summary>

        <description>
           <![CDATA[
        Identify <i>T.brucei</i> genes based on fold change expression difference between heat shock treated and control procyclic trypansosomes.<br><br>Procyclic trypanosomes (strain 427 lister) were grown in culture under standard conditions at 27&deg;C in SDM79 medium with 10% foetal bovine serume (Brun and Schnenberger, 1979), in a gazed incubator (5% CO2). Logarithmically growing procyclic cells (at about 5*10^6 cells/ml, at 27&deg;C) were added to one volume medium that had been heated to 53&deg;C and incubated at 41&deg;C for 60 minutes in a waterbath in a closed tube (41&deg;C sample). The control cells were added to one volume medium at 27&deg;C and also incubated for 60 minutes in a closed tube at 27&deg;C. Cells were harvested and washed once in PBS. The harvesting was done within 8 minutes.<br><br>For further details, please refer the following manuscript: <a href="http://jcs.biologists.org/cgi/content/abstract/121/18/3002">Heat shock causes a decrease in polysomes and the appearance of stress granules in trypanosomes independently of eIF2{alpha} phosphorylation at Thr169. Kramer, Susanne; Queiroz, Rafael; Ellis, Louise; Webb, Helena; Hoheisel, Jorg D.; Clayton, Christine; Carrington, Mark.</a>
   ]]>
        </description>


        <dynamicAttributes>
           <columnAttribute name="fold_change" displayName="Fold Change Avg" align="center"/>
           <columnAttribute name="confidence" displayName="Confidence" align="center"/>
        </dynamicAttributes>
        
       <propertyList name="specificAttribution">
         <value>T.brucei_Carrington_HeatShock_Array_PaGE_Analysis</value>
       </propertyList>
    </question>


    <question name="GenesByMicroArrPaGE_Tbrucei_DHH1" includeProjects="TriTrypDB,EuPathDB"
         displayName="T.b. DHH1 induction in wild type and DEAD:DQAD mutant procyclics (fold change)"
         shortDisplayName="T.b. DHH1 fc"
         category="Transcript Expression"
         queryRef="GeneId.GenesByMicroArrPageTbDHH1"
         recordClassRef="GeneRecordClasses.GeneRecordClass">

        <attributesList includeProjects="TriTrypDB"
         summary="organism,product,fold_change,confidence,triTrypTbDHH1PAGEProfile"
         sorting="fold_change desc"         
        /> 

        <attributesList includeProjects="EuPathDB"
         summary="organism,product,fold_change,confidence"
         sorting="fold_change desc"         
        /> 

        <paramRef ref="geneParams.fold_change" default="1.5"/>
        <paramRef ref="geneParams.confidence" default="0.5"/>
        
        <summary>
          <![CDATA[
        Identify <i>T.brucei</i> genes based on fold change expression difference between induced DHH1 RNA helicase in wild type and DEAD:DQAD mutant procyclic trypansosomes.
         ]]>
        </summary>

        <description>
           <![CDATA[
        Identify <i>T.brucei</i> genes based on fold change expression difference between induced DHH1 RNA helicase in wild type and DEAD:DQAD mutant procyclic trypansosomes.<br><br>Wild-type and mutant forms of DHH1 were expressed from integrated tetracycline-inducible transgenes to investigate any role of DHH1 in mRNA turnover. Two microarray experiments were performed. The first experiment compared cells expressing wild-type DHH1 as a tetracycline-inducible transgene before and 24 hours after induction. The second experiment compared uninduced and 24-hour-induced cells to determine the effects of dhh1-E182Q expression on individual mRNAs.<br><br> 
T. brucei Lister 427 procyclic cells or bloodstream forms expressing VSG MITat 1.5 were used. For inducible expression of transgenes, either T. brucei Lister 427 pLEW29:pLEW13 or PTT were used. Procyclic cells were cultured in SDM-79 and bloodstream forms were grown in HMI-9 medium. Transgenic trypanosomes were generated using standard procedures. All experiments used logarithmically growing trypanosomes.<br><br> For further details, please refer the following manuscript: <a href="http://jcs.biologists.org/cgi/content/full/123/5/699">The RNA helicase DHH1 is central to the correct expression of many developmentally regulated mRNAs in trypanosomes. Kramer, Susanne; Queiroz, Rafael; Ellis, Louise; Hoheisel, Jorg D.; Clayton, Christine; Carrington, Mark.</a>
   ]]>
        </description>


        <dynamicAttributes>
           <columnAttribute name="fold_change" displayName="Fold Change Avg" align="center"/>
           <columnAttribute name="confidence" displayName="Confidence" align="center"/>
        </dynamicAttributes>
        
       <propertyList name="specificAttribution">
         <value>T.brucei_Carrington_DHH1_induction_wildType_Array_PaGE_Analysis</value>
         <value>T.brucei_Carrington_DHH1_induction_Mutant_Array_PaGE_Analysis</value>
       </propertyList>
    </question>


    <question name="GenesByMicroArrPaGE_Tbrucei_HeatShock_Pct" includeProjects="TriTrypDB,EuPathDB"
         displayName="T.b. heat shock treated procyclics vs control (percentile)"
         shortDisplayName="T.b. hs %le"
         category="Transcript Expression"
         queryRef="GeneId.GenesByMicroArrPctTbHeatShock"
         recordClassRef="GeneRecordClasses.GeneRecordClass">
                
        <attributesList
              summary="product,percentile"
              sorting="percentile desc"
        />
        <summary>
            <![CDATA[
        Identify <i>T.brucei</i> genes based on expression percentiles of heat shock treated and untreated procyclic trypansosomes.
            ]]>
        </summary>

        <description>
           <![CDATA[
        Identify <i>T.brucei</i> genes based on expression percentiles of heat shock treated and untreated procyclic trypansosomes.<br><br>Procyclic trypanosomes (strain 427 lister) were grown in culture under standard conditions at 27&deg;C in SDM79 medium with 10% foetal bovine serume (Brun and Schnenberger, 1979), in a gazed incubator (5% CO2). Logarithmically growing procyclic cells (at about 5*10^6 cells/ml, at 27&deg;C) were added to one volume medium that had been heated to 53&deg;C and incubated at 41&deg;C for 60 minutes in a waterbath in a closed tube (41&deg;C sample). The control cells were added to one volume medium at 27&deg;C and also incubated for 60 minutes in a closed tube at 27&deg;C. Cells were harvested and washed once in PBS. The harvesting was done within 8 minutes.<br><br>For further details, please refer the following manuscript: <a href="http://jcs.biologists.org/cgi/content/abstract/121/18/3002">Heat shock causes a decrease in polysomes and the appearance of stress granules in trypanosomes independently of eIF2{alpha} phosphorylation at Thr169. Kramer, Susanne; Queiroz, Rafael; Ellis, Louise; Webb, Helena; Hoheisel, Jorg D.; Clayton, Christine; Carrington, Mark.</a>
            ]]>
	</description>

       <dynamicAttributes>
	     <columnAttribute name="percentile" displayName="Percentile" align="center"/>
	</dynamicAttributes>

       
       <propertyList name="specificAttribution">
         <value>T.brucei_Carrington_HeatShock_Array_Profiles</value>
       </propertyList>
    </question>


    <question name="GenesByMicroArrPaGE_Tbrucei_DHH1_Pct" includeProjects="TriTrypDB,EuPathDB"
         displayName="T.b. DHH1 induction in wild type and DEAD:DQAD mutant procyclics (percentile)"
         shortDisplayName="T.b.DHH1 %le"
         category="Transcript Expression"
         queryRef="GeneId.GenesByMicroArrPctTbDHH1"
         recordClassRef="GeneRecordClasses.GeneRecordClass">
                
        <attributesList
              summary="product,percentile"
              sorting="percentile desc"
        />
        <summary>
            <![CDATA[
        Identify <i>T.brucei</i> genes based on expression percentiles of induced and uninduced DHH1 RNA helicase in wild type and DEAD:DQAD mutant procyclic trypansosomes.
            ]]>
        </summary>

        <description>
           <![CDATA[
        Identify <i>T.brucei</i> genes based expression percentiles of induced and uninduced DHH1 RNA helicase in wild type and DEAD:DQAD mutant procyclic trypansosomes.<br><br>Wild-type and mutant forms of DHH1 were expressed from integrated tetracycline-inducible transgenes to investigate any role of DHH1 in mRNA turnover. Two microarray experiments were performed. The first experiment compared cells expressing wild-type DHH1 as a tetracycline-inducible transgene before and 24 hours after induction. The second experiment compared uninduced and 24-hour-induced cells to determine the effects of dhh1-E182Q expression on individual mRNAs.<br><br> 
T. brucei Lister 427 procyclic cells or bloodstream forms expressing VSG MITat 1.5 were used. For inducible expression of transgenes, either T. brucei Lister 427 pLEW29:pLEW13 or PTT were used. Procyclic cells were cultured in SDM-79 and bloodstream forms were grown in HMI-9 medium. Transgenic trypanosomes were generated using standard procedures. All experiments used logarithmically growing trypanosomes.<br><br> For further details, please refer the following manuscript: <a href="http://jcs.biologists.org/cgi/content/full/123/5/699">The RNA helicase DHH1 is central to the correct expression of many developmentally regulated mRNAs in trypanosomes. Kramer, Susanne; Queiroz, Rafael; Ellis, Louise; Hoheisel, Jorg D.; Clayton, Christine; Carrington, Mark.</a>
   ]]>
        </description>

       <dynamicAttributes>
	     <columnAttribute name="percentile" displayName="Percentile" align="center"/>
	</dynamicAttributes>

       
       <propertyList name="specificAttribution">
         <value>T.brucei_Carrington_DHH1_induction_wildType_Array_Profiles</value>
         <value>T.brucei_Carrington_DHH1_induction_Mutant_Array_Profiles</value>
       </propertyList>
    </question>
-->





    <question name="GenesByMicroArrPaGELinfantum" includeProjects="TriTrypDB,EuPathDB"
         displayName="L.i. axenic vs intracellular amastigotes (fold change)"
         shortDisplayName="L.i. ax vs int fc"
         category="Transcript Expression"
         queryRef="GeneId.GenesByMicroArrPagePreComparedLi"
         recordClassRef="GeneRecordClasses.GeneRecordClass">
 
        <!--<paramRef ref="geneParams.PaGE_comparisons" queryRef="GeneVQ.LinfantumPage"/>-->
        <paramRef ref="geneParams.fold_change" default="1.5"/>

        <attributesList
         summary="organism,product,fold_change,confidence"
         sorting="fold_change desc"         
        /> 
        
        <summary>
          <![CDATA[
         Identify L.infantum genes based  on microarray comparisons of intracellular amastigotes, axenic amastigotes and promastigotes.
         ]]>
        </summary>

        <description>
           <![CDATA[
Find genes based on expression differences between <i>L. infantum</i> promastigotes, intracellular amastigotes and axenic amastigote.<br><br>
In this study, DNA oligonucleotide full-genome arrays representing all <i>L. infantum</i> annotated genes were used to determine global RNA expression profiling of axenic amastigotes and to assess how it compares to intracellular amastigotes. The full-genome DNA microarrays included one 70-oligonucleotides probe for each gene of <i>L. infantum</i>.<br>
Intracellular amastigote analysis was a two-condition experiment, comparing promastigote stage to intracellular amastigote stage. This included six biological replicates for each stage, independently grown and harvested. One replicate per array. Axenic amastigote analysis was a two-condition experiment, comparing promastigote stage to axenic amastigote stage. This included four biological replicates for each stage, independently grown and harvested. One replicate per array.<br><br>
Promastigote cells were grown in SDM-79 medium supplemented with 10% heat-inactivated fetal bovine serum and 5 micrograms/ml hemin at 25'C.<br>For intercellular amastigotes, amastigote cells were grown in THP-1 macrophage in RMPI 1640 medium supplemented with 10% heat-inactivated fetal bovine.<br>For axenic amastigotes, amastigote cells were isolated from infected mice or were grown in MAA20 medium supplemented with 20% heat-inactivated fetal bovine serum and 15 micrograms/ml hemin at 37'C.<br><br>
For further details please refer: <a href="http://www.ncbi.nlm.nih.gov/pubmed/19393160">Whole-genome comparative RNA expression profiling of axenic and intracellular amastigote forms of <i>Leishmania infantum</i></a>
   ]]>
        </description>


        <dynamicAttributes>
           <columnAttribute name="fold_change" displayName="Fold Change Avg" align="center"/>
           <columnAttribute name="confidence" displayName="Confidence" align="center"/>
        </dynamicAttributes>
        
       <propertyList name="specificAttribution">
         <value>L.infantum_Papadoupou_Amastigote_Array_PaGE_Analysis</value>
       </propertyList>
    </question>





    <question name="GenesByMicroArrPaGELinfantumPct" includeProjects="TriTrypDB,EuPathDB"
         displayName="L.i. axenic vs intracellular amastigotes (percentile)"
         shortDisplayName="L.i. ax vs int %le"
         category="Transcript Expression"
         queryRef="GeneId.GenesByMicroArrPagePreComparedPctLi"
         recordClassRef="GeneRecordClasses.GeneRecordClass">

        <!--<paramRef ref="geneParams.PaGE_comparisons_pct" queryRef="GeneVQ.Li_Page_Pct_Comparisons"/>-->
                
        <attributesList
              summary="product,percentile"
              sorting="percentile desc"
        />
        <summary>
            <![CDATA[
            Find <i>L. infantum</i>  genes based on your specified expression percentile and lifecycle stage. 
            ]]>
        </summary>

        <description>
           <![CDATA[
            Find <i>L. infantum</i>  genes based on your specified expression percentile and lifecycle stage. (Transcriptional analysis of promastigote compared to intracellular amastigote and axenic amastigote.)<br><br>
In this study, DNA oligonucleotide full-genome arrays representing all <i>L. infantum</i> annotated genes were used to determine global RNA expression profiling of axenic amastigotes and to assess how it compares to intracellular amastigotes. The full-genome DNA microarrays included one 70-oligonucleotides probe for each gene of <i>L. infantum</i>.<br>
Intracellular amastigote analysis was a two-condition experiment, comparing promastigote stage to intracellular amastigote stage. This included six biological replicates for each stage, independently grown and harvested. One replicate per array. Axenic amastigote analysis was a two-condition experiment, comparing promastigote stage to axenic amastigote stage. This included four biological replicates for each stage, independently grown and harvested. One replicate per array.<br><br>
Promastigote cells were grown in SDM-79 medium supplemented with 10% heat-inactivated fetal bovine serum and 5 micrograms/ml hemin at 25'C.<br>For intercellular amastigotes, amastigote cells were grown in THP-1 macrophage in RMPI 1640 medium supplemented with 10% heat-inactivated fetal bovine.<br>For axenic amastigotes, amastigote cells were isolated from infected mice or were grown in MAA20 medium supplemented with 20% heat-inactivated fetal bovine serum and 15 micrograms/ml hemin at 37'C.<br><br>
For further details please refer: <a href="http://www.ncbi.nlm.nih.gov/pubmed/19393160">Whole-genome comparative RNA expression profiling of axenic and intracellular amastigote forms of <i>Leishmania infantum</i></a>
   ]]>
        </description>

       <dynamicAttributes>
	     <columnAttribute name="percentile" displayName="Percentile" align="center"/>
	</dynamicAttributes>

       
       <propertyList name="specificAttribution">
         <value>L.infantum_Papadoupou_Amastigote_Array_Profiles</value>
       </propertyList>
    </question>





    <question name="GenesByMicroArrPaGELmajorPct" includeProjects="TriTrypDB,EuPathDB"
         queryRef="GeneId.GenesByMicroArrPagePreComparedPctLm"
         displayName="L.m. Three Developmental Stages (percentile)"
         shortDisplayName="L.m. 3 stgs %le"
         category="Transcript Expression"
         recordClassRef="GeneRecordClasses.GeneRecordClass">

        <!--<paramRef ref="geneParams.PaGE_comparisons_pct" queryRef="GeneVQ.Lm_Page_Pct_Comparisons"/>-->
                
        <attributesList
              summary="product,percentile"
              sorting="percentile desc"
        />
        <summary>
            <![CDATA[
            Find <i>L. major</i>  genes based on your specified expression percentile and lifecycle stage comparison. 
            ]]>
        </summary>

        <description>
           <![CDATA[
            Find <i>L. major</i>  genes based on your specified expression percentile and lifecycle stage comparison.
<br><br>Total RNA was prepared from <i>Leishmania major</i> strain Friedlin clone V1 (provided by David Sacks, NIH).  Stages used were early log phase procyclic promastigotes (P) , metacyclics prepared by negative selection with peanut agglutinin (M), or amastigotes (A) purified from lesions obtained following footpad inoculations of susceptible BALB/c mice.   RNAs were converted to cDNA using dT priming and labeled with appropriate fluors.    Microarrays consisted of 70 mers spotted on glass slides.    Three independent biological replicas were performed, each with 12 technical replicas.  The procyclic promastigote sample was taken as the reference and comparisons of the metacyclic or amastigotes are provided.  (This query returns a column for the average fold change for the biological replicas and the individual data points are provided as a graph in the gene page.)
   ]]>
        </description>

       <dynamicAttributes>
	     <columnAttribute name="percentile" displayName="Percentile" align="center"/>
	</dynamicAttributes>

       
       <propertyList name="specificAttribution">
         <value>L.major_Beverley_Steve_Array_Profiles</value>
       </propertyList>
    </question>





    <question name="GenesByMicroArrPaGELmajor" includeProjects="TriTrypDB,EuPathDB"
         displayName="L.m. Three Developmental Stages (fold change)"
         shortDisplayName="L.m. 3 stgs fc"
         category="Transcript Expression"
         queryRef="GeneId.GenesByMicroArrPagePreComparedLm"
         recordClassRef="GeneRecordClasses.GeneRecordClass">

        <!--<paramRef ref="geneParams.PaGE_comparisons" queryRef="GeneVQ.LifeCycStgLmajorPage"/>-->

        <attributesList
         summary="organism,product,fold_change,confidence"
         sorting="fold_change desc"         
        /> 
        
        <summary>
        Identify L.major  genes based on compared expression values at two life cycle stages by microarray PaGE
        </summary>

        <description>
           <![CDATA[
Total RNA was prepared from <i>Leishmania major</i> strain Friedlin clone V1 (provided by David Sacks, NIH).  Stages used were early log phase procyclic promastigotes (P) , metacyclics prepared by negative selection with peanut agglutinin (M), or amastigotes (A) purified from lesions obtained following footpad inoculations of susceptible BALB/c mice.   RNAs were converted to cDNA using dT priming and labeled with appropriate fluors.    Microarrays consisted of 70 mers spotted on glass slides.    Three independent biological replicas were performed, each with 12 technical replicas.  The procyclic promastigote sample was taken as the reference and comparisons of the metacyclic or amastigotes are provided.  (This query returns a column for the average fold change for the biological replicas and the individual data points are provided as a graph in the gene page.)
    ]]>
        </description>


        <dynamicAttributes>
           <columnAttribute name="fold_change" displayName="Fold Change Avg" align="center"/>
           <columnAttribute name="confidence" displayName="Confidence" align="center"/>
        </dynamicAttributes>
        
       <propertyList name="specificAttribution">
         <value>L.major_Beverley_Steve_Array_Profiles</value>
       </propertyList>
    </question>



    <question name="GenesByMicroArr_TbDRBD3" includeProjects="TriTrypDB,EuPathDB"
         displayName="T.b. TbDRBD3-Depleted (fold change)"
         shortDisplayName="T.b. DRBD3 dep."
         category="Transcript Expression"
         queryRef="GeneId.GenesByMicroArrTbDRBD3"
         recordClassRef="GeneRecordClasses.GeneRecordClass">

        <attributesList includeProjects="TriTrypDB"
         summary="organism,product,fold_change,confidence,triTrypTbDRBD3DepPAGEProfile"
         sorting="confidence desc,fold_change desc"         
        /> 

        <attributesList includeProjects="EuPathDB"
         summary="organism,product,fold_change,confidence"
         sorting="confidence desc,fold_change desc"         
        /> 
        
        <summary>
           <![CDATA[
        Identify <i>T.brucei</i> genes based on the comparison of transcriptome of procyclic trypanosomes depleted of TbDRBD3 to that of uninduced cells using hybridizations of genomic microarrays and PaGE analysis 
        ]]>
</summary>

        <description>
           <![CDATA[Find genes based on the comparison of transcriptome of procyclic trypanosomes depleted of TbDRBD3 to that of uninduced cells using hybridizations of genomic microarrays and PaGE analysis.
<br><br>In order to analyze whether TbDRBD3 has a role in the regulation of mRNA turnover, the transcriptome of procyclic trypanosomes depleted of TbDRBD3 was compared to that of uninduced cells using hybridizations of genomic microarrays. RNA samples were isolated from cells harvested after 48 hours of induction with tetracycline. At this point, cell growth was barely affected and trypanosomes remained highly motile. 15 micro grams of RNA were reverse-transcribed in the presence of 100 ng of oligo(dT)12-18, 0.25 mM dATP, 0.25 mM dTTP, 0.25 mM dGTP, 0.05 mM dCTP, 0.05 mM Cy3- or Cy5-dCTP, 50 mM Tris-HCl, pH 8.3, 75 mM KCl, 3 mM MgCl2, 5 mM DTT, 40 U of RNaseOUT (Invitrogen) and 400 U of Superscript III reverse transcriptase (Invitrogen). Reactions were incubated for 3 hours at 50 deg. C, stopped by heating at 70 deg.C for 15 min and treated with 5 U of RNase H for 20 min at 37 deg.C. cDNA was purified using the MinElute kit (Qiagen), ethanol precipitated and resuspended in hybridization buffer. Genomic T. brucei microarray glass slides containing ca. 24,000 independent random genomic clones (Brems et al., 2005) were pre-hybridized and hybridized as described (Diehl et al., 2002). Four hybridizations (two biological replicates with a dye swap each) were analyzed.
 <br><br> Estevez AM. "The RNA-binding protein TbDRBD3 regulates the stability of a specific subset of mRNAs in trypanosomes. Nucleic Acids Res 2008 Aug;36(14):4573-86." 
                 ]]>
        </description>


        <dynamicAttributes>
           <columnAttribute name="fold_change" displayName="Fold Change Avg" align="center"/>
           <columnAttribute name="confidence" displayName="Confidence" align="center"/>
        </dynamicAttributes>
        
       <propertyList name="specificAttribution">
         <value>Tbrucei_Procyclic_TbDRBD3_Depletion_Profiles</value>
       </propertyList>
    </question>






    <question name="GenesByTimeSeriesFoldChangeBradyRoos" includeProjects="ToxoDB,EuPathDB"
         displayName="T.g. Bradyzoite Induction Multi-Time Series (hour 0-72)"
         shortDisplayName="Expr Time Ser"
         category="Transcript Expression"
         queryRef="GeneId.GenesByTimeSeriesFoldChangeAlternate"
         recordClassRef="GeneRecordClasses.GeneRecordClass">

        <attributesList
         summary="organism,product,fold_change,avg_group_two,avg_group_one"
         sorting="fold_change desc"         
        /> 

        <summary>
        Identify genes induced under bradyzoite conditions (alkaline media, nitroprusside, or CO2-depletion) in Pru or RH strains. (Roos).
        </summary>

        <description>
           <![CDATA[
           The goal of this experiment was to observe early transcriptional changes
           in T. gondii during tachyzoite-to-bradyzoite differentiation. In order
           to differentiate treatment- specific effects from bradyzoite-specific
           events, multiple induction conditions and strains were analyzed. Results
           from this analysis demonstrate a core set of early transcriptional
           events characterizing bradyzoite induction.
           <br><br>
           Human foreskin fibroblast (HFF) cells grown in D10 media within T25 flasks 
           were  inoculated with roughly 10,000 T. gondii parasites for each experiment.
           Two strains of T. gondii parasites were used in this analysis: type II
           Prugniaud lacking HXGPRT, and type I RH lacking HXGPRT and UPRT. A total
           of three experimental conditions were used to promote in vitro
           bradyzoite differentiation: Alkaline conditions (D10 media adjusted to
           pH 8.2), CO<sub>2</sub> starvation (MEM with 10% FBS, 25mM HEPES, pH 7.2 grown
           without CO<sub>2</sub>), and sodium nitroprusside (SNP) exposure (D10 with 100uM
           SNP). All conditions were applied 6hr post-inoculation and each media
           was exchanged every twelve hours post-inoculation.
          ]]>
        </description>

        <dynamicAttributes>
           <columnAttribute name="fold_change" displayName="Fold Change Avg" align="center" help="Fold change of the average of the time points from reference / average of time points chosen  for comparator"/>
           <columnAttribute name="avg_group_one" displayName="Comp. Avg(log(2))" align="center"/>
           <columnAttribute name="avg_group_two" displayName="Ref. Avg(log(2))" align="center"/>
           <textAttribute name="profile_graph" displayName="Bradyzoite Percentile Graph" excludeProjects="EuPathDB"
                          inReportMaker="false" truncateTo="100000">
                <text>
                   <![CDATA[
                   <img src="/cgi-bin/dataPlotter.pl?type=Roos::TzBz&project_id=@PROJECT_ID@&model=toxo&fmt=png&id=$$source_id$$&vp=pct&thumb=1"/>
                    ]]>
                </text>
             </textAttribute>
        </dynamicAttributes>

       <propertyList name="specificAttribution">
         <value>Brady_Time_Series</value>
       </propertyList>
    </question>

    <question name="GenesByTimeSeriesFoldChangeBradyFl" includeProjects="ToxoDB,EuPathDB"
         displayName="T.g. Bradyzoite Induction Multi-Time Series (day 2-14)"
         shortDisplayName="Expr Time Ser"
         category="Transcript Expression"
         queryRef="GeneId.GenesByExpressionTiming"
         recordClassRef="GeneRecordClasses.GeneRecordClass">

        <attributesList
         summary="organism,product,fold_change,avg_group_two,avg_group_one"
         sorting="fold_change desc"         
        /> 

        <summary>
        Identify genes induced under bradyzoite conditions (CO2 starvation) in Pru and VEG strains. (Roos/Dzierszinski).
        </summary>

        <description>
           <![CDATA[
           The goal of this experiment was to observe substantial transcriptional changes in <i>T. gondii</i> during tachyzoite-to-bradyzoite differentiation.  Analysis of the two studied strains suggests that transcriptional changes associated with bradyzoite differentiation occur early after induction (within hours).
           <br><br>
           Human foreskin fibroblast (HFF) cells grown in D10 media within T25 flasks were inoculated with roughly 10,000 <i>T. gondii</i> parasites for each experiment. Two strains of <i>T. gondii</i> parasites were used in this analysis: type II Prugniaud lacking HXGPRT, and type III VEG.  CO<sub>2</sub> starvation (MEM with 10% FBS, 25mM HEPES, pH 7.2 grown without CO<sub>2</sub>) was used to induce in vitro bradyzoite differentiation.
          ]]>
        </description>

        <dynamicAttributes>
           <columnAttribute name="fold_change" displayName="Fold Change Avg" align="center"/>
           <columnAttribute name="avg_group_one" displayName="Comp. Avg(log(2))" align="center"/>
           <columnAttribute name="avg_group_two" displayName="Ref. Avg(log(2))" align="center"/>
           <textAttribute name="profile_graph" displayName="Bradyzoite Percentile Graph" excludeProjects="EuPathDB"
                          inReportMaker="false" truncateTo="100000">
                <text>
                   <![CDATA[
                   <img src="/cgi-bin/dataPlotter.pl?type=Dzierszinski::TzBz&project_id=@PROJECT_ID@&model=toxo&fmt=png&id=$$source_id$$&vp=pct&thumb=1"/>
                    ]]>
                </text>
             </textAttribute>
        </dynamicAttributes>

       <propertyList name="specificAttribution">
         <value>Brady_Time_Series</value>
       </propertyList>
    </question>


    <question name="GenesByTimeSeriesFoldChangeBradyBoothroyd" includeProjects="ToxoDB,EuPathDB"
         displayName="T.g. Bradyzoite Induction Time Series (day 0-4)"
         shortDisplayName="Expr Time Ser"
         category="Transcript Expression"
         queryRef="GeneId.GenesByTimeSeriesFoldChangeBradyBoothroyd"
         recordClassRef="GeneRecordClasses.GeneRecordClass">

        <attributesList
         summary="organism,product,fold_change,avg_group_two,avg_group_one"
         sorting="fold_change desc"         
        /> 

        <summary>
        Identify genes induced under bradyzoite conditions (alkaline media) in Pru strain.  (Boothroyd).
        </summary>

        <description>
           <![CDATA[
         <i>T. gondii</i> Type II Prugniaud parasites lacking HXGPRT were inoculated at and MOI of 2 and differentiated in RPMI 1640 lacking sodium bicarbonate, low FCS, and high pH (8.1).  RNA was collected from either tachyzoite (2 days post inoculation before monolayer lysis) or bradyzoite cultures (2-days, 3-days and 4-days of induction).    The cultures were syringe lysed at the respective time points with a 27 gauge needle.  One spin was performed at 500g for 1.5 minutes to pellet intact cells and large debris but not parasites.  The sup was taken and then spun at 1500g for 7 minutes to collect parasitess.  Spins were done at 0 degrees C.  The RNA was collected by Trizol extraction and stored in water.  Arrays were performed with 5ug of total RNA (where at least >50% of the RNA was Toxoplasma based on comparative quantification of Toxo versus human large ribosomal RNA by gel electrophoresis) using the standard Affymetrix protocol for single amplification cRNA preparation.
          ]]>
        </description>

        <dynamicAttributes>
           <columnAttribute name="fold_change" displayName="Fold Change Avg" align="center"/>
           <columnAttribute name="avg_group_one" displayName="Comp. Avg(log(2))" align="center"/>
           <columnAttribute name="avg_group_two" displayName="Ref. Avg(log(2))" align="center"/>
           <textAttribute name="profile_graph" displayName="Bradyzoite Percentile Graph" excludeProjects="EuPathDB"
                          inReportMaker="false" truncateTo="100000">
                <text>
                   <![CDATA[
                   <img src="/cgi-bin/dataPlotter.pl?type=Boothroyd::TzBz&project_id=@PROJECT_ID@&model=toxo&fmt=png&id=$$source_id$$&vp=pct&thumb=1"/>
                    ]]>
                </text>
             </textAttribute>
        </dynamicAttributes>

       <propertyList name="specificAttribution">
         <value>Matt_Tz-Bz_Time_Series</value>
       </propertyList>
    </question>



  <!-- The new fold change format for this Question is put on hold and commented out here till we decide the best way to present the microarray data-->
  <!-- Changing the query and params also resulted in breaking several strategies/results for a large user base..so this will perhaps -->
  <!-- be added as an additional question over the existing format -->


<!--    <question name="GenesByExpressionTiming" includeProjects="PlasmoDB,EuPathDB"
         displayName="P.f. Intraerythrocytic Infection Cycle (exprn timing)"
         shortDisplayName="Pf Expr Time"
         category="Transcript Expression"
         queryRef="GeneId.GenesByFalcExpressionTiming"
         recordClassRef="GeneRecordClasses.GeneRecordClass">

        <attributesList includeProjects="PlasmoDB"
         summary="organism,product,fold_change,avg_group_two,avg_group_one,derisiOverlayPct"
         sorting="fold_change desc"         
        /> 
        
       <attributesList includeProjects="EuPathDB"
         summary="organism,product,fold_change,avg_group_two,avg_group_one"
         sorting="fold_change desc"         
        /> 

       <summary>
          Find genes with peaks or troughs occuring within specified intervals during the intraerythrocytic infection cycle.
        </summary>

        <propertyList name="organism">
           <value>P. falciparum</value>
        </propertyList>

        <description>
           <![CDATA[
              Find genes with peaks or troughs occuring within specified intervals during the intraerythrocytic infection cycle. The time courses are those provided by the <a href="http://derisilab.ucsf.edu/">DeRisi Lab</a>. They are from a glass slide array and analyze HB3, 3D7, and Dd2 parasites.
          ]]>
        </description>
        
        <dynamicAttributes>
           <columnAttribute name="fold_change" displayName="Fold Change Avg" align="center"/>
           <columnAttribute name="avg_group_one" displayName="Comp. Avg(log(2))" align="center"/>
           <columnAttribute name="avg_group_two" displayName="Ref. Avg(log(2))" align="center"/>
        </dynamicAttributes>


       <propertyList name="specificAttribution">
         <value>DeRisi_oligos</value>
         <value>derisi_3D7_time_series</value>
         <value>derisi_Dd2_time_series</value>
         <value>derisi_HB3_time_series</value>
       </propertyList>
    </question> -->



    <question name="GenesByExpressionTiming" includeProjects="PlasmoDB,EuPathDB"
         displayName="P.f. Intraerythrocytic Infection Cycle (exprn timing)"
         shortDisplayName="Pf Expr Time"
         category="Transcript Expression"
         queryRef="GeneId.GenesByFalcExpressionTiming"
         recordClassRef="GeneRecordClasses.GeneRecordClass">
        <attributesList includeProjects="PlasmoDB"
         summary="organism,product,max_fc,derisiOverlayPct"
        /> 
        <attributesList includeProjects="EuPathDB"
         summary="organism,product,max_fc"
        /> 
        <summary>
          Find genes with peaks or troughs occuring within specified intervals during the intraerythrocytic infection cycle.
        </summary>

        <propertyList name="organism">
           <value>P. falciparum</value>
        </propertyList>

        <description>
           <![CDATA[
              Find genes with peaks or troughs occuring within specified intervals during the intraerythrocytic infection cycle. The time courses are those provided by the <a href="http://derisilab.ucsf.edu/">DeRisi Lab</a>. They are from a glass slide array and analyze HB3, 3D7, and Dd2 parasites.
          ]]>
        </description>
        <dynamicAttributes>
           <columnAttribute name="max_fc" displayName="Max Fold Induction"
                             inReportMaker="false"/>
        </dynamicAttributes>
       <propertyList name="specificAttribution">
         <value>DeRisi_oligos</value>
         <value>derisi_3D7_time_series</value>
         <value>derisi_Dd2_time_series</value>
         <value>derisi_HB3_time_series</value>
       </propertyList>
    </question>




  <!-- The new fold change format for this Question is put on hold and commented out here till we decide the best way to present the microarray data-->
  <!-- Changing the query and params also resulted in breaking several strategies/results for a large user base..so this will perhaps -->
  <!-- be added as an additional question over the existing format -->

<!--    <question name="GenesByVivaxExpressionTiming" includeProjects="PlasmoDB,EuPathDB"
         displayName="P.v. Intraerythrocytic Infection Cycle (exprn timing)"
         shortDisplayName="Pv Expr Time"
         category="Transcript Expression"
         queryRef="GeneId.GenesByVivaxExpressionTiming"
         recordClassRef="GeneRecordClasses.GeneRecordClass">

        <attributesList includeProjects="PlasmoDB"
         summary="organism,product,fold_change,avg_group_two,avg_group_one,zbPvivaxPct"
         sorting="fold_change desc"         
        /> 
        
       <attributesList includeProjects="EuPathDB"
         summary="organism,product,fold_change,avg_group_two,avg_group_one"
         sorting="fold_change desc"         
        /> 


        <dynamicAttributes>
           <columnAttribute name="fold_change" displayName="Fold Change Avg" align="center"/>
           <columnAttribute name="avg_group_one" displayName="Comp. Avg(log(2))" align="center"/>
           <columnAttribute name="avg_group_two" displayName="Ref. Avg(log(2))" align="center"/>
        </dynamicAttributes>

       <summary>
           <![CDATA[
          Find <i>P. vivax</i> genes with peaks or troughs occuring within specified times during the intraerythrocytic infection cycle in patients.
          ]]>
        </summary>

        <propertyList name="organism">
           <value>P. vivax</value>
        </propertyList>

        <description>
           <![CDATA[
              Find <i>P. vivax</i> genes with peaks or troughs occuring within specified times during the intraerythrocytic infection cycle in samples collected from patients. <br><br>The transcriptome of Plasmodium vivax reveals divergence and diversity of transcriptional regulation in malaria parasites.  <a href="http://www.pubmedcentral.nih.gov/articlerender.fcgi?tool=pubmed&pubmedid=18852452">Bozdech et. al. PNAS, 2008</a>.
          ]]>
        </description>

      <propertyList name="specificAttribution">
         <value>Pvivax_ZB_Time_Series_ExpressionData</value>
       </propertyList>
    </question>
-->

    <question name="GenesByVivaxExpressionTiming" includeProjects="PlasmoDB,EuPathDB"
         displayName="P.v. Intraerythrocytic Infection Cycle (exprn timing)"
         shortDisplayName="Pv Expr Time"
         category="Transcript Expression"
         queryRef="GeneId.GenesByVivaxExpressionTiming"
         recordClassRef="GeneRecordClasses.GeneRecordClass">
        <attributesList 
              summary="organism,product,max_fc,num_replicates" 
              sorting="max_fc desc"
        /> 
        <summary>
           <![CDATA[
          Find <i>P. vivax</i> genes with peaks or troughs occuring within specified times during the intraerythrocytic infection cycle in patients.
          ]]>
        </summary>

        <propertyList name="organism">
           <value>P. vivax</value>
        </propertyList>

        <description>
           <![CDATA[
              Find <i>P. vivax</i> genes with peaks or troughs occuring within specified times during the intraerythrocytic infection cycle in samples collected from patients. <br><br>The transcriptome of Plasmodium vivax reveals divergence and diversity of transcriptional regulation in malaria parasites.  <a href="http://www.pubmedcentral.nih.gov/articlerender.fcgi?tool=pubmed&pubmedid=18852452">Bozdech et. al. PNAS, 2008</a>.
          ]]>
        </description>
        <dynamicAttributes>
           <columnAttribute name="max_fc" displayName="Max Fold Induction" align="center"/>
           <columnAttribute name="num_replicates" displayName="# Replicates" align="center"/>
        </dynamicAttributes>
       <propertyList name="specificAttribution">
         <value>Pvivax_ZB_Time_Series_ExpressionData</value>
       </propertyList>
    </question>



    <question name="GenesByEHistolyticaExpressionTiming" includeProjects="AmoebaDB,EuPathDB"
         displayName="E.histolytica Microarray Studies"
         shortDisplayName="Ehist Expr Time"
         category="Transcript Expression"
         queryRef="GeneId.GenesByEHistoExpressionTiming"
         recordClassRef="GeneRecordClasses.GeneRecordClass">

        <attributesList includeProjects="AmoebaDB"
         summary="organism,product,fold_change,avg_group_two,avg_group_one"
         sorting="fold_change desc"         
        /> 
        
       <attributesList includeProjects="EuPathDB"
         summary="organism,product,fold_change,avg_group_two,avg_group_one"
         sorting="fold_change desc"         
        /> 


        <dynamicAttributes>
           <columnAttribute name="fold_change" displayName="Fold Change Avg" align="center"/>
           <columnAttribute name="avg_group_one" displayName="Comp. Avg(log(2))" align="center"/>
           <columnAttribute name="avg_group_two" displayName="Ref. Avg(log(2))" align="center"/>
        </dynamicAttributes>

       <summary>
           <![CDATA[
          Find <i>E. histolytica</i> genes based on microarray expression fold change calculations between different strains in specified stage and media.
          ]]>
        </summary>

        <propertyList name="organism">
           <value>E. histolytica</value>
        </propertyList>

        <description>
           <![CDATA[
           <br><br>(1) Gene expression in <i>Entamoeba histolytica</i> cysts and trophozoites<br>RNA was isolated from <i>E. histolytica</i> parasites recently derived from human patients and grown in xenic culture (Robinson's media) for 1-8 weeks. These recently isolated cultures contained a mixture of trophozoites and cysts (as assayed by staining with calcofluor). Two different strains, isolated from different patients, were used. Gene expression in these strains was compared to gene expression in multiple E. histolytica strains (HMI:IMSS, Rahman and 200:NIH) that contained only trophozoites, which had been grown in axenic culture (TYI-S-33) for > 10 years, using a full genome Affymetrix-platform microarray. Multiple lines of evidence suggest that many genes differentially expressed between these two conditions (recent isolates vs. long term lab growth) are developmentally regulated.<br><br>All samples were isolated using Trizol and samples other than the cyst containing clinical isolate samples were further purified with the Qiagen RNAeasy kit (clinical isolates produced insufficient RNA for cleanup). Samples GSM154008 (HM1replicate 3) and GSM154011 (Rahman replicate 3) were amplified using the SPIA protocol, and hybridized and scanned at VBI. All other samples were processed entirely by Stanford PAN facility. Samples GSM154022, GSM154023, and GSM154024 (the cyst containing clinical samples) were amplified 2 rounds using the standard affy T7 procedure. All others had sufficient RNA and only underwent the standard affy in vitro transcription labeling protocol.<br><a href="http://www.ncbi.nlm.nih.gov/geo/query/acc.cgi?acc=GSE6648">GEO Dataset: Gene expression in <i>Entamoeba histolytica</i> cysts and trophozoites</a><br><br>
            (2) An Affymetrix platform gene expression array was designed for this analysis that included probe sets for 9435 open reading frames (ORFs) and 9066 5' and 3' flanking regions. Transcripts were detected for > 80% of all ORFs. A total of 523 transcripts (5.2% of all <i>E. histolytica</i> genes) were significantly changed in amebae isolated from the intestine on Days 1 and 29 after infection: 326 and 109 solely on Days 1 and 29, and 88 on both days. Quantitative real-time reverse transcriptase PCR confirmed these changes in 11/12 genes tested using mRNA isolated from an additional six mice.<br><a href="http://www.ncbi.nlm.nih.gov/geo/query/acc.cgi?acc=GSE8484">GEO Dataset: Impact of intestinal colonization and invasion on the <i>Entamoeba histolytica</i> transcriptome.</a><br><br><br>For further details, please refer,<br>
           Gilchrist CA, Houpt E, Trapaidze N, Fei Z et al. 
           Impact of intestinal colonization and invasion on the <i>Entamoeba histolytica</i> transcriptome.<br> 
           Mol Biochem Parasitol 2006 Jun;147(2):163-76. PMID: 16569449<br><br>

           Ehrenkaufer GM, Haque R, Hackney JA, Eichinger DJ et al. 
           Identification of developmentally regulated genes in <i>Entamoeba histolytica</i>: insights into mechanisms of stage conversion in a protozoan parasite.<br> 
           Cell Microbiol 2007 Jun;9(6):1426-44. PMID: 17250591
               ]]>
        </description>

      <propertyList name="specificAttribution">
         <value>E.histolytica_Intestinal-Colonization_Stage-Conversion_Array_Profiles</value>
       </propertyList>
    </question>



  <!--++++++++++++++++++++++++++++++++++++++++++++++++++++++++++++++-->
  <!-- RNA Seq Expression Timing -->
  <!--++++++++++++++++++++++++++++++++++++++++++++++++++++++++++++++-->


  <!-- The new fold change format for this Question is put on hold and commented out here till we decide the best way to present the microarray data-->
  <!-- Changing the query and params also resulted in breaking several strategies/results for a large user base..so this will perhaps -->
  <!-- be added as an additional question over the existing format -->
           

<!--    <question name="GenesByRNASeqExpressionTiming" includeProjects="PlasmoDB,EuPathDB"
         displayName="P.f. Intraerythrocytic infection cycle - RNA Seq (exprn timing)"
         shortDisplayName="P.f exp(RNA sq)"
         category="Transcript Expression"
         queryRef="GeneId.GenesByRNASeqExpressionTiming"
         recordClassRef="GeneRecordClasses.GeneRecordClass">


        <attributesList includeProjects="PlasmoDB"
         summary="organism,product,fold_change,avg_group_two,avg_group_one"
         sorting="fold_change desc"         
        /> 
        
       <attributesList includeProjects="EuPathDB"
         summary="organism,product,fold_change,avg_group_two,avg_group_one"
         sorting="fold_change desc"         
        /> 

        <propertyList name="organism">
           <value>P. falciparum</value>
        </propertyList>

       
        <dynamicAttributes>
           <columnAttribute name="fold_change" displayName="Fold Change Avg" align="center"/>
           <columnAttribute name="avg_group_one" displayName="Comp. Avg(log(2))" align="center"/>
           <columnAttribute name="avg_group_two" displayName="Ref. Avg(log(2))" align="center"/>
        </dynamicAttributes>


        <summary>
           <![CDATA[
          Find <i>P. falciparum</i> genes having RNA expression peaks or troughs occuring within specified times. 
          ]]>
        </summary>

        <description>
           <![CDATA[
          Find <i>P. falciparum</i> genes having RNA expression peaks or troughs occuring within specified times. <br><br>NOTE: The expression values are the geometric mean of the raw coverage (depth), after subtracting repetitive regions.
            ]]>
        </description>

       <propertyList name="specificAttribution">
         <value>Pfalciparum_RNA_Seq</value>
       </propertyList>
    </question> -->


    <question name="GenesByRNASeqExpressionTiming" includeProjects="PlasmoDB,EuPathDB"
         displayName="P.f. Intraerythrocytic infection cycle - RNA Seq (exprn timing)"
         shortDisplayName="P.f.(RNA sq)"
         category="Transcript Expression"
         queryRef="GeneId.GenesByRNASeqExpressionTiming"
         recordClassRef="GeneRecordClasses.GeneRecordClass">
        <attributesList excludeProjects="EuPathDB"
              summary="organism,product,max_fc,profile_graph" 
              sorting="max_fc desc"
        /> 
        <attributesList includeProjects="EuPathDB"
              summary="organism,product,max_fc" 
              sorting="max_fc desc"
        /> 
        <summary>
           <![CDATA[
          Find <i>P. falciparum</i> genes having RNA expression peaks or troughs occuring within specified times. 
          ]]>
        </summary>

        <propertyList name="organism">
           <value>P. falciparum</value>
        </propertyList>

        <description>
           <![CDATA[
          Find <i>P. falciparum</i> genes having RNA expression peaks or troughs occuring within specified times. <br><br>NOTE: The expression values are the geometric mean of the raw coverage (depth), after subtracting repetitive regions.
            ]]>
        </description>
        <dynamicAttributes>
           <columnAttribute name="max_fc" displayName="Max Fold Induction" align="center"/>
           <columnAttribute name="num_replicates" displayName="# Replicates" align="center"/>
           <textAttribute name="profile_graph" displayName="iRBC Graph" excludeProjects="EuPathDB"
                          inReportMaker="false" truncateTo="100000">
                <text>
                   <![CDATA[
                      <img src="/cgi-bin/dataPlotter.pl?type=PfRNASeq::Ver1&project_id=PlasmoDB&model=plasmo&fmt=png&id=$$source_id$$&vp=coverage&thumb=1"/>
                    ]]>
                </text>
             </textAttribute>
        </dynamicAttributes>
       <propertyList name="specificAttribution">
         <value>Pfalciparum_RNA_Seq</value>
       </propertyList>
    </question>



  <!--++++++++++++++++++++++++++++++++++++++++++++++++++++++++++++++-->
  <!-- Profile Similarity -->
  <!--++++++++++++++++++++++++++++++++++++++++++++++++++++++++++++++-->

    <question name="GenesByProfileSimilarity" includeProjects="PlasmoDB,EuPathDB"
         displayName="P.f. Intraerythrocytic infection cycle (similarity)"
         shortDisplayName="Pf Expr Sim"
         category="Transcript Expression"
         queryRef="GeneId.GenesByProfileSimilarity"
         recordClassRef="GeneRecordClasses.GeneRecordClass">
        <attributesList summary="organism,distance,time_shift,profilesGraph" includeProjects="PlasmoDB"/> 

	<attributesList  includeProjects="EuPathDB" summary="organism,distance,time_shift" /> 
	<summary>
	   <![CDATA[
          Find genes that have a similar expression profile to your input gene.
          ]]>
	</summary>

	<propertyList name="organism">
           <value>P. falciparum</value>
	</propertyList>

        <description>
           <![CDATA[
           Find genes that have a (glass slide) expression profile similar to that of your input gene.
          ]]>
	</description>
	<dynamicAttributes>
	  <columnAttribute name="distance" displayName="Profile Distance"
                              inReportMaker="true"/>
             <columnAttribute name="time_shift" displayName="Time Shift"
                              inReportMaker="true"/>
             <columnAttribute name="query_source_id" displayName="QueryGeneId"
                        inReportMaker="false"/>
             <textAttribute name="profilesGraph" displayName="Profiles" excludeProjects="EuPathDB"
                        inReportMaker="false" truncateTo="100000">
                <text>
                   <![CDATA[
                   <img src="/cgi-bin/dataPlotter.pl?project_id=@PROJECT_ID@&id=$$primary_key$$&sid=$$query_source_id$$&type=DeRisiProfileQuery::Ver1&model=plasmo&fmt=png&thumb=1"/>
                    ]]>
                </text>
             </textAttribute>
         </dynamicAttributes>
       <propertyList name="specificAttribution">
         <value>DeRisi_oligos</value>
         <value>derisi_Dd2_time_series</value>
         <value>derisi_3D7_time_series</value>
         <value>derisi_HB3_time_series</value>
       </propertyList>
    </question>

    <question name="GenesByToxoProfileSimilarity" includeProjects="ToxoDB,EuPathDB"
         displayName="T.g. Cell Cycle (similarity)"
         shortDisplayName="Tg Expr Sim"
         category="Transcript Expression"
         queryRef="GeneId.GenesByToxoProfileSimilarity"
         recordClassRef="GeneRecordClasses.GeneRecordClass">
        <attributesList summary="product,distance,time_shift,profilesGraph" includeProjects="ToxoDB"/> 

	<attributesList  includeProjects="EuPathDB" summary="organism,product,distance,time_shift" /> 

	<summary>
            <![CDATA[
          Find genes that have a similar expression profile to your input gene.
          ]]>
         </summary>

	 <propertyList name="organism">
           <value>T.gondii</value>
	 </propertyList>

	 <description>
	   <![CDATA[
           Find genes that have a cell cycle expression profile similar to that of your input gene.
<br><br>The following links will load gene lists identified by <a href="http://www.plosone.org/article/info%3Adoi%2F10.1371%2Fjournal.pone.0012354">Behnke et al.</a> to be cell cycle regulated.<br><br>
1. <a href="im.do?s=bffa83a81ead376f">Cell Cycle Regulated Gene List, Both</a>
					<br>
2. <a href="im.do?s=bc7e7d4c43ae1f5a">Cell Cycle Regulated Gene List, G1 Sub Transcriptome</a>
					<br>
3. <a href="im.do?s=999efc4e343b8410">Cell Cycle Regulated Gene List, S-M Sub Transcriptome</a>
<br><br>The RH<sup>TK+</sup> strain used in this analysis expresses a fusion protein of herpes simplex thymidine kinase and chloramphenicol acetyltransferase (<a href="http://www.ncbi.nlm.nih.gov/pubmed/10496908">Radke and White</a>).  Synchronization of RH<sup>TK+</sup> parasites with thymidine followed published protocols (<a href="http://www.ncbi.nlm.nih.gov/pubmed/10496908">Radke and White</a>).  In this synchrony model parasites released from thymidine immediately progress through S, mitosis and then cytokinesis.  The first G1 phase is the start of the next cycle.  All time points represent microarray hybridization results from duplicate, independent biological replicates.  Parasites were seeded at an MOI of 1:1 in HFF cells, and grown for 12 h at 37<sup>o</sup>C (4-8 parasites per vacuole).  To block RH<sup>TK+</sup> growth, overnight culture media was replaced with pre-warmed DMEM media containing 1% fetal bovine serum and 10 &micro;M thymidine.  The flasks were incubated for 4 h at 37<sup>o</sup>C and then quickly washed 2x with pre-warmed DMEM (no serum) with the second wash immediately replaced with pre-warmed DMEM media containing 1% serum (three total washes).  RH<sup>TK+</sup> parasites from multiple T175cm<sup>2</sup> flasks (10-20 flasks per RNA sample) were purified from host cells for RNA isolation every hour post-thymidine release using standard protocols.  R0 timepoint=thymidine blocked population.  Asynchronous RH<sup>TK+</sup> samples were harvested from mid-log cultures (8 and 16 parasites/vacuole).  The R0-12 time course represents ~1-2/3 divisions with tachyzoite cell cycle phase repeats R1,R2=R8,R9, R3=R10, R4=R11, and R5=R12 (<a href="http://www.plosone.org/article/info%3Adoi%2F10.1371%2Fjournal.pone.0012354">Behnke et al., 2010</a>)
   <hr><p> <img src="images/CellCycle.jpg"  height="350px" width="550px">
   <p> <b>Figure 1.  Synchronization of tachyzoite populations by reversible thymidine-inhibition.</b>  The average vacuole size (black boxes) and fraction of parasites containing internal daughters (black triangles) were determined in RH<sup>TK+</sup> parasite cultures growth-inhibited by thymidine.  At hour intervals through 12 h post-thymidine release, infected monolayers were fixed and stained with anti-IMC1.  Vacuole size and the internal daughter fraction were determined in 100 vacuoles selected at random.  The synchronous division of these populations is evident by the cyclical rise and fall of internal daughter forms that is accompanied by a stepwise increase in vacuole size that marks the end of one cycle and the start of the next.   The cell cycle progression shown here was estimated from these experiments and is validated by previous studies using this synchrony model  (<a href="http://www.ncbi.nlm.nih.gov/pubmed/10496908">Radke and White</a>, <a href="http://www.ncbi.nlm.nih.gov/pubmed/11420103">Radke et al.</a>).
<hr><p><img src="images/behnke_fig_2.jpg">
<p><b>Figure 2. DNA content changes of thymidine-synchronized populations.</b>  RH<sup>TK+</sup> parasite cultures were blocked with 10 &micro;M thymidine for 4 h and then released.  At one hour intervals post thymidine-release (R0-R12), parasites were harvested and pooled for RNA isolation with a small sample removed for DNA content analysis prior to cell lysis.    Genomic DNA in ethanol-fixed parasites was stained with SYTOX-Green and changes in DNA content determined by flow cytometry (FL-1; 10,000 events for each sample).  As described previously (<a href="http://www.ncbi.nlm.nih.gov/pubmed/10496908">Radke and White</a>), thymidine-arrested RH<sup>TK+</sup> parasites are blocked at the G1/S phase boundary (R0) and immediately enter S phase upon drug-release (R1).  New daughter parasites start emerging by 3 h post drug-release (R3), and the population enters the S phase of the next cell cycle by 7-8 h post-release.   The cell cycle progression is indicated with cell cycle phase repeats R1,R2=R8,R9, R3=R10, R4=R11, and R5=R12 (C=cytokinesis, M=mitosis, G1=gap 1 phase, S=DNA synthesis).
          ]]>
	 </description>
	 <dynamicAttributes>
	   <columnAttribute name="distance" displayName="Profile Distance"
			    inReportMaker="true"/>
	   <columnAttribute name="time_shift" displayName="Time Shift"
			    inReportMaker="true"/>
	   <columnAttribute name="query_source_id" displayName="QueryGeneId"
			    inReportMaker="false"/>
             <textAttribute name="profilesGraph" displayName="Cell Cycle Graph" excludeProjects="EuPathDB"
                        inReportMaker="false" truncateTo="100000">
                <text>
                   <![CDATA[
                   <img src="/cgi-bin/dataPlotter.pl?project_id=@PROJECT_ID@&id=$$primary_key$$&sid=$$query_source_id$$&type=White::CellCycleSimilarity&model=toxo&fmt=png&thumb=1"/>
                    ]]>
                </text>
             </textAttribute>
	 </dynamicAttributes>
	 <propertyList name="specificAttribution">
	   <value>T.gondii_MWhite_CellCycle_Array_Profiles</value>
	 </propertyList>
    </question>

    <question name="GenesByToxoCellCycleFoldChange" includeProjects="ToxoDB,EuPathDB"
         displayName="T.g. Cell Cycle (fold change)"
         shortDisplayName="Tg cycle"
         category="Transcript Expression"
         queryRef="GeneId.GenesByToxoCellCycleFoldChange"
         recordClassRef="GeneRecordClasses.GeneRecordClass">

        <attributesList includeProjects="ToxoDB"
         summary="organism,product,fold_change,avg_group_two,avg_group_one,profile_graph"
         sorting="fold_change desc"         
        /> 
       <attributesList includeProjects="EuPathDB"
         summary="organism,product,fold_change,avg_group_two,avg_group_one"
         sorting="fold_change desc"         
        /> 

	<summary>
            <![CDATA[
             Find genes that show expression fold change differences along the <i>Toxoplasma</i> cell cycle.
          ]]>
         </summary>

	 <propertyList name="organism">
           <value>T.gondii</value>
	 </propertyList>

	 <description>
	   <![CDATA[
             Find genes that show expression fold change differences along the <i>Toxoplasma</i> cell cycle.
<br><br>The following links will load gene lists identified by <a href="http://www.plosone.org/article/info%3Adoi%2F10.1371%2Fjournal.pone.0012354">Behnke et al.</a> to be cell cycle regulated.<br><br>
1. <a href="im.do?s=bffa83a81ead376f">Cell Cycle Regulated Gene List, Both</a>
					<br>
2. <a href="im.do?s=bc7e7d4c43ae1f5a">Cell Cycle Regulated Gene List, G1 Sub Transcriptome</a>
					<br>
3. <a href="im.do?s=999efc4e343b8410">Cell Cycle Regulated Gene List, S-M Sub Transcriptome</a>
<br><br>The RH<sup>TK+</sup> strain used in this analysis expresses a fusion protein of herpes simplex thymidine kinase and chloramphenicol acetyltransferase (<a href="http://www.ncbi.nlm.nih.gov/pubmed/10496908">Radke and White</a>).  Synchronization of RH<sup>TK+</sup> parasites with thymidine followed published protocols (<a href="http://www.ncbi.nlm.nih.gov/pubmed/10496908">Radke and White</a>).  In this synchrony model parasites released from thymidine immediately progress through S, mitosis and then cytokinesis.  The first G1 phase is the start of the next cycle.  All time points represent microarray hybridization results from duplicate, independent biological replicates.  Parasites were seeded at an MOI of 1:1 in HFF cells, and grown for 12 h at 37<sup>o</sup>C (4-8 parasites per vacuole).  To block RH<sup>TK+</sup> growth, overnight culture media was replaced with pre-warmed DMEM media containing 1% fetal bovine serum and 10 &micro;M thymidine.  The flasks were incubated for 4 h at 37<sup>o</sup>C and then quickly washed 2x with pre-warmed DMEM (no serum) with the second wash immediately replaced with pre-warmed DMEM media containing 1% serum (three total washes).  RH<sup>TK+</sup> parasites from multiple T175cm<sup>2</sup> flasks (10-20 flasks per RNA sample) were purified from host cells for RNA isolation every hour post-thymidine release using standard protocols.  R0 timepoint=thymidine blocked population.  Asynchronous RH<sup>TK+</sup> samples were harvested from mid-log cultures (8 and 16 parasites/vacuole).  The R0-12 time course represents ~1-2/3 divisions with tachyzoite cell cycle phase repeats R1,R2=R8,R9, R3=R10, R4=R11, and R5=R12 (<a href="http://www.plosone.org/article/info%3Adoi%2F10.1371%2Fjournal.pone.0012354">Behnke et al., 2010</a>)
   <hr><p> <img src="images/CellCycle.jpg"  height="350px" width="550px">
   <p> <b>Figure 1.  Synchronization of tachyzoite populations by reversible thymidine-inhibition.</b>  The average vacuole size (black boxes) and fraction of parasites containing internal daughters (black triangles) were determined in RH<sup>TK+</sup> parasite cultures growth-inhibited by thymidine.  At hour intervals through 12 h post-thymidine release, infected monolayers were fixed and stained with anti-IMC1.  Vacuole size and the internal daughter fraction were determined in 100 vacuoles selected at random.  The synchronous division of these populations is evident by the cyclical rise and fall of internal daughter forms that is accompanied by a stepwise increase in vacuole size that marks the end of one cycle and the start of the next.   The cell cycle progression shown here was estimated from these experiments and is validated by previous studies using this synchrony model  (<a href="http://www.ncbi.nlm.nih.gov/pubmed/10496908">Radke and White</a>, <a href="http://www.ncbi.nlm.nih.gov/pubmed/11420103">Radke et al.</a>).
<hr><p><img src="images/behnke_fig_2.jpg">
<p><b>Figure 2. DNA content changes of thymidine-synchronized populations.</b>  RH<sup>TK+</sup> parasite cultures were blocked with 10 &micro;M thymidine for 4 h and then released.  At one hour intervals post thymidine-release (R0-R12), parasites were harvested and pooled for RNA isolation with a small sample removed for DNA content analysis prior to cell lysis.    Genomic DNA in ethanol-fixed parasites was stained with SYTOX-Green and changes in DNA content determined by flow cytometry (FL-1; 10,000 events for each sample).  As described previously (<a href="http://www.ncbi.nlm.nih.gov/pubmed/10496908">Radke and White</a>), thymidine-arrested RH<sup>TK+</sup> parasites are blocked at the G1/S phase boundary (R0) and immediately enter S phase upon drug-release (R1).  New daughter parasites start emerging by 3 h post drug-release (R3), and the population enters the S phase of the next cell cycle by 7-8 h post-release.   The cell cycle progression is indicated with cell cycle phase repeats R1,R2=R8,R9, R3=R10, R4=R11, and R5=R12 (C=cytokinesis, M=mitosis, G1=gap 1 phase, S=DNA synthesis).
          ]]>
	 </description>

        <dynamicAttributes>
           <columnAttribute name="fold_change" displayName="Fold Change Avg" align="center"/>
           <columnAttribute name="avg_group_one" displayName="Comp. Avg(log(2))" align="center"/>
           <columnAttribute name="avg_group_two" displayName="Ref. Avg(log(2))" align="center"/>
           <textAttribute name="profile_graph" displayName="Cell Cycle Graph" excludeProjects="EuPathDB"
                          inReportMaker="false" truncateTo="100000">
                <text>
                   <![CDATA[
                     <img src="/cgi-bin/dataPlotter.pl?type=White::CellCycle&project_id=ToxoDB&model=toxo&fmt=png&id=$$source_id$$&thumb=1&vp=rma"/>
                    ]]>
                </text>
             </textAttribute>
        </dynamicAttributes>

	 <propertyList name="specificAttribution">
	   <value>T.gondii_MWhite_CellCycle_Array_Profiles</value>
	 </propertyList>
    </question>

    <question name="GenesByToxoCellCycleSpline" includeProjects="ToxoDB,EuPathDB"
         displayName="T.g. Cell Cycle (exprn timing)"
         shortDisplayName="Tg timing"
         category="Transcript Expression"
         queryRef="GeneId.GenesByToxoCellCycleSpline"
         recordClassRef="GeneRecordClasses.GeneRecordClass">
        <attributesList excludeProjects="EuPathDB"
              summary="organism,product,max_fc,num_replicates,profile_graph" 
              sorting="max_fc desc"
        /> 
        <attributesList includeProjects="EuPathDB"
              summary="organism,product,max_fc,num_replicates" 
              sorting="max_fc desc"
        /> 
        <summary>
           <![CDATA[
          Find genes having RNA expression peaks or troughs occuring within specified times. 

          ]]>
        </summary>

        <propertyList name="organism">
           <value>T. gondii</value>
        </propertyList>

        <description>
           <![CDATA[
          Find genes having RNA expression peaks or troughs occuring within specified times. 
<br><br>The following links will load gene lists identified by <a href="http://www.plosone.org/article/info%3Adoi%2F10.1371%2Fjournal.pone.0012354">Behnke et al.</a> to be cell cycle regulated.<br><br>
1. <a href="im.do?s=bffa83a81ead376f">Cell Cycle Regulated Gene List, Both</a>
					<br>
2. <a href="im.do?s=bc7e7d4c43ae1f5a">Cell Cycle Regulated Gene List, G1 Sub Transcriptome</a>
					<br>
3. <a href="im.do?s=999efc4e343b8410">Cell Cycle Regulated Gene List, S-M Sub Transcriptome</a>
<br><br>The RH<sup>TK+</sup> strain used in this analysis expresses a fusion protein of herpes simplex thymidine kinase and chloramphenicol acetyltransferase (<a href="http://www.ncbi.nlm.nih.gov/pubmed/10496908">Radke and White</a>).  Synchronization of RH<sup>TK+</sup> parasites with thymidine followed published protocols (<a href="http://www.ncbi.nlm.nih.gov/pubmed/10496908">Radke and White</a>).  In this synchrony model parasites released from thymidine immediately progress through S, mitosis and then cytokinesis.  The first G1 phase is the start of the next cycle.  All time points represent microarray hybridization results from duplicate, independent biological replicates.  Parasites were seeded at an MOI of 1:1 in HFF cells, and grown for 12 h at 37<sup>o</sup>C (4-8 parasites per vacuole).  To block RH<sup>TK+</sup> growth, overnight culture media was replaced with pre-warmed DMEM media containing 1% fetal bovine serum and 10 &micro;M thymidine.  The flasks were incubated for 4 h at 37<sup>o</sup>C and then quickly washed 2x with pre-warmed DMEM (no serum) with the second wash immediately replaced with pre-warmed DMEM media containing 1% serum (three total washes).  RH<sup>TK+</sup> parasites from multiple T175cm<sup>2</sup> flasks (10-20 flasks per RNA sample) were purified from host cells for RNA isolation every hour post-thymidine release using standard protocols.  R0 timepoint=thymidine blocked population.  Asynchronous RH<sup>TK+</sup> samples were harvested from mid-log cultures (8 and 16 parasites/vacuole).  The R0-12 time course represents ~1-2/3 divisions with tachyzoite cell cycle phase repeats R1,R2=R8,R9, R3=R10, R4=R11, and R5=R12 (<a href="http://www.plosone.org/article/info%3Adoi%2F10.1371%2Fjournal.pone.0012354">Behnke et al., 2010</a>)
   <hr><p> <img src="images/CellCycle.jpg"  height="350px" width="550px">
   <p> <b>Figure 1.  Synchronization of tachyzoite populations by reversible thymidine-inhibition.</b>  The average vacuole size (black boxes) and fraction of parasites containing internal daughters (black triangles) were determined in RH<sup>TK+</sup> parasite cultures growth-inhibited by thymidine.  At hour intervals through 12 h post-thymidine release, infected monolayers were fixed and stained with anti-IMC1.  Vacuole size and the internal daughter fraction were determined in 100 vacuoles selected at random.  The synchronous division of these populations is evident by the cyclical rise and fall of internal daughter forms that is accompanied by a stepwise increase in vacuole size that marks the end of one cycle and the start of the next.   The cell cycle progression shown here was estimated from these experiments and is validated by previous studies using this synchrony model  (<a href="http://www.ncbi.nlm.nih.gov/pubmed/10496908">Radke and White</a>, <a href="http://www.ncbi.nlm.nih.gov/pubmed/11420103">Radke et al.</a>).
<hr><p><img src="images/behnke_fig_2.jpg">
<p><b>Figure 2. DNA content changes of thymidine-synchronized populations.</b>  RH<sup>TK+</sup> parasite cultures were blocked with 10 &micro;M thymidine for 4 h and then released.  At one hour intervals post thymidine-release (R0-R12), parasites were harvested and pooled for RNA isolation with a small sample removed for DNA content analysis prior to cell lysis.    Genomic DNA in ethanol-fixed parasites was stained with SYTOX-Green and changes in DNA content determined by flow cytometry (FL-1; 10,000 events for each sample).  As described previously (<a href="http://www.ncbi.nlm.nih.gov/pubmed/10496908">Radke and White</a>), thymidine-arrested RH<sup>TK+</sup> parasites are blocked at the G1/S phase boundary (R0) and immediately enter S phase upon drug-release (R1).  New daughter parasites start emerging by 3 h post drug-release (R3), and the population enters the S phase of the next cell cycle by 7-8 h post-release.   The cell cycle progression is indicated with cell cycle phase repeats R1,R2=R8,R9, R3=R10, R4=R11, and R5=R12 (C=cytokinesis, M=mitosis, G1=gap 1 phase, S=DNA synthesis).
            ]]>
        </description>
        <dynamicAttributes>
           <columnAttribute name="max_fc" displayName="Max Fold Induction" align="center"/>
           <columnAttribute name="num_replicates" displayName="# Replicates" align="center"/>
           <textAttribute name="profile_graph" displayName="Cell Cycle Graph" excludeProjects="EuPathDB"
                          inReportMaker="false" truncateTo="100000">
                <text>
                   <![CDATA[
                     <img src="/cgi-bin/dataPlotter.pl?type=White::CellCycle&project_id=ToxoDB&model=toxo&fmt=png&id=$$source_id$$&thumb=1&vp=rma"/>
                    ]]>
                </text>
             </textAttribute>
        </dynamicAttributes>
       <propertyList name="specificAttribution">
         <value>T.gondii_MWhite_CellCycle_Array_Profiles</value>
       </propertyList>
    </question>


  <!--++++++++++++++++++++++++++++++++++++++++++++++++++++++++++++++-->
  <!-- Expression Percentile -->
  <!--++++++++++++++++++++++++++++++++++++++++++++++++++++++++++++++-->

    <question name="GenesByExpressionPercentile" includeProjects="PlasmoDB,EuPathDB"
         displayName="P.f. Expression Percentile"
         shortDisplayName="Pf Expr %ile"
         category="Transcript Expression"
         queryRef="GeneId.DontCarePlasmoExpression"
         recordClassRef="GeneRecordClasses.GeneRecordClass">
        <attributesList
         summary="product,min_percentile,max_percentile"
        /> 
        <summary>
           <![CDATA[
         Find genes expressed in early ring, late ring, early trophozoite, late trophozoite, early schizont, late schizont, merozoite, sporozoite, or gametocyte.
          ]]>
        </summary>

        <propertyList name="organism">
           <value>P. falciparum</value>
        </propertyList>

        <description>
           <![CDATA[
        Find genes expressed in
        early ring, late ring, early trophozoite, late trophozoite, early
        schizont, late schizont, merozoite, sporozoite, or gametocyte.
        <br><br>

        The data is from a total of 17 microarray experiments (1) performed using an
        Affymetrix short oligonucleotide platform.  Cultures were synchronized
        using two independent methods, 5% D-sorbitol and temperature cycling,
        for all developmental stages except Gametocyte and Sporozoite.  This
        platform contains oligos (25-mers) derived from the predicted coding
        regions of the entire <I>P. falciparum</I> genome.
        <P>Expression values for each probe set were obtained by the MOID
        algorithm (2). Queries can be performed to retrieve only those genes
        in at least the Xth percentile level, where X can be from 95 to 5.  In
        this way it is possible to select only the most highly expressed
        genes, to any desired level above the 5th percentile.  Genes are
        returned in decreasing order of their intensity.
        <p>However, please note that, regardless of the percentile expression
        level selected, only genes that are above background and whose
        observed expression level would not be expected by chance (MOID
        expression level >10 and logP < -0.5) are included and will be
        reported.  This means that genes that have only a single probe on the
        array will not be reported as their logP values will always be too
        high to satisfy the query.
          ]]>
        </description>
        <dynamicAttributes>
            <columnAttribute name="max_percentile" displayName="Max Percentile"
                             inReportMaker="false"/>
            <columnAttribute name="min_percentile" displayName="Min Percentile"
                             inReportMaker="false"/>
        </dynamicAttributes>
       <propertyList name="specificAttribution">
         <value>WinzelerGeneticVariationArray</value>
         <value>winzeler_cell_cycle</value>
       </propertyList>
    </question>


  <!--++++++++++++++++++++++++++++++++++++++++++++++++++++++++++++++-->
  <!-- Gametocyte Expression -->
  <!--++++++++++++++++++++++++++++++++++++++++++++++++++++++++++++++-->

    <question name="GenesByGametocyteExpression" includeProjects="PlasmoDB,EuPathDB"
         displayName="P.f. Gametocytogenesis (percentile)"
         shortDisplayName="Pf Gam Expr"
         category="Transcript Expression"
         queryRef="GeneId.GenesByGametocyteExpression"
         recordClassRef="GeneRecordClasses.GeneRecordClass">
        <attributesList
         summary="product,max_percentile"
         sorting="max_percentile desc"
        /> 
        <summary>
            <![CDATA[
                Find genes by percentile protein expression in gametocytes.
           ]]>
        </summary>

        <propertyList name="organism">
           <value>P. falciparum</value>
        </propertyList>

        <description>
            <![CDATA[
                Find <i>Plasmodium falciparum</i> genes expressed during
                gametocytogenesis in strain NF54, strain 3D7, or MACS-purified
                strain 3D7. It uses data from a total of 23 microarray
                experiments (1), as shown here for gene PFD0830w:<br><br>
                <div align="center">
                <img src="images/plasmo_gam_pct_pfd0830w.png">
                </div><br><br>
                These experiments were performed using an Affymetrix short
                oligonucleotide platform, which contains oligos (25-mers)
                derived from the predicted coding regions of the entire <I>P.
                falciparum</I> genome. </P> <P> Expression values for each
                probe set were obtained by the MOID algorithm (2). Genes can
                be found by their percentile expression in the selected set of
                assays.<br><br>
                However, please note that, regardless of the percentile
                expression level selected, only genes that are above
                background and whose observed expression level would not be
                expected by chance (MOID expression level >10 and logP < -0.5)
                are included and will be reported.  This means that genes that
                have only a single probe on the array will not be reported as
                their logP values will always be too high to satisfy the query.
                <br><br>
                <pre><b>References:</b><br>(1) Jason A. Young, Quinton L. Fivelman, Peter L. Blair, Patricia de la Vega,<br>Karine G. Le Roch, Yingyao Zhou, Daniel J. Carucci, David A. Baker, Elizabeth A. Winzeler<br><a href="http://www.ncbi.nlm.nih.gov/entrez/query.fcgi?cmd=Retrieve&db=PubMed&list_uids=16005087&dopt=Citation">The Plasmodium falciparum sexual development transcriptome: a microarray analysis using ontology-based pattern identification</a><br>Mol Biochem Parasitol. 2005 Jul 5; <br>(2) Zhou Y, Abagyan R.<br><a href="http://www.biomedcentral.com/1471-2105/3/3">Match-Only Integral Distribution (MOID) Algorithm for high-density oligonucleotide array analysis.</a><br>BMC Bioinformatics. 2002;3(1):3.</pre>
           ]]>
        </description>

        <dynamicAttributes>
            <columnAttribute name="max_percentile" displayName="Max Percentile"
                             inReportMaker="false"/>
        </dynamicAttributes>


       <propertyList name="specificAttribution">
         <value>winzeler_gametocyte_expression</value>
         
       </propertyList>
    </question>


    <question name="GenesByGametocyteExprFoldChange" includeProjects="PlasmoDB,EuPathDB"
              displayName="P.f. Gametocytogenesis (fold change)"
              shortDisplayName="Pf Gam Expr fc"
              queryRef="GeneId.GenesByGametocyteExprFoldChange"
              recordClassRef="GeneRecordClasses.GeneRecordClass">
        <summary>
              Find genes that are differentially expressed in different strains during gametocytogenesis.
        </summary>
        <description>
            <![CDATA[
              Find genes whose expression was found to be up-regulated or down-regulated in different strains during gametocytogenesis.
              <br><br>
              <pre><b>References:</b><br>(1) Jason A. Young, Quinton L. Fivelman, Peter L. Blair, Patricia de la Vega,<br>Karine G. Le Roch, Yingyao Zhou, Daniel J. Carucci, David A. Baker, Elizabeth A. Winzeler<br><a href="http://www.ncbi.nlm.nih.gov/entrez/query.fcgi?cmd=Retrieve&db=PubMed&list_uids=16005087&dopt=Citation">The Plasmodium falciparum sexual development transcriptome: a microarray analysis using ontology-based pattern identification</a><br>Mol Biochem Parasitol. 2005 Jul 5; <br>(2) Zhou Y, Abagyan R.<br><a href="http://www.biomedcentral.com/1471-2105/3/3">Match-Only Integral Distribution (MOID) Algorithm for high-density oligonucleotide array analysis.</a><br>BMC Bioinformatics. 2002;3(1):3.</pre>
           ]]>
        </description>
        <attributesList
              summary="organism,location_text,product,fold_change"
              sorting="fold_change desc"
        /> 
	<dynamicAttributes>
	     <columnAttribute name="fold_change" displayName="Fold Change" align="center"/>
	</dynamicAttributes>
	 <propertyList name="specificAttribution">
         <value>winzeler_gametocyte_expression</value>
	 </propertyList>
    </question>


  <!--++++++++++++++++++++++++++++++++++++++++++++++++++++++++++++++-->
  <!-- Berghei expression percentile -->
  <!--++++++++++++++++++++++++++++++++++++++++++++++++++++++++++++++-->

    <question name="BergheiGenesByExpressionPercentile" includeProjects="PlasmoDB,EuPathDB"
         displayName="P.b. Intraerythrocytic infection cycle (percentile)"
         shortDisplayName="Pb Expr %ile"
         category="Transcript Expression"
         queryRef="GeneId.BergheiGenesByExpressionPercentile"
         recordClassRef="GeneRecordClasses.GeneRecordClass">
        <attributesList includeProjects="PlasmoDB"
              summary="product,watersPct"
        /> 
         <attributesList includeProjects="EuPathDB"
              summary="product"
        /> 
        <summary>
           <![CDATA[
        Find genes expressed in late schizont, ring, early trophozoite and early schizont stages.
         ]]>
        </summary>

        <propertyList name="organism">
           <value>P. berghei</value>
        </propertyList>

        <description>
           <![CDATA[
Find <i>P. berghei</i> genes expressed in late schizont, ring, early trophozoite, and early schizont stages. The stages were all hybridized with late trophozoites allowing us to use late trophozoites as a reference for this search.
<p>
There are two timecourses: HP and HPE.  HP is High Producer (as in gametocytes) and HPE is High Producer "E".  HP was mechanically passaged on a weekly basis from mouse to mouse and 10 independent experiments were set up (HPA-HPJ).  The parasites were observed, waiting for non-producing parasites to appear.  HPE was the chosen one. A deletion in HP was assumed to have created HPE (they are otherwise isogenic) and KO'd the production of gametocytes.  In such a scenario the non-producer would quickly overgrow the producer.  Both are cloned.
      ]]>
        </description>


       <propertyList name="specificAttribution">
         <value>berghei_gss_oligos</value>
         <value>berghei_gss_time_series</value>
         <value>berghei_gss_time_seriesHPE</value>
       </propertyList>
    </question>


  <!--++++++++++++++++++++++++++++++++++++++++++++++++++++++++++++++-->
  <!-- Berghei protein expression  -->
  <!--++++++++++++++++++++++++++++++++++++++++++++++++++++++++++++++-->

    <question name="GenesByProteomicsProfile" includeProjects="PlasmoDB,EuPathDB"
         displayName="P.b. life cycle  Mass Spec. Evidence"
         shortDisplayName="Pb Mass Spec"
         category="Protein Expression"
         queryRef="GeneId.GenesByProteomicsProfile"
         recordClassRef="GeneRecordClasses.GeneRecordClass">
        <attributesList
         summary="product"
        /> 

        <propertyList name="organism">
           <value>P. berghei</value>
        </propertyList>

        <summary>
            <![CDATA[
            Find <i>P. berghei</i> genes with the specified protein expression across different life cycle stages.
            ]]>
        </summary>
        <description>
            <![CDATA[
            Find <i>P. berghei</i> genes that have protein expression evidence across different life cycle stages.  For each life cycle stage, choose "observed", "not observed" or "do not care".  Genes are returned that have a matching expression pattern. Click <a href="http://www.ncbi.nlm.nih.gov/pubmed/15637271">here</a> for more information.
            ]]>
        </description>
       <propertyList name="specificAttribution">
         <value>Pberghei_Protein_Expression</value>
       </propertyList>
    </question>


  <!--++++++++++++++++++++++++++++++++++++++++++++++++++++++++++++++-->
  <!-- Subcellular localization -->
  <!--++++++++++++++++++++++++++++++++++++++++++++++++++++++++++++++-->

    <question name="GenesBySubcellularLocalization" includeProjects="PlasmoDB,EuPathDB"
         category="Cellular Location"
         displayName="P.f. Subcellular Localization"
         shortDisplayName="Subcell Loc"
              queryRef="GeneId.GenesBySubcellularLocalization"
              recordClassRef="GeneRecordClasses.GeneRecordClass">
        <attributesList
              summary="location_text,product"
              sorting="location_text asc"
        /> 

        <propertyList name="organism">
           <value>P. falciparum</value>
        </propertyList>

        <summary>
           <![CDATA[
               Find genes targeted to the apicoplast or the RBC membrane.
          ]]>
         </summary>
        <description>
           <![CDATA[
               Find genes targeted to the apicoplast or the RBC membrane. Sequence motifs identified by
               Marti and co-workers (Cowman lab),  and Hiller and co-workers
               (Haldar lab), as being associated with  proteins targeted to
               the human erythrocyte, are referred to as the  'Pexel' and 'HT'
               motifs respectively.<br><br>
          ]]>
        </description>
       <propertyList name="specificAttribution">
         <value>Cowman_Subcellular_motifs</value>
         <value>Haldar_Subcellular_motifs</value>
         <value>ApicoplastTargeting</value>
       </propertyList>
    </question>


  <!--++++++++++++++++++++++++++++++++++++++++++++++++++++++++++++++-->
  <!-- Export prediction -->
  <!--++++++++++++++++++++++++++++++++++++++++++++++++++++++++++++++-->

    <question name="GenesByExportPrediction" includeProjects="PlasmoDB,EuPathDB"
         displayName="Exported Protein"
         shortDisplayName="Export Prot"
         category="Cellular Location"
         queryRef="GeneId.GenesByExportPrediction"
         recordClassRef="GeneRecordClasses.GeneRecordClass">
        <attributesList
         summary="organism,location_text,product,exportpred_score"
         sorting="organism asc,exportpred_score desc,location_text asc"
        /> 
        <summary>
          Find genes that are predicted by ExportPred to produce an exported protein.
        </summary>
        <description>
            <![CDATA[
            Find genes that are predicted by ExportPred to produce an exported protein. To read more about ExportPred please click <a href="http://www.ncbi.nlm.nih.gov/pubmed/16507167">here.</a>
            ]]>
        </description>
         <dynamicAttributes>
            <columnAttribute name="exportpred_score"
                       displayName="ExportPred score" align="center"/>
        </dynamicAttributes>
        <propertyList name="specificAttribution">
        </propertyList>
    </question>


  <!--++++++++++++++++++++++++++++++++++++++++++++++++++++++++++++++-->
  <!-- Phyletic profile -->
  <!--++++++++++++++++++++++++++++++++++++++++++++++++++++++++++++++-->

    <question name="GenesByPhyleticProfile" includeProjects="PlasmoDB,EuPathDB"
         displayName="Homology Phylogenetic Profile"
         shortDisplayName="Homol Phy Pr"
         category="Evolution"
         queryRef="GeneId.GenesByPhyleticProfile"
         recordClassRef="GeneRecordClasses.GeneRecordClass">
        <attributesList
         summary="location_text,product,num_queries,query_ids,mutual_information_scores"
         sorting="num_queries desc,mutual_information_scores desc,location_text asc"
        /> 

        <propertyList name="organism">
           <value>P. falciparum</value>
           <value>P. yoelii</value>
        </propertyList>

        <summary>
           <![CDATA[
         Find genes that have a homology-based phylogenetic profile similar to a specified list of genes.
          ]]>
        </summary>
        <description>
           <![CDATA[
           Find P.f. and P.y. genes that have a homology-based
           phylogenetic profile similar to a specified list of genes. This search also allows you to
           determine how similar in terms of phylogenetic profile the members of the query list are as they
           will hit more of the same genes the more similar the members of the query list are to one another.
           <br><br>

           The phylogenetic profile (homology-based) of a 
           gene is a series of 164 "present" or "absent" calls reflecting the
           presence or absence of a putative homolog in 164 completely
           sequenced genomes. Similarity between profiles is a good indicator
           of functional linkages between proteins (see Pellegrini M, Marcotte
           EM, Thompson MJ, Eisenberg D, Yeates TO. Assigning protein
           functions by comparative genome analysis: protein phylogenetic
           profiles. Proc. Natl. Acad. Sci. USA 1999 96, 4285-4288). Data on
           ORFs with the most similar profiles to a given query ORF is also
           available, and can be used to establish the function of
           uncharacterized ORFs, based on the similarity of their profiles
           (see Date SV & Marcotte EM. Discovery of uncharacterized cellular
           systems by genome-wide analysis of functional linkages. Nature
           Biotechnology 2003 21:1055-1062) with ORFs of known function.
          ]]>
        </description>
        <dynamicAttributes>
            <columnAttribute name="mutual_information_scores"
                       displayName="Mutual Information Score" align="center"/>
            <columnAttribute name="query_ids"
                       displayName="Query IDs"/>
            <columnAttribute name="num_queries"
                       displayName="Queries matched" align="center"/>
        </dynamicAttributes>
       <propertyList name="specificAttribution">
         <value>MutualInformationScores_Pfalciparum</value>
       </propertyList>
    </question>


  <!--++++++++++++++++++++++++++++++++++++++++++++++++++++++++++++++-->
  <!-- Protein DB Accession  -->
  <!--++++++++++++++++++++++++++++++++++++++++++++++++++++++++++++++-->

    <question name="GenesByProteinDbAccession" includeProjects="PlasmoDB"
              displayName="Protein Accession"
              shortDisplayName="Protein Acc"
              category="Other Attributes"
              queryRef="GeneId.GenesByProteinDbAccession"
              recordClassRef="GeneRecordClasses.GeneRecordClass">
        <attributesList
              summary="product,organism"
        /> 
        <summary>
         Find genes mapped to a protein accession number.
        </summary>
        <description>
          <![CDATA[
              Find genes mapped to a protein accession number.  The result set will include all genes of the specified species whose predicted protein sequence exactly matches records with the given accession number in
              <a href="http://www.ncbi.nlm.nih.gov/Genbank">GenBank</a>,
              <a href="http://www.ncbi.nlm.nih.gov/RefSeq">RefSeq</a>, or
              <a href="http://www.ebi.ac.uk/swissprot">Swiss-Prot</a>
          ]]>
        </description>
       <propertyList name="specificAttribution">
         <value>NRDB</value>
       </propertyList>
    </question>

  <!--++++++++++++++++++++++++++++++++++++++++++++++++++++++++++++++-->
  <!-- MR4 reagents  -->
  <!--++++++++++++++++++++++++++++++++++++++++++++++++++++++++++++++-->

    <question name="GenesByMr4Reagents" includeProjects="PlasmoDB,EuPathDB,CryptoDB,ToxoDB"
         displayName="Reagents Availability"
         shortDisplayName="Reagents"
         category="Other Attributes"
         queryRef="GeneId.GenesByReagents"
         recordClassRef="GeneRecordClasses.GeneRecordClass">
        <attributesList
         summary="location_text,product"
         sorting="location_text asc"
        /> 

        <propertyList name="organism">
           <value>P. falciparum</value>
        </propertyList>

        <summary>
            <![CDATA[
                Find genes that have available reagents.
           ]]>
        </summary>
        <description includeProjects="PlasmoDB">
            <![CDATA[
                Find <i>Plasmodium falciparum</i> genes that have
                <a href="http://www.malaria.atcc.org/">MR4</a> reagents.
                <br><br>
                The reagents are mapped to genes using gene names and
                GenBank/EMBL sequence similarity. An MR4
                reagent may be linked to multiple genes when it is not clear
                which is the correct gene or if the reagent might be considered
                to function with either gene.
           ]]>
        </description>
        <description includeProjects="ToxoDB,CryptoDB">
            <![CDATA[
                Find genes that have antibodies available from the <a href="http://www.beiresources.org">Biodefense and Emerging Infections Research Resources Repository</a>.
           ]]>
        </description>
        <description includeProjects="EuPathDB">
            <![CDATA[<br>
                Find <i>Plasmodium falciparum</i> genes that have
                <a href="http://www.malaria.atcc.org/">MR4</a> reagents.
  
                The reagents are mapped to genes using gene names and
                GenBank/EMBL sequence similarity. An MR4
                reagent may be linked to multiple genes when it is not clear
                which is the correct gene or if the reagent might be considered
                to function with either gene.
<br><br>
                Find <i>Cryptosporidium parvum</i> and <i>Toxoplasma gondii</i> genes that have antibodies available from the <a href="http://www.beiresources.org">Biodefense and Emerging Infections Research Resources Repository</a>.
           ]]>
        </description>

       <propertyList name="specificAttribution">
         <value includeProjects="PlasmoDB">MR4Reagents</value>
         <value includeProjects="CryptoDB,ToxoDB">Antibody</value>
       </propertyList>
    </question>

  <!--===========================================================================-->
  <!-- Internal questions for importing from plasmodb 4.4  -->
  <!--===========================================================================-->

    <question name="GenesByPlasmoDbDataset" includeProjects="PlasmoDB"
         displayName="Genes imported from PlasmoDB 4.4"
         shortDisplayName="PlasmoDB 4.4"
              queryRef="GeneId.GenesByPlasmoDbDataset"
              recordClassRef="GeneRecordClasses.GeneRecordClass">
        <attributesList
              summary="organism,product"
        /> 
        <description>
           <![CDATA[
        Find genes by importing a PlasmoDB 4.4 search result. The Query History page at the PlasmoDB version 4.4 site (http://plasmodb.org) now contains a column called "Dataset." To import any of the queries run at the PlasmoDB 4.4 site, cut and paste the Dataset identifier from the PlasmoDB Query History page.
          ]]>
        </description>
    </question>

  <!--===========================================================================-->
  <!-- place holder -->
  <!--===========================================================================-->
<!--  I believe this is a mistake and should be deleted. -sf 9/28/07
    <question name="GenesByProteinStructure" includeProjects="PlasmoDB"
               displayName="Protein structure"
               shortDisplayName="Protein struct"
              queryRef="GeneId.DontCare"
              recordClassRef="GeneRecordClasses.GeneRecordClass">
        <description>
           Find genes based on secondary and 3-D protein structure.
        </description>
    </question>
-->

   <question name="GenesByProteinStructure" includeProjects="GiardiaDB,TrichDB"
              displayName="Protein Secondary Structure"
              shortDisplayName="2D Structure"
              category="Predicted Proteins"
              queryRef="GeneId.GenesBySecondaryStructure"
              recordClassRef="GeneRecordClasses.GeneRecordClass">
        <attributesList
              summary="organism,location_text,product,percent_coil,percent_strand,percent_helix"
              sorting="organism asc, location_text asc"
        /> 
        <summary>
         Find genes whose proteins are predicted to have the given secondary-structure content by the PSIPRED program.
        </summary>
        <description>
          <![CDATA[
              Find genes whose proteins are predicted to have the given secondary-structure content by the PSIPRED program. The percent composition is computed by counting the amino acids in which one of the three calls is given the highest confidence, and dividing by the length of the protein.  For example the percent helix is the number of amino acids in which helix has the highest confidence, divided by the length of the protein.


              </P><PRE><B>References:</B> <BR> Jones DT. (1999) Protein secondary structure prediction<BR> based on position-specific scoring matrices<BR> <a href="http://www.ncbi.nlm.nih.gov/entrez/query.fcgi?cmd=Retrieve&db=pubmed&dopt=Abstract&list_uids=10493868">J Mol Biol. 1999 Sep 17;292(2):195-202</a></PRE>
          ]]>
        </description>
        <dynamicAttributes>
             <columnAttribute name="percent_coil" displayName="Percent Coil" align="center"
                              inReportMaker="false"/>
             <columnAttribute name="percent_strand" displayName="Percent Strand" align="center"
                              inReportMaker="false"/>
             <columnAttribute name="percent_helix" displayName="Percent Helix" align="center"
                              inReportMaker="false"/>
         </dynamicAttributes>
    </question>


  </questionSet>



  <!--===========================================================================-->
  <!--===========================================================================-->
  <!-- Gene ID questions (internal)  -->
  <!--===========================================================================-->
  <!--===========================================================================-->

  <questionSet name="InternalQuestions"
             displayName="Internal Questions"
             internal="true">

  <!--===========================================================================-->
  <!-- Internal questions for the combined winzeler query page  -->
  <!--===========================================================================-->

<!-- this question is unused now that we offer the other two: intra and extra, directly in the microarray internalquestion page -->

 <question name="GenesByExpression" includeProjects="PlasmoDB,EuPathDB"
              displayName="P.f. Exprn Percentile: All"
              shortDisplayName="Pf exp %il all"
              queryRef="GeneId.GenesByExpression"
              recordClassRef="GeneRecordClasses.GeneRecordClass">
        <description>
              Gene Expression on Affy chips, from the Winzeler lab
        </description>
        <attributesList includeProjects="PlasmoDB"
              summary="product,winzelerPct"
        /> 
         <attributesList includeProjects="EuPathDB"
              summary="product"
        /> 
         <dynamicAttributes>
             <columnAttribute name="max_percentile" displayName="Max Percentile"
                              inReportMaker="false"/>
             <columnAttribute name="min_percentile" displayName="Min Percentile"
                              inReportMaker="false"/>
         </dynamicAttributes>
    </question>


<!-- these next two questions should probably be moved to the GeneQuestions questionSet -->

    <question name="GenesByIntraerythrocyticExpression" includeProjects="PlasmoDB,EuPathDB"
              displayName="P.f. Asexual Cycle (percentile)"
              shortDisplayName="Pf Erythro %ile"
              queryRef="GeneId.GenesByIntraerythrocyticExpression"
              recordClassRef="GeneRecordClasses.GeneRecordClass">
        <summary>
              Asexual cycle expression on Affy chips, from the Winzeler lab
        </summary>
        <description>
              Asexual cycle expression on Affy chips, from the Winzeler lab
        </description>
        <attributesList includeProjects="PlasmoDB"
              summary="organism,max_percentile,winzelerPct"
              sorting="max_percentile desc"
        /> 
        <attributesList includeProjects="EuPathDB"
              summary="organism,max_percentile"
              sorting="max_percentile desc"
        /> 
         <dynamicAttributes>
             <columnAttribute name="max_percentile" displayName="Max Percentile"
                              inReportMaker="false"/>
             <columnAttribute name="min_percentile" displayName="Min Percentile"
                              inReportMaker="false"/>
         </dynamicAttributes>
	 <propertyList name="specificAttribution">
	   <value>winzeler_cell_cycle</value>
	 </propertyList>
    </question>


    <question name="GenesByIntraerythroExprFoldChange" includeProjects="PlasmoDB,EuPathDB"
              displayName="P.f. Asexual Cycle (fold change)"
              shortDisplayName="Pf Erythro fc"
              queryRef="GeneId.GenesByIntraerythroExprFoldChange"
              recordClassRef="GeneRecordClasses.GeneRecordClass">
        <summary>
              Asexual cycle expression on Affy chips, from the Winzeler lab
        </summary>
        <description>
              Asexual cycle expression on Affy chips, from the Winzeler lab
        </description>
        <attributesList
              summary="organism,location_text,product,fold_change"
              sorting="fold_change desc"
        /> 
	<dynamicAttributes>
	     <columnAttribute name="fold_change" displayName="Fold Change" align="center"/>
	</dynamicAttributes>
	 <propertyList name="specificAttribution">
	   <value>winzeler_cell_cycle</value>
	 </propertyList>
    </question>



    <question name="GenesByExtraerythrocyticExpression" includeProjects="PlasmoDB,EuPathDB"
              displayName="P.f. Sexual Cycle (percentile)"
              shortDisplayName="Pf Gam/Spo %ile"
              queryRef="GeneId.GenesByExtraerythrocyticExpression"
              recordClassRef="GeneRecordClasses.GeneRecordClass">
        <attributesList includeProjects="PlasmoDB"
              summary="organism,max_percentile,winzelerPct"
              sorting="max_percentile desc"
        /> 
        <attributesList includeProjects="EuPathDB"
              summary="organism,max_percentile"
              sorting="max_percentile desc"
        /> 

        <summary>
              Sexual cycle expression on Affy chips, from the Winzeler lab
        </summary>
        <description>
              Sexual cycle expression on Affy chips, from the Winzeler lab
        </description>
         <dynamicAttributes>
             <columnAttribute name="max_percentile" displayName="Max Percentile"
                              inReportMaker="false"/>
             <columnAttribute name="min_percentile" displayName="Min Percentile"
                              inReportMaker="false"/>
         </dynamicAttributes>
	 <propertyList name="specificAttribution">
	   <value>winzeler_cell_cycle</value>
	 </propertyList>
    </question>


    <question name="GenesByExtraerythroExprFoldChange" includeProjects="PlasmoDB,EuPathDB"
              displayName="P.f. Sexual Cycle (fold change)"
              shortDisplayName="Pf Gam/Spo fc"
              queryRef="GeneId.GenesByExtraerythroExprFoldChange"
              recordClassRef="GeneRecordClasses.GeneRecordClass">
        <summary>
              Sexual cycle expression on Affy chips, from the Winzeler lab
        </summary>
        <description>
              Sexual cycle expression on Affy chips, from the Winzeler lab
        </description>
        <attributesList
              summary="organism,location_text,product,fold_change"
              sorting="fold_change desc"
        /> 
	<dynamicAttributes>
	     <columnAttribute name="fold_change" displayName="Fold Change" align="center"/>
	</dynamicAttributes>
	 <propertyList name="specificAttribution">
	   <value>winzeler_cell_cycle</value>
	 </propertyList>
    </question>



  <!--===========================================================================-->
  <!-- Internal questions that are place holders in the query grid  -->
  <!--===========================================================================-->

   <question name="GenesByMicroarrayEvidence" 
              displayName="Microarray Evidence"
              shortDisplayName="Microarray"
              includeProjects="EuPathDB,ToxoDB,PlasmoDB,GiardiaDB,TriTrypDB,AmoebaDB"
              queryRef="GeneId.DontCare"
              recordClassRef="GeneRecordClasses.GeneRecordClass">

        <summary includeProjects="PlasmoDB">
           <![CDATA[
           Find <i>P. falciparum</i>,  <i>P. yoelii</i>, <i>P. berghei</i> and <i>P. vivax</i> genes based on transcript expression data from microarray experiments.
            ]]>
        </summary>
        <summary includeProjects="TriTrypDB">
           <![CDATA[
    Find <i>L.infantum</i> and <i>T.brucei</i> genes based on transcript expression data from microarray experiments.
            ]]>
       </summary>
        <summary includeProjects="EuPathDB">
           <![CDATA[
           Find Gl, Li, Pf, Pb, Pv, Py, Tg genes based on transcript expression data from microarray experiments.
            ]]>
        </summary>
   <summary includeProjects="ToxoDB,GiardiaDB,AmoebaDB">
           <![CDATA[
           Find genes based on transcript expression data from microarray experiments.
            ]]>
        </summary>
        <description includeProjects="PlasmoDB">
           <![CDATA[
           Find <i>P. falciparum</i>,  <i>P. yoelii</i>, <i>P. berghei</i> and <i>P. vivax</i> genes based on transcript expression data from microarray experiments.
            ]]>
        </description>
       <description includeProjects="TriTrypDB">
           <![CDATA[
    Find <i>L.infantum</i>  and <i>T.brucei</i> genes based on transcript expression data from microarray experiments.
            ]]>
        </description>
        <description includeProjects="EuPathDB,ToxoDB,GiardiaDB,AmoebaDB">
           <![CDATA[
           Find genes based on transcript expression data from microarray experiments.
            ]]>
        </description>

        <propertyList name="specificAttribution">
        </propertyList>
    </question>



   <question name="GenesByRNASeqEvidence" 
              displayName="RNA Seq Evidence"
              shortDisplayName="RNA Seq"
              includeProjects="EuPathDB,PlasmoDB,TriTrypDB,ToxoDB"
              queryRef="GeneId.DontCare"
              recordClassRef="GeneRecordClasses.GeneRecordClass">

        <summary includeProjects="PlasmoDB">
           <![CDATA[
        Find <i>P. falciparum</i> genes having RNA expression peaks or troughs occuring within specified times. 
            ]]>
        </summary>
        <summary includeProjects="TriTrypDB">
           <![CDATA[
        Find genes based on their expression levels quantified by RNA-Seq
            ]]>
       </summary>
        <summary includeProjects="ToxoDB">
           <![CDATA[
        Find genes based on their expression levels quantified by RNA-Seq
            ]]>
       </summary>
        <summary includeProjects="EuPathDB">
           <![CDATA[
        Find genes based on their expression levels quantified by RNA-Seq
            ]]>
        </summary>

        <description includeProjects="EuPathDB,TriTrypDB,PlasmoDB,ToxoDB">
           <![CDATA[
            ]]>
        </description>

        <propertyList name="specificAttribution">
        </propertyList>
    </question>









  <!--===========================================================================-->
  <!-- Internal questions that are place holders in the query grid  -->
  <!--===========================================================================-->

   <question name="GenesByChIPchip" 
              displayName="ChIP on Chip Evidence"
              shortDisplayName="ChIP-chip"
              includeProjects="EuPathDB,ToxoDB,PlasmoDB"
              queryRef="GeneId.DontCare"
              recordClassRef="GeneRecordClasses.GeneRecordClass">

        <summary includeProjects="PlasmoDB">
           <![CDATA[
           Find <i>P. falciparum</i> genes based on transcript expression data from ChIP on chip experiments.
            ]]>
        </summary>
       <summary includeProjects="EuPathDB">
           <![CDATA[
           Find Pf, Tg genes based on transcript expression data from ChIP on chip experiments.
            ]]>
        </summary>
        <summary includeProjects="ToxoDB">
           <![CDATA[
           Find genes based on transcript expression data from ChIP chip experiments.
            ]]>
        </summary>
        <description includeProjects="PlasmoDB">
           <![CDATA[
           Find <i>P. falciparum</i> genes based on transcript expression data from ChIP chip experiments.
            ]]>
        </description>
               <description includeProjects="EuPathDB,ToxoDB">
           <![CDATA[
           Find genes based on transcript expression data from ChIP chip  experiments.
            ]]>
        </description>

        <propertyList name="specificAttribution">
        </propertyList>
    </question>


   <question name="GenesBySageTagEvidence"
              displayName="SAGE Tag Evidence"
              shortDisplayName="SAGE Tag"
              includeProjects="EuPathDB,ToxoDB,PlasmoDB,GiardiaDB,TriTrypDB"
              queryRef="GeneId.DontCare"
              recordClassRef="GeneRecordClasses.GeneRecordClass">

        <summary  includeProjects="PlasmoDB">
           Find P. falciparum genes with evidence of expression based on SAGE tag experiments.
        </summary>
        <summary  includeProjects="GiardiaDB">
           Find Giardia Assemblage A isolate WB genes with evidence of expression based on SAGE tag experiments.
        </summary>
        <summary  includeProjects="TriTrypDB">
           Find T. brucei genes with evidence of expression based on Digital Gene Expression tags (DGE) experiments.
        </summary>
        <summary  includeProjects="ToxoDB">
           Find Toxoplasma gondii  genes with evidence of expression based on SAGE tag experiments.
        </summary>
        <summary  includeProjects="EuPathDB">
           Find genes with evidence of expression based on SAGE tag experiments.
       </summary>
        <description>
           <![CDATA[
           Find genes based on transcript expression data from SAGE Tag experiments.
            ]]>
        </description>

        <propertyList name="specificAttribution">
           <value includeProjects="EuPathDB,TriTrypDB">TrypSageTagArrayDesign</value>
           <value includeProjects="EuPathDB,TriTrypDB">TrypSageTagFreqs</value>
        </propertyList>
    </question>

    <question name="GenesByMassSpecEvidence"
              displayName="Mass Spectrometry Evidence"
              shortDisplayName="Mass Spec"
              includeProjects="EuPathDB,ToxoDB,PlasmoDB,CryptoDB,GiardiaDB,TriTrypDB,TrichDB,AmoebaDB"
              queryRef="GeneId.DontCare"
              recordClassRef="GeneRecordClasses.GeneRecordClass">
        <summary>
           <![CDATA[
           Find genes based on protein expression data from mass spectrometry experiments.
            ]]>
        </summary>

        <propertyList name="specificAttribution">
        </propertyList>
    </question>

    <question name="GenesByProteinStructure"
              displayName="Protein Structure"
              shortDisplayName="Prot Struct"
              includeProjects="EuPathDB,PlasmoDB,TriTrypDB,CryptoDB"
              queryRef="GeneId.DontCare"
              recordClassRef="GeneRecordClasses.GeneRecordClass">
 <summary>
           <![CDATA[
           Find genes based on secondary and 3-D protein structure.
            ]]>
        </summary>
        <description>
           Find genes based on secondary and 3-D protein structure.
        </description>
        <propertyList name="specificAttribution">
        </propertyList>
    </question>

  <!--===========================================================================-->
  <!-- Note: following is in internal questions so shows up on query grid .... real question -->
  <!--===========================================================================-->

    <question name="GenesByProteinStructure" includeProjects="GiardiaDB,TrichDB"
              displayName="Protein Secondary Structure"
              shortDisplayName="2D Struct"
              category="Predicted Proteins"
              queryRef="GeneId.GenesBySecondaryStructure"
              recordClassRef="GeneRecordClasses.GeneRecordClass">
        <attributesList
              summary="organism,location_text,product,percent_coil,percent_strand,percent_helix"
              sorting="organism asc, location_text asc"
        /> 
        <summary>
         Find genes whose proteins are predicted to have the given secondary-structure content by the PSIPRED program.
        </summary>
        <description>
          <![CDATA[
              Find genes whose proteins are predicted to have the given secondary-structure content by the PSIPRED program. The percent composition is computed by counting the amino acids in which one of the three calls is given the highest confidence, and dividing by the length of the protein.  For example the percent helix is the number of amino acids in which helix has the highest confidence, divided by the length of the protein.


              </P><PRE><B>References:</B> <BR> Jones DT. (1999) Protein secondary structure prediction<BR> based on position-specific scoring matrices<BR> <a href="http://www.ncbi.nlm.nih.gov/entrez/query.fcgi?cmd=Retrieve&db=pubmed&dopt=Abstract&list_uids=10493868">J Mol Biol. 1999 Sep 17;292(2):195-202</a></PRE>
          ]]>
        </description>
        <dynamicAttributes>
             <columnAttribute name="percent_coil" displayName="Percent Coil" align="center"
                              inReportMaker="false"/>
             <columnAttribute name="percent_strand" displayName="Percent Strand" align="center"
                              inReportMaker="false"/>
             <columnAttribute name="percent_helix" displayName="Percent Helix" align="center"
                              inReportMaker="false"/>
         </dynamicAttributes>
    </question>

  <!--===========================================================================-->
  <!-- Internal question for ortholog link on history/results page  -->
  <!--===========================================================================-->

     <question name="GenesByOrthologs" includeProjects="EuPathDB,CryptoDB,GiardiaDB,PlasmoDB,TriTrypDB,ToxoDB,AmoebaDB,MicrosporidiaDB,InitDB"
         displayName="Orthologs"
         shortDisplayName="Orthologs"
              queryRef="GeneId.GenesByOrthologs"
              recordClassRef="GeneRecordClasses.GeneRecordClass">
        <attributesList 
              summary="organism,location_text, product,orthologs,orthomcl_name,paralog_number,ortholog_number"
              sorting="orthomcl_name asc"
        />

        <description>
           <![CDATA[
Find the @PROJECT_ID@ genes that are orthologs (or paralogs) of the genes in a search result.
The typical use of this query is to begin by having an interesting result in a strategy.  Then, use this search to find orthologs of those genes in a species that may not be annotated with the data from your original result.  In general, use this search to transform sets of genes from one species to others. <br><br>
Ortholog groups were generated from more than 100 species using OrthoMCL as described in   Li L, Stoeckert CJ Jr, Roos DS. OrthoMCL: identification of ortholog groups for eukaryotic genomes. <a href="http://www.ncbi.nlm.nih.gov/entrez/query.fcgi?cmd=Retrieve&db=pubmed&dopt=Abstract&list_uids=12952885">Genome Res. 2003 13:2178-89</a>.   The OrthoMCL DB site is described in Chen F. Mackey AJ. Stoeckert CJ Jr. Roos DS. OrthoMCL-DB: querying a comprehensive multi-species collection of ortholog groups. <a href="http://www.ncbi.nlm.nih.gov/entrez/query.fcgi?cmd=Retrieve&db=pubmed&dopt=Abstract&list_uids=16381887">NAR. 34(Database issue):D363-8</a>.
          ]]>
        </description>

         <dynamicAttributes>
             <columnAttribute name="orthologs" displayName="Input Ortholog(s)" 
                              align="center" inReportMaker="true"/>
         </dynamicAttributes>

    </question>


<!--
     <question name="GenesBySyntenicOrthologs" includeProjects="CryptoDB,PlasmoDB,ToxoDB,TriTrypDB"
         displayName="Syntenic Orthologs of Genes in the Previous Step"
         shortDisplayName="Syn Orthologs"
              queryRef="GeneId.GenesBySyntenicOrthologs"
              recordClassRef="GeneRecordClasses.GeneRecordClass">
        <attributesList 
              summary="organism,location_text, product,orthologs"
              sorting="location_text asc"
        />

        <description>
           <![CDATA[
Find the @PROJECT_ID@ genes that are syntenic orthologs (or paralogs) of the genes in a Query History result.
The typical use of this query is to begin by having an interesting result in My Query History.  Then, use this query to find orthologs of those genes in a species that may not be annotated with the data from your query.  In general, use this query to transform sets of genes from one species to others. <br><br>
Ortholog groups were generated from more than 100 species using OrthoMCL as described in   Li L, Stoeckert CJ Jr, Roos DS. OrthoMCL: identification of ortholog groups for eukaryotic genomes. <a href="http://www.ncbi.nlm.nih.gov/entrez/query.fcgi?cmd=Retrieve&db=pubmed&dopt=Abstract&list_uids=12952885">Genome Res. 2003 13:2178-89</a>.   The OrthoMCL DB site is described in Chen F. Mackey AJ. Stoeckert CJ Jr. Roos DS. OrthoMCL-DB: querying a comprehensive multi-species collection of ortholog groups. <a href="http://www.ncbi.nlm.nih.gov/entrez/query.fcgi?cmd=Retrieve&db=pubmed&dopt=Abstract&list_uids=16381887">NAR. 34(Database issue):D363-8</a>.
          ]]>
        </description>

         <dynamicAttributes>
             <columnAttribute name="orthologs" displayName="Input Ortholog(s)" 
                              align="center" inReportMaker="true"/>
         </dynamicAttributes>

    </question>
-->
     <question name="GenesByExpandResult" includeProjects="ToxoDB"
              displayName="Expand"
              shortDisplayName="Expand"
              queryRef="GeneTransforms.GenesByExpandResult"
              recordClassRef="GeneRecordClasses.GeneRecordClass">
        <attributesList
              summary="formatted_gene_id,organism,location_text,product"
              sorting="formatted_gene_id asc,location_text asc"
        /> 
        <description>
           <![CDATA[
            Find the <i>Toxoplasma</i> reference genes in other strains that are related to the genes in a search result.
          ]]>
        </description>

    </question>

     <question name="GenesByWeightFilter"
              shortDisplayName="Weight"
<<<<<<< HEAD
              displayName="Filter Genes by Weight"
=======
              displayName="Genes with specific weight"
>>>>>>> 22afd9f9
              queryRef="GeneId.ByWeightFilter"
              recordClassRef="GeneRecordClasses.GeneRecordClass">
        <attributesList
              summary="organism,product,wdk_weight"
              sorting="wdk_weight asc,source_id asc"
        />
        <description>
           <![CDATA[
            Filter away results that have a weight outside the specified range.  
            (This transform is only useful if the input result sets have used weights)
          ]]>
        </description>
    </question>

  </questionSet>


  <!--===========================================================================-->
  <!--===========================================================================-->
  <!-- Gene Data Dump questions (internal)  -->
  <!--===========================================================================-->
  <!--===========================================================================-->

  <questionSet name="GeneDumpQuestions" excludeProjects="EuPathDB"
             displayName="Gene Data Dump Questions"
             internal="true">
  
  <!--===========================================================================-->
  <!-- question that retrieves all genes by organism  -->
  <!--===========================================================================-->
    <question name="GeneDumpQuestion" excludeProjects="EuPathDB"
         displayName="Find genes to dump"
         shortDisplayName="Genes to dump"
              queryRef="GeneId.GeneDumpQuery"
              recordClassRef="GeneRecordClasses.GeneRecordClass">
        <description>Find all genes by organism</description>
    </question>

    <question name="GenesByLocations"
         displayName="Genomic Locations"
         shortDisplayName="Genomic Locs"
         queryRef="GeneId.GenesByLocations"
         recordClassRef="GeneRecordClasses.GeneRecordClass">
        <description>Find genes that are located in the specified genomic regions.</description>
    </question>
  </questionSet>
</wdkModel><|MERGE_RESOLUTION|>--- conflicted
+++ resolved
@@ -6961,11 +6961,7 @@
 
      <question name="GenesByWeightFilter"
               shortDisplayName="Weight"
-<<<<<<< HEAD
-              displayName="Filter Genes by Weight"
-=======
               displayName="Genes with specific weight"
->>>>>>> 22afd9f9
               queryRef="GeneId.ByWeightFilter"
               recordClassRef="GeneRecordClasses.GeneRecordClass">
         <attributesList
