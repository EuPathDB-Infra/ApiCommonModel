<wdkModel>

  <questionSet name="SnpQuestions" displayName="Search for SNPs" includeProjects="PlasmoDB,ToxoDB,CryptoDB,EuPathDB">

    <!--++++++++++++++++++++++++++++++++++++++++++++++++-->
    <!-- ID -->
    <!--++++++++++++++++++++++++++++++++++++++++++++++++-->
     <question name="SnpBySourceId" includeProjects="PlasmoDB,ToxoDB,CryptoDB"
               displayName="Snp ID(s)"
               shortDisplayName="Snp ID(s)"
               queryRef="SnpsBy.SnpBySourceId"
	       recordClassRef="SnpRecordClasses.SnpRecordClass"
               noSummaryOnSingleRecord="true">

        <attributesList
              summary="snp_location,linkedGeneId,position_in_protein"
              sorting="snp_location asc"
        />  

          <summary>
            Find SNPs by ID.
          </summary>
	 
	  <description>
	        <![CDATA[ 
              Find SNPs by SNP ID. Either enter the ID list manually, or upload a file that contains the list. 
             IDs can be delimited by a comma, a semi colon, or any white spaces. 
             Asterisks ("*") can be used as a wildcard, matching any sequence of characters. <br>
             <!-- See the Data Sources link below for experimental details.-->
            ]]> 
	  </description>

         <propertyList name="organism">
             <value includeProjects="PlasmoDB,EuPathDB">P. falciparum</value>
             <value includeProjects="ToxoDB,EuPathDB">T. gondii</value>
         </propertyList>
 
        <propertyList name="specificAttribution">
           <value includeProjects="CryptoDB,EuPathDB">Widmer_SNPs</value>
           <value includeProjects="PlasmoDB,EuPathDB">Broad_SNPs</value>
           <value includeProjects="PlasmoDB,EuPathDB">sangerItGhanaSnps</value>
           <value includeProjects="PlasmoDB,EuPathDB">sangerReichenowiSnps</value>
           <value includeProjects="PlasmoDB,EuPathDB">Su_SNPs</value>
           <value includeProjects="ToxoDB,EuPathDB">ME49_SNPs</value>
           <value includeProjects="ToxoDB,EuPathDB">AmitAlignmentSnps</value>
           <value includeProjects="ToxoDB,EuPathDB">GeneticMarkers_Sibley</value>
           <value includeProjects="ToxoDB,EuPathDB">Lindstrom454Snps</value>
        </propertyList>
        <propertyList name="genomeAttribution">
          <value></value>
        </propertyList>
      </question>


      <question name="SnpBySourceId" includeProjects="EuPathDB"
               displayName="ID"
               shortDisplayName="ID"
               queryRef="SnpsBy.SnpBySourceId"
	       recordClassRef="SnpRecordClasses.SnpRecordClass"
               noSummaryOnSingleRecord="false">

        <attributesList
              summary="snp_location,linkedGeneId,position_in_protein"
              sorting="snp_location asc"
        />  

          <summary>
            Find SNPs by ID
          </summary>

 <description>
        Find SNPs by ID. Either enter the ID list manually, 
           or upload a file that contains the list. IDs can be delimited by a comma, 
           a semi colon, or any white spaces. Also, the list may contain SNP IDs from any of the EuPathDB organisms in PlasmoDB, CryptoDB and ToxoDB.  For example, a list can be in the
           following form: "chr3-2_66329, CombinedSNP.MAL11.3000, SNP_Ia_17864"
      </description>


      </question>

    <!--++++++++++++++++++++++++++++++++++++++++++++++++-->
    <!-- Gene ID -->
    <!--++++++++++++++++++++++++++++++++++++++++++++++++-->
      <question name="SnpsByGeneId" includeProjects="EuPathDB,PlasmoDB,ToxoDB,CryptoDB"
              category="Gene"
              displayName="Gene ID"
              shortDisplayName="Gene ID"
              queryRef="SnpsBy.SnpsByGeneId"
              recordClassRef="SnpRecordClasses.SnpRecordClass">
        <attributesList
              summary="snp_location,linkedGeneId, ref_strain,ref_allele,ref_product,comp_strains,comp_alleles,comp_products,position_in_protein,phenotype"
              sorting="snp_location asc"
        />   

        <summary>
            Find SNPs that are located in a specified gene.
        </summary>

	<description includeProjects="PlasmoDB">
            <![CDATA[
              Find SNPs that are contained within a gene.
              SNP data was provided by <a href="showXmlDataContent.do?name=XmlQuestions.DataSources&datasets=Su_SNPs,Broad_SNPs,sangerItGhanaSnps,sangerReichenowiSnps&title=SNPs%20Summary">Broad, NIH and WTSI</a>.
            ]]>
        </description>
	<description includeProjects="EuPathDB">
            <![CDATA[
              Find SNPs that are contained within a gene. <br>P.f. SNP data was provided by <a href="http://plasmodb.org/plasmo/showXmlDataContent.do?name=XmlQuestions.DataSources&datasets=Su_SNPs,Broad_SNPs,sangerItGhanaSnps,sangerReichenowiSnps&title=SNPs%20Summary">Broad, NIH and WTSI</a>.<br> T.g. SNP data was provided by <a href="http://toxodb.org/toxo/showXmlDataContent.do?name=XmlQuestions.DataSources&datasets=ME49_SNPs,AmitAlignmentSnps,Lindstrom454Snps,GeneticMarkers_Sibley&title=SNPs%20Summary ">Boothroyd, Sibley, Roos, Bontell and Smith</a>.  <br>C.p. SNP data was provided by <a href="http://cryptodb.org/cryptodb/showXmlDataContent.do?name=XmlQuestions.DataSources&datasets=Widmer_SNPs&title=Query#Widmer_SNPs">Giovanni Widmer</a>.
            ]]>
        </description>
	<description includeProjects="ToxoDB">
            <![CDATA[
              Find SNPs between any two strains that are contained within a gene.
            ]]>
        </description>
	<description includeProjects="CryptoDB">
            <![CDATA[
              Find SNPs between any two strains that are contained within a gene. SNP data was provided by Giovanni Widmer. See the Data Sources link below for experimental details.
            ]]>
        </description>
        <dynamicAttributes>
	     <columnAttribute name="ref_strain" displayName="Like Reference" align="center"/>
	     <columnAttribute name="comp_strains" displayName="SNP Strains" align="center"/>
	     <columnAttribute name="ref_allele" displayName="Reference allele" align="center"/>
	     <columnAttribute name="comp_alleles" displayName="SNP allele" align="center"/>
	     <columnAttribute name="comp_products" displayName="SNP Product" align="center"/>
	     <columnAttribute name="ref_product" displayName="Reference Product" align="center"/>
	     <columnAttribute name="phenotype" displayName="Phenotype" align="center"/>
	</dynamicAttributes>

         <propertyList name="organism">
             <value includeProjects="PlasmoDB,EuPathDB">P. falciparum</value>
             <value includeProjects="ToxoDB,EuPathDB">T. gondii</value>
             <value includeProjects="CryptoDB,EuPathDB">C. parvum</value>
         </propertyList>
 
        <propertyList name="specificAttribution">
           <value includeProjects="PlasmoDB,EuPathDB">Broad_SNPs</value>
           <value includeProjects="PlasmoDB,EuPathDB">sangerItGhanaSnps</value>
           <value includeProjects="PlasmoDB,EuPathDB">sangerReichenowiSnps</value>
           <value includeProjects="PlasmoDB,EuPathDB">Su_SNPs</value>
           <value includeProjects="ToxoDB,EuPathDB">ME49_SNPs</value>
           <value includeProjects="ToxoDB,EuPathDB">AmitAlignmentSnps</value>
           <value includeProjects="ToxoDB,EuPathDB">GeneticMarkers_Sibley</value>
           <value includeProjects="ToxoDB,EuPathDB">Lindstrom454Snps</value>
           <value includeProjects="CryptoDB,EuPathDB">Widmer_SNPs</value>
        </propertyList>
        <propertyList name="genomeAttribution">
          <value includeProjects="PlasmoDB,EuPathDB">P.falciparum_chromosomes</value>
          <value includeProjects="ToxoDB,EuPathDB">ChromosomeMap</value>
          <value includeProjects="ToxoDB,EuPathDB">ME49_Annotation</value>
       </propertyList>
    </question>

    <!--++++++++++++++++++++++++++++++++++++++++++++++++-->
    <!-- Location  -->
    <!--++++++++++++++++++++++++++++++++++++++++++++++++-->
    <question name="SnpsByLocation" includeProjects="EuPathDB,PlasmoDB,ToxoDB,CryptoDB"
              category="Genomic Position"
              displayName="Genomic Location"
              shortDisplayName="Genomic Loc"
              queryRef="SnpsBy.SnpsByLocation"
              recordClassRef="SnpRecordClasses.SnpRecordClass">
        <attributesList
              summary="snp_location,linkedGeneId,ref_strain,ref_allele,ref_product,comp_strains,comp_alleles,comp_products,position_in_protein,phenotype"
              sorting="snp_location asc"
        />
        <summary>
            <![CDATA[
            Find SNPs by chromosomal location
          ]]>
        </summary>

	<description includeProjects="PlasmoDB">
            <![CDATA[
              Find <i>P. falciparum</i> SNPs by chromosomal location.
              SNP data was provided by <a href="showXmlDataContent.do?name=XmlQuestions.DataSources&datasets=Su_SNPs,Broad_SNPs,sangerItGhanaSnps,sangerReichenowiSnps&title=SNPs%20Summary">Broad, NIH and WTSI</a>.
            ]]>
        </description>
	<description includeProjects="ToxoDB">
            <![CDATA[
              Find SNPs between any two strains by chromosomal location.
            ]]>
        </description>
	<description includeProjects="EuPathDB">
            <![CDATA[
              Find SNPs by chromosomal location. <br>P.f. SNP data was provided by <a href="http://plasmodb.org/plasmo/showXmlDataContent.do?name=XmlQuestions.DataSources&datasets=Su_SNPs,Broad_SNPs,sangerItGhanaSnps,sangerReichenowiSnps&title=SNPs%20Summary">Broad, NIH and WTSI</a>. <br> T.g. SNP data was provided by <a href="http://toxodb.org/toxo/showXmlDataContent.do?name=XmlQuestions.DataSources&datasets=ME49_SNPs,AmitAlignmentSnps,Lindstrom454Snps,GeneticMarkers_Sibley&title=SNPs%20Summary ">Boothroyd, Sibley, Roos, Bontell and Smith</a>.
            ]]>
        </description>
	<description includeProjects="CryptoDB">
            <![CDATA[
              Find SNPs by chromosomal location. SNP data was provided by Giovanni Widmer. See the Data Sources link below for experimental details.
            ]]>
        </description>
        <dynamicAttributes>
	     <columnAttribute name="ref_strain" displayName="Like Reference" align="center"/>
	     <columnAttribute name="comp_strains" displayName="SNP Strains" align="center"/>
	     <columnAttribute name="ref_allele" displayName="Reference allele" align="center"/>
	     <columnAttribute name="comp_alleles" displayName="SNP allele" align="center"/>
	     <columnAttribute name="comp_products" displayName="SNP Product" align="center"/>
	     <columnAttribute name="ref_product" displayName="Reference Product" align="center"/>
	     <columnAttribute name="phenotype" displayName="Phenotype" align="center"/>
	</dynamicAttributes>
         <propertyList name="organism">
             <value includeProjects="PlasmoDB,EuPathDB">P. falciparum</value>
             <value includeProjects="ToxoDB,EuPathDB">T. gondii</value>
         </propertyList>
 
        <propertyList name="specificAttribution">
           <value includeProjects="PlasmoDB,EuPathDB">Broad_SNPs</value>
           <value includeProjects="PlasmoDB,EuPathDB">sangerItGhanaSnps</value>
           <value includeProjects="PlasmoDB,EuPathDB">sangerReichenowiSnps</value>
           <value includeProjects="PlasmoDB,EuPathDB">Su_SNPs</value>
           <value includeProjects="ToxoDB,EuPathDB">ME49_SNPs</value>
           <value includeProjects="ToxoDB,EuPathDB">AmitAlignmentSnps</value>
           <value includeProjects="ToxoDB,EuPathDB">GeneticMarkers_Sibley</value>
           <value includeProjects="ToxoDB,EuPathDB">Lindstrom454Snps</value>
           <value includeProjects="CryptoDB,EuPathDB">Widmer_SNPs</value>
        </propertyList>
        <propertyList name="genomeAttribution">
          <value includeProjects="PlasmoDB,EuPathDB">P.falciparum_chromosomes</value>
          <value includeProjects="ToxoDB,EuPathDB">ChromosomeMap</value>
          <value includeProjects="ToxoDB,EuPathDB">ME49_Annotation</value>
       </propertyList>
    </question>

    <!--++++++++++++++++++++++++++++++++++++++++++++++++-->
    <!-- Allele Frequency -->
    <!--++++++++++++++++++++++++++++++++++++++++++++++++-->
    <question name="SnpsByAlleleFrequency" includeProjects="EuPathDB,PlasmoDB"
              category="Other Attributes"
              displayName="Allele Frequency"
              shortDisplayName="Allele Freq"
              queryRef="SnpsBy.SnpsByAlleleFrequency"
              recordClassRef="SnpRecordClasses.SnpRecordClass">
        <attributesList
              summary="snp_location,strain_count,major_allele_frequency,major_strains,major_allele,major_product,minor_allele_frequency,minor_strains,minor_allele,minor_product,linkedGeneId,position_in_protein"
              sorting="minor_allele_frequency desc, strain_count desc"
        />
        <summary>
            <![CDATA[
            Find <i>P. falciparum</i>  SNPs by the frequency of the minor allele
            ]]>
        </summary>

        <propertyList name="organism">
             <value>P. falciparum</value>
        </propertyList>

	<description>
            <![CDATA[
              Find <i>P. falciparum</i> SNPs by specifying the frequency of the minor allele and number of strains sequenced at the SNP position.<p>
              SNP data was provided by <a href="showXmlDataContent.do?name=XmlQuestions.DataSources&datasets=Su_SNPs,Broad_SNPs,sangerItGhanaSnps,sangerReichenowiSnps&title=SNPs%20Summary">Broad, NIH and WTSI</a>.
            ]]>
        </description>

        <propertyList name="specificAttribution">
           <value includeProjects="PlasmoDB,EuPathDB">Broad_SNPs</value>
           <value includeProjects="PlasmoDB,EuPathDB">sangerItGhanaSnps</value>
           <value includeProjects="PlasmoDB,EuPathDB">sangerReichenowiSnps</value>
           <value includeProjects="PlasmoDB,EuPathDB">Su_SNPs</value>
        </propertyList>

        <propertyList name="genomeAttribution">
          <value includeProjects="PlasmoDB,EuPathDB">P.falciparum_chromosomes</value>
       </propertyList>

    </question>


    <!--++++++++++++++++++++++++++++++++++++++++++++++++-->
    <!-- isolate characteristics by dataset -->
    <!--++++++++++++++++++++++++++++++++++++++++++++++++-->
    <question name="SnpsByIsolatePattern" includeProjects="EuPathDB,PlasmoDB"
              category="Other Attributes"
              displayName="Isolate Comparison"
              shortDisplayName="Isolate Comp"
              queryRef="SnpsBy.SnpsByIsolatePattern"
              recordClassRef="SnpRecordClasses.SnpRecordClass">
        <attributesList
              summary="snp_location,set_a_allele,set_a_count,set_b_allele,set_b_count,linkedGeneId"
              sorting="set_a_count desc, set_b_count desc, snp_location asc"
        />
        <summary>
            <![CDATA[
              Find SNPs that distinguish two sets of isolates.
            ]]>
        </summary>

        <propertyList name="organism">
             <value>P. falciparum</value>
        </propertyList>

	<description>
            <![CDATA[
              Find SNPs that distinguish two sets of isolates.  Note that you can determine the specificity of the SNPs. For the most specific SNPs, you should make the number of isolates equal to the number of identifiers you are querying for in each set.   The default ids for Set A are the result of a query for isolates from Malawi (8 isolates) and Set B are the result of a query for isolates from Brazil (12 isolates).
            ]]>
        </description>
        <dynamicAttributes>
	     <columnAttribute name="set_a_allele" displayName="Set A allele" align="center"/>
	     <columnAttribute name="set_b_allele" displayName="Set B allele" align="center"/>
	     <columnAttribute name="set_a_count" displayName="Set A count" align="center"/>
	     <columnAttribute name="set_b_count" displayName="Set B count" align="center"/>
	</dynamicAttributes>

        <propertyList name="specificAttribution">
           <value includeProjects="PlasmoDB,EuPathDB">Broad_SNPs</value>
           <value includeProjects="PlasmoDB,EuPathDB">sangerItGhanaSnps</value>
           <value includeProjects="PlasmoDB,EuPathDB">Su_SNPs</value>
        </propertyList>

        <propertyList name="genomeAttribution">
          <value includeProjects="PlasmoDB,EuPathDB">P.falciparum_chromosomes</value>
       </propertyList>

    </question>

    <!--++++++++++++++++++++++++++++++++++++++++++++++++-->
    <!-- isolate characteristics by history id -->
    <!--++++++++++++++++++++++++++++++++++++++++++++++++-->
<!--
    <question name="SnpsByIsolatePatternHistory" includeProjects="EuPathDB,PlasmoDB"
              category="Other Attributes"
              displayName="Isolate Comparison using History IDs"
              queryRef="SnpsBy.SnpsByIsolatePatternHistory"
              recordClassRef="SnpRecordClasses.SnpRecordClass">
        <attributesList
              summary="snp_location,set_a_allele,set_b_allele,linkedGeneId"
              sorting="snp_location asc"
        />
        <summary>
            <![CDATA[
              Find SNPs that distinguish two sets of isolates
            ]]>
        </summary>

        <propertyList name="organism">
             <value>P. falciparum</value>
        </propertyList>

	<description>
            <![CDATA[
              Find SNPs that distinguish two sets of isolates.  Note that you can determe the specificity of the SNPs. For the most specific SNPs, you should make the number of isolates equal to the number of identifiers you are querying for in each set.
            ]]>
        </description>
        <dynamicAttributes>
	     <columnAttribute name="set_a_allele" displayName="Set A allele" align="center"/>
	     <columnAttribute name="set_b_allele" displayName="Set B allele" align="center"/>
	</dynamicAttributes>

        <propertyList name="specificAttribution">
           <value includeProjects="PlasmoDB,EuPathDB">Broad_SNPs</value>
           <value includeProjects="PlasmoDB,EuPathDB">sangerItGhanaSnps</value>
           <value includeProjects="PlasmoDB,EuPathDB">Su_SNPs</value>
        </propertyList>

        <propertyList name="genomeAttribution">
          <value includeProjects="PlasmoDB,EuPathDB">P.falciparum_chromosomes</value>
       </propertyList>

    </question>
-->

    <!--++++++++++++++++++++++++++++++++++++++++++++++++-->
    <!-- that are isolates -->
    <!--++++++++++++++++++++++++++++++++++++++++++++++++-->
    <question name="SnpsByIsolateType" includeProjects="EuPathDB,PlasmoDB"
              category="Other Attributes"
              displayName="Presence in isolate assay"
              shortDisplayName="Isolate Assy"
              queryRef="SnpsBy.SnpsByIsolateType"
              recordClassRef="SnpRecordClasses.SnpRecordClass">
        <attributesList
              summary="snp_location,linkedGeneId,position_in_protein"
              sorting="snp_location asc"
        />
        <summary>
            <![CDATA[
              Find SNPs that are being used for isolate typing.
            ]]>
        </summary>

        <propertyList name="organism">
             <value>P. falciparum</value>
        </propertyList>

	<description>
            <![CDATA[
              Find SNPs that are being used for isolate typing either in the barcoding assay or on the 3K SNP chip.
            ]]>
        </description>

        <propertyList name="specificAttribution">
           <value includeProjects="PlasmoDB,EuPathDB">Broad_SNPs</value>
           <value includeProjects="PlasmoDB,EuPathDB">sangerItGhanaSnps</value>
           <value includeProjects="PlasmoDB,EuPathDB">Su_SNPs</value>
        </propertyList>

        <propertyList name="genomeAttribution">
          <value includeProjects="PlasmoDB,EuPathDB">P.falciparum_chromosomes</value>
       </propertyList>

    </question>

    <!--++++++++++++++++++++++++++++++++++++++++++++++++-->
    <!-- by isolate source_id                           -->
    <!--++++++++++++++++++++++++++++++++++++++++++++++++-->
    <question name="SnpsByIsolateId" includeProjects="PlasmoDB"
              category="Other Attributes"
              displayName="assayed in an isolate"
              shortDisplayName="Isolate ID"
              queryRef="SnpsBy.SnpsByIsolateId"
              recordClassRef="SnpRecordClasses.SnpRecordClass">
        <attributesList
              summary="snp_location,is_source_id, isolate_allele,major_allele,minor_allele"
              sorting="snp_location asc"
        />
        <summary>
            <![CDATA[
              Find SNPs that are present in a specific isolate.
            ]]>
        </summary>

        <propertyList name="organism">
             <value>P. falciparum</value>
        </propertyList>

	<description>
            <![CDATA[
              Find SNPs that were assayed for a specific isolate.
            ]]>
        </description>

         <dynamicAttributes> 
           <columnAttribute name="isolate_allele" displayName="Isolate allele" align="center" inReportMaker="true"/> 
           <columnAttribute name="is_source_id" displayName="Isolate ID" inReportMaker="true"/> 
         </dynamicAttributes>

        <propertyList name="specificAttribution">
           <value includeProjects="PlasmoDB,EuPathDB">Broad_SNPs</value>
           <value includeProjects="PlasmoDB,EuPathDB">sangerItGhanaSnps</value>
           <value includeProjects="PlasmoDB,EuPathDB">Su_SNPs</value>
           <value>Broad_Isolate_Barcode</value>
           <value>Broad_3K_Genotyping</value>
           <value>Broad_75K_Genotyping</value>
        </propertyList>

        <propertyList name="genomeAttribution">
          <value includeProjects="PlasmoDB,EuPathDB">P.falciparum_chromosomes</value>
       </propertyList>

    </question>


<<<<<<< HEAD
<!--
    <question name="SnpsByWeightFilter"
              shortDisplayName="Weight"
              displayName="Filter SNPs by Weight"
=======
    <question name="SnpsByWeightFilter"
              shortDisplayName="Weight"
              displayName="Filter by Weight"
>>>>>>> 22afd9f9
              queryRef="SnpsBy.ByWeightFilter"
              recordClassRef="SnpRecordClasses.SnpRecordClass">
        <attributesList
           summary="wdk_weight"
        />
        <description>
           <![CDATA[
            Filter away results that have a weight outside the specified range.  
            (This transform is only useful if the input result sets have used weights)
          ]]>
        </description>
<<<<<<< HEAD
        <dynamicAttributes>
          <columnAttribute name="wdk_weight" displayName="Weight"/>
        </dynamicAttributes>
    </question>
-->
=======
    </question>

>>>>>>> 22afd9f9


  </questionSet>
</wdkModel>
<|MERGE_RESOLUTION|>--- conflicted
+++ resolved
@@ -1,488 +1,473 @@
-<wdkModel>
-
-  <questionSet name="SnpQuestions" displayName="Search for SNPs" includeProjects="PlasmoDB,ToxoDB,CryptoDB,EuPathDB">
-
-    <!--++++++++++++++++++++++++++++++++++++++++++++++++-->
-    <!-- ID -->
-    <!--++++++++++++++++++++++++++++++++++++++++++++++++-->
-     <question name="SnpBySourceId" includeProjects="PlasmoDB,ToxoDB,CryptoDB"
-               displayName="Snp ID(s)"
-               shortDisplayName="Snp ID(s)"
-               queryRef="SnpsBy.SnpBySourceId"
-	       recordClassRef="SnpRecordClasses.SnpRecordClass"
-               noSummaryOnSingleRecord="true">
-
-        <attributesList
-              summary="snp_location,linkedGeneId,position_in_protein"
-              sorting="snp_location asc"
-        />  
-
-          <summary>
-            Find SNPs by ID.
-          </summary>
-	 
-	  <description>
-	        <![CDATA[ 
-              Find SNPs by SNP ID. Either enter the ID list manually, or upload a file that contains the list. 
-             IDs can be delimited by a comma, a semi colon, or any white spaces. 
-             Asterisks ("*") can be used as a wildcard, matching any sequence of characters. <br>
-             <!-- See the Data Sources link below for experimental details.-->
-            ]]> 
-	  </description>
-
-         <propertyList name="organism">
-             <value includeProjects="PlasmoDB,EuPathDB">P. falciparum</value>
-             <value includeProjects="ToxoDB,EuPathDB">T. gondii</value>
-         </propertyList>
- 
-        <propertyList name="specificAttribution">
-           <value includeProjects="CryptoDB,EuPathDB">Widmer_SNPs</value>
-           <value includeProjects="PlasmoDB,EuPathDB">Broad_SNPs</value>
-           <value includeProjects="PlasmoDB,EuPathDB">sangerItGhanaSnps</value>
-           <value includeProjects="PlasmoDB,EuPathDB">sangerReichenowiSnps</value>
-           <value includeProjects="PlasmoDB,EuPathDB">Su_SNPs</value>
-           <value includeProjects="ToxoDB,EuPathDB">ME49_SNPs</value>
-           <value includeProjects="ToxoDB,EuPathDB">AmitAlignmentSnps</value>
-           <value includeProjects="ToxoDB,EuPathDB">GeneticMarkers_Sibley</value>
-           <value includeProjects="ToxoDB,EuPathDB">Lindstrom454Snps</value>
-        </propertyList>
-        <propertyList name="genomeAttribution">
-          <value></value>
-        </propertyList>
-      </question>
-
-
-      <question name="SnpBySourceId" includeProjects="EuPathDB"
-               displayName="ID"
-               shortDisplayName="ID"
-               queryRef="SnpsBy.SnpBySourceId"
-	       recordClassRef="SnpRecordClasses.SnpRecordClass"
-               noSummaryOnSingleRecord="false">
-
-        <attributesList
-              summary="snp_location,linkedGeneId,position_in_protein"
-              sorting="snp_location asc"
-        />  
-
-          <summary>
-            Find SNPs by ID
-          </summary>
-
- <description>
-        Find SNPs by ID. Either enter the ID list manually, 
-           or upload a file that contains the list. IDs can be delimited by a comma, 
-           a semi colon, or any white spaces. Also, the list may contain SNP IDs from any of the EuPathDB organisms in PlasmoDB, CryptoDB and ToxoDB.  For example, a list can be in the
-           following form: "chr3-2_66329, CombinedSNP.MAL11.3000, SNP_Ia_17864"
-      </description>
-
-
-      </question>
-
-    <!--++++++++++++++++++++++++++++++++++++++++++++++++-->
-    <!-- Gene ID -->
-    <!--++++++++++++++++++++++++++++++++++++++++++++++++-->
-      <question name="SnpsByGeneId" includeProjects="EuPathDB,PlasmoDB,ToxoDB,CryptoDB"
-              category="Gene"
-              displayName="Gene ID"
-              shortDisplayName="Gene ID"
-              queryRef="SnpsBy.SnpsByGeneId"
-              recordClassRef="SnpRecordClasses.SnpRecordClass">
-        <attributesList
-              summary="snp_location,linkedGeneId, ref_strain,ref_allele,ref_product,comp_strains,comp_alleles,comp_products,position_in_protein,phenotype"
-              sorting="snp_location asc"
-        />   
-
-        <summary>
-            Find SNPs that are located in a specified gene.
-        </summary>
-
-	<description includeProjects="PlasmoDB">
-            <![CDATA[
-              Find SNPs that are contained within a gene.
-              SNP data was provided by <a href="showXmlDataContent.do?name=XmlQuestions.DataSources&datasets=Su_SNPs,Broad_SNPs,sangerItGhanaSnps,sangerReichenowiSnps&title=SNPs%20Summary">Broad, NIH and WTSI</a>.
-            ]]>
-        </description>
-	<description includeProjects="EuPathDB">
-            <![CDATA[
-              Find SNPs that are contained within a gene. <br>P.f. SNP data was provided by <a href="http://plasmodb.org/plasmo/showXmlDataContent.do?name=XmlQuestions.DataSources&datasets=Su_SNPs,Broad_SNPs,sangerItGhanaSnps,sangerReichenowiSnps&title=SNPs%20Summary">Broad, NIH and WTSI</a>.<br> T.g. SNP data was provided by <a href="http://toxodb.org/toxo/showXmlDataContent.do?name=XmlQuestions.DataSources&datasets=ME49_SNPs,AmitAlignmentSnps,Lindstrom454Snps,GeneticMarkers_Sibley&title=SNPs%20Summary ">Boothroyd, Sibley, Roos, Bontell and Smith</a>.  <br>C.p. SNP data was provided by <a href="http://cryptodb.org/cryptodb/showXmlDataContent.do?name=XmlQuestions.DataSources&datasets=Widmer_SNPs&title=Query#Widmer_SNPs">Giovanni Widmer</a>.
-            ]]>
-        </description>
-	<description includeProjects="ToxoDB">
-            <![CDATA[
-              Find SNPs between any two strains that are contained within a gene.
-            ]]>
-        </description>
-	<description includeProjects="CryptoDB">
-            <![CDATA[
-              Find SNPs between any two strains that are contained within a gene. SNP data was provided by Giovanni Widmer. See the Data Sources link below for experimental details.
-            ]]>
-        </description>
-        <dynamicAttributes>
-	     <columnAttribute name="ref_strain" displayName="Like Reference" align="center"/>
-	     <columnAttribute name="comp_strains" displayName="SNP Strains" align="center"/>
-	     <columnAttribute name="ref_allele" displayName="Reference allele" align="center"/>
-	     <columnAttribute name="comp_alleles" displayName="SNP allele" align="center"/>
-	     <columnAttribute name="comp_products" displayName="SNP Product" align="center"/>
-	     <columnAttribute name="ref_product" displayName="Reference Product" align="center"/>
-	     <columnAttribute name="phenotype" displayName="Phenotype" align="center"/>
-	</dynamicAttributes>
-
-         <propertyList name="organism">
-             <value includeProjects="PlasmoDB,EuPathDB">P. falciparum</value>
-             <value includeProjects="ToxoDB,EuPathDB">T. gondii</value>
-             <value includeProjects="CryptoDB,EuPathDB">C. parvum</value>
-         </propertyList>
- 
-        <propertyList name="specificAttribution">
-           <value includeProjects="PlasmoDB,EuPathDB">Broad_SNPs</value>
-           <value includeProjects="PlasmoDB,EuPathDB">sangerItGhanaSnps</value>
-           <value includeProjects="PlasmoDB,EuPathDB">sangerReichenowiSnps</value>
-           <value includeProjects="PlasmoDB,EuPathDB">Su_SNPs</value>
-           <value includeProjects="ToxoDB,EuPathDB">ME49_SNPs</value>
-           <value includeProjects="ToxoDB,EuPathDB">AmitAlignmentSnps</value>
-           <value includeProjects="ToxoDB,EuPathDB">GeneticMarkers_Sibley</value>
-           <value includeProjects="ToxoDB,EuPathDB">Lindstrom454Snps</value>
-           <value includeProjects="CryptoDB,EuPathDB">Widmer_SNPs</value>
-        </propertyList>
-        <propertyList name="genomeAttribution">
-          <value includeProjects="PlasmoDB,EuPathDB">P.falciparum_chromosomes</value>
-          <value includeProjects="ToxoDB,EuPathDB">ChromosomeMap</value>
-          <value includeProjects="ToxoDB,EuPathDB">ME49_Annotation</value>
-       </propertyList>
-    </question>
-
-    <!--++++++++++++++++++++++++++++++++++++++++++++++++-->
-    <!-- Location  -->
-    <!--++++++++++++++++++++++++++++++++++++++++++++++++-->
-    <question name="SnpsByLocation" includeProjects="EuPathDB,PlasmoDB,ToxoDB,CryptoDB"
-              category="Genomic Position"
-              displayName="Genomic Location"
-              shortDisplayName="Genomic Loc"
-              queryRef="SnpsBy.SnpsByLocation"
-              recordClassRef="SnpRecordClasses.SnpRecordClass">
-        <attributesList
-              summary="snp_location,linkedGeneId,ref_strain,ref_allele,ref_product,comp_strains,comp_alleles,comp_products,position_in_protein,phenotype"
-              sorting="snp_location asc"
-        />
-        <summary>
-            <![CDATA[
-            Find SNPs by chromosomal location
-          ]]>
-        </summary>
-
-	<description includeProjects="PlasmoDB">
-            <![CDATA[
-              Find <i>P. falciparum</i> SNPs by chromosomal location.
-              SNP data was provided by <a href="showXmlDataContent.do?name=XmlQuestions.DataSources&datasets=Su_SNPs,Broad_SNPs,sangerItGhanaSnps,sangerReichenowiSnps&title=SNPs%20Summary">Broad, NIH and WTSI</a>.
-            ]]>
-        </description>
-	<description includeProjects="ToxoDB">
-            <![CDATA[
-              Find SNPs between any two strains by chromosomal location.
-            ]]>
-        </description>
-	<description includeProjects="EuPathDB">
-            <![CDATA[
-              Find SNPs by chromosomal location. <br>P.f. SNP data was provided by <a href="http://plasmodb.org/plasmo/showXmlDataContent.do?name=XmlQuestions.DataSources&datasets=Su_SNPs,Broad_SNPs,sangerItGhanaSnps,sangerReichenowiSnps&title=SNPs%20Summary">Broad, NIH and WTSI</a>. <br> T.g. SNP data was provided by <a href="http://toxodb.org/toxo/showXmlDataContent.do?name=XmlQuestions.DataSources&datasets=ME49_SNPs,AmitAlignmentSnps,Lindstrom454Snps,GeneticMarkers_Sibley&title=SNPs%20Summary ">Boothroyd, Sibley, Roos, Bontell and Smith</a>.
-            ]]>
-        </description>
-	<description includeProjects="CryptoDB">
-            <![CDATA[
-              Find SNPs by chromosomal location. SNP data was provided by Giovanni Widmer. See the Data Sources link below for experimental details.
-            ]]>
-        </description>
-        <dynamicAttributes>
-	     <columnAttribute name="ref_strain" displayName="Like Reference" align="center"/>
-	     <columnAttribute name="comp_strains" displayName="SNP Strains" align="center"/>
-	     <columnAttribute name="ref_allele" displayName="Reference allele" align="center"/>
-	     <columnAttribute name="comp_alleles" displayName="SNP allele" align="center"/>
-	     <columnAttribute name="comp_products" displayName="SNP Product" align="center"/>
-	     <columnAttribute name="ref_product" displayName="Reference Product" align="center"/>
-	     <columnAttribute name="phenotype" displayName="Phenotype" align="center"/>
-	</dynamicAttributes>
-         <propertyList name="organism">
-             <value includeProjects="PlasmoDB,EuPathDB">P. falciparum</value>
-             <value includeProjects="ToxoDB,EuPathDB">T. gondii</value>
-         </propertyList>
- 
-        <propertyList name="specificAttribution">
-           <value includeProjects="PlasmoDB,EuPathDB">Broad_SNPs</value>
-           <value includeProjects="PlasmoDB,EuPathDB">sangerItGhanaSnps</value>
-           <value includeProjects="PlasmoDB,EuPathDB">sangerReichenowiSnps</value>
-           <value includeProjects="PlasmoDB,EuPathDB">Su_SNPs</value>
-           <value includeProjects="ToxoDB,EuPathDB">ME49_SNPs</value>
-           <value includeProjects="ToxoDB,EuPathDB">AmitAlignmentSnps</value>
-           <value includeProjects="ToxoDB,EuPathDB">GeneticMarkers_Sibley</value>
-           <value includeProjects="ToxoDB,EuPathDB">Lindstrom454Snps</value>
-           <value includeProjects="CryptoDB,EuPathDB">Widmer_SNPs</value>
-        </propertyList>
-        <propertyList name="genomeAttribution">
-          <value includeProjects="PlasmoDB,EuPathDB">P.falciparum_chromosomes</value>
-          <value includeProjects="ToxoDB,EuPathDB">ChromosomeMap</value>
-          <value includeProjects="ToxoDB,EuPathDB">ME49_Annotation</value>
-       </propertyList>
-    </question>
-
-    <!--++++++++++++++++++++++++++++++++++++++++++++++++-->
-    <!-- Allele Frequency -->
-    <!--++++++++++++++++++++++++++++++++++++++++++++++++-->
-    <question name="SnpsByAlleleFrequency" includeProjects="EuPathDB,PlasmoDB"
-              category="Other Attributes"
-              displayName="Allele Frequency"
-              shortDisplayName="Allele Freq"
-              queryRef="SnpsBy.SnpsByAlleleFrequency"
-              recordClassRef="SnpRecordClasses.SnpRecordClass">
-        <attributesList
-              summary="snp_location,strain_count,major_allele_frequency,major_strains,major_allele,major_product,minor_allele_frequency,minor_strains,minor_allele,minor_product,linkedGeneId,position_in_protein"
-              sorting="minor_allele_frequency desc, strain_count desc"
-        />
-        <summary>
-            <![CDATA[
-            Find <i>P. falciparum</i>  SNPs by the frequency of the minor allele
-            ]]>
-        </summary>
-
-        <propertyList name="organism">
-             <value>P. falciparum</value>
-        </propertyList>
-
-	<description>
-            <![CDATA[
-              Find <i>P. falciparum</i> SNPs by specifying the frequency of the minor allele and number of strains sequenced at the SNP position.<p>
-              SNP data was provided by <a href="showXmlDataContent.do?name=XmlQuestions.DataSources&datasets=Su_SNPs,Broad_SNPs,sangerItGhanaSnps,sangerReichenowiSnps&title=SNPs%20Summary">Broad, NIH and WTSI</a>.
-            ]]>
-        </description>
-
-        <propertyList name="specificAttribution">
-           <value includeProjects="PlasmoDB,EuPathDB">Broad_SNPs</value>
-           <value includeProjects="PlasmoDB,EuPathDB">sangerItGhanaSnps</value>
-           <value includeProjects="PlasmoDB,EuPathDB">sangerReichenowiSnps</value>
-           <value includeProjects="PlasmoDB,EuPathDB">Su_SNPs</value>
-        </propertyList>
-
-        <propertyList name="genomeAttribution">
-          <value includeProjects="PlasmoDB,EuPathDB">P.falciparum_chromosomes</value>
-       </propertyList>
-
-    </question>
-
-
-    <!--++++++++++++++++++++++++++++++++++++++++++++++++-->
-    <!-- isolate characteristics by dataset -->
-    <!--++++++++++++++++++++++++++++++++++++++++++++++++-->
-    <question name="SnpsByIsolatePattern" includeProjects="EuPathDB,PlasmoDB"
-              category="Other Attributes"
-              displayName="Isolate Comparison"
-              shortDisplayName="Isolate Comp"
-              queryRef="SnpsBy.SnpsByIsolatePattern"
-              recordClassRef="SnpRecordClasses.SnpRecordClass">
-        <attributesList
-              summary="snp_location,set_a_allele,set_a_count,set_b_allele,set_b_count,linkedGeneId"
-              sorting="set_a_count desc, set_b_count desc, snp_location asc"
-        />
-        <summary>
-            <![CDATA[
-              Find SNPs that distinguish two sets of isolates.
-            ]]>
-        </summary>
-
-        <propertyList name="organism">
-             <value>P. falciparum</value>
-        </propertyList>
-
-	<description>
-            <![CDATA[
-              Find SNPs that distinguish two sets of isolates.  Note that you can determine the specificity of the SNPs. For the most specific SNPs, you should make the number of isolates equal to the number of identifiers you are querying for in each set.   The default ids for Set A are the result of a query for isolates from Malawi (8 isolates) and Set B are the result of a query for isolates from Brazil (12 isolates).
-            ]]>
-        </description>
-        <dynamicAttributes>
-	     <columnAttribute name="set_a_allele" displayName="Set A allele" align="center"/>
-	     <columnAttribute name="set_b_allele" displayName="Set B allele" align="center"/>
-	     <columnAttribute name="set_a_count" displayName="Set A count" align="center"/>
-	     <columnAttribute name="set_b_count" displayName="Set B count" align="center"/>
-	</dynamicAttributes>
-
-        <propertyList name="specificAttribution">
-           <value includeProjects="PlasmoDB,EuPathDB">Broad_SNPs</value>
-           <value includeProjects="PlasmoDB,EuPathDB">sangerItGhanaSnps</value>
-           <value includeProjects="PlasmoDB,EuPathDB">Su_SNPs</value>
-        </propertyList>
-
-        <propertyList name="genomeAttribution">
-          <value includeProjects="PlasmoDB,EuPathDB">P.falciparum_chromosomes</value>
-       </propertyList>
-
-    </question>
-
-    <!--++++++++++++++++++++++++++++++++++++++++++++++++-->
-    <!-- isolate characteristics by history id -->
-    <!--++++++++++++++++++++++++++++++++++++++++++++++++-->
-<!--
-    <question name="SnpsByIsolatePatternHistory" includeProjects="EuPathDB,PlasmoDB"
-              category="Other Attributes"
-              displayName="Isolate Comparison using History IDs"
-              queryRef="SnpsBy.SnpsByIsolatePatternHistory"
-              recordClassRef="SnpRecordClasses.SnpRecordClass">
-        <attributesList
-              summary="snp_location,set_a_allele,set_b_allele,linkedGeneId"
-              sorting="snp_location asc"
-        />
-        <summary>
-            <![CDATA[
-              Find SNPs that distinguish two sets of isolates
-            ]]>
-        </summary>
-
-        <propertyList name="organism">
-             <value>P. falciparum</value>
-        </propertyList>
-
-	<description>
-            <![CDATA[
-              Find SNPs that distinguish two sets of isolates.  Note that you can determe the specificity of the SNPs. For the most specific SNPs, you should make the number of isolates equal to the number of identifiers you are querying for in each set.
-            ]]>
-        </description>
-        <dynamicAttributes>
-	     <columnAttribute name="set_a_allele" displayName="Set A allele" align="center"/>
-	     <columnAttribute name="set_b_allele" displayName="Set B allele" align="center"/>
-	</dynamicAttributes>
-
-        <propertyList name="specificAttribution">
-           <value includeProjects="PlasmoDB,EuPathDB">Broad_SNPs</value>
-           <value includeProjects="PlasmoDB,EuPathDB">sangerItGhanaSnps</value>
-           <value includeProjects="PlasmoDB,EuPathDB">Su_SNPs</value>
-        </propertyList>
-
-        <propertyList name="genomeAttribution">
-          <value includeProjects="PlasmoDB,EuPathDB">P.falciparum_chromosomes</value>
-       </propertyList>
-
-    </question>
--->
-
-    <!--++++++++++++++++++++++++++++++++++++++++++++++++-->
-    <!-- that are isolates -->
-    <!--++++++++++++++++++++++++++++++++++++++++++++++++-->
-    <question name="SnpsByIsolateType" includeProjects="EuPathDB,PlasmoDB"
-              category="Other Attributes"
-              displayName="Presence in isolate assay"
-              shortDisplayName="Isolate Assy"
-              queryRef="SnpsBy.SnpsByIsolateType"
-              recordClassRef="SnpRecordClasses.SnpRecordClass">
-        <attributesList
-              summary="snp_location,linkedGeneId,position_in_protein"
-              sorting="snp_location asc"
-        />
-        <summary>
-            <![CDATA[
-              Find SNPs that are being used for isolate typing.
-            ]]>
-        </summary>
-
-        <propertyList name="organism">
-             <value>P. falciparum</value>
-        </propertyList>
-
-	<description>
-            <![CDATA[
-              Find SNPs that are being used for isolate typing either in the barcoding assay or on the 3K SNP chip.
-            ]]>
-        </description>
-
-        <propertyList name="specificAttribution">
-           <value includeProjects="PlasmoDB,EuPathDB">Broad_SNPs</value>
-           <value includeProjects="PlasmoDB,EuPathDB">sangerItGhanaSnps</value>
-           <value includeProjects="PlasmoDB,EuPathDB">Su_SNPs</value>
-        </propertyList>
-
-        <propertyList name="genomeAttribution">
-          <value includeProjects="PlasmoDB,EuPathDB">P.falciparum_chromosomes</value>
-       </propertyList>
-
-    </question>
-
-    <!--++++++++++++++++++++++++++++++++++++++++++++++++-->
-    <!-- by isolate source_id                           -->
-    <!--++++++++++++++++++++++++++++++++++++++++++++++++-->
-    <question name="SnpsByIsolateId" includeProjects="PlasmoDB"
-              category="Other Attributes"
-              displayName="assayed in an isolate"
-              shortDisplayName="Isolate ID"
-              queryRef="SnpsBy.SnpsByIsolateId"
-              recordClassRef="SnpRecordClasses.SnpRecordClass">
-        <attributesList
-              summary="snp_location,is_source_id, isolate_allele,major_allele,minor_allele"
-              sorting="snp_location asc"
-        />
-        <summary>
-            <![CDATA[
-              Find SNPs that are present in a specific isolate.
-            ]]>
-        </summary>
-
-        <propertyList name="organism">
-             <value>P. falciparum</value>
-        </propertyList>
-
-	<description>
-            <![CDATA[
-              Find SNPs that were assayed for a specific isolate.
-            ]]>
-        </description>
-
-         <dynamicAttributes> 
-           <columnAttribute name="isolate_allele" displayName="Isolate allele" align="center" inReportMaker="true"/> 
-           <columnAttribute name="is_source_id" displayName="Isolate ID" inReportMaker="true"/> 
-         </dynamicAttributes>
-
-        <propertyList name="specificAttribution">
-           <value includeProjects="PlasmoDB,EuPathDB">Broad_SNPs</value>
-           <value includeProjects="PlasmoDB,EuPathDB">sangerItGhanaSnps</value>
-           <value includeProjects="PlasmoDB,EuPathDB">Su_SNPs</value>
-           <value>Broad_Isolate_Barcode</value>
-           <value>Broad_3K_Genotyping</value>
-           <value>Broad_75K_Genotyping</value>
-        </propertyList>
-
-        <propertyList name="genomeAttribution">
-          <value includeProjects="PlasmoDB,EuPathDB">P.falciparum_chromosomes</value>
-       </propertyList>
-
-    </question>
-
-
-<<<<<<< HEAD
-<!--
-    <question name="SnpsByWeightFilter"
-              shortDisplayName="Weight"
-              displayName="Filter SNPs by Weight"
-=======
-    <question name="SnpsByWeightFilter"
-              shortDisplayName="Weight"
-              displayName="Filter by Weight"
->>>>>>> 22afd9f9
-              queryRef="SnpsBy.ByWeightFilter"
-              recordClassRef="SnpRecordClasses.SnpRecordClass">
-        <attributesList
-           summary="wdk_weight"
-        />
-        <description>
-           <![CDATA[
-            Filter away results that have a weight outside the specified range.  
-            (This transform is only useful if the input result sets have used weights)
-          ]]>
-        </description>
-<<<<<<< HEAD
-        <dynamicAttributes>
-          <columnAttribute name="wdk_weight" displayName="Weight"/>
-        </dynamicAttributes>
-    </question>
--->
-=======
-    </question>
-
->>>>>>> 22afd9f9
-
-
-  </questionSet>
-</wdkModel>
+<wdkModel>
+
+  <questionSet name="SnpQuestions" displayName="Search for SNPs" includeProjects="PlasmoDB,ToxoDB,CryptoDB,EuPathDB">
+
+    <!--++++++++++++++++++++++++++++++++++++++++++++++++-->
+    <!-- ID -->
+    <!--++++++++++++++++++++++++++++++++++++++++++++++++-->
+     <question name="SnpBySourceId" includeProjects="PlasmoDB,ToxoDB,CryptoDB"
+               displayName="Snp ID(s)"
+               shortDisplayName="Snp ID(s)"
+               queryRef="SnpsBy.SnpBySourceId"
+	       recordClassRef="SnpRecordClasses.SnpRecordClass"
+               noSummaryOnSingleRecord="true">
+
+        <attributesList
+              summary="snp_location,linkedGeneId,position_in_protein"
+              sorting="snp_location asc"
+        />  
+
+          <summary>
+            Find SNPs by ID.
+          </summary>
+	 
+	  <description>
+	        <![CDATA[ 
+              Find SNPs by SNP ID. Either enter the ID list manually, or upload a file that contains the list. 
+             IDs can be delimited by a comma, a semi colon, or any white spaces. 
+             Asterisks ("*") can be used as a wildcard, matching any sequence of characters. <br>
+             <!-- See the Data Sources link below for experimental details.-->
+            ]]> 
+	  </description>
+
+         <propertyList name="organism">
+             <value includeProjects="PlasmoDB,EuPathDB">P. falciparum</value>
+             <value includeProjects="ToxoDB,EuPathDB">T. gondii</value>
+         </propertyList>
+ 
+        <propertyList name="specificAttribution">
+           <value includeProjects="CryptoDB,EuPathDB">Widmer_SNPs</value>
+           <value includeProjects="PlasmoDB,EuPathDB">Broad_SNPs</value>
+           <value includeProjects="PlasmoDB,EuPathDB">sangerItGhanaSnps</value>
+           <value includeProjects="PlasmoDB,EuPathDB">sangerReichenowiSnps</value>
+           <value includeProjects="PlasmoDB,EuPathDB">Su_SNPs</value>
+           <value includeProjects="ToxoDB,EuPathDB">ME49_SNPs</value>
+           <value includeProjects="ToxoDB,EuPathDB">AmitAlignmentSnps</value>
+           <value includeProjects="ToxoDB,EuPathDB">GeneticMarkers_Sibley</value>
+           <value includeProjects="ToxoDB,EuPathDB">Lindstrom454Snps</value>
+        </propertyList>
+        <propertyList name="genomeAttribution">
+          <value></value>
+        </propertyList>
+      </question>
+
+
+      <question name="SnpBySourceId" includeProjects="EuPathDB"
+               displayName="ID"
+               shortDisplayName="ID"
+               queryRef="SnpsBy.SnpBySourceId"
+	       recordClassRef="SnpRecordClasses.SnpRecordClass"
+               noSummaryOnSingleRecord="false">
+
+        <attributesList
+              summary="snp_location,linkedGeneId,position_in_protein"
+              sorting="snp_location asc"
+        />  
+
+          <summary>
+            Find SNPs by ID
+          </summary>
+
+ <description>
+        Find SNPs by ID. Either enter the ID list manually, 
+           or upload a file that contains the list. IDs can be delimited by a comma, 
+           a semi colon, or any white spaces. Also, the list may contain SNP IDs from any of the EuPathDB organisms in PlasmoDB, CryptoDB and ToxoDB.  For example, a list can be in the
+           following form: "chr3-2_66329, CombinedSNP.MAL11.3000, SNP_Ia_17864"
+      </description>
+
+
+      </question>
+
+    <!--++++++++++++++++++++++++++++++++++++++++++++++++-->
+    <!-- Gene ID -->
+    <!--++++++++++++++++++++++++++++++++++++++++++++++++-->
+      <question name="SnpsByGeneId" includeProjects="EuPathDB,PlasmoDB,ToxoDB,CryptoDB"
+              category="Gene"
+              displayName="Gene ID"
+              shortDisplayName="Gene ID"
+              queryRef="SnpsBy.SnpsByGeneId"
+              recordClassRef="SnpRecordClasses.SnpRecordClass">
+        <attributesList
+              summary="snp_location,linkedGeneId, ref_strain,ref_allele,ref_product,comp_strains,comp_alleles,comp_products,position_in_protein,phenotype"
+              sorting="snp_location asc"
+        />   
+
+        <summary>
+            Find SNPs that are located in a specified gene.
+        </summary>
+
+	<description includeProjects="PlasmoDB">
+            <![CDATA[
+              Find SNPs that are contained within a gene.
+              SNP data was provided by <a href="showXmlDataContent.do?name=XmlQuestions.DataSources&datasets=Su_SNPs,Broad_SNPs,sangerItGhanaSnps,sangerReichenowiSnps&title=SNPs%20Summary">Broad, NIH and WTSI</a>.
+            ]]>
+        </description>
+	<description includeProjects="EuPathDB">
+            <![CDATA[
+              Find SNPs that are contained within a gene. <br>P.f. SNP data was provided by <a href="http://plasmodb.org/plasmo/showXmlDataContent.do?name=XmlQuestions.DataSources&datasets=Su_SNPs,Broad_SNPs,sangerItGhanaSnps,sangerReichenowiSnps&title=SNPs%20Summary">Broad, NIH and WTSI</a>.<br> T.g. SNP data was provided by <a href="http://toxodb.org/toxo/showXmlDataContent.do?name=XmlQuestions.DataSources&datasets=ME49_SNPs,AmitAlignmentSnps,Lindstrom454Snps,GeneticMarkers_Sibley&title=SNPs%20Summary ">Boothroyd, Sibley, Roos, Bontell and Smith</a>.  <br>C.p. SNP data was provided by <a href="http://cryptodb.org/cryptodb/showXmlDataContent.do?name=XmlQuestions.DataSources&datasets=Widmer_SNPs&title=Query#Widmer_SNPs">Giovanni Widmer</a>.
+            ]]>
+        </description>
+	<description includeProjects="ToxoDB">
+            <![CDATA[
+              Find SNPs between any two strains that are contained within a gene.
+            ]]>
+        </description>
+	<description includeProjects="CryptoDB">
+            <![CDATA[
+              Find SNPs between any two strains that are contained within a gene. SNP data was provided by Giovanni Widmer. See the Data Sources link below for experimental details.
+            ]]>
+        </description>
+        <dynamicAttributes>
+	     <columnAttribute name="ref_strain" displayName="Like Reference" align="center"/>
+	     <columnAttribute name="comp_strains" displayName="SNP Strains" align="center"/>
+	     <columnAttribute name="ref_allele" displayName="Reference allele" align="center"/>
+	     <columnAttribute name="comp_alleles" displayName="SNP allele" align="center"/>
+	     <columnAttribute name="comp_products" displayName="SNP Product" align="center"/>
+	     <columnAttribute name="ref_product" displayName="Reference Product" align="center"/>
+	     <columnAttribute name="phenotype" displayName="Phenotype" align="center"/>
+	</dynamicAttributes>
+
+         <propertyList name="organism">
+             <value includeProjects="PlasmoDB,EuPathDB">P. falciparum</value>
+             <value includeProjects="ToxoDB,EuPathDB">T. gondii</value>
+             <value includeProjects="CryptoDB,EuPathDB">C. parvum</value>
+         </propertyList>
+ 
+        <propertyList name="specificAttribution">
+           <value includeProjects="PlasmoDB,EuPathDB">Broad_SNPs</value>
+           <value includeProjects="PlasmoDB,EuPathDB">sangerItGhanaSnps</value>
+           <value includeProjects="PlasmoDB,EuPathDB">sangerReichenowiSnps</value>
+           <value includeProjects="PlasmoDB,EuPathDB">Su_SNPs</value>
+           <value includeProjects="ToxoDB,EuPathDB">ME49_SNPs</value>
+           <value includeProjects="ToxoDB,EuPathDB">AmitAlignmentSnps</value>
+           <value includeProjects="ToxoDB,EuPathDB">GeneticMarkers_Sibley</value>
+           <value includeProjects="ToxoDB,EuPathDB">Lindstrom454Snps</value>
+           <value includeProjects="CryptoDB,EuPathDB">Widmer_SNPs</value>
+        </propertyList>
+        <propertyList name="genomeAttribution">
+          <value includeProjects="PlasmoDB,EuPathDB">P.falciparum_chromosomes</value>
+          <value includeProjects="ToxoDB,EuPathDB">ChromosomeMap</value>
+          <value includeProjects="ToxoDB,EuPathDB">ME49_Annotation</value>
+       </propertyList>
+    </question>
+
+    <!--++++++++++++++++++++++++++++++++++++++++++++++++-->
+    <!-- Location  -->
+    <!--++++++++++++++++++++++++++++++++++++++++++++++++-->
+    <question name="SnpsByLocation" includeProjects="EuPathDB,PlasmoDB,ToxoDB,CryptoDB"
+              category="Genomic Position"
+              displayName="Genomic Location"
+              shortDisplayName="Genomic Loc"
+              queryRef="SnpsBy.SnpsByLocation"
+              recordClassRef="SnpRecordClasses.SnpRecordClass">
+        <attributesList
+              summary="snp_location,linkedGeneId,ref_strain,ref_allele,ref_product,comp_strains,comp_alleles,comp_products,position_in_protein,phenotype"
+              sorting="snp_location asc"
+        />
+        <summary>
+            <![CDATA[
+            Find SNPs by chromosomal location
+          ]]>
+        </summary>
+
+	<description includeProjects="PlasmoDB">
+            <![CDATA[
+              Find <i>P. falciparum</i> SNPs by chromosomal location.
+              SNP data was provided by <a href="showXmlDataContent.do?name=XmlQuestions.DataSources&datasets=Su_SNPs,Broad_SNPs,sangerItGhanaSnps,sangerReichenowiSnps&title=SNPs%20Summary">Broad, NIH and WTSI</a>.
+            ]]>
+        </description>
+	<description includeProjects="ToxoDB">
+            <![CDATA[
+              Find SNPs between any two strains by chromosomal location.
+            ]]>
+        </description>
+	<description includeProjects="EuPathDB">
+            <![CDATA[
+              Find SNPs by chromosomal location. <br>P.f. SNP data was provided by <a href="http://plasmodb.org/plasmo/showXmlDataContent.do?name=XmlQuestions.DataSources&datasets=Su_SNPs,Broad_SNPs,sangerItGhanaSnps,sangerReichenowiSnps&title=SNPs%20Summary">Broad, NIH and WTSI</a>. <br> T.g. SNP data was provided by <a href="http://toxodb.org/toxo/showXmlDataContent.do?name=XmlQuestions.DataSources&datasets=ME49_SNPs,AmitAlignmentSnps,Lindstrom454Snps,GeneticMarkers_Sibley&title=SNPs%20Summary ">Boothroyd, Sibley, Roos, Bontell and Smith</a>.
+            ]]>
+        </description>
+	<description includeProjects="CryptoDB">
+            <![CDATA[
+              Find SNPs by chromosomal location. SNP data was provided by Giovanni Widmer. See the Data Sources link below for experimental details.
+            ]]>
+        </description>
+        <dynamicAttributes>
+	     <columnAttribute name="ref_strain" displayName="Like Reference" align="center"/>
+	     <columnAttribute name="comp_strains" displayName="SNP Strains" align="center"/>
+	     <columnAttribute name="ref_allele" displayName="Reference allele" align="center"/>
+	     <columnAttribute name="comp_alleles" displayName="SNP allele" align="center"/>
+	     <columnAttribute name="comp_products" displayName="SNP Product" align="center"/>
+	     <columnAttribute name="ref_product" displayName="Reference Product" align="center"/>
+	     <columnAttribute name="phenotype" displayName="Phenotype" align="center"/>
+	</dynamicAttributes>
+         <propertyList name="organism">
+             <value includeProjects="PlasmoDB,EuPathDB">P. falciparum</value>
+             <value includeProjects="ToxoDB,EuPathDB">T. gondii</value>
+         </propertyList>
+ 
+        <propertyList name="specificAttribution">
+           <value includeProjects="PlasmoDB,EuPathDB">Broad_SNPs</value>
+           <value includeProjects="PlasmoDB,EuPathDB">sangerItGhanaSnps</value>
+           <value includeProjects="PlasmoDB,EuPathDB">sangerReichenowiSnps</value>
+           <value includeProjects="PlasmoDB,EuPathDB">Su_SNPs</value>
+           <value includeProjects="ToxoDB,EuPathDB">ME49_SNPs</value>
+           <value includeProjects="ToxoDB,EuPathDB">AmitAlignmentSnps</value>
+           <value includeProjects="ToxoDB,EuPathDB">GeneticMarkers_Sibley</value>
+           <value includeProjects="ToxoDB,EuPathDB">Lindstrom454Snps</value>
+           <value includeProjects="CryptoDB,EuPathDB">Widmer_SNPs</value>
+        </propertyList>
+        <propertyList name="genomeAttribution">
+          <value includeProjects="PlasmoDB,EuPathDB">P.falciparum_chromosomes</value>
+          <value includeProjects="ToxoDB,EuPathDB">ChromosomeMap</value>
+          <value includeProjects="ToxoDB,EuPathDB">ME49_Annotation</value>
+       </propertyList>
+    </question>
+
+    <!--++++++++++++++++++++++++++++++++++++++++++++++++-->
+    <!-- Allele Frequency -->
+    <!--++++++++++++++++++++++++++++++++++++++++++++++++-->
+    <question name="SnpsByAlleleFrequency" includeProjects="EuPathDB,PlasmoDB"
+              category="Other Attributes"
+              displayName="Allele Frequency"
+              shortDisplayName="Allele Freq"
+              queryRef="SnpsBy.SnpsByAlleleFrequency"
+              recordClassRef="SnpRecordClasses.SnpRecordClass">
+        <attributesList
+              summary="snp_location,strain_count,major_allele_frequency,major_strains,major_allele,major_product,minor_allele_frequency,minor_strains,minor_allele,minor_product,linkedGeneId,position_in_protein"
+              sorting="minor_allele_frequency desc, strain_count desc"
+        />
+        <summary>
+            <![CDATA[
+            Find <i>P. falciparum</i>  SNPs by the frequency of the minor allele
+            ]]>
+        </summary>
+
+        <propertyList name="organism">
+             <value>P. falciparum</value>
+        </propertyList>
+
+	<description>
+            <![CDATA[
+              Find <i>P. falciparum</i> SNPs by specifying the frequency of the minor allele and number of strains sequenced at the SNP position.<p>
+              SNP data was provided by <a href="showXmlDataContent.do?name=XmlQuestions.DataSources&datasets=Su_SNPs,Broad_SNPs,sangerItGhanaSnps,sangerReichenowiSnps&title=SNPs%20Summary">Broad, NIH and WTSI</a>.
+            ]]>
+        </description>
+
+        <propertyList name="specificAttribution">
+           <value includeProjects="PlasmoDB,EuPathDB">Broad_SNPs</value>
+           <value includeProjects="PlasmoDB,EuPathDB">sangerItGhanaSnps</value>
+           <value includeProjects="PlasmoDB,EuPathDB">sangerReichenowiSnps</value>
+           <value includeProjects="PlasmoDB,EuPathDB">Su_SNPs</value>
+        </propertyList>
+
+        <propertyList name="genomeAttribution">
+          <value includeProjects="PlasmoDB,EuPathDB">P.falciparum_chromosomes</value>
+       </propertyList>
+
+    </question>
+
+
+    <!--++++++++++++++++++++++++++++++++++++++++++++++++-->
+    <!-- isolate characteristics by dataset -->
+    <!--++++++++++++++++++++++++++++++++++++++++++++++++-->
+    <question name="SnpsByIsolatePattern" includeProjects="EuPathDB,PlasmoDB"
+              category="Other Attributes"
+              displayName="Isolate Comparison"
+              shortDisplayName="Isolate Comp"
+              queryRef="SnpsBy.SnpsByIsolatePattern"
+              recordClassRef="SnpRecordClasses.SnpRecordClass">
+        <attributesList
+              summary="snp_location,set_a_allele,set_a_count,set_b_allele,set_b_count,linkedGeneId"
+              sorting="set_a_count desc, set_b_count desc, snp_location asc"
+        />
+        <summary>
+            <![CDATA[
+              Find SNPs that distinguish two sets of isolates.
+            ]]>
+        </summary>
+
+        <propertyList name="organism">
+             <value>P. falciparum</value>
+        </propertyList>
+
+	<description>
+            <![CDATA[
+              Find SNPs that distinguish two sets of isolates.  Note that you can determine the specificity of the SNPs. For the most specific SNPs, you should make the number of isolates equal to the number of identifiers you are querying for in each set.   The default ids for Set A are the result of a query for isolates from Malawi (8 isolates) and Set B are the result of a query for isolates from Brazil (12 isolates).
+            ]]>
+        </description>
+        <dynamicAttributes>
+	     <columnAttribute name="set_a_allele" displayName="Set A allele" align="center"/>
+	     <columnAttribute name="set_b_allele" displayName="Set B allele" align="center"/>
+	     <columnAttribute name="set_a_count" displayName="Set A count" align="center"/>
+	     <columnAttribute name="set_b_count" displayName="Set B count" align="center"/>
+	</dynamicAttributes>
+
+        <propertyList name="specificAttribution">
+           <value includeProjects="PlasmoDB,EuPathDB">Broad_SNPs</value>
+           <value includeProjects="PlasmoDB,EuPathDB">sangerItGhanaSnps</value>
+           <value includeProjects="PlasmoDB,EuPathDB">Su_SNPs</value>
+        </propertyList>
+
+        <propertyList name="genomeAttribution">
+          <value includeProjects="PlasmoDB,EuPathDB">P.falciparum_chromosomes</value>
+       </propertyList>
+
+    </question>
+
+    <!--++++++++++++++++++++++++++++++++++++++++++++++++-->
+    <!-- isolate characteristics by history id -->
+    <!--++++++++++++++++++++++++++++++++++++++++++++++++-->
+<!--
+    <question name="SnpsByIsolatePatternHistory" includeProjects="EuPathDB,PlasmoDB"
+              category="Other Attributes"
+              displayName="Isolate Comparison using History IDs"
+              queryRef="SnpsBy.SnpsByIsolatePatternHistory"
+              recordClassRef="SnpRecordClasses.SnpRecordClass">
+        <attributesList
+              summary="snp_location,set_a_allele,set_b_allele,linkedGeneId"
+              sorting="snp_location asc"
+        />
+        <summary>
+            <![CDATA[
+              Find SNPs that distinguish two sets of isolates
+            ]]>
+        </summary>
+
+        <propertyList name="organism">
+             <value>P. falciparum</value>
+        </propertyList>
+
+	<description>
+            <![CDATA[
+              Find SNPs that distinguish two sets of isolates.  Note that you can determe the specificity of the SNPs. For the most specific SNPs, you should make the number of isolates equal to the number of identifiers you are querying for in each set.
+            ]]>
+        </description>
+        <dynamicAttributes>
+	     <columnAttribute name="set_a_allele" displayName="Set A allele" align="center"/>
+	     <columnAttribute name="set_b_allele" displayName="Set B allele" align="center"/>
+	</dynamicAttributes>
+
+        <propertyList name="specificAttribution">
+           <value includeProjects="PlasmoDB,EuPathDB">Broad_SNPs</value>
+           <value includeProjects="PlasmoDB,EuPathDB">sangerItGhanaSnps</value>
+           <value includeProjects="PlasmoDB,EuPathDB">Su_SNPs</value>
+        </propertyList>
+
+        <propertyList name="genomeAttribution">
+          <value includeProjects="PlasmoDB,EuPathDB">P.falciparum_chromosomes</value>
+       </propertyList>
+
+    </question>
+-->
+
+    <!--++++++++++++++++++++++++++++++++++++++++++++++++-->
+    <!-- that are isolates -->
+    <!--++++++++++++++++++++++++++++++++++++++++++++++++-->
+    <question name="SnpsByIsolateType" includeProjects="EuPathDB,PlasmoDB"
+              category="Other Attributes"
+              displayName="Presence in isolate assay"
+              shortDisplayName="Isolate Assy"
+              queryRef="SnpsBy.SnpsByIsolateType"
+              recordClassRef="SnpRecordClasses.SnpRecordClass">
+        <attributesList
+              summary="snp_location,linkedGeneId,position_in_protein"
+              sorting="snp_location asc"
+        />
+        <summary>
+            <![CDATA[
+              Find SNPs that are being used for isolate typing.
+            ]]>
+        </summary>
+
+        <propertyList name="organism">
+             <value>P. falciparum</value>
+        </propertyList>
+
+	<description>
+            <![CDATA[
+              Find SNPs that are being used for isolate typing either in the barcoding assay or on the 3K SNP chip.
+            ]]>
+        </description>
+
+        <propertyList name="specificAttribution">
+           <value includeProjects="PlasmoDB,EuPathDB">Broad_SNPs</value>
+           <value includeProjects="PlasmoDB,EuPathDB">sangerItGhanaSnps</value>
+           <value includeProjects="PlasmoDB,EuPathDB">Su_SNPs</value>
+        </propertyList>
+
+        <propertyList name="genomeAttribution">
+          <value includeProjects="PlasmoDB,EuPathDB">P.falciparum_chromosomes</value>
+       </propertyList>
+
+    </question>
+
+    <!--++++++++++++++++++++++++++++++++++++++++++++++++-->
+    <!-- by isolate source_id                           -->
+    <!--++++++++++++++++++++++++++++++++++++++++++++++++-->
+    <question name="SnpsByIsolateId" includeProjects="PlasmoDB"
+              category="Other Attributes"
+              displayName="assayed in an isolate"
+              shortDisplayName="Isolate ID"
+              queryRef="SnpsBy.SnpsByIsolateId"
+              recordClassRef="SnpRecordClasses.SnpRecordClass">
+        <attributesList
+              summary="snp_location,is_source_id, isolate_allele,major_allele,minor_allele"
+              sorting="snp_location asc"
+        />
+        <summary>
+            <![CDATA[
+              Find SNPs that are present in a specific isolate.
+            ]]>
+        </summary>
+
+        <propertyList name="organism">
+             <value>P. falciparum</value>
+        </propertyList>
+
+	<description>
+            <![CDATA[
+              Find SNPs that were assayed for a specific isolate.
+            ]]>
+        </description>
+
+         <dynamicAttributes> 
+           <columnAttribute name="isolate_allele" displayName="Isolate allele" align="center" inReportMaker="true"/> 
+           <columnAttribute name="is_source_id" displayName="Isolate ID" inReportMaker="true"/> 
+         </dynamicAttributes>
+
+        <propertyList name="specificAttribution">
+           <value includeProjects="PlasmoDB,EuPathDB">Broad_SNPs</value>
+           <value includeProjects="PlasmoDB,EuPathDB">sangerItGhanaSnps</value>
+           <value includeProjects="PlasmoDB,EuPathDB">Su_SNPs</value>
+           <value>Broad_Isolate_Barcode</value>
+           <value>Broad_3K_Genotyping</value>
+           <value>Broad_75K_Genotyping</value>
+        </propertyList>
+
+        <propertyList name="genomeAttribution">
+          <value includeProjects="PlasmoDB,EuPathDB">P.falciparum_chromosomes</value>
+       </propertyList>
+
+    </question>
+
+
+    <question name="SnpsByWeightFilter"
+              shortDisplayName="Weight"
+              displayName="Filter by Weight"
+              queryRef="SnpsBy.ByWeightFilter"
+              recordClassRef="SnpRecordClasses.SnpRecordClass">
+        <attributesList
+           summary="wdk_weight"
+        />
+        <description>
+           <![CDATA[
+            Filter away results that have a weight outside the specified range.  
+            (This transform is only useful if the input result sets have used weights)
+          ]]>
+        </description>
+    </question>
+
+
+
+  </questionSet>
+</wdkModel>