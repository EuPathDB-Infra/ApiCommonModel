--- conflicted
+++ resolved
@@ -431,17 +431,9 @@
     </question>
 
 
-<<<<<<< HEAD
-
-<!--
-     <question name="EstsByWeightFilter"
-              shortDisplayName="Weight"
-              displayName="Filter Ests by Weight"
-=======
     <question name="EstsByWeightFilter"
               shortDisplayName="Weight"
               displayName="Filter by Weight"
->>>>>>> 22afd9f9
               queryRef="EstIds.ByWeightFilter"
               recordClassRef="EstRecordClasses.EstRecordClass">
         <attributesList
@@ -453,16 +445,7 @@
             (This transform is only useful if the input result sets have used weights)
           ]]>
         </description>
-<<<<<<< HEAD
-        <dynamicAttributes>
-          <columnAttribute name="wdk_weight" displayName="Weight"/>
-        </dynamicAttributes>
     </question>
--->
-
-=======
-    </question>
->>>>>>> 22afd9f9
 
   </questionSet>
 
