--- conflicted
+++ resolved
@@ -373,16 +373,9 @@
   </question>
 
 
-<<<<<<< HEAD
-<!--
-     <question name="AssembliesByWeightFilter"
-              shortDisplayName="Weight"
-              displayName="Filter Assemblies by Weight"
-=======
     <question name="AssembliesByWeightFilter"
               shortDisplayName="Weight"
               displayName="Filter by Weight"
->>>>>>> 22afd9f9
               queryRef="AssemblyIds.ByWeightFilter"
               recordClassRef="AssemblyRecordClasses.AssemblyRecordClass">
         <attributesList
@@ -394,15 +387,7 @@
             (This transform is only useful if the input result sets have used weights)
           ]]>
         </description>
-<<<<<<< HEAD
-        <dynamicAttributes>
-          <columnAttribute name="wdk_weight" displayName="Weight"/>
-        </dynamicAttributes>
     </question>
--->
-=======
-    </question>
->>>>>>> 22afd9f9
 
 
   </questionSet>
