<wdkModel>

<querySet name="GeneId" queryType="id">

  <!-- notes: 
 
   * tmhmm ws needs to use new tm_max/min params 

   * retiring apidb.ToxodbGenes by joining to GeneAttributes from genefeature.source_id
     (which filters away gene predictions)

   * motif search new param names:
     - motif_organism
     - motif_expression

   * text search needs a clean up.  all four sites have differences.

   * assuming all sites have pathway info, which we should be getting from pathtools.

   * ortholog pattern query: lose api-specific "internal" params.  (why do we need these?)

   * does the GeneFeature table have an attribute we can use to mark annotated genes?  this
     will allow us to skip the join to GeneAttributes (so toxo can dodge gene predictions)

   * toxo has to use the GeneId table 

   * why does toxo have a different interpro query?
  -->

  <!--++++++++++++++++++++++++++++++++++++++++++++++++++++++++++++++-->
  <!-- temporary question for modified annotation -->  
  <!--++++++++++++++++++++++++++++++++++++++++++++++++++++++++++++++-->
  <!-- the workshop (re) annotations have become the official annotations and this section is obsolete

    <sqlQuery name="GenesWithModifiedAnnotation" includeProjects="PlasmoDB"
              isCacheable="true">
        <paramRef ref="geneParams.plasmo_annot_status"/>
        <paramRef ref="geneParams.plasmo_new_product"/>
        <paramRef ref="geneParams.plasmo_new_model"/>
        <paramRef ref="geneParams.plasmo_new_go"/>
        <paramRef ref="geneParams.plasmo_new_ec"/>
        <paramRef ref="geneParams.plasmo_snapshot_changed"/>
        <column name="source_id"/>
        <column name="project_id"/>
        <column name="annot_status"/>
        <column name="new_product_desc"/>
       <sql>
             <![CDATA[
            SELECT DISTINCT na.source_id, '@PROJECT_ID@' as project_id, 
              na.status as annot_status, na.product as new_product_desc
            FROM apidb.trackNewAnnotation na
            where na.new_product in ($$plasmo_new_product$$)
            and na.new_go in ($$plasmo_new_go$$)
            and na.new_ec in ($$plasmo_new_ec$$)
            and na.new_protein in ($$plasmo_new_model$$)
            and na.status in ($$plasmo_annot_status$$)
            and na.snapshot_changed in ($$plasmo_snapshot_changed$$)
           ]]>
       </sql>
    </sqlQuery>
-->


  <!--++++++++++++++++++++++++++++++++++++++++++++++++++++++++++++++-->
  <!-- question for old Plasmo annotations(v 5.5) after the workshop annotation became the official annotation (v 6.0) -->
  <!--++++++++++++++++++++++++++++++++++++++++++++++++++++++++++++++-->
    <sqlQuery name="GenesByOldAnnotation" includeProjects="PlasmoDB"
              isCacheable="true">
        <paramRef ref="geneParams.plasmo_annot_status"/>
        <paramRef ref="geneParams.plasmo_new_product"/>
        <paramRef ref="geneParams.plasmo_new_model"/>
        <paramRef ref="geneParams.plasmo_new_go"/>
        <paramRef ref="geneParams.plasmo_new_ec"/>
        <column name="source_id"/>
        <column name="project_id"/>
        <column name="annot_status"/>
        <column name="new_product_desc"/>
       <sql>
             <![CDATA[
            SELECT DISTINCT na.source_id, '@PROJECT_ID@' as project_id, 
              na.status as annot_status, na.product as new_product_desc
            FROM apidb.TrackOldAnnotation na
            where na.new_product in ($$plasmo_new_product$$)
            and na.new_go in ($$plasmo_new_go$$)
            and na.new_ec in ($$plasmo_new_ec$$)
            and na.new_protein in ($$plasmo_new_model$$)
            and na.status in ($$plasmo_annot_status$$)
            ]]>
       </sql>
    </sqlQuery>

    <processQuery name="GenesByOldAnnotation" includeProjects="EuPathDB"
             isCacheable='true'
             processName="org.apidb.apicomplexa.wsfplugin.apifed.ApiFedPlugin">
      <paramRef ref="geneParams.plasmo_annot_status" quote="false"/>
      <paramRef ref="geneParams.plasmo_new_product" quote="false"/>
      <paramRef ref="geneParams.plasmo_new_model" quote="false"/>
      <paramRef ref="geneParams.plasmo_new_go" quote="false"/>
      <paramRef ref="geneParams.plasmo_new_ec" quote="false"/>
      <wsColumn name="source_id" width="50" wsName="source_id"/>   
      <wsColumn name="project_id" width="20" wsName="project_id"/>
      <wsColumn name="annot_status" width="32" />
      <wsColumn name="new_product_desc" width="100" />
    </processQuery>

  <!--++++++++++++++++++++++++++++++++++++++++++++++++++++++++++++++-->

    <sqlQuery name="GenesByPhenotype" includeProjects="TriTrypDB"
              isCacheable="true">
        <paramRef ref="organismParams.organism" queryRef="organismVQ.withPhenotype"/>
        <paramRef ref="geneParams.phenotype"/>
        <column name="source_id"/>
        <column name="project_id"/>
        <column name="phenotype_loi"/>
       <sql>
             <![CDATA[
               select si.gene as source_id,'@PROJECT_ID@' as project_id,
                 count(distinct db_xref) as phenotype_loi
               from apidb.sirna si, apidb.geneattributes ga
               where si.go_term || si.pato_term in ($$phenotype$$)
               and ga.source_id = si.gene
               group by si.gene,'@PROJECT_ID@'
           ]]>
       </sql>
    </sqlQuery>

<processQuery name="GenesByPhenotype" includeProjects="EuPathDB"
             isCacheable='true'
             processName="org.apidb.apicomplexa.wsfplugin.apifed.ApiFedPlugin">
         <paramRef ref="organismParams.organism" queryRef="organismVQ.withPhenotype"/>
        <paramRef ref="geneParams.phenotype" quote="false"/>
        <wsColumn name="source_id" width="50" wsName="source_id"/>   
        <wsColumn name="project_id" width="20" wsName="project_id"/>
        <wsColumn name="phenotype_loi" width="32"/>
 </processQuery>


    <sqlQuery name="GenesWithUpdatedAnnotation" includeProjects="TriTrypDB,PlasmoDB"
              isCacheable="true">
        <column name="source_id"/>
        <column name="project_id"/>
        <column name="genedb_link"/>
       <sql>
             <![CDATA[
                  SELECT ga.source_id, '@PROJECT_ID@' as project_id,
		    '<a href="http://www.genedb.org/QuickSearchQuery?pseudogenes=true&product=true&allNames=true&searchText=' || ga.source_id || '" target="genedb">GeneDB record</a>' as genedb_link
                  FROM apidb.geneAttributes ga
                  WHERE ga.source_id IN (SELECT gene from apidb.AnnotationChange)
           ]]>
       </sql>
    </sqlQuery>

    <processQuery name="GenesWithUpdatedAnnotation" includeProjects="EuPathDB"
             isCacheable='true'
             processName="org.apidb.apicomplexa.wsfplugin.apifed.ApiFedPlugin">
      <wsColumn name="source_id" width="50" wsName="source_id"/>   
      <wsColumn name="project_id" width="20" wsName="project_id"/>
      <wsColumn name="genedb_link" width="100" />
    </processQuery>




  <!--++++++++++++++++++++++++++++++++++++++++++++++++++++++++++++++-->
  <!-- Transcription Factor Binding Sites -->  
  <!--++++++++++++++++++++++++++++++++++++++++++++++++++++++++++++++-->

    <sqlQuery name="GenesByBindingSites" includeProjects="PlasmoDB"
              isCacheable="true">
        <paramRef ref="organismParams.organism" queryRef="organismVQ.tfBindingSite" multiPick="true" quote="true"/>
        <paramRef ref="geneParams.tfbs_name"/>
        <paramRef ref="geneParams.tfbs_distance"/>
        <paramRef ref="geneParams.tfbs_num_sites"/>
        <paramRef ref="geneParams.tfbs_pvalue"/>
        
        <column name="source_id"/>
        <column name="project_id"/>
        <column name="tfbs_distance"/>
        <column name="tfbs_count"/>
       <sql>
             <![CDATA[
       select  bg.gene_source_id as source_id, 
               '@PROJECT_ID@' as project_id,
               min(bg.distance) as tfbs_distance,
               count(*) as tfbs_count
       from   apidb.tfbsgene bg, dots.bindingsitefeature bf
       where bg.distance <= $$tfbs_distance$$ 
         and bg.species in ($$organism$$)
         and bg.direction = '-'
         and bg.tfbs_na_feature_id = bf.na_feature_id
         and exp(bf.primary_score) <= $$tfbs_pvalue$$
         and bf.name = $$tfbs_name$$
       group by bg.gene_source_id
       having count(*) >= $$tfbs_num_sites$$
          ]]>
       </sql>
    </sqlQuery>

       
  <processQuery name="GenesByBindingSites" includeProjects="EuPathDB"
             isCacheable='true'
             processName="org.apidb.apicomplexa.wsfplugin.apifed.ApiFedPlugin">
        <paramRef ref="organismParams.organism" queryRef="organismVQ.tfBindingSite"/>
        <paramRef ref="geneParams.tfbs_name"  quote="false"/>
        <paramRef ref="geneParams.tfbs_distance"/>
        <paramRef ref="geneParams.tfbs_num_sites"/>
        <paramRef ref="geneParams.tfbs_pvalue"  quote="false"/>
        <wsColumn name="source_id" width="50" wsName="source_id"/>   
        <wsColumn name="project_id" width="20" wsName="project_id"/>
        <wsColumn name="tfbs_distance" width="32" wsName="tfbs_distance"/>
        <wsColumn name="tfbs_count" width="32" wsName="tfbs_count"/>
    </processQuery>




  <!--++++++++++++++++++++++++++++++++++++++++++++++++++++++++++++++-->
  <!-- ChIP chip chromatin marks -->  
  <!--++++++++++++++++++++++++++++++++++++++++++++++++++++++++++++++-->

    <sqlQuery name="GenesByChIPchipToxo" includeProjects="ToxoDB"
              isCacheable="true">
        <testParamValues includeProjects="ToxoDB">
          <paramValue name="chip_antibody_toxo">H3K4me3|none</paramValue>
          <paramValue name="chip_replicates">No</paramValue>
        </testParamValues>

        <paramRef ref="geneParams.chip_strains"/>
        <paramRef ref="geneParams.chip_antibody_toxo"/>
        <paramRef ref="geneParams.chip_replicates" quote="false"/>
        <paramRef ref="geneParams.chip_distance"/>
        <paramRef ref="geneParams.chip_direction"/>
        
        <column name="source_id"/>
        <column name="project_id"/>
        <column name="chip_distance"/>
        <column name="chip_total_reps"/>
        <column name="chip_antibodies"/>
        <column name="chip_treatment"/>

       <sql>
             <![CDATA[
select * from  (select outer.gene_source_id as source_id,
                       '@PROJECT_ID@' as project_id, 
                        outer.antibody as chip_antibodies, outer.treatment as chip_treatment,
                        max(outer.distance) as chip_distance,
                        count(*) as chip_total_reps
                from (select inner.gene_source_id,inner.antibody, inner.treatment, max(inner.distance) as distance
                      from (select ccg.gene_source_id,cpp.antibody,cpp.treatment,ccg.distance,cpp.replicate 
                            from   apidb.chipchipgene ccg,
                                   rad.datatransformationresult dtf,
                                   apidb.chipprotocolparams cpp
                            where ccg.chip_na_feature_id = dtf.row_id
                            and   dtf.analysis_id = cpp.analysis_id
                            and   rtrim(cpp.antibody || '|' || cpp.treatment) in ($$chip_antibody_toxo$$)   
                            and   ccg.distance <= $$chip_distance$$ 
                            and   ('Either' = $$chip_direction$$ OR ccg.direction = $$chip_direction$$)
                            and   cpp.strain = $$chip_strains$$) inner
                       group by inner.gene_source_id,inner.antibody, inner.treatment,inner.replicate) outer
                 group by outer.gene_source_id,outer.antibody, outer.treatment)
where chip_total_reps > $$chip_replicates$$
          ]]>
       </sql>
    </sqlQuery>

       
  <processQuery name="GenesByChIPchipToxo" includeProjects="EuPathDB"
             isCacheable='true'
             processName="org.apidb.apicomplexa.wsfplugin.apifed.ApiFedPlugin">
        <testParamValues>
          <paramValue name="chip_antibody_toxo">H3K4me3|none</paramValue>
          <paramValue name="chip_replicates">No</paramValue>
        </testParamValues>

        <paramRef ref="geneParams.chip_strains"  quote="false"/>
        <paramRef ref="geneParams.chip_antibody_toxo" quote="false"/> 
        <paramRef ref="geneParams.chip_replicates"  quote="false"/>
        <paramRef ref="geneParams.chip_distance"/>
        <paramRef ref="geneParams.chip_direction"  quote="false"/>
        <wsColumn name="source_id" width="50" wsName="source_id"/>   
        <wsColumn name="project_id" width="20" wsName="project_id"/>
        <wsColumn name="chip_distance" width="32"/>
        <wsColumn name="chip_total_reps" width="32"/>
        <wsColumn name="chip_antibodies" width="32"/>
        <wsColumn name="chip_treatment" width="32"/>       
      
    </processQuery>



    <sqlQuery name="GenesByChIPchipPlasmo" includeProjects="PlasmoDB"
              isCacheable="true"> 
        <testParamValues>
          <paramValue name="chip_antibody_plasmo">H3K9me3</paramValue>
          <paramValue name="chip_genotypes">sir2KO</paramValue>
          <paramValue name="chip_replicates_plasmo">1</paramValue>
        </testParamValues>

        <paramRef ref="geneParams.chip_experiment"/>
        <paramRef ref="geneParams.chip_antibody_plasmo"/>
        <paramRef ref="geneParams.chip_genotypes"/> 
        <paramRef ref="geneParams.chip_replicates_plasmo" quote="false"/> 
        <paramRef ref="geneParams.chip_distance"/>
        <paramRef ref="geneParams.chip_direction"/> 

        <column name="source_id"/>
        <column name="project_id"/>
        <column name="chip_distance"/>
        <column name="chip_antibodies"/>
        <column name="chip_genotype"/>
        <column name="chip_score"/>
 

    
      <sql>
             <![CDATA[
select * from  (select outer.gene_source_id as source_id,
                       '@PROJECT_ID@' as project_id, 
                        outer.antibody as chip_antibodies, outer.genotype as chip_genotype,
                        max(outer.distance) as chip_distance,
                        max(outer.score) as chip_score,
                        count(*) as chip_total_reps
                from (select inner.gene_source_id,inner.antibody, inner.genotype, max(inner.distance) as distance,max(inner.score) as score
                      from (select ccg.gene_source_id,cpp.antibody,cpp.genotype,ccg.distance,cpp.replicate,dtf.float_value as score 
                            from   apidb.chipchipgene ccg,
                                   rad.datatransformationresult dtf,
                                   apidb.chipprotocolparams cpp,
                                   rad.protocol p
                            where ccg.chip_na_feature_id = dtf.row_id
                            and   dtf.analysis_id = cpp.analysis_id
                            and   cpp.protocol_id = p.protocol_id
                            and   cpp.protocol_type = 'called_peaks'
                            and   ('not applicable' in lower($$chip_genotypes$$) OR lower(cpp.genotype) in  ($$chip_genotypes$$))
                            and   ('not applicable' in lower($$chip_antibody_plasmo$$) OR lower(cpp.antibody) in  ($$chip_antibody_plasmo$$))
                            and   ccg.distance <= $$chip_distance$$ 
                            and   ('Either' = $$chip_direction$$ OR ccg.direction = $$chip_direction$$)
                            and   lower(p.name) like lower('%$$chip_experiment$$%')) inner
                group by inner.gene_source_id,inner.antibody, inner.genotype,inner.replicate) outer
             group by outer.gene_source_id,outer.antibody, outer.genotype)
where chip_total_reps > $$chip_replicates_plasmo$$
           ]]>
       </sql>
    </sqlQuery>

  <processQuery name="GenesByChIPchipPlasmo" includeProjects="EuPathDB"
             isCacheable='true'
             processName="org.apidb.apicomplexa.wsfplugin.apifed.ApiFedPlugin"> 
        <testParamValues>
          <paramValue name="chip_antibody_plasmo">H3K9me3</paramValue>
          <paramValue name="chip_genotypes">sir2KO</paramValue>
          <paramValue name="chip_replicates_plasmo">1</paramValue>
        </testParamValues>

        <paramRef ref="geneParams.chip_experiment" quote="false"/>
        <paramRef ref="geneParams.chip_antibody_plasmo"   quote="false"/>
        <paramRef ref="geneParams.chip_genotypes"  quote="false"/> 
        <paramRef ref="geneParams.chip_replicates_plasmo" quote="false"/>
        <paramRef ref="geneParams.chip_distance"/>
        <paramRef ref="geneParams.chip_direction"  quote="false"/> 
    <!--    <paramRef ref="geneParams.chip_score"/>  -->

        <wsColumn name="source_id" width="50" wsName="source_id"/>   
        <wsColumn name="project_id" width="20" wsName="project_id"/>
        <wsColumn name="chip_distance" width="32"/>   
        <wsColumn name="chip_genotype" width="32"/>
        <wsColumn name="chip_antibodies" width="32"/>
        <wsColumn name="chip_score" width="32"/> 
      
    </processQuery>



  <!--++++++++++++++++++++++++++++++++++++++++++++++++++++++++++++++-->
  <!-- Locus Tag  -->
  <!--++++++++++++++++++++++++++++++++++++++++++++++++++++++++++++++-->

    <sqlQuery name="GeneByLocusTag"  doNotTest="true" excludeProjects="EuPathDB"
              isCacheable="true">
        <paramRef ref="sharedParams.ds_gene_ids"/>
        <column name="source_id"/>
        <column name="project_id"/>
	<column name="input_id"/>
       <sql excludeProjects="TrichDB">
             <![CDATA[
       SELECT DISTINCT t.gene AS source_id,
          apidb.tab_to_string(CAST(COLLECT(t.source_id) AS apidb.varchartab), ', ') AS input_id,
          '@PROJECT_ID@' as project_id
         FROM apidb.geneattributes ga,
            (SELECT DISTINCT ds.source_id, gi.gene
             FROM apidb.GeneId gi, ($$ds_gene_ids$$) ds
             WHERE gi.id = LOWER(ds.source_id )) t
        WHERE t.gene = ga.source_id
          AND ga.project_id = '@PROJECT_ID@'
       GROUP BY t.gene
           ]]>
       </sql>

 <sql includeProjects="TrichDB">
             <![CDATA[
       SELECT DISTINCT t.gene AS source_id,
          apidb.tab_to_string(CAST(COLLECT(t.source_id) AS apidb.varchartab), ', ') AS input_id,
          '@PROJECT_ID@' as project_id
         FROM (SELECT DISTINCT (ds.source_id), gf.source_id AS gene
               FROM dots.genefeature gf, sres.ExternalDatabaseRelease extr, sres.ExternalDatabase ext,
                        ($$ds_gene_ids$$) ds
                   WHERE gf.external_database_release_id=extr.external_database_release_id
                     AND extr.external_database_id=ext.external_database_id
                      AND ext.name = 'T. vaginalis scaffolds' 
                     AND gf.source_id = ds.source_id) t
       GROUP BY t.gene
           ]]>
       </sql>

<!--
 <sql includeProjects="GiardiaDB">
             <![CDATA[
            SELECT DISTINCT gf.source_id AS source_id, '@PROJECT_ID@' as project_id
            FROM dots.genefeature gf, sres.ExternalDatabaseRelease extr, sres.ExternalDatabase ext,
                 ($$ds_gene_ids$$) ds
            WHERE gf.external_database_release_id=extr.external_database_release_id
              AND extr.external_database_id=ext.external_database_id
               AND ext.name = 'G. lamblia contigs' 
              AND gf.source_id LIKE REGEXP_REPLACE(REPLACE(ds.source_id, '*', '%'), '[[:space:]]', '')
           ]]>
       </sql>
-->

    </sqlQuery>

    <processQuery name="GeneByLocusTag" includeProjects="EuPathDB" doNotTest="true"
              isCacheable="true" processName="org.apidb.apicomplexa.wsfplugin.apifed.ApiFedPlugin">
        <paramRef ref="sharedParams.ds_gene_ids" noTranslation="true"/>
        <paramRef ref="sharedParams.signature" noTranslation="true"/>
        <wsColumn name="source_id" width="50" wsName="source_id"/>
        <wsColumn name="project_id" width="20" wsName="project_id"/>
        <wsColumn name="input_id" width="32"/>
     </processQuery>


  <!--++++++++++++++++++++++++++++++++++++++++++++++++++++++++++++++-->
  <!-- Single locus tag  -->
  <!--++++++++++++++++++++++++++++++++++++++++++++++++++++++++++++++-->

    <sqlQuery name="GeneBySingleLocusTag" excludeProjects="EuPathDB" doNotTest="true" 
              isCacheable="true">
        <paramRef ref="geneParams.single_gene_id"/>
        
        <column name="source_id"/>
        <column name="project_id"/>
	<!-- column name="input_id"/ -->
        
        <sql excludeProjects="TrichDB,MicrosporidiaDB,AmoebaDB">
            <![CDATA[
            SELECT DISTINCT gi.gene AS source_id, 
            -- rpad($$single_gene_id$$, 30) AS input_id, RPAD is a WDK bug workaround; let's just skip it.
            '@PROJECT_ID@' as project_id
            FROM apidb.GeneId gi, apidb.geneattributes ga
            WHERE gi.id LIKE REGEXP_REPLACE(REPLACE(REPLACE(LOWER($$single_gene_id$$),
                                                               '*', '%'),
                                                       '_', '\_'),
                                               '[[:space:]]', '') ESCAPE '\'
            AND gi.gene = ga.source_id
            ]]>
        </sql>
 
        <sql includeProjects="TrichDB">
            <![CDATA[
            SELECT DISTINCT gf.source_id AS source_id,
                            -- rpad($$single_gene_id$$, 30) AS input_id,
                            '@PROJECT_ID@' as project_id
            FROM dots.genefeature gf, sres.ExternalDatabaseRelease extr, sres.ExternalDatabase ext
            WHERE LOWER(gf.source_id) LIKE REGEXP_REPLACE(REPLACE(REPLACE(LOWER($$single_gene_id$$),
                                                                   '*', '%'),
                                                           '_', '\_'),
                                                   '[[:space:]]', '') ESCAPE '\'
              AND gf.external_database_release_id=extr.external_database_release_id
              AND extr.external_database_id=ext.external_database_id
              AND ext.name = 'T. vaginalis scaffolds' 
            ]]>
        </sql>

        <sql includeProjects="AmoebaDB">
            <![CDATA[
            SELECT DISTINCT gf.source_id AS source_id,
                            -- rpad($$single_gene_id$$, 30) AS input_id,
                            '@PROJECT_ID@' as project_id
            FROM dots.genefeature gf, sres.ExternalDatabaseRelease extr, sres.ExternalDatabase ext
            WHERE LOWER(gf.source_id) LIKE REGEXP_REPLACE(REPLACE(REPLACE(LOWER($$single_gene_id$$),
                                                                   '*', '%'),
                                                           '_', '\_'),
                                                   '[[:space:]]', '') ESCAPE '\'
              AND gf.external_database_release_id=extr.external_database_release_id
              AND extr.external_database_id=ext.external_database_id
              AND ext.name in ('E. histolytica Genome and Annotations from jCVI','E. dispar Genome and Annotations from jCVI','E. invadens Genome and Annotations from jCVI')             
            ]]>
        </sql>

        <sql includeProjects="MicrosporidiaDB">
            <![CDATA[
            SELECT DISTINCT gf.source_id AS source_id,
                            -- rpad($$single_gene_id$$, 30) AS input_id,
                            '@PROJECT_ID@' as project_id
            FROM dots.genefeature gf, sres.ExternalDatabaseRelease extr, sres.ExternalDatabase ext
            WHERE LOWER(gf.source_id) LIKE REGEXP_REPLACE(REPLACE(REPLACE(LOWER($$single_gene_id$$),
                                                                   '*', '%'),
                                                           '_', '\_'),
                                                   '[[:space:]]', '') ESCAPE '\'
              AND gf.external_database_release_id=extr.external_database_release_id
              AND extr.external_database_id=ext.external_database_id
              AND ext.name in ('E. cuniculi chromosomes and annotations from Genbank','E. intestinalis chromosomes and annotations from Patrick Keeling')               
            ]]>
        </sql>
<!--
<sql includeProjects="GiardiaDB">
            <![CDATA[
            SELECT DISTINCT gf.source_id AS source_id, '@PROJECT_ID@' as project_id
            FROM dots.genefeature gf, sres.ExternalDatabaseRelease extr, sres.ExternalDatabase ext
            WHERE gf.source_id LIKE REGEXP_REPLACE(REPLACE($$single_gene_id$$,
                                                       '*', '%'),
                                               '[[:space:]]', '')
              AND gf.external_database_release_id=extr.external_database_release_id
              AND extr.external_database_id=ext.external_database_id
               AND ext.name = 'G. lamblia contigs'
            ]]>
        </sql>
-->


    </sqlQuery>

    <processQuery name="GeneBySingleLocusTag" includeProjects="EuPathDB"
              isCacheable="true" processName="org.apidb.apicomplexa.wsfplugin.apifed.ApiFedPlugin">
        <paramRef ref="geneParams.single_gene_id" noTranslation="true"/>
        <wsColumn name="source_id" width="50" wsName="source_id"/>
        <wsColumn name="project_id" width="20" wsName="project_id"/>
        <!-- wsColumn name="input_id" width="32"/ -->
     </processQuery>


  <!--++++++++++++++++++++++++++++++++++++++++++++++++++++++++++++++-->
  <!-- EC number -->
  <!--++++++++++++++++++++++++++++++++++++++++++++++++++++++++++++++-->

    <sqlQuery name="GenesByEcNumber" excludeProjects="MicrosporidiaDB,EuPathDB"
               isCacheable="true">
        <paramRef ref="geneParams.ec_number_pattern"/>
        <paramRef ref="organismParams.organism" queryRef="organismVQ.withEC"/>
        <column name="project_id"/>
        <column name="source_id"  />
        <sql >
            SELECT DISTINCT gf.source_id, '@PROJECT_ID@' as project_id
            FROM dots.GeneFeature gf, apidb.GenomicSequence gs,
                 dots.Transcript t, dots.translatedAaFeature taf,
                 dots.aaSequenceEnzymeClass asec, sres.enzymeClass ec,apidb.geneattributes ga
            WHERE gs.taxon_id in ($$organism$$)
              AND gs.na_sequence_id = gf.na_sequence_id
              AND ga.source_id = gf.source_id
              AND gf.na_feature_id = t.parent_id
              AND t.na_feature_id = taf.na_feature_id
              AND taf.aa_sequence_id = asec.aa_sequence_id
              AND asec.enzyme_class_id = ec.enzyme_class_id
              AND ec.ec_number LIKE REPLACE(REPLACE(REPLACE(REPLACE(lower($$ec_number_pattern$$),' ',''),'-', '%'),'*','%'),'any','%')
            ORDER BY gf.source_id
       </sql>
    </sqlQuery>

    <processQuery name="GenesByEcNumber" 
             isCacheable='true' includeProjects="EuPathDB"
             processName="org.apidb.apicomplexa.wsfplugin.apifed.ApiFedPlugin">
        <paramRef ref="organismParams.organism" queryRef="organismVQ.withEC"/>
        <paramRef ref="geneParams.ec_number_pattern" quote="false"/>
        <wsColumn name="project_id" width="20" wsName="project_id"/>
        <wsColumn name="source_id" width="50" wsName="source_id"/>
    </processQuery>
  <!--++++++++++++++++++++++++++++++++++++++++++++++++++++++++++++++-->
  <!-- Transmembrane domains -->
  <!--++++++++++++++++++++++++++++++++++++++++++++++++++++++++++++++-->

    <sqlQuery name="GenesByTransmembraneDomains" excludeProjects="EuPathDB"
              isCacheable="true">
        <paramRef ref="geneParams.min_tm"/>
        <paramRef ref="geneParams.max_tm"/>
        <paramRef ref="organismParams.organism" queryRef="organismVQ.withGenes"/>
        <column name="project_id"/>
        <column name="source_id"/>
        <sql>
            <![CDATA[
            SELECT ga.source_id, '@PROJECT_ID@' as project_id
            from dots.nasequence nas, apidb.geneattributes ga
            where ga.tm_count >= $$min_tm$$ 
            AND ga.tm_count <= $$max_tm$$
            AND nas.na_sequence_id = ga.na_sequence_id
            AND nas.taxon_id IN ($$organism$$)
           ]]>
        </sql>
    </sqlQuery>

    <processQuery name="GenesByTransmembraneDomains" includeProjects="EuPathDB"
             isCacheable='true'
             processName="org.apidb.apicomplexa.wsfplugin.apifed.ApiFedPlugin">
        <paramRef ref="organismParams.organism" queryRef="organismVQ.withGenes"/>
        <paramRef ref="geneParams.min_tm"/>
        <paramRef ref="geneParams.max_tm"/>
        <wsColumn name="source_id" width="50" wsName="source_id"/>
        <wsColumn name="project_id" width="20" wsName="project_id"/>
    </processQuery>   

  <!--++++++++++++++++++++++++++++++++++++++++++++++++++++++++++++++-->
  <!-- Has Phylogenetic Tree -->
  <!--++++++++++++++++++++++++++++++++++++++++++++++++++++++++++++++-->

    <sqlQuery name="GenesByPhylogeneticTree" includeProjects="GiardiaDB" 
              isCacheable="true">
        <column name="project_id"/>
        <column name="source_id" />
        <sql>
            <![CDATA[
              select distinct tree.source_id, '@PROJECT_ID@' as project_id 
              from apidb.phylogenetictree tree
           ]]>
       </sql>
    </sqlQuery>

    <processQuery name="GenesByPhylogeneticTree" includeProjects="EuPathDB"
             isCacheable='true'
             processName="org.apidb.apicomplexa.wsfplugin.apifed.ApiFedPlugin">
        <wsColumn name="source_id" width="50" wsName="source_id"/>
        <wsColumn name="project_id" width="20" wsName="project_id"/>
    </processQuery>   


  <!--++++++++++++++++++++++++++++++++++++++++++++++++++++++++++++++-->
  <!-- Gene type -->
  <!--++++++++++++++++++++++++++++++++++++++++++++++++++++++++++++++-->

    <sqlQuery name="GenesByGeneType" excludeProjects="EuPathDB" 
              isCacheable="true">
        <paramRef ref="geneParams.geneType"/>
        <paramRef ref="geneParams.includePseudogenes"/>
        <paramRef ref="organismParams.organism" queryRef="organismVQ.withGenes"/>
        <column name="project_id"/>
        <column name="source_id" />
        <sql>
            <![CDATA[
            SELECT ga.source_id, '@PROJECT_ID@' as project_id
            FROM dots.NaSequence ens, apidb.GeneAttributes ga
            WHERE ga.gene_type IN ($$geneType$$)
              AND ga.na_sequence_id = ens.na_sequence_id
              and ga.is_pseudo in ($$includePseudogenes$$)
              AND ens.taxon_id IN ($$organism$$)
              AND ga.project_id = '@PROJECT_ID@'
           ]]>
       </sql>
    </sqlQuery>

    <processQuery name="GenesByGeneType" includeProjects="EuPathDB"
         isCacheable='true' processName="org.apidb.apicomplexa.wsfplugin.apifed.ApiFedPlugin">
       <paramRef ref="organismParams.organism" queryRef="organismVQ.withGenes"/>
       <paramRef ref="geneParams.includePseudogenes"/>
       <paramRef ref="geneParams.geneType" quote="false"/>
       <wsColumn name="project_id" width="20" wsName="project_id"/>
       <wsColumn name="source_id" width="50" wsName="source_id"/>
       <wsColumn name="is_pseudo" width="32" wsName="is_pseudo"/>
    </processQuery>



  <!--++++++++++++++++++++++++++++++++++++++++++++++++++++++++++++++-->
  <!-- Deprecation status, only for GiardiaDB -->
  <!--++++++++++++++++++++++++++++++++++++++++++++++++++++++++++++++-->

    <sqlQuery name="GenesByGeneDeprecationStatus" includeProjects="GiardiaDB"
              isCacheable="true">
        <column name="project_id"/>
        <column name="source_id" />
        <column name="action" />
        <column name="action_date" />
        <column name="reason" />
        <sql>
            <![CDATA[
            SELECT source_id, action, action_date, reason, '@PROJECT_ID@' as project_id
            FROM apidb.genedeprecation gd 
            WHERE action='undeprecated'
           ]]>
       </sql>
    </sqlQuery>


  <!--++++++++++++++++++++++++++++++++++++++++++++++++++++++++++++++-->
  <!-- BLAST   when apidb using apifed (instead of wublast), remember to set useTermOnly in the organism param, in similarityParams.xml   -->
  <!--++++++++++++++++++++++++++++++++++++++++++++++++++++++++++++++-->

    <processQuery name="GenesBySimilarity" 
             processName="org.apidb.apicomplexa.wsfplugin.wublast.WuBlastPlugin">

        <testParamValues includeProjects="CryptoDB">
            <paramValue name="BlastQuerySequence">AACCCTAATCATTCCAACTTTGTTTCCAATTCCA</paramValue>
        </testParamValues>
        <testParamValues includeProjects="ToxoDB">
            <paramValue name="BlastQuerySequence">CTGCAAATCGTCAATGTCTTGTCTGCACAAGCAAACAGCCTCGGAGGCGGCGAAACACTCCGGGGCGAGCGCCTTGTTGACGCTAGCACCTTTCTGGTGATGGCGATCGGCATTCGCGGC</paramValue>
        </testParamValues>
        <testParamValues includeProjects="PlasmoDB">
           <paramValue name="BlastQuerySequence">GCAGGAAATATGATTCCAGATAATGATAAAAATTCAAATTATAAATATCCAGCTGTTTATGATGACAAAGATAAAAAGTGTCATATATTATATATTGCAGCTCAAGAAAATAATGGTCCT</paramValue>
            <paramValue name="BlastDatabaseOrganism">Plasmodium falciparum</paramValue>
        </testParamValues>
        <testParamValues includeProjects="GiardiaDB">
           <paramValue name="BlastQuerySequence">CTTAGAGACAAGTATGGCAGTATAGAAGGTCTAGCAAAAGAATTGGGGTCTGACCCTGCCACAGGCCTTTTGAAACCTACCGTTTTGCTCCATCGAAAAACCTATGGTAGCAATACAATG</paramValue>
        </testParamValues>
        <testParamValues includeProjects="TrichDB">
           <paramValue name="BlastQuerySequence">AAGACACTCGCTGAATTAAGAAAGCGCAAATTAGAGGGTGTTGTTCTCATCTACGGCTTCCCAGAGCCAACACGCGCCCACTGCGACTTCGAACCAGTCTTCCGCCAGGAATCCTGCTTC</paramValue>
        </testParamValues>
        <!--TODO revisit the BLAST sequence..it was picked from Sanger-->
        <testParamValues includeProjects="TriTrypDB,EuPathDB">
           <paramValue name="BlastQuerySequence">ATGCAACTCCAAAGGTTGGGTGCTCCACTACTTAAAAGGCTTGTGGGGGGATGCATACGC</paramValue>
            <paramValue name="BlastDatabaseOrganism">Trypanosoma brucei TREU927</paramValue>
        </testParamValues>
        <testParamValues includeProjects="AmoebaDB">
           <paramValue name="BlastQuerySequence">ACCGATAGTATTTATTCCAGGGATTCTTGCGTCTATGTTAGAAGGGGATATTAATATAAAAGATATCAGTAAAACACCACTTCCAGAGAAATGTGATACACAAGTAGAATATGAAAGACTTTGGG</paramValue>
	   <paramValue name="BlastDatabaseOrganism">Entamoeba dispar SAW760</paramValue>
        </testParamValues>
        <testParamValues includeProjects="MicrosporidiaDB">
           <paramValue name="BlastQuerySequence">GTTTTGGCAGACGGTATGTTTAACAGGAAAATCTCCCATGAATCTGACGGGAATATTCATAGTATTGATTTCCATGGCCTAACCATGTGTGATATTCCGGTGATAAAAAGAGACAGATATAC</paramValue>
	   <paramValue name="BlastDatabaseOrganism">Encephalitozoon cuniculi GB-M1</paramValue>
        </testParamValues>
        <testParamValues includeProjects="InitDB">
           <paramValue name="BlastQuerySequence"></paramValue>
	   <paramValue name="BlastDatabaseOrganism"></paramValue>
        </testParamValues>

       <paramRef ref="sharedParams.BlastDatabaseType" quote="false" noTranslation="false" />
       <paramRef ref="sharedParams.BlastAlgorithm" quote="false" noTranslation="false" />
       <paramRef ref="geneSimilarityParams.BlastDatabaseOrganism" quote="false" noTranslation="false" />
       <paramRef ref="sharedParams.BlastQuerySequence"/>
       <paramRef ref="sharedParams.-e"/>
       <paramRef ref="sharedParams.-v"/>
       <paramRef ref="sharedParams.-b"/>
       <paramRef ref="sharedParams.-filter" quote="false" />
       <wsColumn name="source_id" width="50" wsName="Identifier"/>
       <wsColumn name="project_id" width="20" wsName="ProjectId"/>
       <wsColumn name="TabularRow" width="3000"/>
       <wsColumn name="Alignment" columnType="clob"/>
       <wsColumn name="Header" width="3000"/>
       <wsColumn name="Footer"  columnType="clob"/>
 <wsColumn name="Counter" width="30" columnType="number"/>
    </processQuery>

<!--
                     
    <processQuery name="GenesBySimilarity" includeProjects="EuPathDB" 
          processName="org.apidb.apicomplexa.wsfplugin.apifed.ApiFedPlugin">
       <paramRef ref="geneParams.BlastDatabaseType"/>
       <paramRef ref="geneSimilarityParams.BlastDatabaseOrganism"/>
       <paramRef ref="sharedParams.BlastAlgorithm"/>      
       <paramRef ref="sharedParams.BlastQuerySequence"/> 
       <paramRef ref="sharedParams.-e"/>
       <paramRef ref="sharedParams.-v"/>
       <paramRef ref="sharedParams.-b"/>
       <paramRef ref="sharedParams.-filter"/>
       <wsColumn name="source_id" width="50" wsName="source_id"/>
       <wsColumn name="project_id" width="20" wsName="project_id"/>
       <wsColumn name="TabularRow" width="3000"/>
       <wsColumn name="Alignment" width="4000"/>
       <wsColumn name="Header" width="3000"/>
       <wsColumn name="Footer" width="3000"/>
    </processQuery>
-->

  <!--++++++++++++++++++++++++++++++++++++++++++++++++++++++++++++++-->
  <!-- Motif search -->
  <!--++++++++++++++++++++++++++++++++++++++++++++++++++++++++++++++-->

    <processQuery name="GenesByMotifSearch" excludeProjects="EuPathDB"  
             processName="org.apidb.apicomplexa.wsfplugin.motifsearch.ProteinMotifPlugin">
       <paramRef ref="sharedParams.motif_expression" noTranslation="true" />
       <paramRef ref="geneSimilarityParams.motif_organism" quote="false" />
<<<<<<< HEAD
       <wsColumn name="source_id" width="50" wsName="GeneID"/>
=======
       <wsColumn name="source_id" width="50" wsName="SourceID"/>
>>>>>>> 22afd9f9
       <wsColumn name="project_id" width="20" wsName="ProjectId"/>
       <wsColumn name="Locations" width="3999"/>
       <wsColumn name="MatchCount" width="10"/>
       <wsColumn name="Sequence" width="3999"/>
    </processQuery>

    <processQuery name="GenesByMotifSearch" includeProjects="EuPathDB"  
              processName="org.apidb.apicomplexa.wsfplugin.apifed.ApiFedPlugin">
       <paramRef ref="geneSimilarityParams.motif_organism" quote="false" />
       <paramRef ref="sharedParams.motif_expression"/>
       <wsColumn name="source_id" width="50" wsName="source_id"/>
       <wsColumn name="project_id" width="20" wsName="project_id"/>
       <wsColumn name="Locations" width="4000"/>
       <wsColumn name="MatchCount" width="10"/>
       <wsColumn name="Sequence" width="4000"/>
    </processQuery>
                                                    
  <!--++++++++++++++++++++++++++++++++++++++++++++++++++++++++++++++-->
  <!-- old Text Search    NOT IN USE ANYMORE     -->
  <!--++++++++++++++++++++++++++++++++++++++++++++++++++++++++++++++-->

<!--
    <processQuery name="GenesByTextSearch" excludeProjects="EuPathDB,CryptoDB,TriTrypDB,PlasmoDB,GiardiaDB,ToxoDB,TrichDB"
          processName="org.apidb.apicomplexa.wsfplugin.textsearch.TextSearchPlugin">
       <paramRef ref="sharedParams.text_expression"/>
       <paramRef ref="geneParams.whole_words" groupRef="paramGroups.advancedParams"/>
       <paramRef ref="geneParams.max_pvalue" groupRef="paramGroups.advancedParams"/>
       <paramRef ref="geneParams.text_fields"/>
       <paramRef ref="organismParams.text_search_organism"/>
       <wsColumn name="source_id" width="50" wsName="GeneID"/>
       <wsColumn name="project_id" width="20" wsName="ProjectId"/>
       <wsColumn name="text_fields" width="64" wsName="Datasets"/>
    </processQuery>

    <processQuery name="GenesByTextSearch" includeProjects="EuPathDB"
              processName="org.apidb.apicomplexa.wsfplugin.apifed.ApiFedPlugin">
            <paramRef ref="organismParams.text_search_organism"/>
            <paramRef ref="geneParams.text_fields" quote="false"/>
            <paramRef ref="sharedParams.text_expression" quote="false"/>
            <paramRef ref="geneParams.max_pvalue"  quote="false" groupRef="paramGroups.advancedParams"/>
            <paramRef ref="geneParams.whole_words" quote="false" groupRef="paramGroups.advancedParams"/>
            <wsColumn name="project_id" width="20" wsName="project_id"/>
            <wsColumn name="source_id" width="50" wsName="source_id"/>
       <wsColumn name="text_fields" width="64"/>
    </processQuery>
-->

  <!--++++++++++++++++++++++++++++++++++++++++++++++++++++++++++++++-->
  <!-- text search (based on Oracle Text) -->
  <!--++++++++++++++++++++++++++++++++++++++++++++++++++++++++++++++-->

    <processQuery name="GenesByTextSearch" includeProjects="CryptoDB,TriTrypDB,PlasmoDB,GiardiaDB,ToxoDB,TrichDB,AmoebaDB,MicrosporidiaDB,InitDB"
          processName="org.apidb.apicomplexa.wsfplugin.textsearch.KeywordSearchPlugin"
          isCacheable="false">
       <paramRef ref="organismParams.text_search_organism"/>
       <paramRef ref="sharedParams.text_expression"/>
       <paramRef ref="geneParams.text_fields"/>
       <paramRef ref="geneParams.whole_words" groupRef="paramGroups.advancedParams"/>
       <paramRef ref="geneParams.max_pvalue" groupRef="paramGroups.advancedParams"/>
       <paramRef ref="sharedParams.timestamp"/>
       <wsColumn name="source_id" width="50" wsName="RecordID"/>
       <wsColumn name="project_id" width="20" wsName="ProjectId"/>
       <wsColumn name="max_score" width="10" wsName="MaxScore" columnType="float"/>
       <wsColumn name="fields_matched" width="64" wsName="Datasets"/>
    </processQuery>

 <processQuery name="GenesByTextSearch" includeProjects="EuPathDB"
          processName="org.apidb.apicomplexa.wsfplugin.apifed.ApiFedPlugin"
          isCacheable="false">
       <paramRef ref="organismParams.text_search_organism"  quote="false"/>
       <paramRef ref="sharedParams.text_expression" noTranslation="true"/>
       <paramRef ref="geneParams.text_fields"  quote="false"/>
       <paramRef ref="geneParams.whole_words"   quote="false" groupRef="paramGroups.advancedParams"/>
       <paramRef ref="geneParams.max_pvalue" groupRef="paramGroups.advancedParams"/>
       <paramRef ref="sharedParams.timestamp" />
       <wsColumn name="source_id" width="50" wsName="source_id"/>
       <wsColumn name="project_id" width="20" wsName="project_id"/>
       <wsColumn name="max_score" width="10" columnType="float"/>
       <wsColumn name="fields_matched" width="64"/>
    </processQuery>

  <!--++++++++++++++++++++++++++++++++++++++++++++++++++++++++++++++-->
  <!-- Orthologs -->
  <!--++++++++++++++++++++++++++++++++++++++++++++++++++++++++++++++-->

    <sqlQuery name="GenesByOrthologs" doNotTest="true" includeProjects="EuPathDB,CryptoDB,GiardiaDB,PlasmoDB,TriTrypDB,ToxoDB,AmoebaDB,MicrosporidiaDB,InitDB"
              isCacheable="true">
        <paramRef ref="geneParams.gene_result"/>
        <paramRef ref="organismParams.organism" 
                  queryRef="organismVQ.withGenes" excludeProjects="EuPathDB"/>
        <paramRef ref="organismParams.localorganism" includeProjects="EuPathDB"/>
        <paramRef ref="geneParams.isSyntenic" excludeProjects="EuPathDB"/>
        <column name="source_id" />
        <column name="project_id" />
        <column name="wdk_weight" />
        <column name="orthologs"/>

        <sql includeProjects="CryptoDB,GiardiaDB,PlasmoDB,TriTrypDB,AmoebaDB,MicrosporidiaDB,ToxoDB,InitDB">
            <![CDATA[
            SELECT t.source_id, '@PROJECT_ID@' as project_id, NVL(c.wdk_weight, derived_weight) AS wdk_weight, t.orthologs
            FROM (SELECT source_id, max(wdk_weight) AS derived_weight, 
                         apidb.tab_to_string(CAST(COLLECT(distinct(input)) AS apidb.varchartab),', ') AS orthologs 
            FROM ((
            SELECT gf2.source_id, gf1.source_id as input, qr.wdk_weight
            FROM $$gene_result$$ qr, apidb.GeneAttributes gf1,
                 apidb.GeneAttributes gf2, apidb.synteny s
            WHERE $$isSyntenic$$ = 'yes'
               and qr.source_id = gf1.source_id
              AND gf1.orthomcl_name = gf2.orthomcl_name
              AND gf2.gene_type = 'protein coding' -- because non-protein-coding genes use orthmcl_name for counting distinct "ortholog" results
              AND gf2.taxon_id in ($$organism$$)
              AND s.a_na_sequence_id = gf1.na_sequence_id
              AND s.b_na_sequence_id = gf2.na_sequence_id
              AND s.b_start < gf2.end_max
              AND s.b_end > gf2.start_min
            UNION
            SELECT qr.source_id, qr.source_id as input, qr.wdk_weight
            FROM $$gene_result$$ qr, apidb.geneattributes ga
            WHERE qr.source_id = ga.source_id
              AND ga.taxon_id in ($$organism$$) )
            UNION
            SELECT gf2.source_id, gf1.source_id AS input, qr.wdk_weight
            FROM $$gene_result$$ qr, apidb.GeneAttributes gf1,
                 apidb.GeneAttributes gf2
            WHERE $$isSyntenic$$ = 'no'
               and qr.source_id = gf1.source_id
              AND gf1.orthomcl_name = gf2.orthomcl_name
              AND gf2.gene_type = 'protein coding' -- because non-protein-coding genes use orthmcl_name for counting distinct "ortholog" results
              AND gf2.taxon_id in ($$organism$$))
            GROUP BY source_id) t
            LEFT JOIN $$gene_result$$ c on t.source_id = c.source_id
           ]]>
       </sql>


       <sql includeProjects="EuPathDB">
            <![CDATA[
            SELECT gb.source_id, gb.project_id as project_id, 0 AS wdk_weight,
                   apidb.tab_to_string(CAST(COLLECT(distinct(ga.source_id)) AS apidb.varchartab),', ') as orthologs 
              FROM apidb.GENEATTRIBUTES ga, apidb.GENEATTRIBUTES gb,
                   $$gene_result$$ gr
             WHERE ga.source_id = gr.source_id 
               AND gb.orthomcl_name = ga.orthomcl_name
               AND gb.organism IN ($$localorganism$$)
             GROUP BY gb.project_id,gb.source_id
           ]]>
       </sql>
       
    </sqlQuery>

  <!--++++++++++++++++++++++++++++++++++++++++++++++++++++++++++++++-->
  <!-- Go Term -->
  <!--++++++++++++++++++++++++++++++++++++++++++++++++++++++++++++++-->

    <sqlQuery name="GenesByGoTerm" excludeProjects="EuPathDB" isCacheable="true">
        <paramRef ref="geneParams.go_term"/>
        <paramRef ref="organismParams.organism" queryRef="organismVQ.withGenes"/>
        <column name="project_id"/>
        <column name="source_id" />
        <sql>
            <![CDATA[
            SELECT DISTINCT gf.source_id, '@PROJECT_ID@' as project_id
            FROM dots.NaSequence ens, apidb.geneAttributes gf, dots.Transcript t,
                 dots.TranslatedAaFeature taf,
                 dots.GoAssociation ga, sres.GoTerm gp,
                 sres.GoRelationship gr, core.TableInfo ti,
                 sres.GoRelationshipType grt
            WHERE ens.taxon_id IN ($$organism$$)
              AND ens.na_sequence_id = gf.na_sequence_id
              AND gf.na_feature_id = t.parent_id
              AND t.na_feature_id = taf.na_feature_id
              AND taf.aa_sequence_id = ga.row_id
              AND ga.table_id = ti.table_id
              AND ti.name = 'TranslatedAASequence'
              AND ga.go_term_id = gr.child_term_id
              AND gr.parent_term_id = gp.go_term_id
              AND (gp.go_id = substr($$go_term$$, 1, instr($$go_term$$||' :', ' :')-1)
                   OR gp.name LIKE REPLACE($$go_term$$, '*', '%'))
              AND gr.go_relationship_type_id = grt.go_relationship_type_id
              AND grt.name = 'closure'
            ORDER BY gf.source_id
           ]]>
       </sql>
    </sqlQuery>


	<processQuery name="GenesByGoTerm" includeProjects="EuPathDB" 
		processName="org.apidb.apicomplexa.wsfplugin.apifed.ApiFedPlugin">
                      <paramRef ref="organismParams.organism" queryRef="organismVQ.withGenes"/>
	              <paramRef ref="geneParams.go_term" quote="false"/>
	              <wsColumn name="project_id" width="20" wsName="project_id"/>
	              <wsColumn name="source_id" width="50" wsName="source_id"/>
    </processQuery>

  <!--++++++++++++++++++++++++++++++++++++++++++++++++++++++++++++++-->
  <!-- Signal Peptide -->
  <!--++++++++++++++++++++++++++++++++++++++++++++++++++++++++++++++-->

    <sqlQuery name="GenesWithSignalPeptide" excludeProjects="EuPathDB" isCacheable="true">
        <paramRef ref="organismParams.organism" queryRef="organismVQ.withGenes"/>
        <paramRef ref="geneParams.min_sigp_sum_score" groupRef="paramGroups.advancedParams"/>
        <paramRef ref="geneParams.min_sigp_d_score" groupRef="paramGroups.advancedParams"/>
        <paramRef ref="geneParams.min_sigp_signal_probability" groupRef="paramGroups.advancedParams"/>
        <paramRef ref="geneParams.any_or_all_sigp" groupRef="paramGroups.advancedParams"/>
        <column name="project_id"/>
        <column name="source_id"/>
        <column name="sigp_sum_score"/>
        <column name="nn_d_score" />
        <column name="hmm_signal_probability" />
        <sql>
            <![CDATA[
            SELECT DISTINCT gf.source_id, '@PROJECT_ID@' as project_id,
             (spf.maxy_conclusion + spf.maxc_conclusion + 
              spf.maxs_conclusion + spf.means_conclusion ) as sigp_sum_score,
              to_char((spf.means_score + maxy_score) / 2 , '0.99') as nn_d_score,
              to_char(spf.signal_probability, '0.99') as hmm_signal_probability
            FROM dots.NaSequence ens, apidb.geneattributes gf, 
                 dots.Transcript t,
                 dots.TranslatedAaFeature taf, dots.SignalPeptideFeature spf
            WHERE ens.taxon_id in ($$organism$$) 
              AND ens.na_sequence_id = gf.na_sequence_id
              AND gf.na_feature_id = t.parent_id
              AND t.na_feature_id = taf.na_feature_id
              AND taf.aa_sequence_id = spf.aa_sequence_id
              AND ((spf.maxy_conclusion +
                   spf.maxc_conclusion +
                   spf.maxs_conclusion +
                   spf.means_conclusion ) >= $$min_sigp_sum_score$$ 
              $$any_or_all_sigp$$ ((spf.means_score + spf.maxy_score) / 2) >= $$min_sigp_d_score$$
              $$any_or_all_sigp$$ spf.signal_probability >= $$min_sigp_signal_probability$$)
           ]]>
       </sql>
    </sqlQuery>

	<processQuery name="GenesWithSignalPeptide" includeProjects="EuPathDB"
			processName="org.apidb.apicomplexa.wsfplugin.apifed.ApiFedPlugin">
            <paramRef ref="organismParams.organism" queryRef="organismVQ.withGenes"/>
	    <paramRef ref="geneParams.min_sigp_sum_score" groupRef="paramGroups.advancedParams"/>
        <paramRef ref="geneParams.min_sigp_d_score" groupRef="paramGroups.advancedParams"/>
        <paramRef ref="geneParams.min_sigp_signal_probability" groupRef="paramGroups.advancedParams" />
        <paramRef ref="geneParams.any_or_all_sigp" groupRef="paramGroups.advancedParams" quote="false"/>
	    <wsColumn name="source_id" width="50" wsName="source_id"/>
	    <wsColumn name="project_id" width="20" wsName="project_id"/>
	    <wsColumn name="sigp_sum_score" width="32" wsName="sigp_sum_score"/>
            <wsColumn name="nn_d_score" width="32" wsName="nn_d_score"/>
            <wsColumn name="hmm_signal_probability" width="32" wsName="hmm_signal_probability"/>
	</processQuery>   


  <!--++++++++++++++++++++++++++++++++++++++++++++++++++++++++++++++-->
  <!-- IsoElectric Point -->
  <!--++++++++++++++++++++++++++++++++++++++++++++++++++++++++++++++-->

    <sqlQuery name="GenesByIsoelectricPoint" excludeProjects="EuPathDB"
              isCacheable="true">
        <paramRef ref="organismParams.organism" queryRef="organismVQ.withGenes"/>
        <paramRef ref="geneParams.min_isoelectric_point"/>
        <paramRef ref="geneParams.max_isoelectric_point"/>
        <column name="project_id"/>
        <column name="source_id"/>
        <column name="isoelectric_point"/>
        <sql>
            <![CDATA[
            SELECT DISTINCT asa.isoelectric_point, '@PROJECT_ID@' as project_id, gf.source_id
            FROM apidb.geneattributes gf, dots.Transcript t,
                 dots.TranslatedAaFeature taf,
                 apidb.AaSequenceAttribute asa,
                 dots.NaSequence ns
            WHERE asa.isoelectric_point BETWEEN $$min_isoelectric_point$$
                                            AND $$max_isoelectric_point$$
              AND gf.na_feature_id = t.parent_id
              AND t.na_feature_id = taf.na_feature_id
              AND taf.aa_sequence_id = asa.aa_sequence_id
              AND gf.na_sequence_id = ns.na_sequence_id
              AND ns.taxon_id in ($$organism$$)
           ]]>
       </sql>
    </sqlQuery>

	<processQuery name="GenesByIsoelectricPoint"
                   includeProjects="EuPathDB"
                   isCacheable="true" 
                   processName="org.apidb.apicomplexa.wsfplugin.apifed.ApiFedPlugin">
                <paramRef ref="organismParams.organism" queryRef="organismVQ.withGenes" quote="false"/>	  
                <paramRef ref="geneParams.min_isoelectric_point"/>
	        <paramRef ref="geneParams.max_isoelectric_point"/>
                <wsColumn name="source_id" width="50" wsName="source_id"/>
	        <wsColumn name="project_id" width="20" wsName="project_id"/>
	 </processQuery>


  <!--++++++++++++++++++++++++++++++++++++++++++++++++++++++++++++++-->
  <!-- Molecular Weight -->
  <!--++++++++++++++++++++++++++++++++++++++++++++++++++++++++++++++-->

    <sqlQuery name="GenesByMolecularWeight" excludeProjects="EuPathDB"
              isCacheable="true">
        <paramRef ref="geneParams.min_molecular_weight"/>
        <paramRef ref="geneParams.max_molecular_weight"/>
        <paramRef ref="organismParams.organism" queryRef="organismVQ.withGenes"/>
        <column name="project_id"/>
        <column name="source_id"/>
        <sql>
            <![CDATA[
            SELECT DISTINCT gf.source_id, '@PROJECT_ID@' as project_id
            FROM apidb.geneattributes gf, dots.Transcript t,
                 dots.TranslatedAaFeature taf, apidb.AaSequenceAttribute asa,
                 dots.NaSequence ns
            WHERE asa.min_molecular_weight <= $$max_molecular_weight$$
              AND asa.max_molecular_weight >= $$min_molecular_weight$$
              AND gf.na_feature_id = t.parent_id
              AND t.na_feature_id = taf.na_feature_id
              AND taf.aa_sequence_id = asa.aa_sequence_id
              AND gf.na_sequence_id = ns.na_sequence_id
              AND ns.taxon_id in ($$organism$$)
           ]]>
       </sql>
    </sqlQuery>


	<processQuery name="GenesByMolecularWeight" includeProjects="EuPathDB"
		isCacheable='true'
		processName="org.apidb.apicomplexa.wsfplugin.apifed.ApiFedPlugin">
                      <paramRef ref="organismParams.organism" queryRef="organismVQ.withGenes"/>
	              <paramRef ref="geneParams.min_molecular_weight"/>
	              <paramRef ref="geneParams.max_molecular_weight"/>
	              <wsColumn name="source_id" width="50" wsName="source_id"/>
	              <wsColumn name="project_id" width="20" wsName="project_id"/>
	</processQuery>

  <!--++++++++++++++++++++++++++++++++++++++++++++++++++++++++++++++-->
  <!-- ExonCount -->
  <!--++++++++++++++++++++++++++++++++++++++++++++++++++++++++++++++-->

    <sqlQuery name="GenesByExonCount" excludeProjects="EuPathDB" isCacheable="true">
        <paramRef ref="geneParams.num_exons_gte"/>
        <paramRef ref="geneParams.num_exons_lte"/>
        <paramRef ref="organismParams.organism" queryRef="organismVQ.withGenes"/>
        <column name="project_id"/>
        <column name="source_id"/>
        <sql>
            <![CDATA[
             SELECT distinct ga.source_id, '@PROJECT_ID@' as project_id
             FROM apidb.geneattributes ga, dots.nasequence ns
             WHERE ns.taxon_id IN ($$organism$$)
             AND ga.sequence_id = ns.source_id
             AND exon_count  >= $$num_exons_gte$$ 
             And exon_count <= $$num_exons_lte$$
            ]]>
       </sql>
    </sqlQuery>

    <processQuery name="GenesByExonCount" 
	   includeProjects="EuPathDB"
       isCacheable='true' 
       processName="org.apidb.apicomplexa.wsfplugin.apifed.ApiFedPlugin">

       <paramRef ref="organismParams.organism" queryRef="organismVQ.withGenes"/>
       <paramRef ref="geneParams.num_exons_gte"/>
       <paramRef ref="geneParams.num_exons_lte"/>

       <wsColumn name="source_id" width="50" wsName="source_id"/>
       <wsColumn name="project_id" width="20" wsName="project_id"/>
    </processQuery>

  <!--++++++++++++++++++++++++++++++++++++++++++++++++++++++++++++++-->
  <!-- Ortholog pattern -->
  <!--++++++++++++++++++++++++++++++++++++++++++++++++++++++++++++++-->

    <sqlQuery name="GenesByOrthologPattern" excludeProjects="EuPathDB"
          isCacheable="true">

        <testParamValues includeProjects="InitDB">
          <paramValue name="included_species">FILL</paramValue>
          <paramValue name="excluded_species">FILL</paramValue>
          <paramValue name="organism">FILL</paramValue>
        </testParamValues>

        <testParamValues includeProjects="AmoebaDB">
          <paramValue name="included_species">Eukaryota</paramValue>
          <paramValue name="excluded_species">Bacteria</paramValue>
          <paramValue name="organism">Entamoeba dispar</paramValue>
          <paramValue name="phyletic_indent_map">ARCH</paramValue>
          <paramValue name="phyletic_term_map">rnor</paramValue>
        </testParamValues>

        <testParamValues includeProjects="MicrosporidiaDB">
          <paramValue name="included_species">Fungi</paramValue>
          <paramValue name="excluded_species">Bacteria</paramValue>
          <paramValue name="organism">Encephalitozoon cuniculi</paramValue>
          <paramValue name="phyletic_indent_map">ARCH</paramValue>
          <paramValue name="phyletic_term_map">rnor</paramValue>
        </testParamValues>

        <testParamValues includeProjects="CryptoDB">
          <paramValue name="included_species">Alveolates</paramValue>
          <paramValue name="excluded_species">Bacteria</paramValue>
          <paramValue name="phyletic_indent_map">ARCH</paramValue>
          <paramValue name="phyletic_term_map">rnor</paramValue>
        </testParamValues>

        <testParamValues includeProjects="PlasmoDB">
          <paramValue name="included_species">fru</paramValue>
          <paramValue name="excluded_species">Fungi</paramValue>
          <paramValue name="organism">Plasmodium falciparum</paramValue>
          <paramValue name="phyletic_indent_map">ARCH</paramValue>
          <paramValue name="phyletic_term_map">rnor</paramValue>
        </testParamValues>

        <testParamValues includeProjects="GiardiaDB">
          <paramValue name="included_species">fru</paramValue>
          <paramValue name="excluded_species">Fungi</paramValue>
          <paramValue name="organism">Giardia Assemblage A isolate WB</paramValue>
          <paramValue name="phyletic_indent_map">ARCH</paramValue>
          <paramValue name="phyletic_term_map">rnor</paramValue>
        </testParamValues>

        <testParamValues includeProjects="TriTrypDB">
          <paramValue name="included_species">fru</paramValue>
          <paramValue name="excluded_species">Fungi</paramValue>
          <paramValue name="organism">Leishmania major</paramValue>
          <paramValue name="phyletic_indent_map">ARCH</paramValue>
          <paramValue name="phyletic_term_map">rnor</paramValue>
        </testParamValues>

        <testParamValues includeProjects="ToxoDB">
          <paramValue name="included_species">fru</paramValue>
          <paramValue name="excluded_species">Fungi</paramValue>
          <paramValue name="organism">Toxoplasma gondii</paramValue>
          <paramValue name="phyletic_indent_map">ARCH</paramValue>
          <paramValue name="phyletic_term_map">rnor</paramValue>
        </testParamValues>

        <testParamValues includeProjects="TrichDB">
          <paramValue name="included_species">fru</paramValue>
          <paramValue name="excluded_species">Fungi</paramValue>
          <paramValue name="organism">Trichomonas vaginalis</paramValue>
          <paramValue name="phyletic_indent_map">ARCH</paramValue>
          <paramValue name="phyletic_term_map">rnor</paramValue>
        </testParamValues>

        <paramRef ref="geneParams.profile_pattern"/>
        <paramRef ref="geneParams.included_species"/>
        <paramRef ref="geneParams.excluded_species"/>
        <paramRef ref="geneParams.phyletic_indent_map"/>
        <paramRef ref="geneParams.phyletic_term_map"/>
        <paramRef ref="organismParams.organism" queryRef="organismVQ.withGenes"/>
        <column name="project_id"/>
        <column name="source_id"/>
        <sql excludeProjects="ToxoDB">
            <![CDATA[
            SELECT DISTINCT gf.source_id, '@PROJECT_ID@' as project_id, ns.taxon_id
            FROM apidb.PhylogeneticProfile pp, apidb.geneattributes gf, dots.NaSequence ns
            WHERE pp.profile_string LIKE $$profile_pattern$$
              AND pp.source_id = gf.source_id
              AND gf.na_sequence_id = ns.na_sequence_id
              AND ns.taxon_id in ($$organism$$)
            ORDER BY ns.taxon_id, gf.source_id
           ]]>
       </sql>
        <sql includeProjects="ToxoDB">
            <![CDATA[
            SELECT source_id, project_id, taxon_id FROM (SELECT DISTINCT gf.source_id, '@PROJECT_ID@' as project_id, ns.taxon_id
            FROM apidb.PhylogeneticProfile pp, apidb.geneattributes gf, dots.NaSequence ns
            WHERE pp.profile_string LIKE $$profile_pattern$$
              AND pp.source_id = gf.source_id
              AND gf.na_sequence_id = ns.na_sequence_id
              AND ns.taxon_id in ($$organism$$)            
            UNION
            SELECT DISTINCT ga2.source_id, '@PROJECT_ID@' as project_id, ns.taxon_id
            FROM apidb.PhylogeneticProfile pp, dots.NaSequence ns, apidb.GeneAttributes ga1, apidb.GeneAttributes ga2
            WHERE pp.profile_string LIKE $$profile_pattern$$
              AND pp.source_id = ga1.source_id
              AND ga1.gene_id = ga2.gene_id
              AND ga1.gene_id IS NOT NULL
              AND ga1.na_sequence_id = ns.na_sequence_id
              AND ns.taxon_id in ($$organism$$)
            )
            ORDER BY taxon_id, source_id
           ]]>
       </sql>
    </sqlQuery>

<!-- 
Iphlyetic_indent_map and phylectic_term_map are not used by the query.  They are for display purposes only.  Thus, the process query has trouble with these parameters and forces us to hard code default values into the WdkQueryPlugin.java file. 
Currently :
  phyletic_indent_map = ARCH
  phyletic_term_map = rnor

if these values change, then they must be updated in the WdkQueryPlugin.java file (search for "workaround" to find the lines) 
-->
    <processQuery name="GenesByOrthologPattern" includeProjects="EuPathDB"
             isCacheable='true'
             processName="org.apidb.apicomplexa.wsfplugin.apifed.ApiFedPlugin">
        <testParamValues>
          <paramValue name="included_species">Alveolates</paramValue>
          <paramValue name="excluded_species">Bacteria</paramValue>
          <paramValue name="phyletic_indent_map">ARCH</paramValue>
          <paramValue name="phyletic_term_map">rnor</paramValue>
        </testParamValues>

	<paramRef ref="geneParams.profile_pattern" noTranslation="true"/>
	<paramRef ref="geneParams.included_species" noTranslation="true"/>
	<paramRef ref="geneParams.excluded_species" noTranslation="true"/>
	<paramRef ref="organismParams.organism" queryRef="organismVQ.withGenes"  quote="false"/>
	<paramRef ref="geneParams.phyletic_indent_map" noTranslation="false" quote="false"/>
	<paramRef ref="geneParams.phyletic_term_map" noTranslation="false" quote="false"/>
	<wsColumn name="source_id" width="50" wsName="source_id"/>
	<wsColumn name="project_id" width="20" wsName="project_id"/>
    </processQuery>

  <!--++++++++++++++++++++++++++++++++++++++++++++++++++++++++++++++-->
  <!-- Metabolic Pathway -->
  <!--++++++++++++++++++++++++++++++++++++++++++++++++++++++++++++++-->

    <sqlQuery name="GenesByMetabolicPathway" includeProjects="ToxoDB,PlasmoDB" isCacheable="true">
        <paramRef ref="geneParams.metabolic_pathway"/>
        <column name="project_id"/>
        <column name="source_id"/>
        <sql includeProjects="PlasmoDB">
            <![CDATA[
              select * from (
              SELECT gf.source_id, '@PROJECT_ID@' as project_id
            FROM apidb.geneattributes gf, dots.DbRefNaFeature drnf, sres.DbRef dr,
              (SELECT idrnf.na_feature_id
               FROM dots.DbRefNaFeature idrnf, sres.DbRef idr
               WHERE idr.primary_identifier = $$metabolic_pathway$$
                 AND idrnf.db_ref_id = idr.db_ref_id) internal
            WHERE internal.na_feature_id = drnf.na_feature_id
            AND gf.na_feature_id = drnf.na_feature_id
            AND drnf.db_ref_id = dr.db_ref_id
            group by gf.source_id
            )
           ]]>
        </sql>

        <sql includeProjects="ToxoDB">
            <![CDATA[
              select * from (
              SELECT gf.source_id, '@PROJECT_ID@' as project_id
              FROM apidb.geneattributes gf, dots.Transcript t,
                   dots.DbRefaaFeature draf, sres.DbRef dr,
                   dots.TranslatedAaFeature taf,
               (SELECT idraf.aa_feature_id
                FROM dots.DbRefaaFeature idraf, sres.DbRef idr
                WHERE 
                idr.primary_identifier = $$metabolic_pathway$$
                AND  idraf.db_ref_id = idr.db_ref_id) internal
            WHERE internal.aa_feature_id = draf.aa_feature_id
            AND gf.na_feature_id = t.parent_id
            AND t.na_feature_id = taf.na_feature_id
            AND taf.aa_feature_id = draf.aa_feature_id
            AND draf.db_ref_id = dr.db_ref_id
            GROUP BY gf.source_id
            )
           ]]>
        </sql>
    </sqlQuery>

	<processQuery name="GenesByMetabolicPathway" includeProjects="EuPathDB"
		processName="org.apidb.apicomplexa.wsfplugin.apifed.ApiFedPlugin">
                <paramRef ref="organismParams.organism" queryRef="organismVQ.tg-pf"/>
	        <paramRef ref="geneParams.metabolic_pathway" quote="false"/>
	        <wsColumn name="source_id" width="50" wsName="source_id"/>
	        <wsColumn name="project_id" width="20" wsName="project_id"/>
	</processQuery>


  <!--++++++++++++++++++++++++++++++++++++++++++++++++++++++++++++++-->
  <!-- Taxon (Species) -->
  <!--++++++++++++++++++++++++++++++++++++++++++++++++++++++++++++++-->

    <sqlQuery name="GenesByTaxon" excludeProjects="EuPathDB" isCacheable="true">
        <paramRef ref="organismParams.organism" queryRef="organismVQ.withGenes"/>
        <column name="project_id"/>
        <column name="source_id"/>
        <sql>
            <![CDATA[
                SELECT DISTINCT gf.source_id, '@PROJECT_ID@' as project_id
                FROM apidb.geneattributes gf, dots.nasequence ens
                WHERE gf.na_sequence_id = ens.na_sequence_id
                   and ens.taxon_id in ($$organism$$)
                ORDER BY gf.source_id
           ]]>
       </sql>
    </sqlQuery>

    <processQuery name="GenesByTaxon" includeProjects="EuPathDB"
           processName="org.apidb.apicomplexa.wsfplugin.apifed.ApiFedPlugin">
        <paramRef ref="organismParams.organism" queryRef="organismVQ.withGenes"/>
        <wsColumn name="project_id" width="20" wsName="project_id"/>
        <wsColumn name="source_id" width="50" wsName="source_id"/>
    </processQuery>


  <!--++++++++++++++++++++++++++++++++++++++++++++++++++++++++++++++-->
  <!-- Epitopes -->
  <!--++++++++++++++++++++++++++++++++++++++++++++++++++++++++++++++-->

    <sqlQuery name="GenesWithEpitopes" includeProjects="CryptoDB,ToxoDB,PlasmoDB,GiardiaDB,TriTrypDB"
           isCacheable="true">
        <paramRef ref="organismParams.organism" queryRef="organismVQ.withEpitopes"/>
        <paramRef ref="geneParams.epitope_confidence"/>
        <column name="source_id" />
        <column name="project_id"/>
        <column name="confidence" />
        <column name="count" />
        <sql>
            <![CDATA[
        SELECT gf.source_id, '@PROJECT_ID@' as project_id, count(ef.source_id) AS count,
           DECODE(
             MAX(
               DECODE(ef.type, 'Not Full Set Not on Blast Hit', 1,
                      'Not Full Set On Blast Hit', 2,
                      'Full Set Not on Blast Hit', 2,
                      'Full Set On Blast Hit', 3,
                       4)),
               1, 'Low',
               2, 'Medium',
               3, 'High',
               4, 'unknown epitope type') AS confidence
        FROM dots.TranslatedAaSequence tas, dots.EpitopeFeature ef,
             dots.AaLocation al, sres.ExternalDatabaseRelease edr,
             sres.ExternalDatabase ed, apidb.geneattributes gf,
             dots.TranslatedAaFeature taf, dots.Transcript t,
             dots.MotifAaSequence mas, dots.NaSequence ens
        WHERE tas.aa_sequence_id = ef.aa_sequence_id
          AND ef.aa_feature_id = al.aa_feature_id
          AND ef.motif_aa_sequence_id = mas.aa_sequence_id
          AND tas.aa_sequence_id = taf.aa_sequence_id
          AND taf.na_feature_id = t.na_feature_id
          AND t.parent_id = gf.na_feature_id
          AND gf.na_sequence_id = ens.na_sequence_id
          AND ens.taxon_id in ($$organism$$)
          AND ef.external_database_release_id
              = edr.external_database_release_id
          AND edr.external_database_id = ed.external_database_id
          AND ed.name in('Links to IEDB epitopes','Lbraziliensis_IEDB_Epitopes_RSRC','Linfantum_IEDB_Epitopes_RSRC','LmajorFriedlin_IEDB_Epitopes_RSRC','Tbrucei927_IEDB_Epitopes_RSRC','Tbrucei427_IEDB_Epitopes_RSRC','Tbruceigambiense_IEDB_Epitopes_RSRC','TcruziEsmeraldoLike_IEDB_Epitopes_RSRC','TcruziNonEsmeraldoLike_IEDB_Epitopes_RSRC','Pf_IEDB_Epitopes_RSRC','Pb_IEDB_Epitopes_RSRC','Pc_IEDB_Epitopes_RSRC','Pk_IEDB_Epitopes_RSRC','Pv_IEDB_Epitopes_RSRC','Py_IEDB_Epitopes_RSRC')
          AND ef.type IN ($$epitope_confidence$$)
        GROUP BY gf.source_id
        ORDER BY gf.source_id
           ]]>
        </sql>
    </sqlQuery>   

    <processQuery name="GenesWithEpitopes" processName="org.apidb.apicomplexa.wsfplugin.apifed.ApiFedPlugin" includeProjects="EuPathDB"
           isCacheable='true'>
        <paramRef ref="organismParams.organism" queryRef="organismVQ.withEpitopes" quote="false"/>
        <paramRef ref="geneParams.epitope_confidence" quote="false"/>
        <wsColumn name="source_id" width="50" />
        <wsColumn name="project_id" width="20"/>
        <wsColumn name="confidence" width="10" />
        <wsColumn name="count" width="10" />
    </processQuery>

  <!--++++++++++++++++++++++++++++++++++++++++++++++++++++++++++++++-->
  <!-- Mass Spec -->
  <!--++++++++++++++++++++++++++++++++++++++++++++++++++++++++++++++-->

<!-- TODO: add Mass spec query for Trypdb -->
    <sqlQuery name="GenesByMassSpec" includeProjects="PlasmoDB,ToxoDB,CryptoDB,GiardiaDB,TriTrypDB,TrichDB,AmoebaDB" 
            isCacheable='true'>

        <testParamValues includeProjects="AmoebaDB">
          <paramValue name="ms_assay">Phagosome Proteomics data from Huston - 0 mins</paramValue>
        </testParamValues>
        <testParamValues includeProjects="ToxoDB">
          <paramValue name="ms_assay">Wastling 1-D SDS PAGE</paramValue>
        </testParamValues>
        <testParamValues includeProjects="TriTrypDB">
          <paramValue name="ms_assay">Tcruzi Esmeraldo-like Proteomics-Amastigote</paramValue>
        </testParamValues>
        <testParamValues includeProjects="PlasmoDB">
          <paramValue name="ms_assay">Merozoite</paramValue>
        </testParamValues>
        <testParamValues includeProjects="CryptoDB">
          <paramValue name="ms_assay">Wastling MassSpec 1D Gel LC-MS/MS</paramValue>
        </testParamValues>
        <testParamValues includeProjects="GiardiaDB">
          <paramValue name="ms_assay">DTASelect-filter_032108_Proteomics</paramValue>
        </testParamValues>
        <testParamValues includeProjects="TrichDB">
          <paramValue name="ms_assay">Hayes-Johnson_Tvag_Proteomics</paramValue>
        </testParamValues>

        <paramRef ref="geneParams.ms_assay"/>
        <paramRef ref="sharedParams.min_sequence_count"/>
        <paramRef ref="sharedParams.min_spectrum_count"/>
        <column name="source_id" />
        <column name="project_id" />
        <column name="sum_sequence_count" />
        <column name="sum_spectrum_count" columnType="number" width="12" />
         
     <!--   <sqlParamValue name="restrainOrganism" excludeProjects="TriTrypDB,PlasmoDB">
                <![CDATA[
                   and nas.taxon_id in ($$organism$$)
                ]]>
       </sqlParamValue>
       <sqlParamValue name="restrainOrganism" includeProjects="TriTrypDB,PlasmoDB" /> -->


        <sql>
            <![CDATA[
          select distinct ga.source_id,'@PROJECT_ID@' as project_id, seq.sum_sequence_count, spec.sum_spectrum_count
          from apidb.massspecsummary mss,
                dots.translatedaafeature taaf, dots.transcript t, apidb.geneattributes ga,
          (select intseq.aa_sequence_id,count(*) as sum_sequence_count
             from (select msf.aa_sequence_id, count(*) as sum_seq_ct
              from dots.massspecfeature msf,
                   dots.aalocation aal,
                   sres.externaldatabase ed,
                   sres.externaldatabaserelease edr
              where msf.aa_feature_id = aal.aa_feature_id
                and msf.external_database_release_id = edr.external_database_release_id
                and edr.external_database_id = ed.external_database_id
                and ed.name in ($$ms_assay$$)
              group by msf.aa_sequence_id,aal.start_min,aal.end_max ) intseq
              group by intseq.aa_sequence_id
              having count(*) >= $$min_sequence_count$$
          ) seq,
          (select mss.aa_sequence_id, sum(spectrum_count) as sum_spectrum_count
              from apidb.massspecsummary mss,
                   sres.externaldatabase ed,
                   sres.externaldatabaserelease edr
              where mss.external_database_release_id = edr.external_database_release_id
                and edr.external_database_id = ed.external_database_id
                and ed.name in ($$ms_assay$$)
              group by mss.aa_sequence_id
              having sum(spectrum_count) >= $$min_spectrum_count$$
          ) spec,
          dots.nasequence nas
          where mss.aa_sequence_id = taaf.aa_sequence_id
          and taaf.na_feature_id = t.na_feature_id
          and t.parent_id = ga.na_feature_id
          and ga.na_sequence_id = nas.na_sequence_id
          and mss.aa_sequence_id = seq.aa_sequence_id
          and mss.aa_sequence_id = spec.aa_sequence_id
           ]]>
       </sql>
 
    


    </sqlQuery>   

    <processQuery name="GenesByMassSpec" processName="org.apidb.apicomplexa.wsfplugin.apifed.ApiFedPlugin" includeProjects="EuPathDB"
            isCacheable='true'>
        <testParamValues>
          <paramValue name="ms_assay">Wastling 1-D SDS PAGE</paramValue>
        </testParamValues>

        <paramRef ref="geneParams.ms_assay" quote="false"/>
        <paramRef ref="sharedParams.min_sequence_count"/>
        <paramRef ref="sharedParams.min_spectrum_count"/>
        <wsColumn name="source_id" width="50" />
        <wsColumn name="project_id" width="20" />
        <wsColumn name="sum_sequence_count" width="10" />
        <wsColumn name="sum_spectrum_count" width="10" />
    </processQuery>

<!-- this query has been unified with the P. Bergheii generic mass spec query GenesByMassSpec

    <sqlQuery name="GenesByMassSpecPf" includeProjects="PlasmoDB"
              isCacheable="true">
        <paramRef ref="geneParams.mass_spec_stage_sample_pf"/>
        <paramRef ref="sharedParams.min_sequence_count"/>
        <column name="project_id"/>
        <column name="source_id"/>
        <column name="sum_sequence_count"/>
        <column name="sum_spectrum_count"/>
        <sql>
            <![CDATA[
              SELECT source_id,project_id,sum(sequence_count) as sum_sequence_count,sum(spectrum_count) as sum_spectrum_count from (
                SELECT distinct gf.source_id, '@PROJECT_ID@' as project_id,mss.number_of_spans as sequence_count,mss.spectrum_count as spectrum_count
                FROM apidb.MassSpecSummary mss, dots.transcript t,
                     dots.genefeature gf, dots.translatedAAFeature taf
                WHERE mss.developmental_stage in ($$mass_spec_stage_sample_pf$$)
                  AND taf.aa_sequence_id = mss.aa_sequence_id
                  AND t.na_feature_id = taf.na_feature_id
                  AND gf.na_feature_id = t.parent_id
               UNION
                SELECT gf.source_id, '@PROJECT_ID@' as project_id,mss.number_of_spans as sequence_count,mss.spectrum_count as spectrum_count
                FROM apidb.MassSpecSummary mss, dots.transcript t,
                     dots.genefeature gf, dots.translatedAAFeature taf,
                     sres.externaldatabase ed,
                     sres.externaldatabaserelease edr
                WHERE mss.external_database_release_id = edr.external_database_release_id
                  and edr.external_database_id = ed.external_database_id
                  and ed.name in ($$mass_spec_stage_sample_pf$$)
                  AND taf.aa_sequence_id = mss.aa_sequence_id
                  AND t.na_feature_id = taf.na_feature_id
                  AND gf.na_feature_id = t.parent_id
             )
            group by source_id,project_id
            having sum(sequence_count) >= $$min_sequence_count$$
                /*  AND sum(spectrum_count) >= $$min_spectrum_count$$ */
           ]]>
       </sql>
    </sqlQuery> 

    <processQuery name="GenesByMassSpecPf" processName="org.apidb.apicomplexa.wsfplugin.apifed.ApiFedPlugin" includeProjects="EuPathDB"
            isCacheable='true'>
        <paramRef ref="geneParams.mass_spec_stage_sample_pf" quote="false"/>
        <paramRef ref="sharedParams.min_sequence_count"/>
        <paramRef ref="sharedParams.min_spectrum_count"/>
        <wsColumn name="source_id" width="50" />
        <wsColumn name="project_id" width="20" />
        <wsColumn name="sum_sequence_count" width="10" />
        <wsColumn name="sum_spectrum_count" width="10" />
    </processQuery>
-->

<!--

    <processQuery name="GenesByMassSpec2" processName="org.apidb.apicomplexa.wsfplugin.apifed.ApiFedPlugin" includeProjects="EuPathDB"
            isCacheable='true'>
        <paramRef ref="geneParams.mass_spec_stage"/>
        <paramRef ref="sharedParams.min_seq_coverage"/>
        <paramRef ref="sharedParams.min_span_count"/>
        <paramRef ref="sharedParams.min_spectrum_count"/>
        <wsColumn name="source_id" width="50" />
        <wsColumn name="project_id" width="20" />
    </processQuery>

    <sqlQuery name="GenesByMassSpec2" includeProjects="PlasmoDB" 
            isCacheable='true'>
        <paramRef ref="geneParams.ms_assay_3"/>
        <paramRef ref="sharedParams.min_sequence_count"/>
        <paramRef ref="sharedParams.min_spectrum_count"/>
        <column name="source_id" />
        <column name="project_id" />
        <column name="sum_sequence_count" />
        <column name="sum_spectrum_count" />

        <sql includeProjects="PlasmoDB">
            <![CDATA[
            select distinct gf.source_id,'@PROJECT_ID@' as project_id, seq.sum_sequence_count, spec.sum_spectrum_count
            from apidb.massspecsummary mss, 
                 dots.translatedaafeature taaf, dots.transcript t, dots.genefeature gf,
		 sres.externalDatabase ed, sres.externalDatabaseRelease edr,
            (select intseq.aa_sequence_id,count(*) as sum_sequence_count 
              from (select mss.aa_sequence_id, count(*) as sum_seq_ct
                from apidb.massspecsummary mss,
                     dots.massspecfeature msf,
                     dots.aalocation aal,
                     sres.externaldatabase ed,
                     sres.externaldatabaserelease edr
                where mss.mass_spec_summary_id = msf.source_id
                  and msf.aa_feature_id = aal.aa_feature_id
                  and msf.external_database_release_id = edr.external_database_release_id
                  and edr.external_database_id = ed.external_database_id
                  and ed.name in ($$ms_assay_3$$)
                group by mss.aa_sequence_id,aal.start_min,aal.end_max ) intseq
                group by intseq.aa_sequence_id
                having count(*) >= $$min_sequence_count$$
            ) seq,
            (select mss.aa_sequence_id, sum(spectrum_count) as sum_spectrum_count
                from apidb.massspecsummary mss,
                     sres.externaldatabase ed,
                     sres.externaldatabaserelease edr
                where mss.external_database_release_id = edr.external_database_release_id
                  and edr.external_database_id = ed.external_database_id
                  and ed.name in ($$ms_assay_3$$)
                group by mss.aa_sequence_id
                having sum(spectrum_count) >= $$min_spectrum_count$$
            ) spec,
            dots.nasequence nas
            where mss.aa_sequence_id = taaf.aa_sequence_id
            and taaf.na_feature_id = t.na_feature_id
            and t.parent_id = gf.na_feature_id
            and gf.na_sequence_id = nas.na_sequence_id
            and mss.aa_sequence_id = seq.aa_sequence_id
            and mss.aa_sequence_id = spec.aa_sequence_id
           ]]>
       </sql>
 
    
    </sqlQuery>   

-->



<!-- This query has been unified with the generic P Berghei  mass spec query GenesByMassSpec

    <sqlQuery name="GenesByMassSpec4" includeProjects="PlasmoDB" 
            isCacheable='true'>
        <paramRef ref="geneParams.ms_assay_4"/>
        <paramRef ref="sharedParams.min_sequence_count"/>
        <paramRef ref="sharedParams.min_spectrum_count"/>
        <column name="source_id" />
        <column name="project_id" />
        <column name="sum_sequence_count" />
        <column name="sum_spectrum_count" />

        <sql includeProjects="PlasmoDB">
            <![CDATA[
            select distinct gf.source_id,'@PROJECT_ID@' as project_id, seq.sum_sequence_count, spec.sum_spectrum_count
            from apidb.massspecsummary mss, 
                 dots.translatedaafeature taaf, dots.transcript t, dots.genefeature gf,
		 sres.externalDatabase ed, sres.externalDatabaseRelease edr,
            (select intseq.aa_sequence_id,count(*) as sum_sequence_count 
              from (select mss.aa_sequence_id, count(*) as sum_seq_ct
                from apidb.massspecsummary mss,
                     dots.massspecfeature msf,
                     dots.aalocation aal,
                     sres.externaldatabase ed,
                     sres.externaldatabaserelease edr
                where mss.mass_spec_summary_id = msf.source_id
                  and msf.aa_feature_id = aal.aa_feature_id
                  and msf.external_database_release_id = edr.external_database_release_id
                  and edr.external_database_id = ed.external_database_id
                  and ed.name in ($$ms_assay_4$$)
                group by mss.aa_sequence_id,aal.start_min,aal.end_max ) intseq
                group by intseq.aa_sequence_id
                having count(*) >= $$min_sequence_count$$
            ) seq,
            (select mss.aa_sequence_id, sum(spectrum_count) as sum_spectrum_count
                from apidb.massspecsummary mss,
                     sres.externaldatabase ed,
                     sres.externaldatabaserelease edr
                where mss.external_database_release_id = edr.external_database_release_id
                  and edr.external_database_id = ed.external_database_id
                  and ed.name in ($$ms_assay_4$$)
                group by mss.aa_sequence_id
                having sum(spectrum_count) >= $$min_spectrum_count$$
            ) spec,
            dots.nasequence nas
            where mss.aa_sequence_id = taaf.aa_sequence_id
            and taaf.na_feature_id = t.na_feature_id
            and t.parent_id = gf.na_feature_id
            and gf.na_sequence_id = nas.na_sequence_id
            and mss.aa_sequence_id = seq.aa_sequence_id
            and mss.aa_sequence_id = spec.aa_sequence_id
           ]]>
       </sql>
 
    
    </sqlQuery>   

    <processQuery name="GenesByMassSpec4" processName="org.apidb.apicomplexa.wsfplugin.apifed.ApiFedPlugin" includeProjects="EuPathDB"
            isCacheable='true'>
        <paramRef ref="geneParams.ms_assay_4" quote="false"/>
        <paramRef ref="sharedParams.min_sequence_count"/>
        <paramRef ref="sharedParams.min_spectrum_count"/>
        <wsColumn name="source_id" width="50" />
        <wsColumn name="project_id" width="20" />
        <wsColumn name="sum_sequence_count" width="10" />
        <wsColumn name="sum_spectrum_count" width="10" />
    </processQuery>
-->

  <!--++++++++++++++++++++++++++++++++++++++++++++++++++++++++++++++++-->
  <!-- GenesOrthologousToAGivenGene   COULD HAVE SQL ERRORS FOR APIDB -->
  <!--++++++++++++++++++++++++++++++++++++++++++++++++++++++++++++++++-->

    <sqlQuery name="GenesOrthologousToAGivenGene" includeProjects="CryptoDB,PlasmoDB,ToxoDB,TriTrypDB,GiardiaDB,AmoebaDB,MicrosporidiaDB,InitDB,EuPathDB"
              isCacheable="true">

        <testParamValues includeProjects="PlasmoDB">
          <paramValue name="single_gene_id">PVX_092275</paramValue>
        </testParamValues>

        <testParamValues includeProjects="CryptoDB">
          <paramValue name="single_gene_id">Chro.70036</paramValue>
        </testParamValues>


        <paramRef ref="organismParams.organism" queryRef="organismVQ.withGenes" excludeProjects="EuPathDB"/>
        <paramRef ref="organismParams.localorganism"  includeProjects="EuPathDB"/>
        <paramRef ref="geneParams.single_gene_id"/>
        <column name="project_id"/>
        <column name="source_id"/>

        <sql excludeProjects="EuPathDB">
            <![CDATA[
                SELECT gattr.source_id, project_id
                FROM apidb.geneattributes gattr, dots.nasequence nas
                WHERE orthomcl_name in (
                  SELECT orthomcl_name 
                  FROM   apidb.geneAttributes ga, apidb.geneid gi 
                  WHERE  gi.id = lower($$single_gene_id$$)
                  AND    ga.source_id = gi.gene  ) 
                AND gattr.na_sequence_id = nas.na_sequence_id
                AND nas.taxon_id IN ($$organism$$)
                ORDER BY project_id, source_id
           ]]>
       </sql>

       <sql includeProjects="EuPathDB">
       <![CDATA[
                SELECT gattr.source_id, project_id
                FROM apidb.geneattributes gattr
                WHERE orthomcl_name in (
                  SELECT orthomcl_name 
                  FROM   apidb.geneAttributes ga, apidb.geneid gi 
                  WHERE  gi.id = lower($$single_gene_id$$)
                  AND    ga.source_id = gi.gene  ) 
                AND gattr.organism IN ($$localorganism$$)
                ORDER BY project_id, source_id
           ]]>
       </sql>
    </sqlQuery>


  <!--++++++++++++++++++++++++++++++++++++++++++++++++++++++++++++++-->
  <!-- Location -->
  <!--++++++++++++++++++++++++++++++++++++++++++++++++++++++++++++++-->

 <!-- TODO:  wdkSanityTest needs to handle dependent params -->
    <sqlQuery name="GenesByLocation" excludeProjects="EuPathDB"
              isCacheable="true" doNotTest="true">

        <paramRef ref="organismParams.organism" queryRef="organismVQ.withChromosomes" multiPick="false" includeProjects="TriTrypDB,ToxoDB,PlasmoDB,MicrosporidiaDB,CryptoDB" quote="true" />
        <paramRef ref="sharedParams.chromosomeOptional" includeProjects="PlasmoDB,ToxoDB,CryptoDB,TriTrypDB,MicrosporidiaDB"  queryRef="SharedVQ.ChromosomeOrderNum"/>
        <paramRef ref="sharedParams.sequenceId"/>
        <paramRef ref="sharedParams.start_point"/>
        <paramRef ref="sharedParams.end_point"/>
        <column name="project_id"/>
        <column name="source_id"/>
        <column name="dynamic_location"/>

        <sql includeProjects="TriTrypDB,MicrosporidiaDB,PlasmoDB,CryptoDB,ToxoDB">
            <![CDATA[
            SELECT distinct gatr.source_id as source_id, '@PROJECT_ID@' as project_id,
              fl.sequence_source_id || ': ' || trim(to_char(fl.start_min,'999,999,999')) || ' - ' || trim(to_char(fl.end_max,'999,999,999')) || decode(fl.is_reversed, 1, ' (-)', ' (+)') as dynamic_location
            FROM apidb.featurelocation fl, apidb.GENEATTRIBUTES gatr
            WHERE ((gatr.species = $$organism$$ AND gatr.chromosome = $$chromosomeOptional$$ )
                   OR lower(gatr.sequence_id) = lower($$sequenceId$$))
              AND fl.NA_FEATURE_ID = gatr.NA_FEATURE_ID
              AND fl.is_top_level = 1
              AND fl.end_max >= REGEXP_REPLACE('$$start_point$$', ',| ','')
              AND (fl.start_min <= REGEXP_REPLACE('$$end_point$$', ',| ','') OR REGEXP_REPLACE('$$end_point$$', ',| ','') = 0)
              AND gatr.project_id  = '@PROJECT_ID@'
           ]]>
       </sql>

        <sql includeProjects="TrichDB,GiardiaDB,AmoebaDB,InitDB">
            <![CDATA[
            SELECT distinct gatr.source_id as source_id, '@PROJECT_ID@' as project_id,
              fl.sequence_source_id || ': ' || trim(to_char(fl.start_min,'999,999,999')) || ' - ' || trim(to_char(fl.end_max,'999,999,999')) || decode(fl.is_reversed, 1, ' (-)', ' (+)') as dynamic_location
            FROM apidb.featureLocation fl,apidb.geneAttributes gatr
            WHERE  lower(gatr.sequence_id) = lower($$sequenceId$$)
              AND fl.na_sequence_id = gatr.na_sequence_id
              AND fl.na_feature_id = gatr.na_feature_id
              AND fl.is_top_level = 1
              AND fl.end_max >= REGEXP_REPLACE('$$start_point$$', ',| ','')
              AND (fl.start_min <= REGEXP_REPLACE('$$end_point$$', ',| ','') OR REGEXP_REPLACE('$$end_point$$', ',| ','') = 0)
              AND gatr.project_id  = '@PROJECT_ID@'
           ]]>
       </sql>
    </sqlQuery>

	<processQuery name="GenesByLocation" includeProjects="EuPathDB" 
                    isCacheable='true' doNotTest="true"
		processName="org.apidb.apicomplexa.wsfplugin.apifed.ApiFedPlugin">
                       <paramRef ref="organismParams.organism" queryRef="organismVQ.withChromosomes"  multiPick="false"  
                             noTranslation="true" default="Plasmodium falciparum"/>
                    <!--   <paramRef ref="organismParams.organism" queryRef="organismVQ.withGenes"/>  -->
	               <paramRef ref="sharedParams.chromosomeOptional" quote="false" noTranslation="true"/>
	               <paramRef ref="sharedParams.sequenceId" noTranslation="true"/>
                       <paramRef ref="sharedParams.start_point"/>
                       <paramRef ref="sharedParams.end_point"/>
	               <wsColumn name="source_id" width="50" wsName="source_id"/>
	               <wsColumn name="project_id" width="20" wsName="project_id"/>
                       <wsColumn name="dynamic_location" width="100" wsName="dynamic_location"/>
                
	</processQuery>


    <sqlQuery name="GenesByLocations" excludeProjects="EuPathDB"
              isCacheable="true" doNotTest="true">

        <testParamValues includeProjects="PlasmoDB">
          <paramValue name="sequenceId">Pf3D7_05</paramValue>
        </testParamValues>
        <testParamValues includeProjects="CryptoDB">
          <paramValue name="sequenceId">AAEE01000001</paramValue>
        </testParamValues>
        <testParamValues includeProjects="TriTrypDB">
          <paramValue name="sequenceId">LbrM.chr20.1</paramValue>
        </testParamValues>
        <testParamValues includeProjects="ToxoDB">
          <paramValue name="sequenceId">TGME49_chrII</paramValue>
        </testParamValues>

        <paramRef ref="sharedParams.sequenceIdList"/>
        <paramRef ref="sharedParams.start_point"/>
        <paramRef ref="sharedParams.end_point"/>
        <column name="project_id"/>
        <column name="source_id"/>
        <column name="dynamic_location"/>

        <sql includeProjects="PlasmoDB,CryptoDB,ToxoDB">
            <![CDATA[
            SELECT distinct gatr.source_id as source_id, '@PROJECT_ID@' as project_id,
              fl.sequence_source_id || ': ' || trim(to_char(fl.start_min,'999,999,999')) || ' - ' || trim(to_char(fl.end_max,'999,999,999')) || decode(fl.is_reversed, 1, ' (-)', ' (+)') as dynamic_location
            FROM apidb.featurelocation fl,apidb.SEQUENCEATTRIBUTES satr,apidb.GENEATTRIBUTES gatr
            WHERE satr.source_id IN ($$sequenceIdList$$)
              AND fl.NA_SEQUENCE_ID = satr.NA_SEQUENCE_ID
              AND fl.NA_FEATURE_ID = gatr.NA_FEATURE_ID
              AND fl.end_max >= REGEXP_REPLACE('$$start_point$$', ',| ','')
              AND (fl.start_min <= REGEXP_REPLACE('$$end_point$$', ',| ','') OR REGEXP_REPLACE('$$end_point$$', ',| ','') = 0)
           ]]>
       </sql>

        <sql includeProjects="TriTrypDB,MicrosporidiaDB">
            <![CDATA[
            SELECT distinct gatr.source_id as source_id, '@PROJECT_ID@' as project_id,
              fl.sequence_source_id || ': ' || trim(to_char(fl.start_min,'999,999,999')) || ' - ' || trim(to_char(fl.end_max,'999,999,999')) || decode(fl.is_reversed, 1, ' (-)', ' (+)') as dynamic_location
            FROM apidb.featurelocation fl,apidb.SEQUENCEATTRIBUTES satr,apidb.GENEATTRIBUTES gatr
            WHERE satr.source_id IN ($$sequenceIdList$$)
              AND fl.NA_SEQUENCE_ID = satr.NA_SEQUENCE_ID
              AND fl.NA_FEATURE_ID = gatr.NA_FEATURE_ID
              AND fl.end_max >= REGEXP_REPLACE('$$start_point$$', ',| ','')
              AND (fl.start_min <= REGEXP_REPLACE('$$end_point$$', ',| ','') OR REGEXP_REPLACE('$$end_point$$', ',| ','') = 0)
           ]]>
       </sql>

        <sql includeProjects="TrichDB,GiardiaDB,AmoebaDB,InitDB">
            <![CDATA[
            SELECT distinct fl.feature_source_id as source_id, '@PROJECT_ID@' as project_id,
              fl.sequence_source_id || ': ' || trim(to_char(fl.start_min,'999,999,999')) || ' - ' || trim(to_char(fl.end_max,'999,999,999')) || decode(fl.is_reversed, 1, ' (-)', ' (+)') as dynamic_location
            FROM apidb.featurelocation fl
            WHERE fl.sequence_source_id IN ($$sequenceIdList$$)
              AND fl.feature_type = 'GeneFeature'
              AND fl.end_max >= REGEXP_REPLACE('$$start_point$$', ',| ','') 
              AND (fl.start_min <= REGEXP_REPLACE('$$end_point$$', ',| ','') OR REGEXP_REPLACE('$$end_point$$', ',| ','') = 0)
           ]]>
       </sql>
    </sqlQuery>

	<processQuery name="GenesByLocations" includeProjects="EuPathDB" 
                    isCacheable='true' doNotTest="true"
		processName="org.apidb.apicomplexa.wsfplugin.apifed.ApiFedPlugin">
	               <paramRef ref="sharedParams.sequenceId" noTranslation="true"/>
                       <paramRef ref="sharedParams.start_point"/>
                       <paramRef ref="sharedParams.end_point"/>
	               <wsColumn name="source_id" width="50" wsName="source_id"/>
	               <wsColumn name="project_id" width="20" wsName="project_id"/>
                       <wsColumn name="dynamic_location" width="100" wsName="dynamic_location"/>
                
	</processQuery>


  <!--++++++++++++++++++++++++++++++++++++++++++++++++++++++++++++++-->
  <!-- Genes By Snps -->
  <!--++++++++++++++++++++++++++++++++++++++++++++++++++++++++++++++-->

    <sqlQuery name="GenesBySnps" includeProjects="PlasmoDB,ToxoDB,CryptoDB"
              isCacheable="true">

        <testParamValues includeProjects="PlasmoDB">
            <paramValue name="snp_strain_m">Pf-7G8</paramValue>
        </testParamValues>
 
       <testParamValues includeProjects="CryptoDB">
            <paramValue name="snp_strain_m">Cp-MD</paramValue>
        </testParamValues> 	  

        <testParamValues includeProjects="ToxoDB">
            <paramValue name="snp_strain_m">Tg-GT1 (type I)</paramValue>
        </testParamValues>

        <paramRef ref="sharedParams.snp_strain_a"/>
        <paramRef ref="sharedParams.snp_strain_m" multiPick="false"/>
        <paramRef ref="geneParams.snp_stat"/>
        <paramRef ref="geneParams.occurrences_lower"/>
        <paramRef ref="geneParams.occurrences_upper"/>
        <paramRef ref="geneParams.dn_ds_ratio_lower"/>
        <paramRef ref="geneParams.dn_ds_ratio_upper"/>
        <paramRef ref="geneParams.snp_density_lower"/>
        <paramRef ref="geneParams.snp_density_upper"/>
        <column name="project_id"/>
        <column name="source_id"/>
        <column name="cds_snp_density"/>
        <column name="dn_ds_ratio"/>
        <column name="num_synonymous"/>
        <column name="num_non_synonymous"/>
        <column name="num_noncoding"/>
        <column name="num_nonsense"/>
        <column name="total_snps"/>
        <sql>
            <![CDATA[
              SELECT source_id, '@PROJECT_ID@' as project_id,
	           round(non_synonymous / CASE synonymous
	                      WHEN 0 THEN 1
				  ELSE synonymous end, 2) as dn_ds_ratio,
              non_synonymous as num_non_synonymous,synonymous as num_synonymous,
              non_coding as num_noncoding, stop as num_nonsense,
              cds_length,round(((non_synonymous + synonymous) / cds_length * 1000),2) as cds_snp_density,
              total as total_snps
	      FROM apidb.snpsummary
	      WHERE ((lower(strain_a) = $$snp_strain_a$$ and lower(strain_b) = $$snp_strain_m$$ )
                    or  (lower(strain_a) = $$snp_strain_m$$ and lower(strain_b) = $$snp_strain_a$$))
	      AND non_synonymous / CASE synonymous
	                          WHEN 0 THEN 1
				  ELSE synonymous end >= $$dn_ds_ratio_lower$$
	      AND (-1 = $$dn_ds_ratio_upper$$
                        OR non_synonymous / CASE synonymous
	                                    WHEN 0 THEN 1
				            ELSE synonymous end <= $$dn_ds_ratio_upper$$ )
              AND $$snp_stat$$ >= $$occurrences_lower$$
	      AND (-1 = $$occurrences_upper$$ OR $$snp_stat$$ <= $$occurrences_upper$$)
              AND (non_synonymous + synonymous) / cds_length * 1000 >= $$snp_density_lower$$
              AND (-1 = $$snp_density_upper$$ OR (non_synonymous + synonymous) / cds_length * 1000 <= $$snp_density_upper$$)
           ]]>
       </sql>
    </sqlQuery>

    <processQuery name="GenesBySnps" processName="org.apidb.apicomplexa.wsfplugin.apifed.ApiFedPlugin" includeProjects="EuPathDB"
              isCacheable="true">
        <testParamValues>
            <paramValue name="snp_strain_m">Cp-MD</paramValue>
        </testParamValues>

        <paramRef ref="organismParams.organism" queryRef="organismVQ.withGenes"/> 
        <paramRef ref="sharedParams.snp_strain_a" quote="false"/>
        <paramRef ref="sharedParams.snp_strain_m" multiPick="false"  quote="false"/>
        <paramRef ref="geneParams.snp_stat" groupRef="paramGroups.advancedParams"/>
        <paramRef ref="geneParams.occurrences_lower" groupRef="paramGroups.advancedParams"/>
        <paramRef ref="geneParams.occurrences_upper" groupRef="paramGroups.advancedParams"/>
        <paramRef ref="geneParams.dn_ds_ratio_lower" groupRef="paramGroups.advancedParams"/>
        <paramRef ref="geneParams.dn_ds_ratio_upper" groupRef="paramGroups.advancedParams"/>
        <paramRef ref="geneParams.snp_density_lower" groupRef="paramGroups.advancedParams"/>
        <paramRef ref="geneParams.snp_density_upper" groupRef="paramGroups.advancedParams"/>
        <wsColumn name="project_id" width="20"/>
        <wsColumn name="source_id" width="50"/>
        <wsColumn name="cds_snp_density" width="10"/>
        <wsColumn name="dn_ds_ratio" width="10"/>
        <wsColumn name="num_synonymous" width="10"/>
        <wsColumn name="num_non_synonymous" width="10"/>
        <wsColumn name="num_noncoding" width="10"/>
        <wsColumn name="num_nonsense" width="10"/>
        <wsColumn name="total_snps" width="10"/>
   </processQuery>
  <!--++++++++++++++++++++++++++++++++++++++++++++++++++++++++++++++-->
  <!-- SecondaryStructure -->
  <!--++++++++++++++++++++++++++++++++++++++++++++++++++++++++++++++-->

    <sqlQuery name="GenesBySecondaryStructure" includeProjects="GiardiaDB,TrichDB,PlasmoDB,TriTrypDB,CryptoDB"
            isCacheable="true">
        <paramRef ref="geneParams.min_coil"/>
        <paramRef ref="geneParams.max_coil"/>
        <paramRef ref="geneParams.min_strand"/>
        <paramRef ref="geneParams.max_strand"/>
        <paramRef ref="geneParams.min_helix"/>
        <paramRef ref="geneParams.max_helix"/>
        <paramRef ref="organismParams.organism" queryRef="organismVQ.withSecondaryStructure"/>
        <column name="project_id"/>
        <column name="source_id"/>
        <column name="percent_coil"/>
        <column name="percent_strand"/>
        <column name="percent_helix"/>
        <sql>
            <![CDATA[
            SELECT gf.source_id, '@PROJECT_ID@' as project_id, c.percentage as percent_coil,
                e.percentage as percent_strand, h.percentage as percent_helix
            FROM dots.SecondaryStructure ss, dots.SecondaryStructureCall c, dots.SecondaryStructureCall e,
                 dots.SecondaryStructureCall h, apidb.geneattributes gf,dots.transcript t, 
                 dots.translatedaafeature tf,dots.nasequence s
            WHERE s.na_sequence_id = gf.na_sequence_id
              AND gf.na_feature_id = t.parent_id
              AND t.na_feature_id = tf.na_feature_id
              AND tf.aa_sequence_id = ss.aa_sequence_id
              AND ss.secondary_structure_id = c.secondary_structure_id
              AND ss.secondary_structure_id = e.secondary_structure_id
              AND ss.secondary_structure_id = h.secondary_structure_id
              AND c.structure_type = 'C'
              AND e.structure_type = 'E'
              AND h.structure_type = 'H'
              AND c.percentage between $$min_coil$$ and $$max_coil$$
              AND e.percentage between $$min_strand$$ and $$max_strand$$
              AND h.percentage between $$min_helix$$ and $$max_helix$$
              AND s.taxon_id IN ($$organism$$)
            ]]>
       </sql>
    </sqlQuery>


	<processQuery name="GenesBySecondaryStructure"
	    includeProjects="EuPathDB"        
		isCacheable="true" 
		processName="org.apidb.apicomplexa.wsfplugin.apifed.ApiFedPlugin">
                <paramRef ref="organismParams.organism" queryRef="organismVQ.withSecondaryStructure"/>
	        <paramRef ref="geneParams.min_coil"/>
	        <paramRef ref="geneParams.max_coil"/>
	        <paramRef ref="geneParams.min_strand"/>
	        <paramRef ref="geneParams.max_strand"/>
	        <paramRef ref="geneParams.min_helix"/>
	        <paramRef ref="geneParams.max_helix"/>
	        <wsColumn name="source_id" width="50" wsName="source_id"/>
	        <wsColumn name="project_id" width="20" wsName="project_id"/>
			<wsColumn name="percent_coil" width="32" wsName="percent_coil"/>
			<wsColumn name="percent_strand" width="32" wsName="percent_strand"/>
			<wsColumn name="percent_helix" width="32" wsName="percent_helix"/>
	</processQuery>


  <!--++++++++++++++++++++++++++++++++++++++++++++++++++++++++++++++-->
  <!-- Interpro -->
  <!--++++++++++++++++++++++++++++++++++++++++++++++++++++++++++++++-->

 <!-- TODO:  wdkSanityTest needs to handle dependent params -->
    <sqlQuery name="GenesByInterproDomain" excludeProjects="EuPathDB"  
			isCacheable="true" doNotTest="true">

        <testParamValues includeProjects="CryptoDB,PlasmoDB,ToxoDB,GiardiaDB,TrichDB">
           <paramValue name="domain_database">PRODOM</paramValue>
           <paramValue name="domain_accession">PD001005: ISOMERASE TRIOSEPHOSPHATE TIM BIOSYNTHESIS GLUCONEOGENESIS PENTOSE GLYCOLYSIS SHUNT ACID FATTY</paramValue>
        </testParamValues>
        <!--TODO-domain accession value is not defined here for PD000018-->
        <testParamValues includeProjects="TriTrypDB">
           <paramValue name="domain_database">PRODOM</paramValue>
           <paramValue name="domain_accession">PD000018:</paramValue>
        </testParamValues>

        <paramRef ref="geneParams.domain_database"/>
        <paramRef ref="geneParams.domain_accession"/>
        <paramRef ref="organismParams.organism" queryRef="organismVQ.withGenes"/>
        <column name="project_id"/>
        <column name="source_id"/>
        <column name="e_value"/>
        <sql>
            <![CDATA[
            SELECT gf.source_id, '@PROJECT_ID@' as project_id, to_char(avg(df.e_value),'9.9EEEE') as e_value
            FROM dots.DomainFeature df,dots.translatedaasequence tas,
                 apidb.geneattributes gf, dots.transcript t, dots.TranslatedAAFeature taf,
                 dots.DbRefAaFeature draf, sres.DbRef dr
            WHERE tas.aa_sequence_id = df.aa_sequence_id
              AND df.aa_feature_id = draf.aa_feature_id
              AND draf.db_ref_id = dr.db_ref_id
              AND dr.external_database_release_id = $$domain_database$$
              AND (dr.primary_identifier
                  LIKE REPLACE($$domain_accession$$,'*','%')
                  OR dr.secondary_identifier
                  LIKE REPLACE($$domain_accession$$,'*','%')
                  OR dr.remark
                  LIKE REPLACE($$domain_accession$$,'*','%'))
              AND tas.taxon_id IN ($$organism$$)
              AND tas.aa_sequence_id = taf.aa_sequence_id
              AND taf.na_feature_id = t.na_feature_id
              AND gf.na_feature_id = t.parent_id
              GROUP BY gf.source_id
            ]]>
       </sql>
    </sqlQuery>

	 <processQuery name="GenesByInterproDomain" includeProjects="EuPathDB" doNotTest="true"
			processName="org.apidb.apicomplexa.wsfplugin.apifed.ApiFedPlugin">
                      <paramRef ref="organismParams.organism" queryRef="organismVQ.withGenes"/>
	              <paramRef ref="geneParams.domain_database" quote="false"/>
	              <paramRef ref="geneParams.domain_accession"  quote="false"/>
	              <wsColumn name="e_value" width="12"/>
	              <wsColumn name="project_id" width="20" wsName="project_id"/>
	              <wsColumn name="source_id" width="50" wsName="source_id"/>
	 </processQuery>

  <!--++++++++++++++++++++++++++++++++++++++++++++++++++++++++++++++-->
  <!-- SageTags -->
  <!--++++++++++++++++++++++++++++++++++++++++++++++++++++++++++++++-->

    <sqlQuery name="GenesBySageTag" includeProjects="PlasmoDB,ToxoDB,GiardiaDB,TriTrypDB" 
              isCacheable="true">
        <testParamValues includeProjects="PlasmoDB">
           <paramValue name="sage_tag_library_name">CQlibrary</paramValue>
        </testParamValues>
       <testParamValues includeProjects="ToxoDB">
           <paramValue name="sage_tag_library_name">sp</paramValue>
        </testParamValues>
       <testParamValues includeProjects="GiardiaDB">
           <paramValue name="sage_tag_library_name">S1 Excystation</paramValue>
        </testParamValues>
       <testParamValues includeProjects="TriTrypDB">
           <paramValue name="sage_tag_library_name">bloodstream library (gambiense)</paramValue>
        </testParamValues>

       <paramRef ref="geneParams.sage_tag_library_name"/>
       <paramRef ref="geneParams.st_max_five_prime_distance"/>
       <paramRef ref="geneParams.st_max_three_prime_distance"/>
       <paramRef ref="geneParams.st_min_tag_count"/>
       <paramRef ref="geneParams.st_max_occurrences"/>
       <paramRef ref="geneParams.sense_antisense"/>
       <!-- paramRef ref="organismParams.organism" queryRef="organismVQ.withSageTags"
                 includeProjects="GiardiaDB,ToxoDB"/ --> 
       <!-- paramRef ref="organismParams.organism" queryRef="organismVQ.pf" includeProjects="PlasmoDB"/ --> 
       <column name="project_id"/> 
       <column name="source_id" />
       <column name="sense_count" />
       <column name="antisense_count" />
       <sql>
            <![CDATA[
               select gene_source_id as source_id, 
                      '@PROJECT_ID@' as project_id,
                      round(sum(sense_count),1) as sense_count,
                      round(sum(antisense_count),1) as antisense_count
               from 
                 (select stg.gene_source_id, stg.tag_source_id,
                         stg.sense_count, stg.antisense_count
                  from apidb.SageTagGene stg
                  where stg.library_name in ($$sage_tag_library_name$$)
                  and stg.occurrence <= $$st_max_occurrences$$
                  and ((stg.direction = '5' and stg.distance <= $$st_max_five_prime_distance$$)
                     OR (stg.direction = '3' and stg.distance <= $$st_max_three_prime_distance$$))
                  group by stg.gene_source_id, stg.tag_source_id, stg.sense_count, stg.antisense_count
               ) 
               group by gene_source_id having sum($$sense_antisense$$_count) >= $$st_min_tag_count$$ 
            ]]>
          </sql>
    </sqlQuery>

	 <processQuery name="GenesBySageTag" includeProjects="EuPathDB"
			processName="org.apidb.apicomplexa.wsfplugin.apifed.ApiFedPlugin">
            <!-- paramRef ref="organismParams.organism" queryRef="organismVQ.tg-pf-gl" includeProjects="EuPathDB"/ -->
        <testParamValues includeProjects="EuPathDB">
           <paramValue name="sage_tag_library_name">CQlibrary</paramValue>
        </testParamValues>
                <paramRef ref="geneParams.sage_tag_library_name" quote="false"/>
                <paramRef ref="geneParams.st_max_five_prime_distance"/>
                <paramRef ref="geneParams.st_max_three_prime_distance"/>
                <paramRef ref="geneParams.st_min_tag_count"/>
                <paramRef ref="geneParams.st_max_occurrences"/>
                <paramRef ref="geneParams.sense_antisense"/>
                <wsColumn name="project_id" width="20" wsName="project_id"/> 
                <wsColumn name="source_id"  width="50" wsName="source_id"/>
                <wsColumn name="sense_count" />
                <wsColumn name="antisense_count" />
<!--
                <paramRef ref="organismParams.organism" queryRef="organismVQ.withGenes" includeProjects="GiardiaDB,ToxoDB"/> 
                <paramRef ref="organismParams.organism" queryRef="organismVQ.pf" includeProjects="PlasmoDB"/>
-->
	 </processQuery>

    <sqlQuery name="GenesBySageTagRStat" doNotTest="true" includeProjects="PlasmoDB,ToxoDB,GiardiaDB,TriTrypDB" isCacheable="true">
      <!-- paramRef ref="organismParams.organism" queryRef="organismVQ.withSageTags"
                 includeProjects="GiardiaDB,ToxoDB"/ --> 
       <!-- paramRef ref="organismParams.organism" queryRef="organismVQ.pf" includeProjects="PlasmoDB"/ --> 
       <paramRef ref="geneParams.sage_tag_library_name"/>
       <paramRef ref="geneParams.sage_tag_min_r"/>
       <paramRef ref="geneParams.st_max_five_prime_distance"/>
       <paramRef ref="geneParams.st_max_three_prime_distance"/>
       <column name="project_id"/> 
       <column name="source_id" />
       <column name="R" />
       <sql>
            <![CDATA[
       select gene_source_id as source_id, 
              '@PROJECT_ID@' as project_id,
              to_char(sum(xij * log(10, (xij/(Ni * fj)))), '99999D0') as R
       from (
         select g.gene_source_id, aa.library_name, library_count.n as ni, f.frequency as fj, sum(aa.raw_count) as xij
         from apidb.SAGETAGANALYSISATTRIBUTES aa, 
              apidb.SAGETAGATTRIBUTES a,
              (select distinct gene_source_id, tag_feature_id, antisense 
               from apidb.SAGETAGGENE 
               where ((direction = '5' and distance <= $$st_max_five_prime_distance$$) OR (direction = '3' and distance <= $$st_max_three_prime_distance$$))
               ) g,
              (select g.gene_source_id, sum(aa.raw_count) / max(n.n) as frequency
               from apidb.SAGETAGANALYSISATTRIBUTES aa, 
               apidb.SAGETAGATTRIBUTES a,
               (select distinct gene_source_id, tag_feature_id, antisense 
                from apidb.SAGETAGGENE
                where ((direction = '5' and distance <= $$st_max_five_prime_distance$$) OR (direction = '3' and distance <= $$st_max_three_prime_distance$$))
                ) g,
               (select sum(max(total_raw_count)) as n
                from apidb.SAGETAGANALYSISATTRIBUTES
                where library_name in ($$sage_tag_library_name$$)
                group by library_name) n
               where g.tag_feature_id = a.na_feature_id
                and g.antisense = 0
                and aa.library_name in ($$sage_tag_library_name$$)
                and aa.composite_element_id = a.composite_element_id
               group by g.gene_source_id) f,
              (select library_name, max(total_raw_count) as n
               from apidb.SAGETAGANALYSISATTRIBUTES
               where library_name in ($$sage_tag_library_name$$)
               group by library_name) library_count
         where g.tag_feature_id = a.na_feature_id
          and g.antisense = 0
          and aa.composite_element_id = a.composite_element_id
          and g.gene_source_id = f.gene_source_id
          and aa.library_name = library_count.library_name
         group by g.gene_source_id, aa.library_name, library_count.n, f.frequency
         )
       group by gene_source_id
       having sum(xij * log(10, (xij/(Ni * fj)))) >  $$sage_tag_min_r$$
            ]]>
          </sql>
    </sqlQuery>



    <processQuery name="GenesBySageTagRStat" includeProjects="EuPathDB" doNotTest="true"
			processName="org.apidb.apicomplexa.wsfplugin.apifed.ApiFedPlugin">
        <!-- paramRef ref="organismParams.organism" queryRef="organismVQ.tg-pf-gl"/ --> 
        <paramRef ref="geneParams.sage_tag_library_name" quote="false"/>
        <paramRef ref="geneParams.sage_tag_min_r"/>
        <paramRef ref="geneParams.st_max_five_prime_distance"/>
        <paramRef ref="geneParams.st_max_three_prime_distance"/>
   
        <wsColumn name="project_id" width="20" wsName="project_id"/>
        <wsColumn name="source_id" width="50" wsName="source_id"/>
        <wsColumn name="R" />

    </processQuery>



  <!--++++++++++++++++++++++++++++++++++++++++++++++++++++++++++++++-->
  <!-- ESTOverlap -->
  <!--++++++++++++++++++++++++++++++++++++++++++++++++++++++++++++++-->

    <sqlQuery name="GenesByESTOverlap" excludeProjects="EuPathDB" isCacheable="true">

        <testParamValues includeProjects="ToxoDB">
           <paramValue name="libraryIdGenes">TgME49 3 day invitro bradyzoite</paramValue>
        </testParamValues>
        <testParamValues includeProjects="TriTrypDB">
           <paramValue name="libraryIdGenes">TcAM (amastigote-like)</paramValue>
        </testParamValues>

       <paramRef ref="sharedParams.libraryIdGenes"/>
       <paramRef ref="sharedParams.bp_overlap_gte" groupRef="paramGroups.advancedParams"/>
       <paramRef ref="sharedParams.best_alignment_only" groupRef="paramGroups.advancedParams"/>
       <paramRef ref="sharedParams.max_number_best_alignments" groupRef="paramGroups.advancedParams"/>
       <paramRef ref="sharedParams.high_confidence_only" groupRef="paramGroups.advancedParams"/>
       <paramRef ref="sharedParams.min_percent_identity" groupRef="paramGroups.advancedParams"/>
       <paramRef ref="sharedParams.min_percent_est_aligned" groupRef="paramGroups.advancedParams"/>
       <paramRef ref="geneParams.min_number_est_aligned" groupRef="paramGroups.advancedParams"/>

       <column name="project_id"/>
       <column name="source_id" />
       <column name="number_of_ests" />

       <sql excludeProjects="CryptoDB">
            <![CDATA[
            SELECT s.gene as source_id, '@PROJECT_ID@' as project_id, count(*) as number_of_ests
            FROM apidb.EstAlignmentGeneSummary s, apidb.estattributes e
            WHERE s.est_gene_overlap_length >= $$bp_overlap_gte$$
            AND s.is_consistent in ($$high_confidence_only$$)
            AND s.is_best_alignment in ($$best_alignment_only$$)
            AND s.percent_identity >= $$min_percent_identity$$
            AND s.percent_est_bases_aligned >= $$min_percent_est_aligned$$
            AND s.library_id in ($$libraryIdGenes$$)
            AND e.source_id = s.accession
            AND e.best_alignment_count <= $$max_number_best_alignments$$
            GROUP by s.gene
            HAVING count(*) >= $$min_number_est_aligned$$
            ]]>
          </sql>
       <sql includeProjects="CryptoDB">
           <!-- 
             AA555437 has a gap that spans a huge portion of AAEE01000003,
             causing several genes to be erroneously returned as having overlap
           -->
            <![CDATA[
            SELECT s.gene as source_id, '@PROJECT_ID@' as project_id, count(*) as number_of_ests
            FROM apidb.EstAlignmentGeneSummary s, apidb.estattributes e
            WHERE s.est_gene_overlap_length >= $$bp_overlap_gte$$
            AND s.is_consistent in ($$high_confidence_only$$)
            AND s.is_best_alignment in ($$best_alignment_only$$)
            AND s.percent_identity >= $$min_percent_identity$$
            AND s.percent_est_bases_aligned >= $$min_percent_est_aligned$$
            AND s.library_id in ($$libraryIdGenes$$)
            AND e.source_id = s.accession
            AND e.best_alignment_count <= $$max_number_best_alignments$$
            AND s.accession != 'AA555437'
            GROUP by s.gene
           HAVING count(*) >= $$min_number_est_aligned$$
            ]]>
          </sql>
    </sqlQuery>


    <processQuery name="GenesByESTOverlap" includeProjects="EuPathDB"
        processName="org.apidb.apicomplexa.wsfplugin.apifed.ApiFedPlugin">
       <!--    <paramRef ref="organismParams.organism" queryRef="organismVQ.withESTsAndGenes"/> -->
	       <paramRef ref="sharedParams.libraryIdGenes"/>
            <paramRef ref="sharedParams.max_number_best_alignments" groupRef="paramGroups.advancedParams"/>
            <paramRef ref="geneParams.min_number_est_aligned" groupRef="paramGroups.advancedParams"/>
	       <paramRef ref="sharedParams.bp_overlap_gte" groupRef="paramGroups.advancedParams"/>
	       <paramRef ref="sharedParams.best_alignment_only" groupRef="paramGroups.advancedParams"/>
	       <paramRef ref="sharedParams.high_confidence_only" groupRef="paramGroups.advancedParams"/>
	       <paramRef ref="sharedParams.min_percent_identity" groupRef="paramGroups.advancedParams"/>
	       <paramRef ref="sharedParams.min_percent_est_aligned" groupRef="paramGroups.advancedParams"/>
	       <wsColumn name="source_id" width="50" wsName="source_id"/>
	     <wsColumn name="project_id" width="20" wsName="project_id"/>
	<wsColumn name="number_of_ests" width="32" wsName="number_of_ests"/>

    </processQuery>

  <!--++++++++++++++++++++++++++++++++++++++++++++++++++++++++++++++-->
  <!-- Dont Care - fake query for internal use -->
  <!--++++++++++++++++++++++++++++++++++++++++++++++++++++++++++++++-->

    <sqlQuery name="DontCare" doNotTest="true" isCacheable="true">
        <column name="project_id"/>
        <column name="source_id"/>
        <sql>
            select source_id, project_id
            from apidb.geneattributes
            where source_id = 'life_is_sweet' 
        </sql>
    </sqlQuery>
    
    <sqlQuery name="DontCarePlasmoExpression" doNotTest="true" includeProjects="EuPathDB,PlasmoDB" isCacheable="true">
        <paramRef ref="geneParams.extraerythrocytic_stages"/>
        <paramRef ref="geneParams.intraerythrocytic_stages" quote="false"/>
        <paramRef ref="geneParams.min_expression_percentile"/>
        <paramRef ref="geneParams.max_expression_percentile"/>
        <column name="project_id"/>
        <column name="source_id"/>
        <column name="max_percentile"/>
        <column name="min_percentile"/>
        <sql>
            select '' as source_id, '' as project_id, '' as max_percentile, '' as min_percentile from dual
        </sql>
    </sqlQuery>


  <!--++++++++++++++++++++++++++++++++++++++++++++++++++++++++++++++-->
  <!-- Query that retrieves all genes by organism -->
  <!--++++++++++++++++++++++++++++++++++++++++++++++++++++++++++++++-->

    <sqlQuery name="GeneDumpQuery" isCacheable="true" excludeProjects="EuPathDB">
        <paramRef ref="organismParams.gff_organism" queryRef="organismVQ.withGenesGFF"/>
        <column name="project_id"/>
        <column name="source_id"/>
        <sql>
            <!-- use CDATA because query includes angle brackets -->
            <![CDATA[
                SELECT gf.source_id AS source_id,
                       '@PROJECT_ID@' as project_id
                FROM apidb.geneattributes gf, 
                     dots.NaSequence ns, 
                     apidb.GeneAttributes ga
                WHERE gf.na_sequence_id = ns.na_sequence_id
                  AND ns.taxon_id IN ($$gff_organism$$)
                  AND gf.source_id = ga.source_id
                  AND ga.project_id = '@PROJECT_ID@'
            ]]>
        </sql>
    </sqlQuery>

  <!--++++++++++++++++++++++++++++++++++++++++++++++++++++++++++++++-->
  <!--  plasmoDB 4.4 dataset-->
  <!--++++++++++++++++++++++++++++++++++++++++++++++++++++++++++++++-->

    <sqlQuery name="GenesByPlasmoDbDataset" doNotTest="true" includeProjects="PlasmoDB"
                 isCacheable="true">
        <paramRef ref="geneParams.plasmodb_4-4_dataset"/>
        <column name="project_id"/>
        <column name="source_id"  />
        <sql>
            <!-- keep order or genes but remove duplicates -->
            <![CDATA[
                SELECT imported.source_id, '@PROJECT_ID@' as project_id FROM (
                    SELECT ga.gene AS source_id, min(c.i) AS i
                    FROM cache$$plasmodb_4-4_dataset$$@apidb.cbilprod c,
                         apidb.plasmodb_genes@apidb.cbilprod pg,
                         apidb.GeneAlias ga
                    WHERE c.na_feature_id = pg.na_feature_id
                      AND lower(pg.source_id) = ga.alias
                    GROUP BY ga.gene) imported
                ORDER BY i
           ]]>
       </sql>
    </sqlQuery>

  <!--++++++++++++++++++++++++++++++++++++++++++++++++++++++++++++++-->
  <!-- Y2H Protein protein interaction -->
  <!--++++++++++++++++++++++++++++++++++++++++++++++++++++++++++++++-->

    <sqlQuery name="GenesByProteinProteinInteraction" includeProjects="PlasmoDB"
         isCacheable="true">
        <paramRef ref="geneParams.single_gene_id" default="PFL0275w"/>
        <paramRef ref="geneParams.min_searches"/>
        <paramRef ref="geneParams.min_observed"/>
        <paramRef ref="geneParams.bait_or_prey"/>
        <column name="project_id"/>
        <column name="source_id" />
        <column name="gene_source_id" />
        <column name="bait_start" />
        <column name="bait_end" />
        <column name="prey_start" />
        <column name="prey_end" />
        <column name="times_observed" />
        <column name="number_of_searches" />
        <column name="prey_number_of_baits" />
        <column name="bait_number_of_preys" />
        <column name="bait_or_prey" />
        <sql>
            <![CDATA[
            SELECT * FROM
               (SELECT pf.source_id, '@PROJECT_ID@' as project_id, pf.source_id as gene_source_id, bait_start, bait_end, prey_start, prey_end,
                       times_observed, number_of_searches,
                       (select distinct prey_number_of_baits
                         from apidb.geneinteraction igi
                         where igi.bait_gene_feature_id = pf.na_feature_id) AS prey_number_of_baits,
                       bait_number_of_preys, 'bait' as bait_or_prey
                FROM apidb.GeneId ga, apidb.geneattributes bf, apidb.geneattributes pf,
                     dots.ExternalNaSequence ens, apidb.GeneInteraction gi
                WHERE lower($$single_gene_id$$) = ga.id
                  AND ga.gene = bf.source_id
                  AND gi.number_of_searches >= $$min_searches$$
                  AND gi.times_observed >= $$min_observed$$
                  AND bf.na_feature_id = gi.bait_gene_feature_id
                  AND gi.prey_gene_feature_id = pf.na_feature_id
                  AND pf.na_sequence_id = ens.na_sequence_id
                UNION
                SELECT bf.source_id, '@PROJECT_ID@' as project_id, bf.source_id as gene_source_id, bait_start, bait_end, prey_start, prey_end,
                       times_observed, number_of_searches, prey_number_of_baits,
                       (select distinct bait_number_of_preys
                         from apidb.geneinteraction igi
                         where igi.prey_gene_feature_id = bf.na_feature_id) AS bait_number_of_preys, 'prey' as bait_or_prey
                FROM apidb.GeneId ga, apidb.geneattributes bf, apidb.geneattributes pf,
                     dots.ExternalNaSequence ens,  apidb.GeneInteraction gi
                WHERE lower($$single_gene_id$$) = ga.id
                  AND ga.gene = pf.source_id
                  AND gi.number_of_searches >= $$min_searches$$
                  AND gi.times_observed >= $$min_observed$$
                  AND bf.na_feature_id = gi.bait_gene_feature_id
                  AND gi.prey_gene_feature_id = pf.na_feature_id
                  AND bf.na_sequence_id = ens.na_sequence_id)
            WHERE ($$bait_or_prey$$ = bait_or_prey
                   OR $$bait_or_prey$$ = 'either')
           ]]>
       </sql>
    </sqlQuery>

   <processQuery name="GenesByProteinProteinInteraction" includeProjects="EuPathDB"
                        isCacheable="true" 
                        processName="org.apidb.apicomplexa.wsfplugin.apifed.ApiFedPlugin"> 
        <paramRef ref="organismParams.organism" queryRef="organismVQ.pf"/>
        <paramRef ref="geneParams.single_gene_id" default="PFL0275w" noTranslation="true"/>
        <paramRef ref="geneParams.min_searches"/>
        <paramRef ref="geneParams.min_observed"/>
        <paramRef ref="geneParams.bait_or_prey" quote="false"/>
        <wsColumn name="source_id" width="50" wsName="source_id"/>
        <wsColumn name="project_id" width="20" wsName="project_id"/>
        <wsColumn name="gene_source_id" width="50" wsName="gene_source_id"/>
        <wsColumn name="bait_start" width="32"/>
        <wsColumn name="bait_end" width="32"/>
        <wsColumn name="prey_start" width="32"/>
        <wsColumn name="prey_end" width="32"/>
        <wsColumn name="times_observed" width="32"/>
        <wsColumn name="number_of_searches" width="32"/>
        <wsColumn name="prey_number_of_baits" width="32"/>
        <wsColumn name="bait_number_of_preys" width="32"/>
        <wsColumn name="bait_or_prey" width="32"/>
     </processQuery>

  <!--++++++++++++++++++++++++++++++++++++++++++++++++++++++++++++++-->
  <!-- Expression Percentiles TriTrypDB -->
  <!--++++++++++++++++++++++++++++++++++++++++++++++++++++++++++++++-->
    <sqlQuery name="GenesByExpressionPercentBrucei5stg"  includeProjects="TriTrypDB"
          isCacheable='true'>
       <paramRef ref="geneParams.expressionPercentileSampleBrucei5stg"/>
       <paramRef ref="geneParams.min_expression_percentile" default="80"/>
       <paramRef ref="geneParams.max_expression_percentile" default="100"/>
       <paramRef ref="geneParams.protein_coding_only"/>
       <column name="project_id"/>
       <column name="source_id" />
       <column name="percentile" />
       <sql>
           <!-- use CDATA because query includes angle brackets -->
            <![CDATA[
           select  ga.source_id, '@PROJECT_ID@' as project_id,max(round(pe.value,1))as percentile
           from apidb.profileset ps, apidb.profileelement pe, apidb.profileelementname pen, apidb.profile p, apidb.geneattributes ga
           where ps.profile_set_id = pen.profile_set_id
            and ga.source_id = p.source_id
            and ( $$protein_coding_only$$ = 'no' OR ga.gene_type = $$protein_coding_only$$ )
            and ps.profile_set_id = p.profile_set_id
            and pe.profile_id = p.profile_id
            and pe.element_order = pen.element_order
            and  pen.profile_element_name_id in ( $$expressionPercentileSampleBrucei5stg$$ )
            and pe.value BETWEEN $$min_expression_percentile$$ and $$max_expression_percentile$$
            group by ga.source_id
            ]]>
          </sql>
    </sqlQuery>  

    <processQuery name="GenesByExpressionPercentBrucei5stg" includeProjects="EuPathDB"  
        displayName="By Expression Percentile" 
        isCacheable='true' 
        processName="org.apidb.apicomplexa.wsfplugin.apifed.ApiFedPlugin">      
       <paramRef ref="geneParams.expressionPercentileSampleBrucei5stg"/>
       <paramRef ref="geneParams.min_expression_percentile" default="80"/>
       <paramRef ref="geneParams.max_expression_percentile" default="100"/>
       <paramRef ref="geneParams.protein_coding_only" quote="false"/>
       <wsColumn name="source_id" width="50" wsName="source_id"/>
       <wsColumn name="project_id" width="20" wsName="project_id"/>
       <wsColumn name="percentile" width="32" wsName="percentile"/>
    </processQuery>   


    <sqlQuery name="GenesByExpressionPercentileInfantum"  includeProjects="TriTrypDB"
          isCacheable='true'>
      <testParamValues>
	<paramValue name="expressionPercentileSampleInfantum">2.5 hr</paramValue>
      </testParamValues>

       <paramRef ref="geneParams.expressionPercentileExptsInfantum"/>
       <paramRef ref="geneParams.expressionPercentileSampleInfantum"/>
       <paramRef ref="geneParams.min_expression_percentile" default="80"/>
       <paramRef ref="geneParams.max_expression_percentile" default="100"/>
       <paramRef ref="geneParams.protein_coding_only"/>
       <column name="project_id"/>
       <column name="source_id" />
       <column name="percentile" />
       <sql>
           <!-- use CDATA because query includes angle brackets -->
            <![CDATA[
           select ga.source_id, '@PROJECT_ID@' as project_id,max(round(pe.value,1))as percentile
           from apidb.profileset ps, apidb.profileelement pe, apidb.profileelementname pen, apidb.profile p, apidb.geneattributes ga
           where ps.profile_set_id = pen.profile_set_id
            and ga.source_id = p.source_id
            and ( $$protein_coding_only$$ = 'no' OR ga.gene_type = $$protein_coding_only$$ )
            and ps.profile_set_id = p.profile_set_id
            and pe.profile_id = p.profile_id
            and pe.element_order = pen.element_order
            and ps.profile_set_id = $$expressionPercentileExptsInfantum$$ 
            and  pen.profile_element_name_id in ( $$expressionPercentileSampleInfantum$$ )
            and pe.value BETWEEN $$min_expression_percentile$$ and $$max_expression_percentile$$
            group by ga.source_id
            ]]>
          </sql>
    </sqlQuery>  

    <processQuery name="GenesByExpressionPercentileInfantum" includeProjects="EuPathDB"  
        displayName="By Expression Percentile" 
        isCacheable='true' 
        processName="org.apidb.apicomplexa.wsfplugin.apifed.ApiFedPlugin">      
      <testParamValues>
	<paramValue name="expressionPercentileSampleInfantum">2.5 hr</paramValue>
      </testParamValues>

       <paramRef ref="geneParams.expressionPercentileExptsInfantum"/>
       <paramRef ref="geneParams.expressionPercentileSampleInfantum"/>
       <paramRef ref="geneParams.min_expression_percentile" default="80"/>
       <paramRef ref="geneParams.max_expression_percentile" default="100"/>
       <paramRef ref="geneParams.protein_coding_only" quote="false"/>
       <wsColumn name="source_id" width="50" wsName="source_id"/>
       <wsColumn name="project_id" width="20" wsName="project_id"/>
       <wsColumn name="percentile" width="32" wsName="project_id"/>
    </processQuery>   


    <sqlQuery name="GenesByExpressionPercentileTcruzi"  includeProjects="TriTrypDB"
          isCacheable='true'>
      <testParamValues>
	<paramValue name="expressionPercentileSampleCruzi">amastigotes</paramValue>
      </testParamValues>

       <paramRef ref="geneParams.expressionPercentileExptsCruzi"/>
       <paramRef ref="geneParams.expressionPercentileSampleCruzi"/>
       <paramRef ref="geneParams.min_expression_percentile" default="80"/>
       <paramRef ref="geneParams.max_expression_percentile" default="100"/>
       <paramRef ref="geneParams.protein_coding_only"/>
       <column name="project_id"/>
       <column name="source_id" />
       <column name="percentile" />
       <sql>
           <!-- use CDATA because query includes angle brackets -->
            <![CDATA[
           select ga.source_id, '@PROJECT_ID@' as project_id,max(round(pe.value,1))as percentile
           from apidb.profileset ps, apidb.profileelement pe, apidb.profileelementname pen, apidb.profile p, apidb.geneattributes ga
           where ps.profile_set_id = pen.profile_set_id
            and ga.source_id = p.source_id
            and ( $$protein_coding_only$$ = 'no' OR ga.gene_type = $$protein_coding_only$$ )
            and ps.profile_set_id = p.profile_set_id
            and pe.profile_id = p.profile_id
            and pe.element_order = pen.element_order
            and ps.profile_set_id = $$expressionPercentileExptsCruzi$$ 
            and  pen.profile_element_name_id in ( $$expressionPercentileSampleCruzi$$ )
            and pe.value BETWEEN $$min_expression_percentile$$ and $$max_expression_percentile$$
            group by ga.source_id
            ]]>
          </sql>
    </sqlQuery>  

    <processQuery name="GenesByExpressionPercentileTcruzi" includeProjects="EuPathDB"  
        displayName="By Expression Percentile" 
        isCacheable='true' 
        processName="org.apidb.apicomplexa.wsfplugin.apifed.ApiFedPlugin">      
      <testParamValues>
	<paramValue name="expressionPercentileSampleCruzi">amastigotes</paramValue>
      </testParamValues>
       <paramRef ref="geneParams.expressionPercentileExptsCruzi"/>
       <paramRef ref="geneParams.expressionPercentileSampleCruzi"/>
       <paramRef ref="geneParams.min_expression_percentile" default="80"/>
       <paramRef ref="geneParams.max_expression_percentile" default="100"/>
       <paramRef ref="geneParams.protein_coding_only" quote="false"/>
       <wsColumn name="source_id" width="50" wsName="source_id"/>
       <wsColumn name="project_id" width="20" wsName="project_id"/>
       <wsColumn name="percentile" width="32" wsName="project_id"/>
    </processQuery>   


    <sqlQuery name="GenesByExpressionPercentileTbrucei"  includeProjects="TriTrypDB"
          isCacheable='true'>
      <testParamValues>
	<paramValue name="expressionPercentileSampleBrucei">sl</paramValue>
      </testParamValues>

       <paramRef ref="geneParams.expressionPercentileExptsBrucei"/>
       <paramRef ref="geneParams.expressionPercentileSampleBrucei"/>
       <paramRef ref="geneParams.min_expression_percentile" default="80"/>
       <paramRef ref="geneParams.max_expression_percentile" default="100"/>
       <paramRef ref="geneParams.protein_coding_only"/>
       <column name="project_id"/>
       <column name="source_id" />
       <column name="percentile" />
       <sql>
           <!-- use CDATA because query includes angle brackets -->
            <![CDATA[
           select p.source_id, '@PROJECT_ID@' as project_id,max(round(pe.value,1))as percentile
           from apidb.profileset ps, apidb.profileelement pe, apidb.profileelementname pen, apidb.profile p, apidb.geneattributes ga
           where ps.profile_set_id = pen.profile_set_id
            and ps.profile_set_id = p.profile_set_id
            and p.source_id = ga.source_id
            and ( $$protein_coding_only$$ = 'no' OR ga.gene_type = $$protein_coding_only$$ )
            and pe.profile_id = p.profile_id
            and pe.element_order = pen.element_order
            and ps.profile_set_id = $$expressionPercentileExptsBrucei$$ 
            and  pen.profile_element_name_id in ( $$expressionPercentileSampleBrucei$$ )
            and pe.value BETWEEN $$min_expression_percentile$$ and $$max_expression_percentile$$
            group by p.source_id
            ]]>
          </sql>
    </sqlQuery>  

    <processQuery name="GenesByExpressionPercentileTbrucei" includeProjects="EuPathDB"  
        displayName="By Expression Percentile" 
        isCacheable='true' 
        processName="org.apidb.apicomplexa.wsfplugin.apifed.ApiFedPlugin">      
      <testParamValues>
	<paramValue name="expressionPercentileSampleBrucei">sl</paramValue>
      </testParamValues>
       <paramRef ref="geneParams.expressionPercentileExptsBrucei" quote="false"/>
       <paramRef ref="geneParams.expressionPercentileSampleBrucei" quote="false"/>
       <paramRef ref="geneParams.min_expression_percentile" default="80"/>
       <paramRef ref="geneParams.max_expression_percentile" default="100"/>
        <paramRef ref="geneParams.protein_coding_only" quote="false"/>
       <wsColumn name="source_id" width="50" wsName="source_id"/>
       <wsColumn name="project_id" width="20" wsName="project_id"/>
       <wsColumn name="percentile" width="32" wsName="project_id"/>
    </processQuery>   


  <!--++++++++++++++++++++++++++++++++++++++++++++++++++++++++++++++-->
  <!-- Expression Timing -->
  <!--++++++++++++++++++++++++++++++++++++++++++++++++++++++++++++++-->
    <sqlQuery name="GenesByRNASeqPfRBCFoldChange" includeProjects="PlasmoDB" 
              isCacheable="true">

        <paramRef ref="geneParams.RNA_rbc_pfal_fc_ref_pd"/>
        <paramRef ref="geneParams.RNA_rbc_pfal_fc_comp_pd"/>
        <paramRef ref="geneParams.fold_change"/>
        <paramRef ref="geneParams.regulated_dir_up_down_only" quote="false"/>
        <paramRef ref="geneParams.group_operator"/>
        <paramRef ref="geneParams.minimum_percentile_value" default="25"/>
        <paramRef ref="geneParams.global_min_max"/>
        <paramRef ref="geneParams.apply_scaling"/>
        <column name="project_id"/>
        <column name="source_id"/>
        <column name="fold_change_average"/>
        <column name="fold_change_minmax"/>
        <column name="avg_ref"/>
        <column name="avg_comp"/>
        <column name="minmax_ref"/>
        <column name="minmax_comp"/>
        <sql>
          <![CDATA[
 select ref.source_id, '@PROJECT_ID@' as project_id,
                  round((CASE WHEN (ref.average > comp.average)
                                THEN -((ref.average + .01)/(comp.average + .01))
                              WHEN (comp.average >= ref.average)
                              THEN (comp.average + .01)/(ref.average + .01)
                  END),1) as fold_change_average,
                  round((CASE WHEN (ref.minmax > comp.minmax)
                                THEN -((ref.minmax + .01)/(comp.minmax + .01))
                              WHEN (comp.minmax >= ref.minmax)
                              THEN (comp.minmax + .01)/(ref.minmax + .01)
                  END),1) as fold_change_minmax,
                          round(ref.average,2) as avg_ref,
        round(comp.average,2) as avg_comp,round(ref.minmax,2) as minmax_ref,
        round(comp.minmax,2) as minmax_comp
 from (
 select * from (
 select source_id, 
 CASE WHEN $$group_operator$$ = 'average'  THEN avg(value) WHEN '$$regulated_dir_up_down_only$$' = '+' THEN min(value) ELSE max(value) END as groupval,
 CASE WHEN $$group_operator$$ = 'average'  THEN avg(percentile) WHEN '$$regulated_dir_up_down_only$$' = '+' THEN min(percentile) ELSE max(percentile) END as group_pc,
 CASE WHEN '$$regulated_dir_up_down_only$$' = '+' THEN min(value) ELSE max(value) END as minmax,
 avg(value) as average, sum(min_expr) as sum_min_expr, sum(max_expr) as sum_max_expr
 from  (select p.source_id,pe.value * $$apply_scaling$$ as value, pepc.value as percentile,
        CASE WHEN pen.name = p.time_of_min_expr || 'h' THEN 1 ELSE 0 END as min_expr,
        CASE WHEN pen.name = p.time_of_max_expr || 'h' THEN 1 ELSE 0 END as max_expr
  from apidb.profileelementname pen, apidb.profile p, apidb.profileelement pe, apidb.profileset pspc, apidb.profile ppc, apidb.profileelement pepc, apidb.nextgenseq_scaling sc
 where pen.profile_element_name_id in ($$RNA_rbc_pfal_fc_ref_pd$$)
 and p.profile_set_id = pen.profile_set_id
 and pe.profile_id = p.profile_id
 and pe.element_order = pen.element_order
 and sc. exp_name = 'Stunnenberg_iRBC'
 and sc.sample_name = pen.name
 and pspc.name = 'Percents of P. falciparum Stunnenberg mRNA Seq data'
 and pspc.profile_set_id = ppc.profile_set_id
 and ppc.profile_id = pepc.profile_id
 and p.source_id = ppc.source_id
 and pen.element_order = pepc.element_order)
 group by source_id ) 
 where ($$global_min_max$$ = 'dont_care'
       or ('$$regulated_dir_up_down_only$$' = '+'
       and $$global_min_max$$ = 'max')
       or ('$$regulated_dir_up_down_only$$' = '-'
       and $$global_min_max$$ = 'min'))
  or ('$$regulated_dir_up_down_only$$' = '+'
      and sum_min_expr >= 1)
  or ('$$regulated_dir_up_down_only$$' = '-'
      and sum_max_expr >= 1)
 ) ref,
 (
 select * from (
 select source_id, 
 CASE WHEN $$group_operator$$ = 'average'  THEN avg(value) WHEN '$$regulated_dir_up_down_only$$' = '+' THEN max(value) ELSE min(value) END as groupval,
 CASE WHEN $$group_operator$$ = 'average'  THEN avg(percentile) WHEN '$$regulated_dir_up_down_only$$' = '+' THEN max(percentile) ELSE min(percentile) END as group_pc,
 CASE WHEN '$$regulated_dir_up_down_only$$' = '+' THEN max(value) ELSE min(value) END as minmax,
 avg(value) as average, sum(min_expr) as sum_min_expr, sum(max_expr) as sum_max_expr
 from  (select p.source_id,pe.value * $$apply_scaling$$ as value, pepc.value as percentile,
        CASE WHEN pen.name = p.time_of_min_expr || 'h' THEN 1 ELSE 0 END as min_expr,
        CASE WHEN pen.name = p.time_of_max_expr || 'h' THEN 1 ELSE 0 END as max_expr
   from apidb.profileelementname pen, apidb.profile p, apidb.profileelement pe, apidb.profileset pspc, apidb.profile ppc, apidb.profileelement pepc, apidb.nextgenseq_scaling sc
 where pen.profile_element_name_id in ($$RNA_rbc_pfal_fc_comp_pd$$)
 and p.profile_set_id = pen.profile_set_id
 and pe.profile_id = p.profile_id
 and pe.element_order = pen.element_order
 and sc. exp_name = 'Stunnenberg_iRBC'
 and sc.sample_name = pen.name
 and pspc.name = 'Percents of P. falciparum Stunnenberg mRNA Seq data'
 and pspc.profile_set_id = ppc.profile_set_id
 and ppc.profile_id = pepc.profile_id
 and p.source_id = ppc.source_id
 and pen.element_order = pepc.element_order)
 group by source_id )
 where ($$global_min_max$$ = 'dont_care'
       or ('$$regulated_dir_up_down_only$$' = '+'
       and $$global_min_max$$ = 'min')
       or ('$$regulated_dir_up_down_only$$' = '-'
       and $$global_min_max$$ = 'max'))
  or ('$$regulated_dir_up_down_only$$' = '+'
      and sum_max_expr >= 1)
  or ('$$regulated_dir_up_down_only$$' = '-'
      and sum_min_expr >= 1)
 ) comp, apidb.geneattributes ga
 where ref.source_id = comp.source_id
 and ref.source_id = ga.source_id
 and ga.gene_type = 'protein coding'
 and CASE WHEN '$$regulated_dir_up_down_only$$' = '+' THEN comp.group_pc ELSE ref.group_pc END >= $$minimum_percentile_value$$
 and  $$regulated_dir_up_down_only$$ (
              case when (ref.groupval > comp.groupval)
                  then -((ref.groupval + .01)/(comp.groupval + .01))
                  when (comp.groupval >= ref.groupval)
                  then (comp.groupval + .01)/(ref.groupval + .01)
                  end ) >= CASE WHEN $$fold_change$$ >= 1 THEN $$fold_change$$ ELSE -100000 END
           ]]>
      </sql>

    </sqlQuery>

    <processQuery name="GenesByRNASeqPfRBCFoldChange" includeProjects="EuPathDB"
        processName="org.apidb.apicomplexa.wsfplugin.apifed.ApiFedPlugin">

        <paramRef ref="geneParams.RNA_rbc_pfal_fc_ref_pd"  quote="false"/>
        <paramRef ref="geneParams.RNA_rbc_pfal_fc_comp_pd"  quote="false"/>
        <paramRef ref="geneParams.fold_change"/>
        <paramRef ref="geneParams.regulated_dir_up_down_only" quote="false"/>
        <paramRef ref="geneParams.group_operator" quote="false"/>
        <paramRef ref="geneParams.minimum_percentile_value"/>
        <paramRef ref="geneParams.global_min_max" quote="false"/>
        <paramRef ref="geneParams.apply_scaling"/>
        <wsColumn name="project_id" width="20"/>
        <wsColumn name="source_id" width="50"/>
        <wsColumn name="fold_change_average"/>
        <wsColumn name="fold_change_minmax"/>
        <wsColumn name="avg_ref"/>
        <wsColumn name="avg_comp"/>
        <wsColumn name="minmax_ref"/>
        <wsColumn name="minmax_comp"/>
    </processQuery>



    <sqlQuery name="GenesByRNASeqPfRBCPercentile"  includeProjects="PlasmoDB"
          isCacheable='true'>
       <paramRef ref="geneParams.exprnPercentilePfRBCRnaSeqTP"/>
       <paramRef ref="geneParams.min_expression_percentile" default="80"/>
       <paramRef ref="geneParams.max_expression_percentile" default="100"/>
       <column name="project_id"/>
       <column name="source_id" />
       <column name="percentile" />
       <sql>
           <!-- use CDATA because query includes angle brackets -->
            <![CDATA[
           select distinct p.source_id, '@PROJECT_ID@' as project_id, max(round(pe.value,2))as percentile
           from apidb.profileelement pe, apidb.profileelementname pen, apidb.profile p, apidb.geneattributes ga
           where p.profile_set_id = pen.profile_set_id
            and p.source_id = ga.source_id
            and ga.gene_type = 'protein coding'
            and pe.profile_id = p.profile_id
            and pe.element_order = pen.element_order
            and  pen.profile_element_name_id in ( $$exprnPercentilePfRBCRnaSeqTP$$ )
            and pe.value BETWEEN $$min_expression_percentile$$ and $$max_expression_percentile$$
            group by p.source_id
            ]]>
          </sql>
    </sqlQuery>  

    <processQuery name="GenesByRNASeqPfRBCPercentile" includeProjects="EuPathDB"  
        displayName="By Expression Percentile" 
        isCacheable='true' 
        processName="org.apidb.apicomplexa.wsfplugin.apifed.ApiFedPlugin">      
       <paramRef ref="geneParams.exprnPercentilePfRBCRnaSeqTP"/>
       <paramRef ref="geneParams.min_expression_percentile" default="80"/>
       <paramRef ref="geneParams.max_expression_percentile" default="100"/>
       <wsColumn name="source_id" width="50" wsName="source_id"/>
       <wsColumn name="project_id" width="20" wsName="project_id"/>
       <wsColumn name="percentile" width="32" wsName="project_id"/>
    </processQuery>   







    <sqlQuery name="GenesByRNASeqPfFoldChange" includeProjects="PlasmoDB" 
              isCacheable="true">

        <paramRef ref="geneParams.RNA_pfal_fc_two_pd"/>
        <paramRef ref="geneParams.RNA_pfal_fc_one_pd"/>
        <paramRef ref="geneParams.fold_change"/>
        <paramRef ref="geneParams.regulated_dir" quote="false"/>
        <paramRef ref="geneParams.minimum_percentile_value" default="50"/>
        <column name="project_id"/>
        <column name="source_id"/>
        <column name="fold_change"/>
        <column name="avg_group_one"/>
        <column name="avg_group_two"/>
        <sql>
          <![CDATA[
 select one.source_id, '@PROJECT_ID@' as project_id,
                  round((CASE WHEN (one.average >= two.average)
                                THEN (one.average + .01)/(two.average + .01)
                              WHEN (two.average > one.average)
                              THEN -((two.average + .01)/(one.average + .01))
                  END),1) as fold_change,
                          round(one.average,2) as avg_group_one,
        round(two.average,2) as avg_group_two
 from (
 select p.source_id, pe.value as average,pepc.value as percentile
 from  apidb.profileelementname pen, apidb.profile p, apidb.profileelement pe, apidb.profileset pspc, apidb.profile ppc, apidb.profileelement pepc
 where pen.profile_element_name_id = $$RNA_pfal_fc_one_pd$$
 and p.profile_set_id = pen.profile_set_id
 and pe.profile_id = p.profile_id
 and pe.element_order = pen.element_order
 and pspc.name = 'Percents of P. falciparum duffy mRNA Seq data'
 and pspc.profile_set_id = ppc.profile_set_id
 and ppc.profile_id = pepc.profile_id
 and p.source_id = ppc.source_id
 and pen.element_order = pepc.element_order ) one,
 (
 select p.source_id, pe.value as average,pepc.value as percentile
 from apidb.profileelementname pen, apidb.profile p, apidb.profileelement pe, apidb.profileset pspc, apidb.profile ppc, apidb.profileelement pepc
 where pen.profile_element_name_id = $$RNA_pfal_fc_two_pd$$
 and p.profile_set_id = pen.profile_set_id
 and pe.profile_id = p.profile_id
 and pe.element_order = pen.element_order
 and pspc.name = 'Percents of P. falciparum duffy mRNA Seq data'
 and pspc.profile_set_id = ppc.profile_set_id
 and ppc.profile_id = pepc.profile_id
 and p.source_id = ppc.source_id
 and pen.element_order = pepc.element_order ) two, apidb.geneattributes ga
 where one.source_id = two.source_id
 and one.source_id = ga.source_id
 and ga.gene_type = 'protein coding'
 and  $$regulated_dir$$ ( CASE WHEN (one.average >= two.average and one.percentile >= $$minimum_percentile_value$$)
                                THEN (one.average + .01)/(two.average + .01)
                              WHEN (two.average > one.average and two.percentile >= $$minimum_percentile_value$$)
                              THEN -((two.average + .01)/(one.average + .01))
                  end ) >= CASE WHEN $$fold_change$$ >= 1 THEN $$fold_change$$ ELSE -10000 END
           ]]>
      </sql>

    </sqlQuery>

    <processQuery name="GenesByRNASeqPfFoldChange" includeProjects="EuPathDB"
        processName="org.apidb.apicomplexa.wsfplugin.apifed.ApiFedPlugin">

        
        <paramRef ref="geneParams.RNA_pfal_fc_two_pd" quote="false"/>
        <paramRef ref="geneParams.RNA_pfal_fc_one_pd" quote="false"/>
        <paramRef ref="geneParams.fold_change"/>
        <paramRef ref="geneParams.regulated_dir" quote="false"/>
        <paramRef ref="geneParams.minimum_percentile_value"/>
        <wsColumn name="project_id" width="20" wsName="project_id"/>
        <wsColumn name="source_id" width="50" wsName="source_id"/>
        <wsColumn name="fold_change" wsName="fold_change"/>
        <wsColumn name="avg_group_one" wsName="avg_group_one"/>
        <wsColumn name="avg_group_two" wsName="avg_group_two"/>
    </processQuery>


    <sqlQuery name="GenesByRNASeqPfPercentile"  includeProjects="PlasmoDB"
          isCacheable='true'>
       <paramRef ref="geneParams.expressionPercentilePfSampleRnaSeq"/>
       <paramRef ref="geneParams.min_expression_percentile" default="80"/>
       <paramRef ref="geneParams.max_expression_percentile" default="100"/>
       <column name="project_id"/>
       <column name="source_id" />
       <column name="percentile" />
       <sql>
           <!-- use CDATA because query includes angle brackets -->
            <![CDATA[
           select distinct p.source_id, '@PROJECT_ID@' as project_id, max(round(pe.value * 100 ,2))as percentile
           from apidb.profileset ps, apidb.profileelement pe, apidb.profileelementname pen, apidb.profile p, apidb.geneattributes ga
           where ps.profile_set_id = pen.profile_set_id
            and ps.profile_set_id = p.profile_set_id
            and p.source_id = ga.source_id
            and ga.gene_type = 'protein coding'
            and pe.profile_id = p.profile_id
            and pe.element_order = pen.element_order
            and ps.name = 'Percents of P.falciparum duffy mRNA Seq data'
            and  pen.profile_element_name_id in ( $$expressionPercentilePfSampleRnaSeq$$ )
            and 100 * pe.value BETWEEN $$min_expression_percentile$$ and $$max_expression_percentile$$
            group by p.source_id
            ]]>
          </sql>
    </sqlQuery>  

    <processQuery name="GenesByRNASeqPfPercentile" includeProjects="EuPathDB"  
        displayName="By Expression Percentile" 
        isCacheable='true' 
        processName="org.apidb.apicomplexa.wsfplugin.apifed.ApiFedPlugin">      
       <paramRef ref="geneParams.expressionPercentileSampleRnaSeq"/>
       <paramRef ref="geneParams.min_expression_percentile" default="80"/>
       <paramRef ref="geneParams.max_expression_percentile" default="100"/>
       <wsColumn name="source_id" width="50" wsName="source_id"/>
       <wsColumn name="project_id" width="20" wsName="project_id"/>
       <wsColumn name="percentile" width="32" wsName="project_id"/>
    </processQuery>   


    <sqlQuery name="GenesByRNASeqFoldChange" includeProjects="TriTrypDB" 
              isCacheable="true">
      <testParamValues>
	<paramValue name="RNA_tb_fc_one_pd">BF_All.min</paramValue>
	<paramValue name="RNA_tb_fc_two_pd">PF_WT.min</paramValue>
      </testParamValues>

        <paramRef ref="geneParams.RNA_tb_fc_two_pd"/>
        <paramRef ref="geneParams.RNA_tb_fc_one_pd"/>
        <paramRef ref="geneParams.fold_change"/>
        <paramRef ref="geneParams.regulated_dir" quote="false"/>
        <column name="project_id"/>
        <column name="source_id"/>
        <column name="fold_change"/>
        <column name="avg_group_one"/>
        <column name="avg_group_two"/>
      <sql includeProjects="TriTrypDB">
          <![CDATA[
 select one.source_id, '@PROJECT_ID@' as project_id,
                  round((CASE WHEN (one.average >= two.average)
                                THEN (one.average + .01)/(two.average + .01)
                              WHEN (two.average > one.average)
                              THEN -((two.average + .01)/(one.average + .01))
                  END),1) as fold_change,
                          round(one.average,2) as avg_group_one,
        round(two.average,2) as avg_group_two
 from (
 select p.source_id, avg(pe.value) as average
 from  apidb.profileelementname pen, apidb.profile p, apidb.profileelement pe
 where pen.profile_element_name_id in ($$RNA_tb_fc_one_pd$$)
 and p.profile_set_id = pen.profile_set_id
 and pe.profile_id = p.profile_id
 and pe.element_order = pen.element_order
 group by p.source_id ) one,
 (
 select p.source_id, avg(pe.value) as average
 from apidb.profileelementname pen, apidb.profile p, apidb.profileelement pe
 where pen.profile_element_name_id in ($$RNA_tb_fc_two_pd$$)
 and p.profile_set_id = pen.profile_set_id
 and pe.profile_id = p.profile_id
 and pe.element_order = pen.element_order
 group by p.source_id ) two, apidb.geneattributes ga
 where one.source_id = two.source_id
 and one.source_id = ga.source_id
 and ga.gene_type = 'protein coding'
 and  $$regulated_dir$$ (
                              CASE WHEN (one.average >= two.average)
                                THEN (one.average + .01)/(two.average + .01)
                              WHEN (two.average > one.average)
                                THEN -((two.average + .01)/(one.average + .01))
                  end ) >= $$fold_change$$
           ]]>
      </sql>

    </sqlQuery>

    <processQuery name="GenesByRNASeqFoldChange" includeProjects="EuPathDB"
        processName="org.apidb.apicomplexa.wsfplugin.apifed.ApiFedPlugin">
      <testParamValues>
	<paramValue name="RNA_tb_fc_one_pd">BF_All.min</paramValue>
	<paramValue name="RNA_tb_fc_two_pd">PF_WT.min</paramValue>
      </testParamValues>
        
        <paramRef ref="geneParams.RNA_tb_fc_two_pd" quote="false"/>
        <paramRef ref="geneParams.RNA_tb_fc_one_pd" quote="false"/>
        <paramRef ref="geneParams.fold_change"/>
        <paramRef ref="geneParams.regulated_dir" quote="false"/>
        <wsColumn name="project_id" width="20" wsName="project_id"/>
        <wsColumn name="source_id" width="50" wsName="source_id"/>
        <wsColumn name="fold_change" wsName="fold_change"/>
        <wsColumn name="avg_group_one" wsName="avg_group_one"/>
        <wsColumn name="avg_group_two" wsName="avg_group_two"/>
    </processQuery>

    <sqlQuery name="GenesByTgVegRNASeqFoldChange" includeProjects="ToxoDB" 
              isCacheable="true"  doNotTest="true">
      <testParamValues>
	<paramValue name="RNASeq_reference_sample">Day3</paramValue>
	<paramValue name="RNASeq_comparison_sample">Day4</paramValue>
      </testParamValues>

        <paramRef ref="geneParams.RNASeq_sample_organism" quote="false"/>
        <paramRef ref="geneParams.RNASeq_reference_sample" quote="false"/>
        <paramRef ref="geneParams.RNASeq_comparison_sample" quote="false"/>
        <paramRef ref="geneParams.fold_change"/>
        <paramRef ref="geneParams.regulated_dir" quote="false"/>
        <column name="project_id"/>
        <column name="source_id"/>
        <column name="fold_change"/>
        <column name="avg_group_one"/>
        <column name="avg_group_two"/>
      <sql includeProjects="ToxoDB">
          <![CDATA[
 select one.source_id, '@PROJECT_ID@' as project_id,
                  round((CASE WHEN (one.average >= two.average)
                                THEN (one.average + .01)/(two.average + .01)
                              WHEN (two.average > one.average)
                              THEN -((two.average + .01)/(one.average + .01))
                  END),1) as fold_change,
                          round(one.average,2) as avg_group_one,
        round(two.average,2) as avg_group_two
 from (
 select p.source_id, avg(pe.value) as average
 from  apidb.profileelementname pen, apidb.profile p, apidb.profileelement pe
 where pen.profile_element_name_id in ($$RNASeq_reference_sample$$)
 and p.profile_set_id = pen.profile_set_id
 and pe.profile_id = p.profile_id
 and pe.element_order = pen.element_order
 and p.profile_set_id in ($$RNASeq_sample_organism$$)
 group by p.source_id ) one,
 (
 select p.source_id, avg(pe.value) as average
 from apidb.profileelementname pen, apidb.profile p, apidb.profileelement pe
 where pen.profile_element_name_id in ($$RNASeq_comparison_sample$$)
 and p.profile_set_id = pen.profile_set_id
 and pe.profile_id = p.profile_id
 and p.profile_set_id in ($$RNASeq_sample_organism$$)
 and pe.element_order = pen.element_order
 group by p.source_id ) two, apidb.geneattributes ga
 where one.source_id = two.source_id
 and one.source_id = ga.source_id
 and ga.gene_type = 'protein coding'
 and  $$regulated_dir$$ (
                              CASE WHEN (one.average >= two.average)
                                THEN (one.average + .01)/(two.average + .01)
                              WHEN (two.average > one.average)
                                THEN -((two.average + .01)/(one.average + .01))
                  end ) >= $$fold_change$$
           ]]>
      </sql>

    </sqlQuery>

    <processQuery name="GenesByTgVegRNASeqFoldChange" includeProjects="EuPathDB"
        processName="org.apidb.apicomplexa.wsfplugin.apifed.ApiFedPlugin"  doNotTest="true">
      <testParamValues>
	<paramValue name="RNASeq_reference_sample">Day3</paramValue>
	<paramValue name="RNASeq_comparison_sample">Day4</paramValue>
      </testParamValues>

        <paramRef ref="geneParams.RNASeq_sample_organism" quote="false"/>
        <paramRef ref="geneParams.RNASeq_reference_sample" quote="false"/>
        <paramRef ref="geneParams.RNASeq_comparison_sample" quote="false"/>
        <paramRef ref="geneParams.fold_change"/>
        <paramRef ref="geneParams.regulated_dir" quote="false"/>
        <wsColumn name="project_id" width="20" wsName="project_id"/>
        <wsColumn name="source_id" width="50" wsName="source_id"/>
        <wsColumn name="fold_change" wsName="fold_change"/>
    </processQuery>


    <sqlQuery name="GenesByRNASeqPercentile"  includeProjects="TriTrypDB,ToxoDB"
          isCacheable='true'>
       <paramRef includeProjects="ToxoDB" ref="geneParams.RNASeq_sample_organism_pct"/>
       <paramRef ref="geneParams.expressionPercentileSampleRnaSeq"/>
       <paramRef ref="geneParams.min_expression_percentile" default="80"/>
       <paramRef ref="geneParams.max_expression_percentile" default="100"/>
       <column name="project_id"/>
       <column name="source_id" />
       <column name="percentile" />
       <sql includeProjects="TriTrypDB">
           <!-- use CDATA because query includes angle brackets -->
            <![CDATA[
           select distinct p.source_id, '@PROJECT_ID@' as project_id, max(round(pe.value,2))as percentile
           from apidb.profileset ps, apidb.profileelement pe, apidb.profileelementname pen, apidb.profile p, apidb.geneattributes ga
           where ps.profile_set_id = pen.profile_set_id
            and ps.profile_set_id = p.profile_set_id
            and p.source_id = ga.source_id
            and ga.gene_type = 'protein coding'
            and pe.profile_id = p.profile_id
            and pe.element_order = pen.element_order
            and ps.name = 'T.brucei George Cross RNA Sequence min-Profiles Percentile'
            and  pen.profile_element_name_id in ( $$expressionPercentileSampleRnaSeq$$ )
            and pe.value BETWEEN $$min_expression_percentile$$ and $$max_expression_percentile$$
            group by p.source_id
            ]]>
          </sql>
       <sql includeProjects="ToxoDB">
            <![CDATA[
           select distinct p.source_id, '@PROJECT_ID@' as project_id, max(round(pe.value,2))as percentile
           from apidb.profileset ps, apidb.profileelement pe, apidb.profileelementname pen, apidb.profile p, apidb.geneattributes ga
           where ps.profile_set_id = pen.profile_set_id
            and ps.profile_set_id = p.profile_set_id
            and p.source_id = ga.source_id
            and ga.gene_type = 'protein coding'
            and pe.profile_id = p.profile_id
            and pe.element_order = pen.element_order
            and ps.profile_set_id in ( $$RNASeq_sample_organism_pct$$ )
            and pen.profile_element_name_id in ( $$expressionPercentileSampleRnaSeq$$ )
            and pe.value BETWEEN $$min_expression_percentile$$ and $$max_expression_percentile$$
            group by p.source_id
            ]]>
          </sql>
    </sqlQuery>  

    <processQuery name="GenesByRNASeqPercentile" includeProjects="EuPathDB"  
        displayName="By Expression Percentile" 
        isCacheable='true' 
        processName="org.apidb.apicomplexa.wsfplugin.apifed.ApiFedPlugin">      
       <paramRef ref="geneParams.expressionPercentileSampleRnaSeq"/>
       <paramRef ref="geneParams.min_expression_percentile" default="80"/>
       <paramRef ref="geneParams.max_expression_percentile" default="100"/>
       <wsColumn name="source_id" width="50" wsName="source_id"/>
       <wsColumn name="project_id" width="20" wsName="project_id"/>
       <wsColumn name="percentile" width="32" wsName="project_id"/>
    </processQuery>   




    <sqlQuery name="GenesByMicroArrPageLogValue" includeProjects="TriTrypDB" 
              isCacheable="true">
      <testParamValues>
	<paramValue name="life_cyc_cruzi_ref">amastigotes</paramValue>
	<paramValue name="life_cyc_cruzi_cmp">epimastigotes</paramValue>
      </testParamValues>

        <paramRef ref="geneParams.life_cyc_cruzi_ref"/>  
        <paramRef ref="geneParams.life_cyc_cruzi_cmp"/>
        <paramRef ref="geneParams.fold_change"/>
        <paramRef ref="geneParams.regulated_dir" quote="false"/>
        <paramRef ref="geneParams.confidence"/>
        <paramRef ref="geneParams.protein_coding_only"/>
        <column name="project_id"/>
        <column name="source_id"/>
        <column name="fold_change"/>
        <column name="confidence"/>
      <sql includeProjects="TriTrypDB">
          <![CDATA[
select '@PROJECT_ID@' as project_id,one.source_id,
                  round((CASE WHEN power(2, one.average) / power(2,two.average) >= 1
                                 THEN power(2, one.average) / power(2,two.average)
                           ELSE -1 / (power(2,one.average) / power(2,two.average))
                   END),1) as fold_change,
       de.confidence as confidence
 from
  (select  p.source_id as source_id,
           pe.value as average,
           lgl.logical_group_id
   from    apidb.profile p,
           apidb.profileelement pe,
           apidb.profileelementname pen,
           rad.logicalgrouplink lgl
  where    p.profile_set_id = pen.profile_set_id
    and      pe.profile_id = p.profile_id
    and      pe.element_order = pen.element_order
    and      pen.profile_element_name_id in ($$life_cyc_cruzi_cmp$$)
    and      lgl.row_id = pen.profile_element_name_id
  ) one,
 (select  p.source_id as source_id,
           pe.value as average,
           lgl.logical_group_id
   from    apidb.profile p,
           apidb.profileelement pe,
           apidb.profileelementname pen,
           rad.logicalgrouplink lgl
  where    p.profile_set_id = pen.profile_set_id
    and      pe.profile_id = p.profile_id
    and      pe.element_order = pen.element_order
    and      pen.profile_element_name_id in ($$life_cyc_cruzi_ref$$)
    and      lgl.row_id = pen.profile_element_name_id
  ) two,
   rad.analysisinput ai,
   apidb.geneattributes ga,
   rad.differentialexpression de
where one.source_id = two.source_id
 and one.logical_group_id = two.logical_group_id
 and  ai.logical_group_id = one.logical_group_id
 and  ai.analysis_id = de.analysis_id
 and  de.row_id = ga.na_feature_id
 and  one.source_id = ga.source_id
 and ( $$protein_coding_only$$ = 'no' OR ga.gene_type = $$protein_coding_only$$ )
 and  de.confidence >= $$confidence$$
 and  $$regulated_dir$$ (
               case when one.average >= two.average
                   then power(2,one.average) / power(2,two.average)
                   else -( power(2,two.average) / power(2,one.average))
                   end ) >= $$fold_change$$
          ]]>
      </sql>

    </sqlQuery>

    <processQuery name="GenesByMicroArrPageLogValue" includeProjects="EuPathDB"
        processName="org.apidb.apicomplexa.wsfplugin.apifed.ApiFedPlugin">
       <testParamValues>
	<paramValue name="life_cyc_cruzi_ref">amastigotes</paramValue>
	<paramValue name="life_cyc_cruzi_cmp">epimastigotes</paramValue>
      </testParamValues>

        <paramRef ref="geneParams.life_cyc_cruzi_ref"/> 
        <paramRef ref="geneParams.life_cyc_cruzi_cmp"/>
        <paramRef ref="geneParams.fold_change"/>
        <paramRef ref="geneParams.regulated_dir" quote="false"/>
        <paramRef ref="geneParams.confidence"/> 
        <paramRef ref="geneParams.protein_coding_only" quote="false"/>
        <wsColumn name="project_id" width="20" wsName="project_id"/>
        <wsColumn name="source_id" width="50" wsName="source_id"/>
        <wsColumn name="fold_change" wsName="fold_change"/>
        <wsColumn name="confidence" wsName="confidence"/>
    </processQuery>





    <sqlQuery name="GenesByMicroArrPageNonLogValue" includeProjects="TriTrypDB" 
              isCacheable="true">
      <testParamValues>
	<paramValue name="life_cyc_brucei_ref">bf</paramValue>
	<paramValue name="life_cyc_brucei_cmp">sl</paramValue>
      </testParamValues>

        <paramRef ref="geneParams.life_cyc_brucei_ref"/>  
        <paramRef ref="geneParams.life_cyc_brucei_cmp"/>
        <paramRef ref="geneParams.fold_change" default="1.5"/>
        <paramRef ref="geneParams.regulated_dir" quote="false"/>
        <paramRef ref="geneParams.confidence"/>
        <paramRef ref="geneParams.protein_coding_only"/>
        <column name="project_id"/>
        <column name="source_id"/>
        <column name="fold_change"/>
        <column name="confidence"/>
      <sql includeProjects="TriTrypDB">
          <![CDATA[
select '@PROJECT_ID@' as project_id,one.source_id,
                  round((CASE WHEN power(2, one.average) / power(2,two.average) >= 1
                                 THEN power(2, one.average) / power(2,two.average)
                           ELSE -1 / (power(2,one.average) / power(2,two.average))
                   END),1) as fold_change,
       de.confidence as confidence
 from
  (select  p.source_id as source_id,
           pe.value as average,
           lgl.logical_group_id
   from    apidb.profile p,
           apidb.profileelement pe,
           apidb.profileelementname pen,
           rad.logicalgrouplink lgl
  where    p.profile_set_id = pen.profile_set_id
    and      pe.profile_id = p.profile_id
    and      pe.element_order = pen.element_order
    and      pen.profile_element_name_id =$$life_cyc_brucei_cmp$$ 
    and      lgl.row_id = pen.profile_element_name_id
  ) one,
 (select  p.source_id as source_id,
           pe.value as average,
           lgl.logical_group_id
   from    apidb.profile p,
           apidb.profileelement pe,
           apidb.profileelementname pen,
           rad.logicalgrouplink lgl
  where    p.profile_set_id = pen.profile_set_id
    and      pe.profile_id = p.profile_id
    and      pe.element_order = pen.element_order
    and      pen.profile_element_name_id = $$life_cyc_brucei_ref$$
    and      lgl.row_id = pen.profile_element_name_id
  ) two,
   rad.analysisinput ai,
   apidb.geneattributes ga,
   rad.differentialexpression de
where one.source_id = two.source_id
 and one.logical_group_id = two.logical_group_id
 and  ai.logical_group_id = one.logical_group_id
 and  ai.analysis_id = de.analysis_id
 and  de.row_id = ga.na_feature_id
 and  one.source_id = ga.source_id
 and ( $$protein_coding_only$$ = 'no' OR ga.gene_type = $$protein_coding_only$$ )
 and  de.confidence >= $$confidence$$
 and  $$regulated_dir$$ (
               case when one.average >= two.average
                   then power(2,one.average) / power(2,two.average)
                   else -( power(2,two.average) / power(2,one.average))
                   end ) >= $$fold_change$$
          ]]>
      </sql>

    </sqlQuery>

    <processQuery name="GenesByMicroArrPageNonLogValue" includeProjects="EuPathDB"
        processName="org.apidb.apicomplexa.wsfplugin.apifed.ApiFedPlugin">
      <testParamValues>
	<paramValue name="life_cyc_brucei_ref">bf</paramValue>
	<paramValue name="life_cyc_brucei_cmp">sl</paramValue>
      </testParamValues>

        <paramRef ref="geneParams.life_cyc_brucei_ref"/>  
        <paramRef ref="geneParams.life_cyc_brucei_cmp"/>
        <paramRef ref="geneParams.fold_change" default="1.5"/>
        <paramRef ref="geneParams.regulated_dir" quote="false"/>
        <paramRef ref="geneParams.confidence"/> 
        <paramRef ref="geneParams.protein_coding_only" quote="false"/>
        <wsColumn name="project_id" width="20" wsName="project_id"/>
        <wsColumn name="source_id" width="50" wsName="source_id"/>
        <wsColumn name="fold_change" wsName="fold_change"/>
        <wsColumn name="confidence" wsName="confidence"/>
    </processQuery>





    <sqlQuery name="GenesByMicroArrPagePreComparedPctLm" includeProjects="TriTrypDB" 
              isCacheable="true">

       <paramRef ref="geneParams.PaGE_comparisons_pct_Lm" />
       <paramRef ref="geneParams.min_expression_percentile" default="80"/>
       <paramRef ref="geneParams.max_expression_percentile" default="100"/>
       <paramRef ref="geneParams.protein_coding_only"/>
       <column name="project_id"/>
       <column name="source_id" />
       <column name="percentile" />
       <sql>
           <!-- use CDATA because query includes angle brackets -->
            <![CDATA[
           select ga.source_id, '@PROJECT_ID@' as project_id,max(round(pe.value,1))as percentile
           from   apidb.profileelement pe, apidb.profileelementname pen, apidb.profile p, apidb.geneattributes ga
           where p.profile_set_id = pen.profile_set_id
            and ga.source_id = p.source_id
            and ( $$protein_coding_only$$ = 'no' OR ga.gene_type = $$protein_coding_only$$ )
            and pen.profile_set_id = p.profile_set_id
            and pe.profile_id = p.profile_id
            and pe.element_order = pen.element_order
            and pen.profile_element_name_id in ( $$PaGE_comparisons_pct_Lm$$ )
            and pe.value BETWEEN $$min_expression_percentile$$ and $$max_expression_percentile$$
            group by ga.source_id
         ]]>
      </sql>

    </sqlQuery>

    <processQuery name="GenesByMicroArrPagePreComparedPctLm" includeProjects="EuPathDB"
        processName="org.apidb.apicomplexa.wsfplugin.apifed.ApiFedPlugin">

       <paramRef ref="geneParams.PaGE_comparisons_pct_Lm"/>
       <paramRef ref="geneParams.min_expression_percentile" default="80"/>
       <paramRef ref="geneParams.max_expression_percentile" default="100"/>
        <paramRef ref="geneParams.protein_coding_only" quote="false"/>
       <wsColumn name="source_id" width="50" wsName="source_id"/>
       <wsColumn name="project_id" width="20" wsName="project_id"/>
       <wsColumn name="percentile" width="32" wsName="project_id"/>
    </processQuery>





    <sqlQuery name="GenesByMicroArrPagePreComparedPctLi" includeProjects="TriTrypDB" 
              isCacheable="true">

       <paramRef ref="geneParams.PaGE_comparisons_pct_Li" />
       <paramRef ref="geneParams.min_expression_percentile" default="80"/>
       <paramRef ref="geneParams.max_expression_percentile" default="100"/>
       <paramRef ref="geneParams.protein_coding_only"/>
       <column name="project_id"/>
       <column name="source_id" />
       <column name="percentile" />
       <sql>
           <!-- use CDATA because query includes angle brackets -->
            <![CDATA[
           select ga.source_id, '@PROJECT_ID@' as project_id,max(round(pe.value,1))as percentile
           from   apidb.profileelement pe, apidb.profileelementname pen, apidb.profile p, apidb.geneattributes ga
           where p.profile_set_id = pen.profile_set_id
            and ga.source_id = p.source_id
            and ( $$protein_coding_only$$ = 'no' OR ga.gene_type = $$protein_coding_only$$ )
            and pen.profile_set_id = p.profile_set_id
            and pe.profile_id = p.profile_id
            and pe.element_order = pen.element_order
            and pen.profile_element_name_id in ( $$PaGE_comparisons_pct_Li$$ )
            and pe.value BETWEEN $$min_expression_percentile$$ and $$max_expression_percentile$$
            group by ga.source_id
         ]]>
      </sql>

    </sqlQuery>

    <processQuery name="GenesByMicroArrPagePreComparedPctLi" includeProjects="EuPathDB"
        processName="org.apidb.apicomplexa.wsfplugin.apifed.ApiFedPlugin">

       <paramRef ref="geneParams.PaGE_comparisons_pct_Li"/>
       <paramRef ref="geneParams.min_expression_percentile" default="80"/>
       <paramRef ref="geneParams.max_expression_percentile" default="100"/>
        <paramRef ref="geneParams.protein_coding_only" quote="false"/>
       <wsColumn name="source_id" width="50" wsName="source_id"/>
       <wsColumn name="project_id" width="20" wsName="project_id"/>
       <wsColumn name="percentile" width="32" wsName="project_id"/>
    </processQuery>



    <sqlQuery name="GenesByMicroArrPagePreComparedLm" includeProjects="TriTrypDB" 
              isCacheable="true">

        <paramRef ref="geneParams.PaGE_comparisons_Lm"/>
        <paramRef ref="geneParams.fold_change"/>
        <paramRef ref="geneParams.regulated_dir" quote="false"/>
        <paramRef ref="geneParams.confidence"/> 
        <paramRef ref="geneParams.protein_coding_only"/>
        <column name="project_id"/>
        <column name="source_id"/>
        <column name="fold_change"/>
        <column name="confidence"/>

      <sql includeProjects="TriTrypDB">
          <![CDATA[
           select '@PROJECT_ID@' as project_id, 
                   ga.source_id as source_id,
                   round(d.fold_change, 1) as fold_change, 
                   d.confidence
          from rad.differentialexpression d, 
               Core.tableInfo t ,
               Apidb.GeneAttributes ga, 
               rad.analysis a
          where ga.na_feature_id = d.row_id
           and ( $$protein_coding_only$$ = 'no' OR ga.gene_type = $$protein_coding_only$$ )
           and t.table_id = d.table_id
           and a.analysis_id = d.analysis_id
           and t.name = 'GeneFeature'
           and $$regulated_dir$$(d.fold_change) >= $$fold_change$$
           and d.confidence >= $$confidence$$
           and a.analysis_id = $$PaGE_comparisons_Lm$$ 
          ]]>
      </sql>

    </sqlQuery>

    <processQuery name="GenesByMicroArrPagePreComparedLm" includeProjects="EuPathDB"
        processName="org.apidb.apicomplexa.wsfplugin.apifed.ApiFedPlugin">

        <paramRef ref="geneParams.PaGE_comparisons_Lm"/> 
        <paramRef ref="geneParams.fold_change"/>
        <paramRef ref="geneParams.regulated_dir" quote="false"/>
        <paramRef ref="geneParams.confidence"/> 
        <paramRef ref="geneParams.protein_coding_only" quote="false"/>
        <wsColumn name="project_id" width="20" wsName="project_id"/>
        <wsColumn name="source_id" width="50" wsName="source_id"/>
        <wsColumn name="fold_change" wsName="fold_change"/>
        <wsColumn name="confidence" wsName="confidence"/>
    </processQuery>



    <sqlQuery name="GenesByMicroArrPagePreComparedLi" includeProjects="TriTrypDB" 
              isCacheable="true">

        <paramRef ref="geneParams.PaGE_comparisons_Li"/>
        <paramRef ref="geneParams.fold_change"/>
        <paramRef ref="geneParams.regulated_dir" quote="false"/>
        <paramRef ref="geneParams.confidence"/> 
        <paramRef ref="geneParams.protein_coding_only"/>
        <column name="project_id"/>
        <column name="source_id"/>
        <column name="fold_change"/>
        <column name="confidence"/>

      <sql includeProjects="TriTrypDB">
          <![CDATA[
           select '@PROJECT_ID@' as project_id, 
                   ga.source_id as source_id,
                   round(d.fold_change, 1) as fold_change, 
                   d.confidence
          from rad.differentialexpression d, 
               Core.tableInfo t ,
               Apidb.GeneAttributes ga, 
               rad.analysis a
          where ga.na_feature_id = d.row_id
           and ( $$protein_coding_only$$ = 'no' OR ga.gene_type = $$protein_coding_only$$ )
           and t.table_id = d.table_id
           and a.analysis_id = d.analysis_id
           and t.name = 'GeneFeature'
           and $$regulated_dir$$(d.fold_change) >= $$fold_change$$
           and d.confidence >= $$confidence$$
           and a.analysis_id = $$PaGE_comparisons_Li$$ 
          ]]>
      </sql>

    </sqlQuery>

    <processQuery name="GenesByMicroArrPagePreComparedLi" includeProjects="EuPathDB"
        processName="org.apidb.apicomplexa.wsfplugin.apifed.ApiFedPlugin">

        <paramRef ref="geneParams.PaGE_comparisons_Li"/> 
        <paramRef ref="geneParams.fold_change"/>
        <paramRef ref="geneParams.regulated_dir" quote="false"/>
        <paramRef ref="geneParams.confidence"/> 
        <paramRef ref="geneParams.protein_coding_only" quote="false"/>
        <wsColumn name="project_id" width="20" wsName="project_id"/>
        <wsColumn name="source_id" width="50" wsName="source_id"/>
        <wsColumn name="fold_change" wsName="fold_change"/>
        <wsColumn name="confidence" wsName="confidence"/>
    </processQuery>





    <sqlQuery name="GenesByMicroArrPageTbHeatShock" includeProjects="TriTrypDB" 
              isCacheable="true">

        <paramRef ref="geneParams.fold_change"/>
        <paramRef ref="geneParams.regulated_dir" quote="false"/>
        <paramRef ref="geneParams.confidence"/> 
        <paramRef ref="geneParams.protein_coding_only"/>
        <column name="project_id"/>
        <column name="source_id"/>
        <column name="fold_change"/>
        <column name="confidence"/>

      <sql includeProjects="TriTrypDB">
          <![CDATA[
           select '@PROJECT_ID@' as project_id, 
                   ga.source_id as source_id,
                   round(d.fold_change, 1) as fold_change, 
                   d.confidence
          from rad.differentialexpression d, 
               Core.tableInfo t ,
               Apidb.GeneAttributes ga, 
               rad.analysis a
          where ga.na_feature_id = d.row_id
           and ( $$protein_coding_only$$ = 'no' OR ga.gene_type = $$protein_coding_only$$ )
           and t.table_id = d.table_id
           and a.analysis_id = d.analysis_id
           and t.name = 'GeneFeature'
           and $$regulated_dir$$(d.fold_change) >= $$fold_change$$
           and d.confidence >= $$confidence$$
           and a.name = 'T. brucei under heat shock page analysis' 
          ]]>
      </sql>

    </sqlQuery>

    <processQuery name="GenesByMicroArrPageTbHeatShock" includeProjects="EuPathDB"
        processName="org.apidb.apicomplexa.wsfplugin.apifed.ApiFedPlugin">

        <paramRef ref="geneParams.fold_change"/>
        <paramRef ref="geneParams.regulated_dir" quote="false"/>
        <paramRef ref="geneParams.confidence"/> 
        <paramRef ref="geneParams.protein_coding_only" quote="false"/>
        <wsColumn name="project_id" width="20" wsName="project_id"/>
        <wsColumn name="source_id" width="50" wsName="source_id"/>
        <wsColumn name="fold_change" wsName="fold_change"/>
        <wsColumn name="confidence" wsName="confidence"/>
    </processQuery>



    <sqlQuery name="GenesByMicroArrPctTbHeatShock" includeProjects="TriTrypDB" 
              isCacheable="true">

       <paramRef ref="geneParams.PaGE_HeatShock_pct_Tb" />
       <paramRef ref="geneParams.min_expression_percentile" default="80"/>
       <paramRef ref="geneParams.max_expression_percentile" default="100"/>
       <paramRef ref="geneParams.protein_coding_only"/>
       <column name="project_id"/>
       <column name="source_id" />
       <column name="percentile" />
       <sql>
           <!-- use CDATA because query includes angle brackets -->
            <![CDATA[
           select ga.source_id, '@PROJECT_ID@' as project_id,max(round(pe.value,1))as percentile
           from   apidb.profileelement pe, apidb.profileelementname pen, apidb.profile p, apidb.geneattributes ga
           where p.profile_set_id = pen.profile_set_id
            and ga.source_id = p.source_id
            and ( $$protein_coding_only$$ = 'no' OR ga.gene_type = $$protein_coding_only$$ )
            and pen.profile_set_id = p.profile_set_id
            and pe.profile_id = p.profile_id
            and pe.element_order = pen.element_order
            and pen.profile_element_name_id in ( $$PaGE_HeatShock_pct_Tb$$ )
            and pe.value BETWEEN $$min_expression_percentile$$ and $$max_expression_percentile$$
            group by ga.source_id
         ]]>
      </sql>

    </sqlQuery>

    <processQuery name="GenesByMicroArrPctTbHeatShock" includeProjects="EuPathDB"
        processName="org.apidb.apicomplexa.wsfplugin.apifed.ApiFedPlugin">

       <paramRef ref="geneParams.PaGE_HeatShock_pct_Tb" />
       <paramRef ref="geneParams.min_expression_percentile" default="80"/>
       <paramRef ref="geneParams.max_expression_percentile" default="100"/>
        <paramRef ref="geneParams.protein_coding_only" quote="false"/>
       <wsColumn name="source_id" width="50" wsName="source_id"/>
       <wsColumn name="project_id" width="20" wsName="project_id"/>
       <wsColumn name="percentile" width="32" wsName="project_id"/>
    </processQuery>




    <sqlQuery name="GenesByMicroArrPctTbDHH1" includeProjects="TriTrypDB" 
              isCacheable="true">

       <paramRef ref="geneParams.PaGE_comparisons_pct_Tb" />
       <paramRef ref="geneParams.min_expression_percentile" default="80"/>
       <paramRef ref="geneParams.max_expression_percentile" default="100"/>
       <paramRef ref="geneParams.protein_coding_only"/>
       <column name="project_id"/>
       <column name="source_id" />
       <column name="percentile" />
       <sql>
           <!-- use CDATA because query includes angle brackets -->
            <![CDATA[
           select ga.source_id, '@PROJECT_ID@' as project_id,max(round(pe.value,1))as percentile
           from   apidb.profileelement pe, apidb.profileelementname pen, apidb.profile p, apidb.geneattributes ga
           where p.profile_set_id = pen.profile_set_id
            and ga.source_id = p.source_id
            and ( $$protein_coding_only$$ = 'no' OR ga.gene_type = $$protein_coding_only$$ )
            and pen.profile_set_id = p.profile_set_id
            and pe.profile_id = p.profile_id
            and pe.element_order = pen.element_order
            and pen.profile_element_name_id in ( $$PaGE_comparisons_pct_Tb$$ )
            and pe.value BETWEEN $$min_expression_percentile$$ and $$max_expression_percentile$$
            group by ga.source_id
         ]]>
      </sql>

    </sqlQuery>

    <processQuery name="GenesByMicroArrPctTbDHH1" includeProjects="EuPathDB"
        processName="org.apidb.apicomplexa.wsfplugin.apifed.ApiFedPlugin">

       <paramRef ref="geneParams.PaGE_comparisons_pct_Tb"/>
       <paramRef ref="geneParams.min_expression_percentile" default="80"/>
       <paramRef ref="geneParams.max_expression_percentile" default="100"/>
        <paramRef ref="geneParams.protein_coding_only" quote="false"/>
       <wsColumn name="source_id" width="50" wsName="source_id"/>
       <wsColumn name="project_id" width="20" wsName="project_id"/>
       <wsColumn name="percentile" width="32" wsName="project_id"/>
    </processQuery>






    <sqlQuery name="GenesByMicroArrPageTbDHH1" includeProjects="TriTrypDB" 
              isCacheable="true">

        <paramRef ref="geneParams.PaGE_comparisons_Tb_DHH1"/>
        <paramRef ref="geneParams.fold_change"/>
        <paramRef ref="geneParams.regulated_dir" quote="false"/>
        <paramRef ref="geneParams.confidence"/> 
        <paramRef ref="geneParams.protein_coding_only"/>
        <column name="project_id"/>
        <column name="source_id"/>
        <column name="fold_change"/>
        <column name="confidence"/>

      <sql includeProjects="TriTrypDB">
          <![CDATA[
           select '@PROJECT_ID@' as project_id, 
                   ga.source_id as source_id,
                   round(d.fold_change, 1) as fold_change, 
                   d.confidence
          from rad.differentialexpression d, 
               Core.tableInfo t ,
               Apidb.GeneAttributes ga, 
               rad.analysis a
          where ga.na_feature_id = d.row_id
           and ( $$protein_coding_only$$ = 'no' OR ga.gene_type = $$protein_coding_only$$ )
           and t.table_id = d.table_id
           and a.analysis_id = d.analysis_id
           and t.name = 'GeneFeature'
           and $$regulated_dir$$(d.fold_change) >= $$fold_change$$
           and d.confidence >= $$confidence$$
           and a.analysis_id = $$PaGE_comparisons_Tb_DHH1$$ 
          ]]>
      </sql>

    </sqlQuery>

    <processQuery name="GenesByMicroArrPageTbDHH1" includeProjects="EuPathDB"
        processName="org.apidb.apicomplexa.wsfplugin.apifed.ApiFedPlugin">

        <paramRef ref="geneParams.PaGE_comparisons_Tb_DHH1"/> 
        <paramRef ref="geneParams.fold_change"/>
        <paramRef ref="geneParams.regulated_dir" quote="false"/>
        <paramRef ref="geneParams.confidence"/> 
        <paramRef ref="geneParams.protein_coding_only" quote="false"/>
        <wsColumn name="project_id" width="20" wsName="project_id"/>
        <wsColumn name="source_id" width="50" wsName="source_id"/>
        <wsColumn name="fold_change" wsName="fold_change"/>
        <wsColumn name="confidence" wsName="confidence"/>
    </processQuery>





    <sqlQuery name="GenesByMicroArrTbDRBD3" includeProjects="TriTrypDB" 
              isCacheable="true">
 
        <paramRef ref="geneParams.fold_change" default="1.5"/>
        <paramRef ref="geneParams.regulated_dir" quote="false"/>
        <paramRef ref="geneParams.protein_coding_only"/>
        <column name="project_id"/>
        <column name="source_id"/>
        <column name="fold_change"/>
        <column name="confidence"/>

      <sql includeProjects="TriTrypDB">
          <![CDATA[
        select '@PROJECT_ID@' as project_id, 
               drbd.source_id, max(drbd.fold_change) as fold_change,
               max(drbd.confidence) as confidence
        from (
           select ga.source_id as source_id,
                   round(d.fold_change, 1) as fold_change, 
                   d.confidence
          from rad.differentialexpression d, 
               Core.tableInfo t ,
               Apidb.GeneAttributes ga, 
               rad.analysis a
          where ga.na_feature_id = d.row_id
           and ( $$protein_coding_only$$ = 'no' OR ga.gene_type = $$protein_coding_only$$ )
           and t.table_id = d.table_id
           and a.analysis_id = d.analysis_id
           and t.name = 'GeneFeature'
           and a.name like '%TbDRBD3%' 
           ) drbd
        group by drbd.source_id
        having max($$regulated_dir$$(drbd.fold_change)) >= $$fold_change$$
          ]]>
      </sql>

    </sqlQuery>

    <processQuery name="GenesByMicroArrTbDRBD3" includeProjects="EuPathDB"
        processName="org.apidb.apicomplexa.wsfplugin.apifed.ApiFedPlugin">
 
        <paramRef ref="geneParams.fold_change" default="1.5"/>
        <paramRef ref="geneParams.regulated_dir" quote="false"/>
        <paramRef ref="geneParams.protein_coding_only" quote="false"/>
        <wsColumn name="project_id" width="20" wsName="project_id"/>
        <wsColumn name="source_id" width="50" wsName="source_id"/>
        <wsColumn name="fold_change" wsName="fold_change"/>
        <wsColumn name="confidence" wsName="confidence"/>
    </processQuery>





    <sqlQuery name="GenesByTimeSeriesFoldChangeAlternate" includeProjects="ToxoDB" 
              isCacheable="true">

      <testParamValues>
	<paramValue name="ts_fc_one_pd">12 hours</paramValue>
	<paramValue name="ts_fc_two_pd">18 hours</paramValue>
      </testParamValues>

        <paramRef ref="geneParams.ts_fc_profile_two_pd"/>
        <paramRef ref="geneParams.ts_fc_two_pd"/>
        <paramRef ref="geneParams.ts_fc_one_pd"/>
        <paramRef ref="geneParams.fold_change"/>
        <paramRef ref="geneParams.regulated_dir" quote="false"/>
        <column name="project_id"/>
        <column name="source_id"/>
        <column name="fold_change"/>
        <column name="avg_group_one"/>
        <column name="avg_group_two"/>
      <sql includeProjects="ToxoDB">
          <![CDATA[
 select one.source_id, '@PROJECT_ID@' as project_id,
                   round((CASE WHEN power(2, one.average) / power(2,two.average) >= 1
                                 THEN power(2, one.average) / power(2,two.average)
                           ELSE -1 / (power(2,one.average) / power(2,two.average))
                   END),1) as fold_change,
        round(one.average,2) as avg_group_one,
        round(two.average,2) as avg_group_two
 from (
 select p.source_id, avg(pe.value) as average
 from  apidb.profileelementname pen, apidb.profile p, apidb.profileelement pe
 where pen.profile_element_name_id in ($$ts_fc_one_pd$$)
 and pen.profile_set_id = $$ts_fc_profile_two_pd$$
 and p.profile_set_id = pen.profile_set_id
 and pe.profile_id = p.profile_id
 and pe.element_order = pen.element_order
 group by p.source_id ) one,
 (
 select p.source_id, avg(pe.value) as average
 from apidb.profileelementname pen, apidb.profile p, apidb.profileelement pe
 where pen.profile_element_name_id in ($$ts_fc_two_pd$$)
 and pen.profile_set_id = $$ts_fc_profile_two_pd$$
 and p.profile_set_id = pen.profile_set_id
 and pe.profile_id = p.profile_id
 and pe.element_order = pen.element_order
 group by p.source_id ) two,
 apidb.geneattributes ga
 where one.source_id = two.source_id
 and ga.source_id = two.source_id
 and ga.gene_type = 'protein coding'
 and  $$regulated_dir$$ (
               case when one.average >= two.average
                   then power(2,one.average) / power(2,two.average)
                   else -( power(2,two.average) / power(2,one.average))
                   end ) >= $$fold_change$$
          ]]>
      </sql>

    </sqlQuery>

    <processQuery name="GenesByTimeSeriesFoldChangeAlternate" includeProjects="EuPathDB"
        processName="org.apidb.apicomplexa.wsfplugin.apifed.ApiFedPlugin">

      <testParamValues>
	<paramValue name="ts_fc_one_pd">12 hours</paramValue>
	<paramValue name="ts_fc_two_pd">18 hours</paramValue>
      </testParamValues>

        <paramRef ref="geneParams.ts_fc_profile_two_pd"/>
        <paramRef ref="geneParams.ts_fc_two_pd" quote="false"/>
        <!-- paramRef ref="geneParams.ts_fc_profile_one_pd"/ -->
        <paramRef ref="geneParams.ts_fc_one_pd" quote="false"/>
        <paramRef ref="geneParams.fold_change"/>
        <paramRef ref="geneParams.regulated_dir" quote="false"/>
        <wsColumn name="project_id" width="20" wsName="project_id"/>
        <wsColumn name="source_id" width="50" wsName="source_id"/>
        <wsColumn name="fold_change" wsName="fold_change"/>
        <wsColumn name="avg_group_one" wsName="avg_group_one"/>
        <wsColumn name="avg_group_two" wsName="avg_group_two"/>
    </processQuery>



    <sqlQuery name="GenesByToxoCellCycleFoldChange" includeProjects="ToxoDB" 
              isCacheable="true">

      <testParamValues>
	<paramValue name="cc_fc_two_mw">10 HR</paramValue>
	<paramValue name="cc_fc_one_mw">12 HR</paramValue>
      </testParamValues>

        <paramRef ref="geneParams.cc_fc_two_mw"/>
        <paramRef ref="geneParams.cc_fc_one_mw"/>
        <paramRef ref="geneParams.fold_change"/>
        <paramRef ref="geneParams.regulated_dir" quote="false"/>
        <column name="project_id"/>
        <column name="source_id"/>
        <column name="fold_change"/>
        <column name="avg_group_one"/>
        <column name="avg_group_two"/>
      <sql includeProjects="ToxoDB">
          <![CDATA[
 select one.source_id, '@PROJECT_ID@' as project_id,
                   round((CASE WHEN power(2, one.average) / power(2,two.average) >= 1
                                 THEN power(2, one.average) / power(2,two.average)
                           ELSE -1 / (power(2,one.average) / power(2,two.average))
                   END),1) as fold_change,
        round(one.average,2) as avg_group_one,
        round(two.average,2) as avg_group_two
 from (
 select p.source_id, avg(pe.value) as average
 from  apidb.profileelementname pen, apidb.profile p, apidb.profileelement pe
 where pen.profile_element_name_id in ($$cc_fc_one_mw$$)
 and p.profile_set_id = pen.profile_set_id
 and pe.profile_id = p.profile_id
 and pe.element_order = pen.element_order
 group by p.source_id ) one,
 (
 select p.source_id, avg(pe.value) as average
 from apidb.profileelementname pen, apidb.profile p, apidb.profileelement pe
 where pen.profile_element_name_id in ($$cc_fc_two_mw$$)
 and p.profile_set_id = pen.profile_set_id
 and pe.profile_id = p.profile_id
 and pe.element_order = pen.element_order
 group by p.source_id ) two,
 apidb.geneattributes ga
 where one.source_id = two.source_id
 and ga.source_id = two.source_id
 and ga.gene_type = 'protein coding'
 and  $$regulated_dir$$ (
               case when one.average >= two.average
                   then power(2,one.average) / power(2,two.average)
                   else -( power(2,two.average) / power(2,one.average))
                   end ) >= $$fold_change$$
          ]]>
      </sql>

    </sqlQuery>

    <processQuery name="GenesByToxoCellCycleFoldChange" includeProjects="EuPathDB"
        processName="org.apidb.apicomplexa.wsfplugin.apifed.ApiFedPlugin">

      <testParamValues>
	<paramValue name="cc_fc_two_mw">10 HR</paramValue>
	<paramValue name="cc_fc_one_mw">12 HR</paramValue>
      </testParamValues>

        <paramRef ref="geneParams.cc_fc_two_mw" quote="false"/>
        <paramRef ref="geneParams.cc_fc_one_mw" quote="false"/>
        <paramRef ref="geneParams.fold_change"/>
        <paramRef ref="geneParams.regulated_dir" quote="false"/>
        <wsColumn name="project_id" width="20" wsName="project_id"/>
        <wsColumn name="source_id" width="50" wsName="source_id"/>
        <wsColumn name="fold_change" wsName="fold_change"/>
        <wsColumn name="avg_group_one" wsName="avg_group_one"/>
        <wsColumn name="avg_group_two" wsName="avg_group_two"/>
    </processQuery>



    <sqlQuery name="GenesByTimeSeriesFoldChangeTbrucei" includeProjects="TriTrypDB" 
              isCacheable="true">
      <testParamValues>
	<paramValue name="tb_ts_fc_one_pd">0 hr</paramValue>
	<paramValue name="tb_ts_fc_two_pd">1 hr</paramValue>
      </testParamValues>

        <paramRef ref="geneParams.tb_fc_profile_pd"/>
        <paramRef ref="geneParams.tb_ts_fc_two_pd"/>
        <paramRef ref="geneParams.tb_ts_fc_one_pd"/>
        <paramRef ref="geneParams.fold_change"/>
        <paramRef ref="geneParams.regulated_dir" quote="false"/>
        <paramRef ref="geneParams.protein_coding_only"/>
        <column name="project_id"/>
        <column name="source_id"/>
        <column name="fold_change"/>
        <column name="avg_group_one"/>
        <column name="avg_group_two"/>
      <sql includeProjects="ToxoDB,TriTrypDB">
          <![CDATA[
 select one.source_id, '@PROJECT_ID@' as project_id,
                   round((CASE WHEN power(2, one.average) / power(2,two.average) >= 1
                                 THEN power(2, one.average) / power(2,two.average)
                           ELSE -1 / (power(2,one.average) / power(2,two.average))
                   END),1) as fold_change,
        round(one.average,2) as avg_group_one,
        round(two.average,2) as avg_group_two
 from (
 select p.source_id, avg(pe.value) as average
 from  apidb.profileelementname pen, apidb.profile p, apidb.profileelement pe
 where pen.profile_element_name_id in ($$tb_ts_fc_one_pd$$)
 and pen.profile_set_id = $$tb_fc_profile_pd$$
 and p.profile_set_id = pen.profile_set_id
 and pe.profile_id = p.profile_id
 and pe.element_order = pen.element_order
 group by p.source_id ) one,
 (
 select p.source_id, avg(pe.value) as average
 from apidb.profileelementname pen, apidb.profile p, apidb.profileelement pe
 where pen.profile_element_name_id in ($$tb_ts_fc_two_pd$$)
 and pen.profile_set_id = $$tb_fc_profile_pd$$
 and p.profile_set_id = pen.profile_set_id
 and pe.profile_id = p.profile_id
 and pe.element_order = pen.element_order
 group by p.source_id ) two,
 apidb.geneattributes ga
 where one.source_id = two.source_id
 and ga.source_id = two.source_id
 and ( $$protein_coding_only$$ = 'no' OR ga.gene_type = $$protein_coding_only$$ )
 and  $$regulated_dir$$ (
               case when one.average >= two.average
                   then power(2,one.average) / power(2,two.average)
                   else -( power(2,two.average) / power(2,one.average))
                   end ) >= $$fold_change$$
          ]]>
      </sql>

    </sqlQuery>

    <processQuery name="GenesByTimeSeriesFoldChangeTbrucei" includeProjects="EuPathDB"
        processName="org.apidb.apicomplexa.wsfplugin.apifed.ApiFedPlugin">
      <testParamValues>
	<paramValue name="tb_ts_fc_one_pd">0 hr</paramValue>
	<paramValue name="tb_ts_fc_two_pd">1 hr</paramValue>
      </testParamValues>

        <paramRef ref="geneParams.tb_fc_profile_pd"/>
        <paramRef ref="geneParams.tb_ts_fc_two_pd" quote="false"/>
        <paramRef ref="geneParams.tb_ts_fc_one_pd" quote="false"/> 
        <paramRef ref="geneParams.fold_change"/>
        <paramRef ref="geneParams.regulated_dir" quote="false"/>
        <paramRef ref="geneParams.protein_coding_only" quote="false"/>
        <wsColumn name="project_id" width="20" wsName="project_id"/>
        <wsColumn name="source_id" width="50" wsName="source_id"/>
        <wsColumn name="fold_change" wsName="fold_change"/>
        <wsColumn name="avg_group_one" wsName="avg_group_one"/>
        <wsColumn name="avg_group_two" wsName="avg_group_two"/>
    </processQuery>



    <sqlQuery name="GenesByTimeSeriesFoldChangeBradyBoothroyd" includeProjects="ToxoDB" 
              isCacheable="true">

      <testParamValues>
	<paramValue name="ts_fc_one_matt">2 days</paramValue>
	<paramValue name="ts_fc_two_matt">4 days</paramValue>
      </testParamValues>

        <paramRef ref="geneParams.ts_fc_two_matt"/>
        <paramRef ref="geneParams.ts_fc_one_matt"/>
        <paramRef ref="geneParams.fold_change"/>
        <paramRef ref="geneParams.regulated_dir" quote="false"/>
        <column name="project_id"/>
        <column name="source_id"/>
        <column name="fold_change"/>
        <column name="avg_group_one"/>
        <column name="avg_group_two"/>
      <sql includeProjects="ToxoDB">
          <![CDATA[
 select one.source_id, '@PROJECT_ID@' as project_id,
                   round((CASE WHEN power(2, one.average) / power(2,two.average) >= 1
                                 THEN power(2, one.average) / power(2,two.average)
                           ELSE -1 / (power(2,one.average) / power(2,two.average))
                   END),1) as fold_change,
        round(one.average,2) as avg_group_one,
        round(two.average,2) as avg_group_two
 from (
 select p.source_id, avg(pe.value) as average
 from  apidb.profileelementname pen, apidb.profile p, apidb.profileelement pe
 where pen.profile_element_name_id in ($$ts_fc_one_matt$$)
 and p.profile_set_id = pen.profile_set_id
 and pe.profile_id = p.profile_id
 and pe.element_order = pen.element_order
 group by p.source_id ) one,
 (
 select p.source_id, avg(pe.value) as average
 from apidb.profileelementname pen, apidb.profile p, apidb.profileelement pe
 where pen.profile_element_name_id in ($$ts_fc_two_matt$$)
 and p.profile_set_id = pen.profile_set_id
 and pe.profile_id = p.profile_id
 and pe.element_order = pen.element_order
 group by p.source_id ) two
 where one.source_id = two.source_id
 and  $$regulated_dir$$ (
               case when one.average >= two.average
                   then power(2,one.average) / power(2,two.average)
                   else -( power(2,two.average) / power(2,one.average))
                   end ) >= $$fold_change$$
          ]]>
      </sql>

    </sqlQuery>

    <processQuery name="GenesByTimeSeriesFoldChangeBradyBoothroyd" includeProjects="EuPathDB"
        processName="org.apidb.apicomplexa.wsfplugin.apifed.ApiFedPlugin">
      <testParamValues>
	<paramValue name="ts_fc_one_matt">2 days</paramValue>
	<paramValue name="ts_fc_two_matt">4 days</paramValue>
      </testParamValues>

        <paramRef ref="geneParams.ts_fc_two_matt" quote="false"/>
        <paramRef ref="geneParams.ts_fc_one_matt" quote="false"/>
        <paramRef ref="geneParams.fold_change"/>
        <paramRef ref="geneParams.regulated_dir" quote="false"/>
        <wsColumn name="project_id" width="20" wsName="project_id"/>
        <wsColumn name="source_id" width="50" wsName="source_id"/>
        <wsColumn name="fold_change" wsName="fold_change"/>
        <wsColumn name="avg_group_one" wsName="avg_group_one"/>
        <wsColumn name="avg_group_two" wsName="avg_group_two"/>
    </processQuery>




    <sqlQuery name="LdGenesByExpressionTimingFC" includeProjects="TriTrypDB" 
              isCacheable="true">
      <testParamValues>
	<paramValue name="ld_fc_one_fl">0 hr</paramValue>
	<paramValue name="ld_fc_two_fl">2.5 hr</paramValue>
      </testParamValues>

        <paramRef ref="geneParams.ld_fc_profile_two_fl"/>
        <paramRef ref="geneParams.ld_fc_two_fl"/>
        <paramRef ref="geneParams.ld_fc_one_fl"/>
        <paramRef ref="geneParams.fold_change"/>
        <paramRef ref="geneParams.regulated_dir" quote="false"/>
       <paramRef ref="geneParams.protein_coding_only"/>
        <column name="project_id"/>
        <column name="source_id"/>
        <column name="fold_change"/>
        <column name="avg_group_one"/>
        <column name="avg_group_two"/>
      <sql includeProjects="TriTrypDB,ToxoDB">
          <![CDATA[
 select one.source_id, '@PROJECT_ID@' as project_id,
                   round((CASE WHEN power(2, one.average) / power(2,two.average) >= 1
                                 THEN power(2, one.average) / power(2,two.average)
                           ELSE -1 / (power(2,one.average) / power(2,two.average))
                   END),1) as fold_change,
        round(one.average,2) as avg_group_one,
        round(two.average,2) as avg_group_two
 from (
 select p.source_id, avg(pe.value) as average
 from  apidb.profileelementname pen, apidb.profile p, apidb.profileelement pe
 where pen.profile_element_name_id in ($$ld_fc_one_fl$$)
 and pen.profile_set_id = $$ld_fc_profile_two_fl$$
 and p.profile_set_id = pen.profile_set_id
 and pe.profile_id = p.profile_id
 and pe.element_order = pen.element_order
 group by p.source_id ) one,
 (
 select p.source_id, avg(pe.value) as average
 from apidb.profileelementname pen, apidb.profile p, apidb.profileelement pe
 where pen.profile_element_name_id in ($$ld_fc_two_fl$$)
 and pen.profile_set_id = $$ld_fc_profile_two_fl$$
 and p.profile_set_id = pen.profile_set_id
 and pe.profile_id = p.profile_id
 and pe.element_order = pen.element_order
 group by p.source_id ) two,
 apidb.geneattributes ga
 where one.source_id = two.source_id
 and one.source_id = ga.source_id
 and ( $$protein_coding_only$$ = 'no' OR ga.gene_type = $$protein_coding_only$$ )
 and  $$regulated_dir$$ (
                case when one.average >= two.average
                   then power(2,one.average) / power(2,two.average)
                   else -( power(2,two.average) / power(2,one.average))
                   end ) >= $$fold_change$$
          ]]>
      </sql>

   </sqlQuery>

    <processQuery name="LdGenesByExpressionTimingFC" includeProjects="EuPathDB"
        processName="org.apidb.apicomplexa.wsfplugin.apifed.ApiFedPlugin">
      <testParamValues>
	<paramValue name="ld_fc_one_fl">0 hr</paramValue>
	<paramValue name="ld_fc_two_fl">2.5 hr</paramValue>
      </testParamValues>
        <paramRef ref="geneParams.ld_fc_profile_two_fl"/>
        <paramRef ref="geneParams.ld_fc_two_fl" quote="false"/>
        <paramRef ref="geneParams.ld_fc_one_fl" quote="false"/>
        <paramRef ref="geneParams.fold_change"/>
        <paramRef ref="geneParams.regulated_dir" quote="false"/>
        <paramRef ref="geneParams.protein_coding_only" quote="false"/>
        <wsColumn name="project_id" width="20" wsName="project_id"/>
        <wsColumn name="source_id" width="50" wsName="source_id"/>
        <wsColumn name="fold_change" wsName="fold_change"/>
        <wsColumn name="avg_group_one" wsName="avg_group_one"/>
        <wsColumn name="avg_group_two" wsName="avg_group_two"/>
    </processQuery>

    <sqlQuery name="GenesByExpressionTiming" includeProjects="ToxoDB" 
              isCacheable="true">

      <testParamValues>
	<paramValue name="ts_fc_one_fl">2 days</paramValue>
	<paramValue name="ts_fc_two_fl">4 days</paramValue>
      </testParamValues>

        <paramRef ref="geneParams.ts_fc_profile_two_fl"/>
        <paramRef ref="geneParams.ts_fc_two_fl"/>
        <paramRef ref="geneParams.ts_fc_one_fl"/>
        <!-- paramRef ref="geneParams.ts_fc_profile_one_fl"/ -->
        <paramRef ref="geneParams.fold_change"/>
        <paramRef ref="geneParams.regulated_dir" quote="false"/>
        <column name="project_id"/>
        <column name="source_id"/>
        <column name="fold_change"/>
        <column name="avg_group_one"/>
        <column name="avg_group_two"/>
      <sql includeProjects="ToxoDB">
          <![CDATA[
 select one.source_id, '@PROJECT_ID@' as project_id,
                   round((CASE WHEN power(2, one.average) / power(2,two.average) >= 1
                                 THEN power(2, one.average) / power(2,two.average)
                           ELSE -1 / (power(2,one.average) / power(2,two.average))
                   END),1) as fold_change,
        round(one.average,2) as avg_group_one,
        round(two.average,2) as avg_group_two
 from (
 select p.source_id, avg(pe.value) as average
 from  apidb.profileelementname pen, apidb.profile p, apidb.profileelement pe
 where pen.profile_element_name_id in ($$ts_fc_one_fl$$)
 and pen.profile_set_id = $$ts_fc_profile_two_fl$$
 and p.profile_set_id = pen.profile_set_id
 and pe.profile_id = p.profile_id
 and pe.element_order = pen.element_order
 group by p.source_id ) one,
 (
 select p.source_id, avg(pe.value) as average
 from apidb.profileelementname pen, apidb.profile p, apidb.profileelement pe
 where pen.profile_element_name_id in ($$ts_fc_two_fl$$)
 and pen.profile_set_id = $$ts_fc_profile_two_fl$$
 and p.profile_set_id = pen.profile_set_id
 and pe.profile_id = p.profile_id
 and pe.element_order = pen.element_order
 group by p.source_id ) two
 where one.source_id = two.source_id
 and  $$regulated_dir$$ (
               case when one.average >= two.average
                   then power(2,one.average) / power(2,two.average)
                   else -( power(2,two.average) / power(2,one.average))
                   end ) >= $$fold_change$$
          ]]>
      </sql>

   </sqlQuery>

    <processQuery name="GenesByExpressionTiming" includeProjects="EuPathDB"
        processName="org.apidb.apicomplexa.wsfplugin.apifed.ApiFedPlugin">

      <testParamValues>
	<paramValue name="ts_fc_one_fl">2 days</paramValue>
	<paramValue name="ts_fc_two_fl">4 days</paramValue>
      </testParamValues>

        <paramRef ref="geneParams.ts_fc_profile_two_fl"/>
        <paramRef ref="geneParams.ts_fc_two_fl" quote="false"/>
        <!-- paramRef ref="geneParams.ts_fc_profile_one_fl"/ -->
        <paramRef ref="geneParams.ts_fc_one_fl" quote="false"/>
        <paramRef ref="geneParams.fold_change"/>
        <paramRef ref="geneParams.regulated_dir" quote="false"/>
        <wsColumn name="project_id" width="20" wsName="project_id"/>
        <wsColumn name="source_id" width="50" wsName="source_id"/>
        <wsColumn name="fold_change" wsName="fold_change"/>
        <wsColumn name="avg_group_one" wsName="avg_group_one"/>
        <wsColumn name="avg_group_two" wsName="avg_group_two"/>
    </processQuery>


<!--    <sqlQuery name="GenesByFalcExpressionTiming" includeProjects="PlasmoDB" 
              isCacheable="true">

        <paramRef ref="geneParams.profileSetFalciparum"/>
        <paramRef ref="geneParams.pf_fc_one_fl"/>
        <paramRef ref="geneParams.maxPlusMinusHours"/>
        <paramRef ref="geneParams.pf_fc_two_fl"/>
        <paramRef ref="geneParams.maxPlusMinusHours2"/>
        <paramRef ref="geneParams.fold_change"/>
        <paramRef ref="geneParams.protein_coding_only"/>
        <paramRef ref="geneParams.regulated_dir" quote="false"/>
        <column name="project_id"/>
        <column name="source_id"/>
        <column name="fold_change"/>
        <column name="avg_group_one"/>
        <column name="avg_group_two"/>

       
        <sql>
          <![CDATA[
 select one.source_id, '@PROJECT_ID@' as project_id,
                   round((CASE WHEN power(2, one.average) / power(2,two.average) >= 1
                                 THEN power(2, one.average) / power(2,two.average)
                           ELSE -1 / (power(2,one.average) / power(2,two.average))
                   END),1) as fold_change,
        round(one.average,2) as avg_group_one,
        round(two.average,2) as avg_group_two
 from (
 select p.source_id, avg(pe.value) as average
 from  apidb.profileelementname pen, apidb.profile p, apidb.profileelement pe
 where ( (nvl((regexp_replace(pen.name,'[^[:digit:]]')),0) >= ($$pf_fc_one_fl$$ - $$maxPlusMinusHours$$))
     and (nvl((regexp_replace(pen.name,'[^[:digit:]]')),0) <= ($$pf_fc_one_fl$$ + $$maxPlusMinusHours$$)) ) 
 and pen.profile_set_id = $$profileSetFalciparum$$
 and p.profile_set_id = pen.profile_set_id
 and pe.profile_id = p.profile_id
 and pe.element_order = pen.element_order
 group by p.source_id ) one,
 (
 select p.source_id, avg(pe.value) as average
 from apidb.profileelementname pen, apidb.profile p, apidb.profileelement pe
 where ( (nvl((regexp_replace(pen.name,'[^[:digit:]]')),0) >= ($$pf_fc_two_fl$$ - $$maxPlusMinusHours2$$))
     and (nvl((regexp_replace(pen.name,'[^[:digit:]]')),0) <= ($$pf_fc_two_fl$$ + $$maxPlusMinusHours2$$)) )  
 and pen.profile_set_id = $$profileSetFalciparum$$
 and p.profile_set_id = pen.profile_set_id
 and pe.profile_id = p.profile_id
 and pe.element_order = pen.element_order
 group by p.source_id ) two,
 apidb.geneattributes ga
 where one.source_id = two.source_id
 and one.source_id = ga.source_id
 and ( $$protein_coding_only$$ = 'no' OR ga.gene_type = $$protein_coding_only$$ )
 and  $$regulated_dir$$ (
               case when one.average >= two.average
                   then power(2,one.average) / power(2,two.average)
                   else -( power(2,two.average) / power(2,one.average))
                   end ) >= $$fold_change$$
          ]]>
      </sql>
    </sqlQuery>

    <processQuery name="GenesByFalcExpressionTiming" includeProjects="EuPathDB"
        processName="org.apidb.apicomplexa.wsfplugin.apifed.ApiFedPlugin">

        <paramRef ref="geneParams.profileSetFalciparum"/>
        <paramRef ref="geneParams.pf_fc_one_fl"  quote="false"/>
        <paramRef ref="geneParams.maxPlusMinusHours"/>
        <paramRef ref="geneParams.pf_fc_two_fl"  quote="false"/>
        <paramRef ref="geneParams.maxPlusMinusHours2"/>
        <paramRef ref="geneParams.fold_change"/>
        <paramRef ref="geneParams.protein_coding_only"/>
        <paramRef ref="geneParams.regulated_dir" quote="false"/>
        <wsColumn name="project_id" width="20" wsName="project_id"/>
        <wsColumn name="source_id" width="50" wsName="source_id"/>
        <wsColumn name="fold_change" wsName="fold_change"/>
        <wsColumn name="avg_group_one" wsName="avg_group_one"/>
        <wsColumn name="avg_group_two" wsName="avg_group_two"/>
    </processQuery>  -->



<!-- The new fold change format for this Query is put on hold and commented out here till we decide the best way to present the microarray data-->
<!-- Changing the query and params also resulted in breaking several strategies/results for a large user base..so this will perhaps -->
<!-- be added as an additional query over the existing format -->

    <sqlQuery name="GenesByFalcExpressionTiming" includeProjects="PlasmoDB" 
              isCacheable="true">

        <paramRef ref="geneParams.minOrMax"/>
        <paramRef ref="geneParams.maxExprHourFalc"/>
        <paramRef ref="geneParams.maxPlusMinusHours"/>
        <paramRef ref="geneParams.inductionFold"/>
        <paramRef ref="geneParams.expressionPct"/>
        <paramRef ref="geneParams.profileSetFalc"/>
        <column name="project_id"/>
        <column name="source_id"/>
        <column name="max_fc"/>
        <sql>
          <![CDATA[
          SELECT iq.source_id, round(max(iq.max_fc), 1) as max_fc, 
                 count(*) as num_replicates, '@PROJECT_ID@' as project_id
          FROM (
          SELECT gf.source_id, prs.name, max(pr.ind_ratio) as max_fc
          FROM apidb.profile pr, apidb.profileset prs,
               dots.nafeature gf
          WHERE ($$minOrMax$$ = 'min'
                 OR abs($$maxExprHourFalc$$ - pr.equiv_max) <= $$maxPlusMinusHours$$)
          AND ($$minOrMax$$ = 'max'
                 OR abs($$maxExprHourFalc$$ - pr.equiv_min) <= $$maxPlusMinusHours$$)
          AND pr.ind_ratio >= $$inductionFold$$
          AND pr.max_percentile >= $$expressionPct$$ / 100
          AND pr.source_id = gf.source_id
          AND pr.profile_set_id = prs.profile_set_id
          AND prs.name like case when $$profileSetFalc$$ = '3' then 'DeRisi % Smoothed Averaged' else $$profileSetFalc$$ end
          group BY gf.source_id,prs.name) iq
          group by iq.source_id
          having count(*) >= case when $$profileSetFalc$$ = '3' then 3 else 1 end
          ]]>
      </sql>
    </sqlQuery>

    <processQuery name="GenesByFalcExpressionTiming" includeProjects="EuPathDB"
        processName="org.apidb.apicomplexa.wsfplugin.apifed.ApiFedPlugin">

        <paramRef ref="geneParams.minOrMax" quote="false"/>
        <paramRef ref="geneParams.maxExprHourFalc"/>
        <paramRef ref="geneParams.maxPlusMinusHours"/>
<!--        <paramRef ref="geneParams.minExprHour"/>
        <paramRef ref="geneParams.minPlusMinusHours"/> -->
        <paramRef ref="geneParams.inductionFold"/>
        <paramRef ref="geneParams.expressionPct"/>
         <paramRef ref="geneParams.profileSetFalc" quote="false"/>
	  <wsColumn name="source_id" width="50" wsName="source_id"/>
	  <wsColumn name="project_id" width="20" wsName="project_id"/>
          <wsColumn name="max_fc" width="32" wsName="max_fc"/>
          <wsColumn name="num_replicates" width="32" wsName="max_fc"/>
    </processQuery>


<!-- The new fold change format for this Query is put on hold and commented out here till we decide the best way to present the microarray data-->
<!-- Changing the query and params also resulted in breaking several strategies/results for a large user base..so this will perhaps -->
<!-- be added as an additional query over the existing format -->

<!--
       <sqlQuery name="GenesByVivaxExpressionTiming" includeProjects="PlasmoDB" 
              isCacheable="true">
        <paramRef ref="geneParams.profileSetVivax"/>
        <paramRef ref="geneParams.pv_fc_one_fl"/>
        <paramRef ref="geneParams.pv_fc_two_fl"/>
        <paramRef ref="geneParams.fold_change"/>
        <paramRef ref="geneParams.protein_coding_only"/>
        <paramRef ref="geneParams.regulated_dir" quote="false"/>
        <column name="project_id"/>
        <column name="source_id"/>
        <column name="fold_change"/>
        <column name="avg_group_one"/>
        <column name="avg_group_two"/>
        <sql>
          <![CDATA[
 select one.source_id, '@PROJECT_ID@' as project_id,
                   round((CASE WHEN power(2, one.average) / power(2,two.average) >= 1
                                 THEN power(2, one.average) / power(2,two.average)
                           ELSE -1 / (power(2,one.average) / power(2,two.average))
                   END),1) as fold_change,
        round(one.average,2) as avg_group_one,
        round(two.average,2) as avg_group_two
 from (
 select p.source_id, avg(pe.value) as average
 from  apidb.profileelementname pen, apidb.profile p, apidb.profileelement pe
 where pen.profile_element_name_id in ($$pv_fc_one_fl$$)
 and pen.profile_set_id = $$profileSetVivax$$
 and p.profile_set_id = pen.profile_set_id
 and pe.profile_id = p.profile_id
 and pe.element_order = pen.element_order
 group by p.source_id ) one,
 (
 select p.source_id, avg(pe.value) as average
 from apidb.profileelementname pen, apidb.profile p, apidb.profileelement pe
 where pen.profile_element_name_id in ($$pv_fc_two_fl$$)
 and pen.profile_set_id = $$profileSetVivax$$
 and p.profile_set_id = pen.profile_set_id
 and pe.profile_id = p.profile_id
 and pe.element_order = pen.element_order
 group by p.source_id ) two,
 apidb.geneattributes ga
 where one.source_id = two.source_id
 and one.source_id = ga.source_id
 and ( $$protein_coding_only$$ = 'no' OR ga.gene_type = $$protein_coding_only$$ )
 and  $$regulated_dir$$ (
               case when one.average >= two.average
                   then power(2,one.average) / power(2,two.average)
                   else -( power(2,two.average) / power(2,one.average))
                   end ) >= $$fold_change$$

          ]]>
      </sql>
    </sqlQuery>

    <processQuery name="GenesByVivaxExpressionTiming" includeProjects="EuPathDB"
        processName="org.apidb.apicomplexa.wsfplugin.apifed.ApiFedPlugin">
        <paramRef ref="geneParams.profileSetVivax"/>
        <paramRef ref="geneParams.pv_fc_one_fl"  quote="false"/>
        <paramRef ref="geneParams.pv_fc_two_fl"  quote="false"/>
        <paramRef ref="geneParams.fold_change"/>
        <paramRef ref="geneParams.protein_coding_only"/>
        <paramRef ref="geneParams.regulated_dir" quote="false"/>
        <wsColumn name="project_id" width="20" wsName="project_id"/>
        <wsColumn name="source_id" width="50" wsName="source_id"/>
        <wsColumn name="fold_change" wsName="fold_change"/>
        <wsColumn name="avg_group_one" wsName="avg_group_one"/>
        <wsColumn name="avg_group_two" wsName="avg_group_two"/>
    </processQuery>
-->

    <sqlQuery name="GenesByVivaxExpressionTiming" includeProjects="PlasmoDB" 
              isCacheable="true">
        <paramRef ref="geneParams.minOrMax"/>
        <paramRef ref="geneParams.exprHourVivax"/>
        <paramRef ref="geneParams.inductionFold"/>
        <paramRef ref="geneParams.expressionPct"/>
        <paramRef ref="geneParams.profileSetVivax"/>
        <column name="project_id"/>
        <column name="source_id"/>
        <column name="max_fc"/>
        <column name="num_replicates"/> 
        <sql>
          <![CDATA[
          SELECT iq.source_id, round(max(iq.max_fc), 1) as max_fc,
<<<<<<< HEAD
                 count(*) as num_replicates, '@PROJECT_ID@' as project_id
          from (
          SELECT gf.source_id, prs.name, max(pr.ind_ratio) as max_fc
          FROM apidb.profile pr, apidb.profileset prs,
               dots.nafeature gf
          WHERE ($$minOrMax$$ = 'min'
                 OR pr.time_of_max_expr in ($$exprHourVivax$$))
          AND ($$minOrMax$$ = 'max'
                 OR pr.time_of_min_expr in ($$exprHourVivax$$))
          AND pr.ind_ratio >= $$inductionFold$$
          AND pr.max_percentile >= $$expressionPct$$
          AND pr.source_id = gf.source_id
          AND pr.profile_set_id = prs.profile_set_id
          AND prs.name like case when $$profileSetVivax$$ = '3' then 'ZB Pvivax time series normalized_averaged %' else $$profileSetVivax$$ end
          group BY gf.source_id,prs.name) iq
          group by iq.source_id
          having count(*) >= case when $$profileSetVivax$$ = '3' then 3 else 1 end
          ]]>
      </sql>
    </sqlQuery>

    <processQuery name="GenesByVivaxExpressionTiming" includeProjects="EuPathDB"
        processName="org.apidb.apicomplexa.wsfplugin.apifed.ApiFedPlugin">
        <paramRef ref="geneParams.minOrMax" quote="false"/>
        <paramRef ref="geneParams.exprHourVivax"/>
        <paramRef ref="geneParams.inductionFold"/>
        <paramRef ref="geneParams.expressionPct"/>
        <paramRef ref="geneParams.profileSetVivax" quote="false"/>
	<wsColumn name="source_id" width="50" wsName="source_id"/>
	<wsColumn name="project_id" width="20" wsName="project_id"/>
        <wsColumn name="max_fc" width="32" wsName="max_fc"/>
        <wsColumn name="num_replicates" width="32" wsName="max_fc"/>
    </processQuery>




    <sqlQuery name="GenesByEHistoExpressionTiming" includeProjects="AmoebaDB" 
              isCacheable="true" doNotTest="true">

        <paramRef ref="geneParams.profileSetEHisto"/>
        <paramRef ref="geneParams.eh_fc_one_fl"/>
        <paramRef ref="geneParams.eh_fc_two_fl"/>
        <paramRef ref="geneParams.fold_change"/>
        <paramRef ref="geneParams.protein_coding_only"/>
        <paramRef ref="geneParams.regulated_dir" quote="false"/>
        <column name="project_id"/>
        <column name="source_id"/>
        <column name="fold_change"/>
        <column name="avg_group_one"/>
        <column name="avg_group_two"/>
        <sql>
          <![CDATA[
 select  ga.source_id, '@PROJECT_ID@' as project_id,
                   round((CASE WHEN power(2, one.average) / power(2,two.average) >= 1
                                 THEN power(2, one.average) / power(2,two.average)
                           ELSE -1 / (power(2,one.average) / power(2,two.average))
                   END),1) as fold_change,
        round(one.average,2) as avg_group_one,
        round(two.average,2) as avg_group_two
 from (
 select  p.source_id, p.subject_row_id as subject_row_id,avg(pe.value) as average
 from  apidb.profileelementname pen, apidb.profile p, apidb.profileelement pe
 where pen.profile_element_name_id in ($$eh_fc_one_fl$$)
 and pen.profile_set_id = $$profileSetEHisto$$
 and p.profile_set_id = pen.profile_set_id
 and pe.profile_id = p.profile_id
 and pe.element_order = pen.element_order
 group by p.subject_row_id,p.source_id ) one,
 (
 select p.source_id, p.subject_row_id as subject_row_id,avg(pe.value) as average
 from apidb.profileelementname pen, apidb.profile p, apidb.profileelement pe
 where pen.profile_element_name_id in ($$eh_fc_two_fl$$)
 and pen.profile_set_id = $$profileSetEHisto$$
 and p.profile_set_id = pen.profile_set_id
 and pe.profile_id = p.profile_id
 and pe.element_order = pen.element_order
 group by p.subject_row_id,p.source_id ) two,
 apidb.geneattributes ga
 where one.source_id = two.source_id
 and ga.species = 'Entamoeba histolytica'
 and one.source_id = ga.source_id
 and ( $$protein_coding_only$$ = 'no' OR ga.gene_type = $$protein_coding_only$$ )
 and  $$regulated_dir$$ (
               case when one.average >= two.average
                   then power(2,one.average) / power(2,two.average)
                   else -( power(2,two.average) / power(2,one.average))
                   end ) >= $$fold_change$$
          ]]>
      </sql>
    </sqlQuery>

    <processQuery name="GenesByEHistoExpressionTiming" includeProjects="EuPathDB"
        processName="org.apidb.apicomplexa.wsfplugin.apifed.ApiFedPlugin">
        <paramRef ref="geneParams.profileSetEHisto"/>
        <paramRef ref="geneParams.eh_fc_one_fl"  quote="false"/>
        <paramRef ref="geneParams.eh_fc_two_fl"  quote="false"/>
        <paramRef ref="geneParams.fold_change"/>
        <paramRef ref="geneParams.protein_coding_only" quote="false"/>
        <paramRef ref="geneParams.regulated_dir" quote="false"/>
        <wsColumn name="project_id" width="20" wsName="project_id"/>
        <wsColumn name="source_id" width="50" wsName="source_id"/>
        <wsColumn name="fold_change" wsName="fold_change"/>
        <wsColumn name="avg_group_one" wsName="avg_group_one"/>
        <wsColumn name="avg_group_two" wsName="avg_group_two"/>
    </processQuery>




  <!--++++++++++++++++++++++++++++++++++++++++++++++++++++++++++++++-->
  <!-- RNA Seq Expression Timing -->
  <!--++++++++++++++++++++++++++++++++++++++++++++++++++++++++++++++-->


<!-- The new fold change format for this Query is put on hold and commented out here till we decide the best way to present the microarray data-->
<!-- Changing the query and params also resulted in breaking several strategies/results for a large user base..so this will perhaps -->
<!-- be added as an additional query over the existing format -->

<!--    <sqlQuery name="GenesByRNASeqExpressionTiming" includeProjects="PlasmoDB" 
              isCacheable="true"> 
        <paramRef ref="geneParams.pfd_fc_one_fl"/>
        <paramRef ref="geneParams.pfd_fc_two_fl"/>
        <paramRef ref="geneParams.fold_change"/>
        <paramRef ref="geneParams.protein_coding_only"/>
        <paramRef ref="geneParams.regulated_dir" quote="false"/>
        <column name="project_id"/>
        <column name="source_id"/>
        <column name="fold_change"/>
        <column name="avg_group_one"/>
        <column name="avg_group_two"/>
        <sql>
          <![CDATA[
 select one.source_id, '@PROJECT_ID@' as project_id,
                   round((CASE WHEN power(2, one.average) / power(2,two.average) >= 1
                                 THEN power(2, one.average) / power(2,two.average)
                           ELSE -1 / (power(2,one.average) / power(2,two.average))
                   END),1) as fold_change,
        round(one.average,2) as avg_group_one,
        round(two.average,2) as avg_group_two
 from (
 select p.source_id, avg(pe.value) as average
 from  apidb.profileelementname pen, apidb.profile p, apidb.profileelement pe
 where pen.profile_element_name_id in ($$pfd_fc_one_fl$$)
 and p.profile_set_id = pen.profile_set_id
 and pe.profile_id = p.profile_id
 and pe.element_order = pen.element_order
 group by p.source_id ) one,
 (
 select p.source_id, avg(pe.value) as average
 from apidb.profileelementname pen, apidb.profile p, apidb.profileelement pe
 where pen.profile_element_name_id in ($$pfd_fc_two_fl$$)
 and p.profile_set_id = pen.profile_set_id
 and pe.profile_id = p.profile_id
 and pe.element_order = pen.element_order
 group by p.source_id ) two,
 apidb.geneattributes ga
 where one.source_id = two.source_id
 and one.source_id = ga.source_id
 and ( $$protein_coding_only$$ = 'no' OR ga.gene_type = $$protein_coding_only$$ )
 and  $$regulated_dir$$ (
               case when one.average >= two.average
                   then power(2,one.average) / power(2,two.average)
                   else -( power(2,two.average) / power(2,one.average))
                   end ) >= $$fold_change$$

          ]]>
      </sql>
    </sqlQuery>

    <processQuery name="GenesByRNASeqExpressionTiming" includeProjects="EuPathDB"
        processName="org.apidb.apicomplexa.wsfplugin.apifed.ApiFedPlugin">
        <paramRef ref="geneParams.pfd_fc_one_fl"  quote="false"/>
        <paramRef ref="geneParams.pfd_fc_two_fl"  quote="false"/>
        <paramRef ref="geneParams.fold_change"/>
        <paramRef ref="geneParams.protein_coding_only"/>
        <paramRef ref="geneParams.regulated_dir" quote="false"/>
        <wsColumn name="project_id" width="20" wsName="project_id"/>
        <wsColumn name="source_id" width="50" wsName="source_id"/>
        <wsColumn name="fold_change" wsName="fold_change"/>
        <wsColumn name="avg_group_one" wsName="avg_group_one"/>
        <wsColumn name="avg_group_two" wsName="avg_group_two"/>

    </processQuery> -->


   <sqlQuery name="GenesByRNASeqExpressionTiming" includeProjects="PlasmoDB" 
              isCacheable="true">
        <paramRef ref="geneParams.minOrMax"/>
        <paramRef ref="geneParams.exprHourRNASeq"/>
        <paramRef ref="geneParams.inductionFold"/>
        <paramRef ref="geneParams.expressionPct"/> 
        <column name="project_id"/>
        <column name="source_id"/>
        <column name="max_fc"/>
        <column name="num_replicates"/> 
        <sqlParamValue name="prsName">
                <![CDATA[
                   AND prs.name = 'Profiles of P.falciparum Newbold mRNA Seq data'
                ]]>
        </sqlParamValue>
        <sql>
          <![CDATA[
          SELECT iq.source_id, round(max(iq.max_fc), 1) as max_fc,
=======
>>>>>>> 22afd9f9
                 count(*) as num_replicates, '@PROJECT_ID@' as project_id
          from (
          SELECT gf.source_id, prs.name, max(pr.ind_ratio) as max_fc
          FROM apidb.profile pr, apidb.profileset prs,
               dots.nafeature gf
          WHERE ($$minOrMax$$ = 'min'
                 OR pr.time_of_max_expr in ($$exprHourRNASeq$$))
          AND ($$minOrMax$$ = 'max'
<<<<<<< HEAD
=======
                 OR pr.time_of_min_expr in ($$exprHourVivax$$))
          AND pr.ind_ratio >= $$inductionFold$$
          AND pr.max_percentile >= $$expressionPct$$
          AND pr.source_id = gf.source_id
          AND pr.profile_set_id = prs.profile_set_id
          AND prs.name like case when $$profileSetVivax$$ = '3' then 'ZB Pvivax time series normalized_averaged %' else $$profileSetVivax$$ end
          group BY gf.source_id,prs.name) iq
          group by iq.source_id
          having count(*) >= case when $$profileSetVivax$$ = '3' then 3 else 1 end
          ]]>
      </sql>
    </sqlQuery>

    <processQuery name="GenesByVivaxExpressionTiming" includeProjects="EuPathDB"
        processName="org.apidb.apicomplexa.wsfplugin.apifed.ApiFedPlugin">
        <paramRef ref="geneParams.minOrMax" quote="false"/>
        <paramRef ref="geneParams.exprHourVivax"/>
        <paramRef ref="geneParams.inductionFold"/>
        <paramRef ref="geneParams.expressionPct"/>
        <paramRef ref="geneParams.profileSetVivax" quote="false"/>
	<wsColumn name="source_id" width="50" wsName="source_id"/>
	<wsColumn name="project_id" width="20" wsName="project_id"/>
        <wsColumn name="max_fc" width="32" wsName="max_fc"/>
        <wsColumn name="num_replicates" width="32" wsName="max_fc"/>
    </processQuery>




    <sqlQuery name="GenesByEHistoExpressionTiming" includeProjects="AmoebaDB" 
              isCacheable="true" doNotTest="true">

        <paramRef ref="geneParams.profileSetEHisto"/>
        <paramRef ref="geneParams.eh_fc_one_fl"/>
        <paramRef ref="geneParams.eh_fc_two_fl"/>
        <paramRef ref="geneParams.fold_change"/>
        <paramRef ref="geneParams.protein_coding_only"/>
        <paramRef ref="geneParams.regulated_dir" quote="false"/>
        <column name="project_id"/>
        <column name="source_id"/>
        <column name="fold_change"/>
        <column name="avg_group_one"/>
        <column name="avg_group_two"/>
        <sql>
          <![CDATA[
 select  ga.source_id, '@PROJECT_ID@' as project_id,
                   round((CASE WHEN power(2, one.average) / power(2,two.average) >= 1
                                 THEN power(2, one.average) / power(2,two.average)
                           ELSE -1 / (power(2,one.average) / power(2,two.average))
                   END),1) as fold_change,
        round(one.average,2) as avg_group_one,
        round(two.average,2) as avg_group_two
 from (
 select  p.source_id, p.subject_row_id as subject_row_id,avg(pe.value) as average
 from  apidb.profileelementname pen, apidb.profile p, apidb.profileelement pe
 where pen.profile_element_name_id in ($$eh_fc_one_fl$$)
 and pen.profile_set_id = $$profileSetEHisto$$
 and p.profile_set_id = pen.profile_set_id
 and pe.profile_id = p.profile_id
 and pe.element_order = pen.element_order
 group by p.subject_row_id,p.source_id ) one,
 (
 select p.source_id, p.subject_row_id as subject_row_id,avg(pe.value) as average
 from apidb.profileelementname pen, apidb.profile p, apidb.profileelement pe
 where pen.profile_element_name_id in ($$eh_fc_two_fl$$)
 and pen.profile_set_id = $$profileSetEHisto$$
 and p.profile_set_id = pen.profile_set_id
 and pe.profile_id = p.profile_id
 and pe.element_order = pen.element_order
 group by p.subject_row_id,p.source_id ) two,
 apidb.geneattributes ga
 where one.source_id = two.source_id
 and ga.species = 'Entamoeba histolytica'
 and one.source_id = ga.source_id
 and ( $$protein_coding_only$$ = 'no' OR ga.gene_type = $$protein_coding_only$$ )
 and  $$regulated_dir$$ (
               case when one.average >= two.average
                   then power(2,one.average) / power(2,two.average)
                   else -( power(2,two.average) / power(2,one.average))
                   end ) >= $$fold_change$$
          ]]>
      </sql>
    </sqlQuery>

    <processQuery name="GenesByEHistoExpressionTiming" includeProjects="EuPathDB"
        processName="org.apidb.apicomplexa.wsfplugin.apifed.ApiFedPlugin">
        <paramRef ref="geneParams.profileSetEHisto"/>
        <paramRef ref="geneParams.eh_fc_one_fl"  quote="false"/>
        <paramRef ref="geneParams.eh_fc_two_fl"  quote="false"/>
        <paramRef ref="geneParams.fold_change"/>
        <paramRef ref="geneParams.protein_coding_only" quote="false"/>
        <paramRef ref="geneParams.regulated_dir" quote="false"/>
        <wsColumn name="project_id" width="20" wsName="project_id"/>
        <wsColumn name="source_id" width="50" wsName="source_id"/>
        <wsColumn name="fold_change" wsName="fold_change"/>
        <wsColumn name="avg_group_one" wsName="avg_group_one"/>
        <wsColumn name="avg_group_two" wsName="avg_group_two"/>
    </processQuery>




  <!--++++++++++++++++++++++++++++++++++++++++++++++++++++++++++++++-->
  <!-- RNA Seq Expression Timing -->
  <!--++++++++++++++++++++++++++++++++++++++++++++++++++++++++++++++-->


<!-- The new fold change format for this Query is put on hold and commented out here till we decide the best way to present the microarray data-->
<!-- Changing the query and params also resulted in breaking several strategies/results for a large user base..so this will perhaps -->
<!-- be added as an additional query over the existing format -->

<!--    <sqlQuery name="GenesByRNASeqExpressionTiming" includeProjects="PlasmoDB" 
              isCacheable="true"> 
        <paramRef ref="geneParams.pfd_fc_one_fl"/>
        <paramRef ref="geneParams.pfd_fc_two_fl"/>
        <paramRef ref="geneParams.fold_change"/>
        <paramRef ref="geneParams.protein_coding_only"/>
        <paramRef ref="geneParams.regulated_dir" quote="false"/>
        <column name="project_id"/>
        <column name="source_id"/>
        <column name="fold_change"/>
        <column name="avg_group_one"/>
        <column name="avg_group_two"/>
        <sql>
          <![CDATA[
 select one.source_id, '@PROJECT_ID@' as project_id,
                   round((CASE WHEN power(2, one.average) / power(2,two.average) >= 1
                                 THEN power(2, one.average) / power(2,two.average)
                           ELSE -1 / (power(2,one.average) / power(2,two.average))
                   END),1) as fold_change,
        round(one.average,2) as avg_group_one,
        round(two.average,2) as avg_group_two
 from (
 select p.source_id, avg(pe.value) as average
 from  apidb.profileelementname pen, apidb.profile p, apidb.profileelement pe
 where pen.profile_element_name_id in ($$pfd_fc_one_fl$$)
 and p.profile_set_id = pen.profile_set_id
 and pe.profile_id = p.profile_id
 and pe.element_order = pen.element_order
 group by p.source_id ) one,
 (
 select p.source_id, avg(pe.value) as average
 from apidb.profileelementname pen, apidb.profile p, apidb.profileelement pe
 where pen.profile_element_name_id in ($$pfd_fc_two_fl$$)
 and p.profile_set_id = pen.profile_set_id
 and pe.profile_id = p.profile_id
 and pe.element_order = pen.element_order
 group by p.source_id ) two,
 apidb.geneattributes ga
 where one.source_id = two.source_id
 and one.source_id = ga.source_id
 and ( $$protein_coding_only$$ = 'no' OR ga.gene_type = $$protein_coding_only$$ )
 and  $$regulated_dir$$ (
               case when one.average >= two.average
                   then power(2,one.average) / power(2,two.average)
                   else -( power(2,two.average) / power(2,one.average))
                   end ) >= $$fold_change$$

          ]]>
      </sql>
    </sqlQuery>

    <processQuery name="GenesByRNASeqExpressionTiming" includeProjects="EuPathDB"
        processName="org.apidb.apicomplexa.wsfplugin.apifed.ApiFedPlugin">
        <paramRef ref="geneParams.pfd_fc_one_fl"  quote="false"/>
        <paramRef ref="geneParams.pfd_fc_two_fl"  quote="false"/>
        <paramRef ref="geneParams.fold_change"/>
        <paramRef ref="geneParams.protein_coding_only"/>
        <paramRef ref="geneParams.regulated_dir" quote="false"/>
        <wsColumn name="project_id" width="20" wsName="project_id"/>
        <wsColumn name="source_id" width="50" wsName="source_id"/>
        <wsColumn name="fold_change" wsName="fold_change"/>
        <wsColumn name="avg_group_one" wsName="avg_group_one"/>
        <wsColumn name="avg_group_two" wsName="avg_group_two"/>

    </processQuery> -->


   <sqlQuery name="GenesByRNASeqExpressionTiming" includeProjects="PlasmoDB" 
              isCacheable="true">
        <paramRef ref="geneParams.minOrMax"/>
        <paramRef ref="geneParams.exprHourRNASeq"/>
        <paramRef ref="geneParams.inductionFold"/>
        <paramRef ref="geneParams.expressionPct"/> 
        <column name="project_id"/>
        <column name="source_id"/>
        <column name="max_fc"/>
        <column name="num_replicates"/> 
        <sqlParamValue name="prsName">
                <![CDATA[
                   AND prs.name = 'Profiles of P.falciparum Newbold mRNA Seq data'
                ]]>
        </sqlParamValue>
        <sql>
          <![CDATA[
          SELECT iq.source_id, round(max(iq.max_fc), 1) as max_fc,
                 count(*) as num_replicates, '@PROJECT_ID@' as project_id
          from (
          SELECT gf.source_id, prs.name, max(pr.ind_ratio) as max_fc
          FROM apidb.profile pr, apidb.profileset prs,
               dots.nafeature gf
          WHERE ($$minOrMax$$ = 'min'
                 OR pr.time_of_max_expr in ($$exprHourRNASeq$$))
          AND ($$minOrMax$$ = 'max'
>>>>>>> 22afd9f9
                 OR pr.time_of_min_expr in ($$exprHourRNASeq$$))
          AND pr.ind_ratio >= $$inductionFold$$
          AND pr.max_percentile >= $$expressionPct$$
          AND pr.source_id = gf.source_id
          AND pr.profile_set_id = prs.profile_set_id
          &&prsName&&
          group BY gf.source_id,prs.name) iq
          group by iq.source_id
          ]]>
      </sql>
    </sqlQuery>

    <processQuery name="GenesByRNASeqExpressionTiming" includeProjects="EuPathDB"
        processName="org.apidb.apicomplexa.wsfplugin.apifed.ApiFedPlugin">
        <paramRef ref="geneParams.minOrMax" quote="false"/>
        <paramRef ref="geneParams.exprHourRNASeq"/>
        <paramRef ref="geneParams.inductionFold"/>
        <paramRef ref="geneParams.expressionPct"/>
	<wsColumn name="source_id" width="50" wsName="source_id"/>
	<wsColumn name="project_id" width="20" wsName="project_id"/>
        <wsColumn name="max_fc" width="32" wsName="max_fc"/>
        <wsColumn name="num_replicates" width="32" wsName="max_fc"/>
    </processQuery>


   <sqlQuery name="GenesByToxoCellCycleSpline" includeProjects="ToxoDB" 
              isCacheable="true">
        <paramRef ref="geneParams.minOrMax"/>
        <paramRef ref="geneParams.exprHourCellCycle"/>
        <paramRef ref="geneParams.inductionFold"/>
        <paramRef ref="geneParams.expressionPct"/> 
        <column name="project_id"/>
        <column name="source_id"/>
        <column name="max_fc"/>
        <column name="num_replicates"/> 
        <sqlParamValue name="prsName">
                <![CDATA[
                   AND prs.name = 'M.White Cell Cycle Microarray spline smoothed 12 pts'
                ]]>
        </sqlParamValue>
        <sql>
          <![CDATA[
          SELECT iq.source_id, round(max(iq.max_fc), 1) as max_fc,
                 count(*) as num_replicates, '@PROJECT_ID@' as project_id
          from (
          SELECT gf.source_id, prs.name, max(pr.ind_ratio) as max_fc
          FROM apidb.profile pr, apidb.profileset prs,
               dots.nafeature gf
          WHERE ($$minOrMax$$ = 'min'
                 OR pr.time_of_max_expr in ($$exprHourCellCycle$$))
          AND ($$minOrMax$$ = 'max'
                 OR pr.time_of_min_expr in ($$exprHourCellCycle$$))
          AND pr.ind_ratio >= $$inductionFold$$
          AND pr.max_percentile >= $$expressionPct$$
          AND pr.source_id = gf.source_id
          AND pr.profile_set_id = prs.profile_set_id
          &&prsName&&
          group BY gf.source_id,prs.name) iq
          group by iq.source_id
          ]]>
      </sql>
    </sqlQuery>

    <processQuery name="GenesByToxoCellCycleSpline" includeProjects="EuPathDB"
        processName="org.apidb.apicomplexa.wsfplugin.apifed.ApiFedPlugin">
        <paramRef ref="geneParams.minOrMax" quote="false"/>
        <paramRef ref="geneParams.exprHourCellCycle"/>
        <paramRef ref="geneParams.inductionFold"/>
        <paramRef ref="geneParams.expressionPct"/>
	<wsColumn name="source_id" width="50" wsName="source_id"/>
	<wsColumn name="project_id" width="20" wsName="project_id"/>
        <wsColumn name="max_fc" width="32" wsName="max_fc"/>
        <wsColumn name="num_replicates" width="32" wsName="max_fc"/>
    </processQuery>


             
  <!--++++++++++++++++++++++++++++++++++++++++++++++++++++++++++++++-->
  <!-- Expression profile similarity -->
  <!--++++++++++++++++++++++++++++++++++++++++++++++++++++++++++++++-->

    <processQuery name="GenesByProfileSimilarity" includeProjects="PlasmoDB"  
             processName="org.apidb.apicomplexa.wsfplugin.profile.ProfileSimilarityPlugin">
       <paramRef ref="geneParams.ProfileGeneId" noTranslation="true"/>
       <paramRef ref="geneParams.ProfileDistanceMethod"  quote="false"/>
       <paramRef ref="geneParams.ProfileNumToReturn"/>
       <paramRef ref="geneParams.ProfileProfileSet"  quote="false"/>
       <paramRef ref="geneParams.ProfileSearchGoal"  quote="false"/>
       <paramRef ref="geneParams.ProfileTimeShift"/>
       <!-- paramRef ref="geneParams.ProfileShiftPlusMinus"/ -->
       <wsColumn name="source_id" width="50" wsName="GeneID"/>
       <wsColumn name="project_id" width="20" wsName="ProjectId"/>
       <wsColumn name="distance" wsName="Distance" width="50"/>
       <wsColumn name="time_shift" wsName="Shift" width="50"/>
       <wsColumn name="query_source_id" wsName="QueryGeneId" width="50"/>
    </processQuery>

    <processQuery name="GenesByProfileSimilarity" includeProjects="EuPathDB"  
             processName="org.apidb.apicomplexa.wsfplugin.apifed.ApiFedPlugin">
   <!--    <paramRef ref="organismParams.organism" queryRef="organismVQ.pf"/>  -->
       <paramRef ref="geneParams.ProfileGeneId" default="PF11_0344"/>
       <paramRef ref="geneParams.ProfileDistanceMethod" quote="false"/>
       <paramRef ref="geneParams.ProfileNumToReturn"/>
       <paramRef ref="geneParams.ProfileProfileSet" quote="false"/>
       <paramRef ref="geneParams.ProfileSearchGoal" quote="false"/>
       <paramRef ref="geneParams.ProfileTimeShift"/>
       <!-- paramRef ref="geneParams.ProfileShiftPlusMinus"/ -->
       <wsColumn name="source_id" width="50" wsName="source_id"/>
       <wsColumn name="project_id" width="20" wsName="project_id"/>
       <wsColumn name="distance" wsName="distance" width="50"/>
       <wsColumn name="time_shift" wsName="time_shift" width="50"/>
       <wsColumn name="query_source_id" wsName="query_source_id" width="50"/>
    </processQuery>

    <processQuery name="GenesByToxoProfileSimilarity" includeProjects="ToxoDB"  
             processName="org.apidb.apicomplexa.wsfplugin.profile.ProfileSimilarityPlugin">
       <paramRef ref="geneParams.ProfileGeneId" default="TGME49_006510" noTranslation="true"/>
       <paramRef ref="geneParams.ProfileDistanceMethod"  quote="false"/>
       <paramRef ref="geneParams.ProfileSearchGoal"  quote="false"/>
       <paramRef ref="geneParams.ProfileNumToReturn"/>
       <paramRef ref="geneParams.ProfileProfileSet"  quote="false"/>
       <paramRef ref="geneParams.ProfileTimeShift"/>
       <!-- paramRef ref="geneParams.ProfileShiftPlusMinus"/ -->
       <wsColumn name="source_id" width="50" wsName="GeneID"/>
       <wsColumn name="project_id" width="20" wsName="ProjectId"/>
       <wsColumn name="distance" wsName="Distance" width="50"/>
       <wsColumn name="time_shift" wsName="Shift" width="50"/>
       <wsColumn name="query_source_id" wsName="QueryGeneId" width="50"/>
    </processQuery>

    <processQuery name="GenesByToxoProfileSimilarity" includeProjects="EuPathDB"  
             processName="org.apidb.apicomplexa.wsfplugin.apifed.ApiFedPlugin">
   <!--    <paramRef ref="organismParams.organism" queryRef="organismVQ.pf"/> -->
       <paramRef ref="geneParams.ProfileGeneId" default="TGME49_006510"/>
       <paramRef ref="geneParams.ProfileDistanceMethod" quote="false"/>
       <paramRef ref="geneParams.ProfileSearchGoal" quote="false"/>
       <paramRef ref="geneParams.ProfileNumToReturn"/>
       <paramRef ref="geneParams.ProfileProfileSet"  quote="false" default="ME49"/>
       <paramRef ref="geneParams.ProfileTimeShift"/>

       <!-- paramRef ref="geneParams.ProfileShiftPlusMinus"/ -->
       <wsColumn name="source_id" width="50" wsName="source_id"/>
       <wsColumn name="project_id" width="20" wsName="project_id"/>
       <wsColumn name="distance" wsName="distance" width="50"/>
       <wsColumn name="time_shift" wsName="time_shift" width="50"/>
       <wsColumn name="query_source_id" wsName="query_source_id" width="50"/>
    </processQuery>

  <!--++++++++++++++++++++++++++++++++++++++++++++++++++++++++++++++-->
  <!-- GenesByPhyleticProfile -->
  <!--++++++++++++++++++++++++++++++++++++++++++++++++++++++++++++++-->

    <sqlQuery name="GenesByPhyleticProfile" doNotTest="true" includeProjects="PlasmoDB"
              isCacheable="true">
        <paramRef ref="sharedParams.ds_gene_ids" default="PY03942"/>
        <paramRef ref="geneParams.min_mutual_information_score"/>
        <paramRef ref="geneParams.include_only_queries"/>
        <paramRef ref="geneParams.min_num_query_matches"/>
        <column name="project_id"/>
        <column name="source_id" />
        <column name="query_ids" />
        <column name="mutual_information_scores" />
        <column name="num_queries" />
        <sql>
            <![CDATA[
                select * from (
                SELECT gf2.source_id, '@PROJECT_ID@' as project_id, count(*) as num_queries,
                    apidb.tab_to_string(CAST(COLLECT(gf1.source_id) AS apidb.varchartab), ', ') AS query_ids,
                    apidb.tab_to_string(CAST(COLLECT(to_char(mis.mutual_information_score/10000)) AS apidb.varchartab), ', ') AS mutual_information_scores
                FROM apidb.geneattributes gf1, dots.PhylogeneticProfile pp1,
                     dots.MutualInformationScore mis, dots.PhylogeneticProfile pp2,
                     apidb.geneattributes gf2, ($$ds_gene_ids$$) ds, apidb.GeneId gi
                WHERE $$include_only_queries$$ = 'no'
                  AND gf1.source_id = gi.gene
                  AND gi.id = lower(ds.source_id)
                  AND gf1.na_feature_id = pp1.na_feature_id
                  AND ((pp1.phylogenetic_profile_id = mis.primary_profile_id
                  AND mis.secondary_profile_id = pp2.phylogenetic_profile_id)
                    OR (pp1.phylogenetic_profile_id = mis.secondary_profile_id
                  AND mis.primary_profile_id = pp2.phylogenetic_profile_id))
                  and mis.mutual_information_score/1000 >= $$min_mutual_information_score$$
                  AND pp2.na_feature_id = gf2.na_feature_id
                  AND gf2.source_id != gf1.source_id
                  group  by gf2.source_id
                  having count(*) >= $$min_num_query_matches$$
             UNION
                SELECT gf2.source_id, '@PROJECT_ID@' as project_id, count(*) as num_queries,
                    apidb.tab_to_string(CAST(COLLECT(gf1.source_id) AS apidb.varchartab), ', ') AS query_ids, 
                    apidb.tab_to_string(CAST(COLLECT(to_char(mis.mutual_information_score/10000)) AS apidb.varchartab), ', ') AS mutual_information_scores
                FROM apidb.geneattributes gf1, dots.PhylogeneticProfile pp1,
                     dots.MutualInformationScore mis, dots.PhylogeneticProfile pp2,
                     apidb.geneattributes gf2, ($$ds_gene_ids$$) ds, apidb.GeneId gi
                WHERE $$include_only_queries$$ = 'yes'
                  AND gf1.source_id = gi.gene
                  AND gi.id = lower(ds.source_id)
                  AND gf1.na_feature_id = pp1.na_feature_id
                  AND ((pp1.phylogenetic_profile_id = mis.primary_profile_id
                  AND mis.secondary_profile_id = pp2.phylogenetic_profile_id)
                    OR (pp1.phylogenetic_profile_id = mis.secondary_profile_id
                  AND mis.primary_profile_id = pp2.phylogenetic_profile_id))
                  and mis.mutual_information_score/1000 >= $$min_mutual_information_score$$
                  AND pp2.na_feature_id = gf2.na_feature_id
                  AND gf2.source_id in (select intds.source_id from ($$ds_gene_ids$$) intds) 
                  AND gf2.source_id != gf1.source_id
                  group  by gf2.source_id
                  having count(*) >= $$min_num_query_matches$$
                )
           ]]>
       </sql>
    </sqlQuery>

    <processQuery name="GenesByPhyleticProfile" includeProjects="EuPathDB" doNotTest="true"
        processName="org.apidb.apicomplexa.wsfplugin.apifed.ApiFedPlugin">
        <paramRef ref="sharedParams.ds_gene_ids" default="PY03942" noTranslation="true"/>
        <paramRef ref="sharedParams.signature" noTranslation="true"/>
        <paramRef ref="geneParams.min_mutual_information_score"/>
        <paramRef ref="geneParams.include_only_queries"  quote="false"/>
        <paramRef ref="geneParams.min_num_query_matches"/>
	  <wsColumn name="source_id" width="50" wsName="source_id"/>
	  <wsColumn name="project_id" width="20" wsName="project_id"/>
        <wsColumn name="query_ids" />
        <wsColumn name="mutual_information_scores" />
        <wsColumn name="num_queries" />
    </processQuery>

  <!--++++++++++++++++++++++++++++++++++++++++++++++++++++++++++++++-->
  <!-- GenesByFunctionalInteraction -->
  <!--++++++++++++++++++++++++++++++++++++++++++++++++++++++++++++++-->

    <sqlQuery name="GenesByFunctionalInteraction" doNotTest="true" includeProjects="PlasmoDB" 
              isCacheable="true">
        <paramRef ref="sharedParams.ds_gene_ids" default="PF11_0344"/>
        <paramRef ref="geneParams.min_interaction"/>
        <paramRef ref="geneParams.include_only_queries"/>
        <paramRef ref="geneParams.min_num_query_matches"/>
        <column name="project_id"/>
        <column name="source_id"/>
        <column name="likelihood_scores"/>
        <column name="query_ids" />
        <column name="queries_matched"/>
        <sql>
            <![CDATA[
                select * from (
                SELECT gf2.source_id, '@PROJECT_ID@' as project_id, 
                  apidb.tab_to_string(CAST(COLLECT(gf1.source_id) AS apidb.varchartab), ', ') AS query_ids, 
                  apidb.tab_to_string(CAST(COLLECT(to_char(rnf.value)) AS apidb.varchartab), ', ') AS likelihood_scores,
                  count(*) as queries_matched
                FROM apidb.geneattributes gf1, apidb.RelatedNaFeature rnf,
                     apidb.geneattributes gf2, ($$ds_gene_ids$$) ds, apidb.GeneId gi
                WHERE $$include_only_queries$$ = 'no'
                  AND gf1.source_id = gi.gene
                  AND gi.id = lower(ds.source_id)
                  AND gf1.na_feature_id = rnf.na_feature_id
                  AND rnf.associated_na_feature_id = gf2.na_feature_id
                  AND rnf.value >= $$min_interaction$$
                GROUP BY gf2.source_id
                HAVING count(*) >= $$min_num_query_matches$$
              UNION
                SELECT gf2.source_id, '@PROJECT_ID@' as project_id, 
                  apidb.tab_to_string(CAST(COLLECT(gf1.source_id) AS apidb.varchartab), ', ') AS query_ids, 
                  apidb.tab_to_string(CAST(COLLECT(to_char(rnf.value)) AS apidb.varchartab), ', ') AS likelihood_scores,
                  count(*) as queries_matched
                FROM apidb.geneattributes gf1, apidb.RelatedNaFeature rnf,
                     apidb.geneattributes gf2, ($$ds_gene_ids$$) ds, apidb.GeneId gi
                WHERE $$include_only_queries$$ = 'yes'
                  AND gf1.source_id = gi.gene
                  AND gi.id = lower(ds.source_id)
                  AND gf1.na_feature_id = rnf.na_feature_id
                  AND rnf.associated_na_feature_id = gf2.na_feature_id
                  AND rnf.value >= $$min_interaction$$
                  AND gf2.source_id in (select intds.source_id from ($$ds_gene_ids$$) intds)
                GROUP BY gf2.source_id
                HAVING count(*) >= $$min_num_query_matches$$
              )
           ]]>
       </sql>
    </sqlQuery>

    <processQuery name="GenesByFunctionalInteraction" includeProjects="EuPathDB" doNotTest="true"
        processName="org.apidb.apicomplexa.wsfplugin.apifed.ApiFedPlugin">
        <paramRef ref="sharedParams.ds_gene_ids" default="PF11_0344" noTranslation="true"/>
        <paramRef ref="sharedParams.signature" noTranslation="true"/>
        <paramRef ref="geneParams.min_interaction"/>
        <paramRef ref="geneParams.include_only_queries"  quote="false"/>
        <paramRef ref="geneParams.min_num_query_matches"/>
	  <wsColumn name="source_id" width="50" wsName="source_id"/>
	  <wsColumn name="project_id" width="20" wsName="project_id"/>
        <wsColumn name="likelihood_scores"/>
        <wsColumn name="query_ids" />
        <wsColumn name="queries_matched"/>
    </processQuery>


  <!--++++++++++++++++++++++++++++++++++++++++++++++++++++++++++++++-->
  <!-- GenesByDifferentialExpression -->
  <!--++++++++++++++++++++++++++++++++++++++++++++++++++++++++++++++-->

    <sqlQuery name="GenesByDifferentialExpression" includeProjects="ToxoDB"
          isCacheable='true'>
       <paramRef ref="geneParams.exprnsample"/>
       <paramRef ref="geneParams.confidence"/>
       <paramRef ref="geneParams.fold_change"/>
       <paramRef ref="geneParams.regulated_dir" quote="false"/>
        <column name="project_id"/>
       <column name="source_id" />
       <column name="confidence" />
       <column name="fold_change" />
       <sql>
           <!-- use CDATA because query includes angle brackets -->
            <![CDATA[
          select '@PROJECT_ID@' as project_id, ga.source_id as source_id, 
                 round(d.fold_change, 1) as fold_change, d.confidence
          from rad.differentialexpression d, Core.tableInfo t , 
               Apidb.GeneAttributes ga, rad.analysis a 
          where ga.na_feature_id = d.row_id 
           and t.table_id = d.table_id
           and a.analysis_id = d.analysis_id
           and t.name = 'GeneFeature'
           and $$regulated_dir$$(d.fold_change) >= $$fold_change$$
           and d.confidence >= $$confidence$$
           and a.name = $$exprnsample$$
            ]]>
          </sql>
    </sqlQuery>  

    <processQuery name="GenesByDifferentialExpression" includeProjects="EuPathDB"
        processName="org.apidb.apicomplexa.wsfplugin.apifed.ApiFedPlugin">
       <paramRef ref="geneParams.exprnsample" quote="false"/>
       <paramRef ref="geneParams.confidence"/>
       <paramRef ref="geneParams.fold_change"/>
       <paramRef ref="geneParams.regulated_dir" quote="false"/>
	  <wsColumn name="source_id" width="50" wsName="source_id"/>
	  <wsColumn name="project_id" width="20" wsName="project_id"/>
       <wsColumn name="confidence" />
       <wsColumn name="fold_change" />
    </processQuery> 

    <sqlQuery name="GenesByDifferentialExpressionChooseComparisons" includeProjects="ToxoDB"
          isCacheable='true'>

        <testParamValues includeProjects="ToxoDB">
            <paramValue name="lineages_b">GT1 (Type I) </paramValue>
        </testParamValues>
       <paramRef ref="geneParams.lineages_b"/>
       <paramRef ref="geneParams.lineages_a"/>
       <paramRef ref="geneParams.confidence"/>
       <paramRef ref="geneParams.fold_change"/>
       <paramRef ref="geneParams.regulated_dir" quote="false"/>
        <column name="project_id"/>
       <column name="source_id" />
       <column name="confidence" />
       <column name="fold_change" />
       <sql>
           <!-- use CDATA because query includes angle brackets -->
            <![CDATA[
          select '@PROJECT_ID@' as project_id, ga.source_id as source_id, 
                 d.confidence, round(d.fold_change, 1) as fold_change
          from Apidb.GeneAttributes ga, 
               (select r.row_id, r.confidence, 
                   case when lower(a.name) = $$lineages_a$$ || 'vs' || $$lineages_b$$
                        then r.fold_change
                        else -(r.fold_change)
                   end as fold_change
                from rad.analysis a, rad.differentialexpression r, core.tableinfo t
                where a.analysis_id = r.analysis_id
                  and r.table_id = t.table_id
                  and t.name = 'GeneFeature'
                  and (lower(a.name) = $$lineages_a$$ || 'vs' || $$lineages_b$$ 
                    or lower(a.name) = $$lineages_b$$ || 'vs' || $$lineages_a$$)
                ) d
           where ga.na_feature_id = d.row_id
             and $$regulated_dir$$(d.fold_change) >= $$fold_change$$
             and d.confidence >= $$confidence$$
            ]]>
          </sql>
    </sqlQuery>  

    <processQuery name="GenesByDifferentialExpressionChooseComparisons" includeProjects="EuPathDB"
        processName="org.apidb.apicomplexa.wsfplugin.apifed.ApiFedPlugin">
        <testParamValues>
            <paramValue name="lineages_b">GT1 (Type I) </paramValue>
        </testParamValues>
       <paramRef ref="geneParams.lineages_b" quote="false"/>
       <paramRef ref="geneParams.lineages_a" quote="false"/>
       <paramRef ref="geneParams.confidence"/>
       <paramRef ref="geneParams.fold_change"/>
       <paramRef ref="geneParams.regulated_dir" quote="false"/>
	  <wsColumn name="source_id" width="50" wsName="source_id"/>
	  <wsColumn name="project_id" width="20" wsName="project_id"/>
       <wsColumn name="confidence" />
       <wsColumn name="fold_change" />
    </processQuery> 

  <!--++++++++++++++++++++++++++++++++++++++++++++++++++++++++++++++-->
  <!-- GenesByDifferentialExpression -->
  <!--++++++++++++++++++++++++++++++++++++++++++++++++++++++++++++++-->

    <sqlQuery name="GiardiaGenesByDifferentialExpression" includeProjects="GiardiaDB"
          isCacheable='true'>
       <paramRef ref="geneParams.gl_exprnsample"/>
       <paramRef ref="geneParams.confidence"/>
       <paramRef ref="geneParams.fold_change"/>
       <paramRef ref="geneParams.regulated_dir" quote="false"/>
        <column name="project_id"/>
       <column name="source_id" />
       <column name="confidence" />
       <column name="fold_change" />
       <sql>
            <![CDATA[
               SELECT g.source_id, '@PROJECT_ID@' as project_id, 
                      avg(round(de.fold_change, 2)) as fold_change,
                      max(round(de.confidence, 2)) as confidence                   
                 FROM rad.differentialExpression de, core.tableInfo ti, 
                      rad.compositeElementNaSequence cs, dots.transcript t, 
                      apidb.geneAttributes g, rad.analysis a
                WHERE ti.name = 'ShortOligoFamily'
                  AND de.table_id = ti.table_id
                  AND de.row_id = cs.composite_element_id
                  AND cs.na_sequence_id = t.na_sequence_id
                  AND t.parent_id = g.na_feature_id
                  AND de.analysis_id = a.analysis_id
                  AND a.name = $$gl_exprnsample$$
                  AND de.confidence >= $$confidence$$
                  AND ($$regulated_dir$$ (de.fold_change) >= $$fold_change$$)
                  GROUP BY g.source_id
            ]]>
          </sql>
    </sqlQuery>  

    <processQuery name="GiardiaGenesByDifferentialExpression" includeProjects="EuPathDB"
        processName="org.apidb.apicomplexa.wsfplugin.apifed.ApiFedPlugin">
       <paramRef ref="geneParams.gl_exprnsample"  quote="false"/>
       <paramRef ref="geneParams.confidence"/>
       <paramRef ref="geneParams.fold_change"/>
       <paramRef ref="geneParams.regulated_dir" quote="false"/>
	  <wsColumn name="source_id" width="50" wsName="source_id"/>
	  <wsColumn name="project_id" width="20" wsName="project_id"/>
       <wsColumn name="confidence" />
       <wsColumn name="fold_change" />
    </processQuery> 

    <sqlQuery name="GiardiaGenesByDifferentialExpressionTwo" includeProjects="GiardiaDB"
          isCacheable='true'>
       <paramRef ref="geneParams.gl_exprnsample_two"/>
       <paramRef ref="geneParams.confidence"/>
       <paramRef ref="geneParams.fold_change"/>
       <paramRef ref="geneParams.regulated_dir" quote="false"/>
        <column name="project_id"/>
       <column name="source_id" />
       <column name="confidence" />
       <column name="fold_change" />
       <sql>
            <![CDATA[
               SELECT g.source_id,  '@PROJECT_ID@' as project_id,  
                      round(de.fold_change, 2) as fold_change,
                      round(de.confidence, 2) as confidence
                 FROM rad.differentialExpression de, core.tableInfo ti,
                      apidb.geneAttributes g, rad.analysis a
                 WHERE ti.name = 'GeneFeature'
                   AND de.table_id = ti.table_id
                   AND de.row_id = g.na_feature_id
                   AND de.analysis_id = a.analysis_id
                   AND a.name = $$gl_exprnsample_two$$
                   AND de.confidence >= $$confidence$$
                   AND ($$regulated_dir$$ (de.fold_change) >= $$fold_change$$)             
            ]]>
          </sql>
    </sqlQuery>  

    <processQuery name="GiardiaGenesByDifferentialExpressionTwo" includeProjects="EuPathDB"
        processName="org.apidb.apicomplexa.wsfplugin.apifed.ApiFedPlugin">
       <paramRef ref="geneParams.gl_exprnsample_two"  quote="false"/>
       <paramRef ref="geneParams.confidence"/>
       <paramRef ref="geneParams.fold_change"/>
       <paramRef ref="geneParams.regulated_dir" quote="false"/>
	  <wsColumn name="source_id" width="50" wsName="source_id"/>
	  <wsColumn name="project_id" width="20" wsName="project_id"/>
       <wsColumn name="confidence" />
       <wsColumn name="fold_change" />
    </processQuery> 



  <!--++++++++++++++++++++++++++++++++++++++++++++++++++++++++++++++-->
  <!-- GiardiaGenesFoldChange(Two) -->
  <!--++++++++++++++++++++++++++++++++++++++++++++++++++++++++++++++-->

    <sqlQuery name="GiardiaGenesFoldChange" includeProjects="GiardiaDB"
          isCacheable='true'>
       <paramRef ref="geneParams.gl_expr_studies_stress"/>
       <paramRef ref="geneParams.gl_expr_sample_stress_comparitor"/>
       <paramRef ref="geneParams.gl_expr_sample_stress_reference"/>
       <paramRef ref="geneParams.fold_change"/>
       <paramRef ref="geneParams.regulated_dir" quote="false"/>
       <column name="project_id"/>
       <column name="source_id" />
       <column name="fold_change" />
       <column name="val_one"/>
       <column name="val_two"/>

        <sql>
          <![CDATA[
 select one.source_id, '@PROJECT_ID@' as project_id,
                  round((CASE WHEN power(2, one.val) / power(2,two.val) >= 1
                                 THEN power(2, one.val) / power(2,two.val)
                           ELSE -1 / (power(2,one.val) / power(2,two.val))
                   END),1) as fold_change,
        round(one.val,2) as val_one,
        round(two.val,2) as val_two
 from (
 select p.source_id, pe.value as val
 from  apidb.profileelementname pen, apidb.profile p, apidb.profileelement pe
 where pen.profile_element_name_id in ($$gl_expr_sample_stress_comparitor$$)
 and pen.profile_set_id = $$gl_expr_studies_stress$$
 and p.profile_set_id = pen.profile_set_id
 and pe.profile_id = p.profile_id
 and pe.element_order = pen.element_order
 ) one,
 (
 select p.source_id, pe.value as val
 from apidb.profileelementname pen, apidb.profile p, apidb.profileelement pe
 where pen.profile_element_name_id in ($$gl_expr_sample_stress_reference$$)
 and pen.profile_set_id = $$gl_expr_studies_stress$$
 and p.profile_set_id = pen.profile_set_id
 and pe.profile_id = p.profile_id
 and pe.element_order = pen.element_order
 ) two
 where one.source_id = two.source_id
 and  $$regulated_dir$$ (
               case when one.val >= two.val
                   then one.val / two.val
                   else -( two.val / one.val)
                   end ) >= $$fold_change$$
            ]]>
          </sql>
    </sqlQuery>  

    <processQuery name="GiardiaGenesFoldChange" includeProjects="EuPathDB"
        processName="org.apidb.apicomplexa.wsfplugin.apifed.ApiFedPlugin">
       <paramRef ref="geneParams.gl_expr_studies_stress"/>
       <paramRef ref="geneParams.gl_expr_sample_stress_comparitor"/>
       <paramRef ref="geneParams.gl_expr_sample_stress_reference"/>
       <paramRef ref="geneParams.fold_change"/>
       <paramRef ref="geneParams.regulated_dir" quote="false"/>
       <wsColumn name="source_id" width="50" wsName="source_id"/>
       <wsColumn name="project_id" width="20" wsName="project_id"/>
       <wsColumn name="fold_change" />
       <wsColumn name="val_one"/>
       <wsColumn name="val_two"/>
    </processQuery> 


    <sqlQuery name="GiardiaGenesFoldChangeTwo" includeProjects="GiardiaDB"
          isCacheable='true'>
       <paramRef ref="geneParams.gl_expr_sample_encyst_reference"/>
       <paramRef ref="geneParams.gl_expr_sample_encyst_comparitor"/>
       <paramRef ref="geneParams.fold_change"/>
       <paramRef ref="geneParams.regulated_dir" quote="false"/>
        <column name="project_id"/>
       <column name="source_id" />
       <column name="fold_change" />
       <column name="val_one"/>
       <column name="val_two"/>

        <sql>
          <![CDATA[
 select one.source_id, '@PROJECT_ID@' as project_id,
                  round((CASE WHEN power(2, one.val) / power(2,two.val) >= 1
                                 THEN power(2, one.val) / power(2,two.val)
                           ELSE -1 / (power(2,one.val) / power(2,two.val))
                   END),1) as fold_change,
        round(one.val,2) as val_one,
        round(two.val,2) as val_two
 from (
 select p.source_id, pe.value as val
 from  apidb.profileelementname pen, apidb.profile p, 
       apidb.profileelement pe, apidb.profileSet ps
 where pen.profile_element_name_id in ($$gl_expr_sample_encyst_comparitor$$)
 and ps.name = 'Hehl encystation expression profile'
 and ps.profile_set_id = p.profile_set_id
 and p.profile_set_id = pen.profile_set_id
 and pe.profile_id = p.profile_id
 and pe.element_order = pen.element_order
 ) one,
 (
 select p.source_id, pe.value as val
 from apidb.profileelementname pen, apidb.profile p, 
      apidb.profileelement pe, apidb.profileSet ps
 where pen.profile_element_name_id in ($$gl_expr_sample_encyst_reference$$)
 and ps.name = 'Hehl encystation expression profile'
 and ps.profile_set_id = p.profile_set_id
 and p.profile_set_id = pen.profile_set_id
 and pe.profile_id = p.profile_id
 and pe.element_order = pen.element_order
 ) two
 where one.source_id = two.source_id
 and  $$regulated_dir$$ (
               case when one.val >= two.val
                   then power(2,one.val) / power(2,two.val)
                   else -( power(2,two.val) / power(2,one.val))
                   end ) >= $$fold_change$$
            ]]>
          </sql>
    </sqlQuery>  

    <processQuery name="GiardiaGenesFoldChangeTwo" includeProjects="EuPathDB"
        processName="org.apidb.apicomplexa.wsfplugin.apifed.ApiFedPlugin">
       <paramRef ref="geneParams.gl_expr_sample_encyst_reference"  quote="false"/>
       <paramRef ref="geneParams.gl_expr_sample_encyst_comparitor"  quote="false"/>
       <paramRef ref="geneParams.fold_change"/>
       <paramRef ref="geneParams.regulated_dir" quote="false"/>
       <wsColumn name="source_id" width="50" wsName="source_id"/>
       <wsColumn name="project_id" width="20" wsName="project_id"/>
       <wsColumn name="fold_change" />
       <wsColumn name="val_one"/>
       <wsColumn name="val_two"/>
    </processQuery> 



  <!--++++++++++++++++++++++++++++++++++++++++++++++++++++++++++++++-->
  <!-- Generic Expression Percentile Query GiardiaDB -->
  <!--++++++++++++++++++++++++++++++++++++++++++++++++++++++++++++++-->

    <sqlQuery name="GenesByExpressionPercentileProfile"  includeProjects="GiardiaDB"
          isCacheable='true'>
       <paramRef ref="geneParams.expressionPercentileSamples"/>
       <paramRef ref="geneParams.min_expression_percentile" default="80"/>
       <paramRef ref="geneParams.max_expression_percentile" default="100"/>
       <column name="project_id"/>
       <column name="source_id" />
       <sql>
           <!-- use CDATA because query includes angle brackets -->
            <![CDATA[
           select distinct source_id, '@PROJECT_ID@' as project_id
           from apidb.profileset ps, apidb.profileelement pe, apidb.profileelementname pen, apidb.profile p
           where ps.profile_set_id = pen.profile_set_id
            and ps.profile_set_id = p.profile_set_id
            and pe.profile_id = p.profile_id
            and pe.element_order = pen.element_order
            and ps.name || '|' || pen.name in ( $$expressionPercentileSamples$$ )
            and pe.value BETWEEN $$min_expression_percentile$$
              and $$max_expression_percentile$$
            ]]>
          </sql>
    </sqlQuery>  

    <processQuery name="GenesByExpressionPercentileProfile" includeProjects="EuPathDB"  
        displayName="By Expression Percentile" 
        isCacheable='true' 
        processName="org.apidb.apicomplexa.wsfplugin.apifed.ApiFedPlugin">      
       <paramRef ref="geneParams.expressionPercentileSamples" quote="false"/>
       <paramRef ref="geneParams.min_expression_percentile" default="80"/>
       <paramRef ref="geneParams.max_expression_percentile" default="100"/>
       <wsColumn name="source_id" width="50" wsName="source_id"/>
       <wsColumn name="project_id" width="20" wsName="project_id"/>
    </processQuery>   


    <sqlQuery name="GenesByExpressionPercentileProfileTwo"  includeProjects="GiardiaDB"
          isCacheable='true'>
       <paramRef ref="geneParams.expressionPercentileSamplesTwo"/>
       <paramRef ref="geneParams.min_expression_percentile" default="80"/>
       <paramRef ref="geneParams.max_expression_percentile" default="100"/>
       <column name="project_id"/>
       <column name="source_id" />
       <column name="max_percentile"/>
       <sql>
           <!-- use CDATA because query includes angle brackets -->
            <![CDATA[
           select source_id, '@PROJECT_ID@' as project_id, max(round(pe.value,1)) AS max_percentile
           from apidb.profileset ps, apidb.profileelement pe, apidb.profileelementname pen, apidb.profile p
           where ps.profile_set_id = pen.profile_set_id
            and ps.profile_set_id = p.profile_set_id
            and pe.profile_id = p.profile_id
            and pe.element_order = pen.element_order
            and ps.name || '|' || pen.name in ( $$expressionPercentileSamplesTwo$$ )
            and pe.value BETWEEN $$min_expression_percentile$$
              and $$max_expression_percentile$$
            group by source_id
            ]]>
          </sql>
    </sqlQuery>  

    <processQuery name="GenesByExpressionPercentileProfileTwo" includeProjects="EuPathDB"  
        displayName="By Expression Percentile" 
        isCacheable='true' 
        processName="org.apidb.apicomplexa.wsfplugin.apifed.ApiFedPlugin">      
       <paramRef ref="geneParams.expressionPercentileSamplesTwo" quote="false"/>
       <paramRef ref="geneParams.min_expression_percentile" default="80"/>
       <paramRef ref="geneParams.max_expression_percentile" default="100"/>
       <wsColumn name="source_id" width="50" wsName="source_id"/>
       <wsColumn name="project_id" width="20" wsName="project_id"/>
       <wsColumn name="max_percentile"/>
    </processQuery>   

  <!--++++++++++++++++++++++++++++++++++++++++++++++++++++++++++++++-->
  <!-- Giardia Ringqvist fold-change and percentile -->
  <!--++++++++++++++++++++++++++++++++++++++++++++++++++++++++++++++-->
    <sqlQuery name="GenesByRingqvistFoldChange" includeProjects="GiardiaDB" isCacheable='true'>

        <paramRef ref="geneParams.ringqvist_reference"/>  
        <paramRef ref="geneParams.ringqvist_comparitor"/>
        <paramRef ref="geneParams.fold_change"/>
        <paramRef ref="geneParams.regulated_dir" quote="false"/>
        <paramRef ref="geneParams.protein_coding_only"/>
        <column name="project_id"/>
        <column name="source_id"/>
        <column name="fold_change"/>
      <sql>
          <![CDATA[
select '@PROJECT_ID@' as project_id,one.source_id,
                  round((CASE WHEN power(2, one.average) / power(2,two.average) >= 1
                                 THEN power(2, one.average) / power(2,two.average)
                           ELSE -1 / (power(2,one.average) / power(2,two.average))
                   END),1) as fold_change
 from
  (select  p.source_id as source_id,
           pe.value as average
   from    apidb.profile p,
           apidb.profileelement pe,
           apidb.profileelementname pen
  where    p.profile_set_id = pen.profile_set_id
    and      pe.profile_id = p.profile_id
    and      pe.element_order = pen.element_order
    and      pen.profile_element_name_id =$$ringqvist_comparitor$$ 
  ) one,
 (select  p.source_id as source_id,
           pe.value as average
   from    apidb.profile p,
           apidb.profileelement pe,
           apidb.profileelementname pen
  where    p.profile_set_id = pen.profile_set_id
    and      pe.profile_id = p.profile_id
    and      pe.element_order = pen.element_order
    and      pen.profile_element_name_id = $$ringqvist_reference$$
  ) two,
   apidb.geneattributes ga
where one.source_id = two.source_id
 and  one.source_id = ga.source_id
 and ( $$protein_coding_only$$ = 'no' OR ga.gene_type = $$protein_coding_only$$ )
 and  $$regulated_dir$$ (
               case when one.average >= two.average
                   then power(2,one.average) / power(2,two.average)
                   else -( power(2,two.average) / power(2,one.average))
                   end ) >= $$fold_change$$
          ]]>
      </sql>

    </sqlQuery>

    <processQuery name="GenesByRingqvistFoldChange" includeProjects="EuPathDB"
        processName="org.apidb.apicomplexa.wsfplugin.apifed.ApiFedPlugin">

        <paramRef ref="geneParams.ringqvist_reference"/>  
        <paramRef ref="geneParams.ringqvist_comparitor"/>
        <paramRef ref="geneParams.fold_change"/>
        <paramRef ref="geneParams.regulated_dir" quote="false"/>
        <paramRef ref="geneParams.protein_coding_only" quote="false"/>
        <wsColumn name="project_id" width="20" wsName="project_id"/>
        <wsColumn name="source_id" width="50" wsName="source_id"/>
        <wsColumn name="fold_change" wsName="fold_change"/>
    </processQuery> 

    <sqlQuery name="GenesByRingqvistPercentile"  includeProjects="GiardiaDB"
          isCacheable='true'>
       <paramRef ref="geneParams.ringqvist_study"/>
       <paramRef ref="geneParams.min_expression_percentile" default="80"/>
       <paramRef ref="geneParams.max_expression_percentile" default="100"/>
       <paramRef ref="geneParams.protein_coding_only"/>
       <column name="project_id"/>
       <column name="source_id" />
       <column name="percentile" />
       <sql>
	 <![CDATA[
           select  ga.source_id, '@PROJECT_ID@' as project_id,max(round((pe.value),1))as percentile
           from apidb.profileset ps, apidb.profileelement pe, apidb.profileelementname pen, apidb.profile p, apidb.geneattributes ga
           where ps.profile_set_id = pen.profile_set_id
            and ga.source_id = p.source_id
            and ( $$protein_coding_only$$ = 'no' OR ga.gene_type = $$protein_coding_only$$ )
            and ps.profile_set_id = p.profile_set_id
            and pe.profile_id = p.profile_id
            and pe.element_order = pen.element_order
            and  pen.profile_element_name_id in ( $$ringqvist_study$$ )
            and pe.value BETWEEN $$min_expression_percentile$$ and $$max_expression_percentile$$
            group by ga.source_id
            ]]>
          </sql>
    </sqlQuery>  

    <processQuery name="GenesByRingqvistPercentile" includeProjects="EuPathDB"  
        displayName="By Expression Percentile" 
        isCacheable='true' 
        processName="org.apidb.apicomplexa.wsfplugin.apifed.ApiFedPlugin">      
       <paramRef ref="geneParams.ringqvist_study"/>
       <paramRef ref="geneParams.min_expression_percentile" default="80"/>
       <paramRef ref="geneParams.max_expression_percentile" default="100"/>
        <paramRef ref="geneParams.protein_coding_only" quote="false"/>
       <wsColumn name="source_id" width="50" wsName="source_id"/>
       <wsColumn name="project_id" width="20" wsName="project_id"/>
       <wsColumn name="percentile" width="32" wsName="percentile"/>
    </processQuery>   


  <!--++++++++++++++++++++++++++++++++++++++++++++++++++++++++++++++-->
  <!-- ToxoGenesByExpressionPercentile -->
  <!--++++++++++++++++++++++++++++++++++++++++++++++++++++++++++++++-->

    <sqlQuery name="ToxoGenesByExpressionPercentile" includeProjects="ToxoDB"
          isCacheable='true'>

      <testParamValues>
	<paramValue name="toxo_expr_sample">GT1(Type I)</paramValue>
      </testParamValues>

       <paramRef ref="geneParams.toxo_expr_studies"/>
       <paramRef ref="geneParams.toxo_expr_sample"/>
       <paramRef ref="geneParams.percentile"/>
       <column name="project_id"/>
       <column name="source_id" />
       <column name="percentile" />
       <sql>
           <!-- use CDATA because query includes angle brackets -->
            <![CDATA[
	     SELECT ga.source_id, '@PROJECT_ID@' as project_id, 
                    max(round(ep.percentile,1)) as percentile
               FROM Rad.Analysis a, Rad.ExpressionProfile ep, Core.tableInfo t, 
                    Rad.Protocol p, ApiDb.GeneAttributes ga
              WHERE p.name = '$$toxo_expr_studies$$'
	        AND t.table_id = ep.table_id
                AND t.name = 'GeneFeature'
                AND a.protocol_id = p.protocol_id
                AND ep.analysis_id = a.analysis_id
                AND a.name = $$toxo_expr_sample$$
                AND ga.na_feature_id = ep.row_id 
                AND ep.percentile >= $$percentile$$
             GROUP BY ga.source_id
             ORDER BY ga.source_id
            ]]>
          </sql>
    </sqlQuery>  

    <processQuery name="ToxoGenesByExpressionPercentile" includeProjects="EuPathDB"  
        displayName="By Expression Percentile" 
        isCacheable='true' 
        processName="org.apidb.apicomplexa.wsfplugin.apifed.ApiFedPlugin">

      <testParamValues>
	<paramValue name="toxo_expr_sample">GT1(Type I)</paramValue>
      </testParamValues>

       <paramRef ref="geneParams.toxo_expr_studies"  quote="false"/>
       <paramRef ref="geneParams.toxo_expr_sample"  quote="false"/>
       <paramRef ref="geneParams.percentile"/>
       <wsColumn name="source_id" width="50" wsName="source_id"/>
       <wsColumn name="project_id" width="20" wsName="project_id"/>
       <wsColumn name="percentile" width="32" />
    </processQuery>   

  <!--++++++++++++++++++++++++++++++++++++++++++++++++++++++++++++++-->
  <!-- GenesByIntraerythrocyticExpression -->
  <!--++++++++++++++++++++++++++++++++++++++++++++++++++++++++++++++-->

    <sqlQuery name="GenesByIntraerythrocyticExpression" includeProjects="PlasmoDB" 
           isCacheable="true">
        <paramRef ref="geneParams.synchronization"/>
        <paramRef ref="geneParams.intraerythrocytic_stages"/> 
        <paramRef ref="geneParams.min_expression_percentile"/>
        <paramRef ref="geneParams.max_expression_percentile"/>
        <column name="project_id"/>
        <column name="source_id"/>
        <column name="max_percentile"/>
        <column name="min_percentile"/>
        <sql>
            <![CDATA[
           select distinct source_id, '@PROJECT_ID@' as project_id,
           round(max((pe.value)), 1) as max_percentile, 
           round(min((pe.value)), 1) as min_percentile
           from apidb.profileset ps, apidb.profileelement pe, apidb.profile p
           where ps.profile_set_id  = p.profile_set_id
            and pe.profile_id = p.profile_id
            and ps.name in ($$synchronization$$)
            and pe.element_order in ( $$intraerythrocytic_stages$$ )
            and (pe.value BETWEEN $$min_expression_percentile$$ and $$max_expression_percentile$$)
           group by p.source_id
           ]]>
       </sql>
    </sqlQuery>  

    <processQuery name="GenesByIntraerythrocyticExpression" includeProjects="EuPathDB"
        processName="org.apidb.apicomplexa.wsfplugin.apifed.ApiFedPlugin">
        <paramRef ref="geneParams.synchronization"  quote="false"/>
        <paramRef ref="geneParams.intraerythrocytic_stages" quote="false"/>
        <paramRef ref="geneParams.min_expression_percentile"/>
        <paramRef ref="geneParams.max_expression_percentile"/>
	  <wsColumn name="source_id" width="50" wsName="source_id"/>
	  <wsColumn name="project_id" width="20" wsName="project_id"/>
        <wsColumn name="max_percentile"/>
        <wsColumn name="min_percentile"/>
    </processQuery>



  <!--++++++++++++++++++++++++++++++++++++++++++++++++++++++++++++++-->
  <!-- GenesByIntraerythrocyticExpression fold change -->
  <!--++++++++++++++++++++++++++++++++++++++++++++++++++++++++++++++-->

    <sqlQuery name="GenesByIntraerythroExprFoldChange" includeProjects="PlasmoDB" isCacheable='true'>
      <testParamValues>
	<paramValue name="winz_asexual_reference">Early Ring</paramValue>
	<paramValue name="winz_asexual_comparitor">Late Ring</paramValue>
      </testParamValues>

      <paramRef ref="geneParams.synchronizationFldChnge1"/>
      <paramRef ref="geneParams.winz_asexual_reference"/>
      <paramRef ref="geneParams.synchronizationFldChnge2"/>
      <paramRef ref="geneParams.winz_asexual_comparitor"/>
      <paramRef ref="geneParams.fold_change"/>
      <paramRef ref="geneParams.regulated_dir" quote="false"/>
      <paramRef ref="geneParams.protein_coding_only"/>
      <column name="project_id"/>
      <column name="source_id"/>
      <column name="fold_change"/>
      <column name="val_one"/>
      <column name="val_two"/>
      <sql>
          <![CDATA[
select one.source_id, '@PROJECT_ID@' as project_id,
                  round((CASE WHEN power(2, one.val) / power(2,two.val) >= 1
                                 THEN power(2, one.val) / power(2,two.val)
                           ELSE -1 / (power(2,one.val) / power(2,two.val))
                   END),1) as fold_change,
        round(one.val,2) as val_one,
        round(two.val,2) as val_two
 from (
 select p.source_id, pe.value as val
 from  apidb.profileelementname pen, apidb.profile p, apidb.profileelement pe
 where pen.profile_element_name_id in ($$winz_asexual_reference$$)
 and p.profile_set_id = $$synchronizationFldChnge1$$
 and p.profile_set_id = pen.profile_set_id
 and pe.profile_id = p.profile_id
 and pe.element_order = pen.element_order
 ) one,
 (
 select p.source_id, pe.value as val
 from apidb.profileelementname pen, apidb.profile p, apidb.profileelement pe
 where pen.profile_element_name_id in ($$winz_asexual_comparitor$$)
 and p.profile_set_id = $$synchronizationFldChnge2$$
 and p.profile_set_id = pen.profile_set_id
 and pe.profile_id = p.profile_id
 and pe.element_order = pen.element_order
 ) two
 where one.source_id = two.source_id
 and  ( $$regulated_dir$$ (
               case when one.val >= two.val
                   then power(2,one.val) / power(2,two.val)
                   else -( power(2,two.val) / power(2,one.val))
                   end ) >= $$fold_change$$)
          ]]>
      </sql>

    </sqlQuery>

    <processQuery name="GenesByIntraerythroExprFoldChange" includeProjects="EuPathDB"
        processName="org.apidb.apicomplexa.wsfplugin.apifed.ApiFedPlugin">
      <testParamValues>
	<paramValue name="winz_asexual_reference">Early Ring</paramValue>
	<paramValue name="winz_asexual_comparitor">Late Ring</paramValue>
      </testParamValues>

      <paramRef ref="geneParams.synchronizationFldChnge1"/>
      <paramRef ref="geneParams.winz_asexual_reference" quote="false"/>
      <paramRef ref="geneParams.synchronizationFldChnge2"/>
      <paramRef ref="geneParams.winz_asexual_comparitor" quote="false"/>
      <paramRef ref="geneParams.fold_change"/>
      <paramRef ref="geneParams.regulated_dir" quote="false"/>
      <paramRef ref="geneParams.protein_coding_only" quote="false"/>
      <wsColumn name="project_id" width="20" wsName="project_id"/>
      <wsColumn name="source_id" width="50" wsName="source_id"/>
      <wsColumn name="fold_change" wsName="fold_change"/>
      <wsColumn name="val_one" wsName="avg_group_one"/>
      <wsColumn name="val_two" wsName="avg_group_two"/>

    </processQuery> 



  <!--++++++++++++++++++++++++++++++++++++++++++++++++++++++++++++++-->
  <!-- GenesByExtraerythrocyticExpression -->
  <!--++++++++++++++++++++++++++++++++++++++++++++++++++++++++++++++-->

    <sqlQuery name="GenesByExtraerythrocyticExpression"  includeProjects="PlasmoDB"
           isCacheable="true">
        <paramRef ref="geneParams.extraerythrocytic_stages"/>
        <paramRef ref="geneParams.min_expression_percentile"/>
        <paramRef ref="geneParams.max_expression_percentile"/>
        <column name="project_id"/>
        <column name="source_id"/>
        <column name="max_percentile"/>
        <column name="min_percentile"/>
        <sql>
            <![CDATA[
           select distinct source_id, '@PROJECT_ID@' as project_id,
           round(max((pe.value)), 1) as max_percentile, 
           round(min((pe.value)), 1) as min_percentile                  
           from apidb.profileset ps,apidb.profile p,apidb.profileelementname pen,apidb.profileelement pe
           where p.profile_set_id  = ps.profile_set_id
            and pen.profile_set_id = ps.profile_set_id
            and pe.profile_id = p.profile_id
            and pe.element_order = pen.element_order
            and ps.name in ('winzeler_cc_sorbPct', 'winzeler_cc_sporPct')
            and pen.name in ($$extraerythrocytic_stages$$ )
            and (pe.value BETWEEN $$min_expression_percentile$$ and $$max_expression_percentile$$)
           group by p.source_id
           ]]>
       </sql>
    </sqlQuery>  

    <processQuery name="GenesByExtraerythrocyticExpression" includeProjects="EuPathDB"
        processName="org.apidb.apicomplexa.wsfplugin.apifed.ApiFedPlugin">
        <paramRef ref="geneParams.extraerythrocytic_stages"  quote="false"/>
        <paramRef ref="geneParams.min_expression_percentile"/>
        <paramRef ref="geneParams.max_expression_percentile"/>
	  <wsColumn name="source_id" width="50" wsName="source_id"/>
	  <wsColumn name="project_id" width="20" wsName="project_id"/>
        <wsColumn name="max_percentile"/>
        <wsColumn name="min_percentile"/>
    </processQuery>



  <!--++++++++++++++++++++++++++++++++++++++++++++++++++++++++++++++-->
  <!-- GenesByExtraerythrocyticExpression fold change -->
  <!--++++++++++++++++++++++++++++++++++++++++++++++++++++++++++++++-->

    <sqlQuery name="GenesByExtraerythroExprFoldChange" includeProjects="PlasmoDB" isCacheable='true'>

        <paramRef ref="geneParams.extraerythrocytic_stage_refe"  quote="false"/>
        <paramRef ref="geneParams.extraerythrocytic_stage_comp"  quote="false"/>
        <paramRef ref="geneParams.fold_change"/>
        <paramRef ref="geneParams.regulated_dir" quote="false"/>
        <paramRef ref="geneParams.protein_coding_only"/>
        <column name="project_id"/>
        <column name="source_id"/>
        <column name="fold_change"/>
        <column name="val_one"/>
        <column name="val_two"/>
      <sql>
          <![CDATA[
select one.source_id, '@PROJECT_ID@' as project_id,
                  round((CASE WHEN power(2, one.val) / power(2,two.val) >= 1
                                 THEN power(2, one.val) / power(2,two.val)
                           ELSE -1 / (power(2,one.val) / power(2,two.val))
                   END),1) as fold_change,
        round(one.val,2) as val_one,
        round(two.val,2) as val_two
 from (
  select p.source_id, pe.value as val
    from apidb.profileelementname pen, apidb.profile p, apidb.profileelement pe, apidb.profileset ps
   where p.profile_set_id  = ps.profile_set_id
     and pen.profile_set_id = ps.profile_set_id
     and ps.name in ('winzeler_cc_sorbExp')
     and pen.name = '$$extraerythrocytic_stage_refe$$'
     and pe.profile_id = p.profile_id
     and pe.element_order = pen.element_order
 ) one,
 (select p.source_id, pe.value as val
    from apidb.profileelementname pen, apidb.profile p, apidb.profileelement pe, apidb.profileset ps
   where p.profile_set_id  = ps.profile_set_id
     and pen.profile_set_id = ps.profile_set_id
     and ps.name in ('winzeler_cc_sporExp')
     and pen.name = '$$extraerythrocytic_stage_comp$$'
     and pe.profile_id = p.profile_id
     and pe.element_order = pen.element_order
 ) two
 where one.source_id = two.source_id
 and  ( $$regulated_dir$$ (
               case when one.val >= two.val
                   then power(2,one.val) / power(2,two.val)
                   else -( power(2,two.val) / power(2,one.val))
                   end ) >= $$fold_change$$)
          ]]>
      </sql>

    </sqlQuery>

    <processQuery name="GenesByExtraerythroExprFoldChange" includeProjects="EuPathDB"
        processName="org.apidb.apicomplexa.wsfplugin.apifed.ApiFedPlugin">

        <paramRef ref="geneParams.extraerythrocytic_stage_refe"  quote="false"/>
        <paramRef ref="geneParams.extraerythrocytic_stage_comp"  quote="false"/>
        <paramRef ref="geneParams.fold_change"/>
        <paramRef ref="geneParams.regulated_dir" quote="false"/>
        <paramRef ref="geneParams.protein_coding_only" quote="false"/>
        <wsColumn name="project_id" width="20" wsName="project_id"/>
        <wsColumn name="source_id" width="50" wsName="source_id"/>
        <wsColumn name="fold_change" wsName="fold_change"/>
        <wsColumn name="val_one" wsName="avg_group_one"/>
        <wsColumn name="val_two" wsName="avg_group_two"/>

    </processQuery> 




  <!--++++++++++++++++++++++++++++++++++++++++++++++++++++++++++++++-->
  <!-- GenesByExpression -->
  <!--++++++++++++++++++++++++++++++++++++++++++++++++++++++++++++++-->

    <sqlQuery name="GenesByExpression" includeProjects="PlasmoDB"
           isCacheable="true">
        <paramRef ref="geneParams.min_expression_percentile"/>
        <paramRef ref="geneParams.max_expression_percentile"/>
        <column name="project_id"/>
        <column name="source_id"/>
        <column name="max_percentile"/>
        <column name="min_percentile"/>
        <sql>
            <![CDATA[

            SELECT e.source_id, '@PROJECT_ID@' as project_id, MAX(e.value) AS max_percentile,
                   MIN(e.value) AS min_percentile
            FROM apidb.Expression e
            WHERE e.profile_set_name
                  in ('winzeler_cc_sorbPct', 'winzeler_cc_tempPct',
                      'winzeler_cc_sporPct')
              AND e.value >= $$min_expression_percentile$$ / 100
              AND e.value <= $$max_expression_percentile$$ / 100
            GROUP BY e.source_id
            ORDER BY e.source_id
           ]]>
       </sql>
    </sqlQuery>  

    <processQuery name="GenesByExpression" includeProjects="EuPathDB"
        processName="org.apidb.apicomplexa.wsfplugin.apifed.ApiFedPlugin">
        <paramRef ref="geneParams.min_expression_percentile"/>
        <paramRef ref="geneParams.max_expression_percentile"/>
	  <wsColumn name="source_id" width="50" wsName="source_id"/>
	  <wsColumn name="project_id" width="20" wsName="project_id"/>
        <wsColumn name="max_percentile"/>
        <wsColumn name="min_percentile"/>
    </processQuery>

  <!--++++++++++++++++++++++++++++++++++++++++++++++++++++++++++++++-->
  <!-- GenesByDifferentialMeanExpression -->
  <!--++++++++++++++++++++++++++++++++++++++++++++++++++++++++++++++-->

    <sqlQuery name="GenesByDifferentialMeanExpression" includeProjects="PlasmoDB"
          isCacheable='true'>

      <testParamValues includeProjects="PlasmoDB">
	<paramValue name="diffMeanExpr_comparitor">3D7 SIR2 KO 24hr</paramValue>
      </testParamValues>

       <paramRef ref="geneParams.diffMeanExpr_reference"/>
       <paramRef ref="geneParams.diffMeanExpr_comparitor" default="3D7 SIR2 KO 24hr"/>
       <paramRef ref="geneParams.regulated_dir" quote="false"/>
       <paramRef ref="geneParams.fold_change"/>
        <column name="project_id"/>
       <column name="source_id" />
       <column name="fold_change" />
       <sql includeProjects="PlasmoDB">
        <![CDATA[
 select one.source_id, '@PROJECT_ID@' as project_id,
                   round((CASE WHEN power(2, one.average) / power(2,two.average) >= 1
                                 THEN power(2, one.average) / power(2,two.average)
                           ELSE -1 / (power(2,one.average) / power(2,two.average))
                   END),1) as fold_change,
        round(one.average,2) as avg_group_one,
        round(two.average,2) as avg_group_two
 from (
 select p.source_id, avg(pe.value) as average
 from  apidb.profileelementname pen, apidb.profile p, apidb.profileelement pe, apidb.profileset ps
 where pen.name in ($$diffMeanExpr_reference$$)
 and ps.name = 'Profiles of Cowman Invasion KO-averaged'
 and ps.profile_set_id = p.profile_set_id
 and p.profile_set_id = pen.profile_set_id
 and pe.profile_id = p.profile_id
 and pe.element_order = pen.element_order
 group by p.source_id ) one,
 (
 select p.source_id, avg(pe.value) as average
 from apidb.profileelementname pen, apidb.profile p, apidb.profileelement pe, apidb.profileset ps
 where pen.name in ($$diffMeanExpr_comparitor$$)
 and ps.name = 'Profiles of Cowman Invasion KO-averaged'
 and ps.profile_set_id = p.profile_set_id
 and p.profile_set_id = pen.profile_set_id
 and pe.profile_id = p.profile_id
 and pe.element_order = pen.element_order
 group by p.source_id ) two
 where one.source_id = two.source_id
 and  $$regulated_dir$$ (
               case when one.average >= two.average
                   then power(2,one.average) / power(2,two.average)
                   else -( power(2,two.average) / power(2,one.average))
                   end ) >= $$fold_change$$
            ]]>
       </sql>
    </sqlQuery>    

    <processQuery name="GenesByDifferentialMeanExpression" includeProjects="EuPathDB"
        processName="org.apidb.apicomplexa.wsfplugin.apifed.ApiFedPlugin">
        <testParamValues includeProjects="EuPathDB">
            <paramValue name="diffMeanExpr_comparitor">W2mef EBA175 KO (late T)</paramValue>
        </testParamValues>
       <paramRef ref="geneParams.diffMeanExpr_reference" quote="false"/>
       <paramRef ref="geneParams.diffMeanExpr_comparitor" quote="false"/>
       <paramRef ref="geneParams.regulated_dir" quote="false"/>
	  <wsColumn name="source_id" width="50" wsName="source_id"/>
	  <wsColumn name="project_id" width="20" wsName="project_id"/>
       <wsColumn name="fold_change" />
    </processQuery> 

    <sqlQuery name="ToxoGenesByDifferentialMeanExpression" includeProjects="ToxoDB"
          isCacheable='true'>

      <testParamValues>
	<paramValue name="diffMeanExpr_toxo_comparitor">GT1-Compound1</paramValue>
      </testParamValues>

       <paramRef ref="geneParams.diffMeanExpr_toxo_reference"/>
       <paramRef ref="geneParams.diffMeanExpr_toxo_comparitor"/>
       <paramRef ref="geneParams.regulated_dir" quote="false"/>
       <paramRef ref="geneParams.fold_change"/>
        <column name="project_id"/>
       <column name="source_id" />
       <column name="fold_change" />
       <sql>
	 <![CDATA[
          SELECT ga.source_id, '@PROJECT_ID@' as project_id, 
                 round((CASE WHEN avg(ep1.mean)/avg(ep2.mean) >= 1
                 THEN avg(power(2,ep1.mean))/avg(power(2,ep2.mean))
                 ELSE -1/(avg(power(2,ep1.mean))/avg(power(2,ep2.mean)))
                 END),1) as fold_change
            FROM Rad.Analysis a1, Rad.ExpressionProfile ep1,
                 Rad.Analysis a2, Rad.ExpressionProfile ep2, 
                 Rad.Protocol p, ApiDB.GeneAttributes ga
           WHERE p.name = 'Toxo_Strain_Gene_Expressions'  --protocol_id=281
             AND a1.protocol_id = p.protocol_id
             AND ep1.analysis_id = a1.analysis_id
	     AND a1.name = $$diffMeanExpr_toxo_reference$$
	     AND ga.na_feature_id = ep1.row_id
             AND a2.protocol_id = p.protocol_id
             AND ep2.analysis_id = a2.analysis_id
	     AND a2.name = $$diffMeanExpr_toxo_comparitor$$
	     AND ga.na_feature_id = ep2.row_id
             HAVING $$regulated_dir$$ (
              CASE WHEN avg(ep1.mean) >= avg(ep2.mean)
                   THEN avg(power(2,ep1.mean))/avg(power(2,ep2.mean))
                   ELSE -(avg(power(2,ep2.mean))/avg(power(2,ep1.mean)))
                   END ) >= $$fold_change$$
             GROUP BY ga.source_id
             ORDER BY ga.source_id
            ]]>
          </sql>
    </sqlQuery>    

    <processQuery name="ToxoGenesByDifferentialMeanExpression" includeProjects="EuPathDB"
        processName="org.apidb.apicomplexa.wsfplugin.apifed.ApiFedPlugin">

      <testParamValues>
	<paramValue name="diffMeanExpr_toxo_comparitor">GT1-Compound1</paramValue>
      </testParamValues>

       <paramRef ref="geneParams.diffMeanExpr_toxo_reference" quote="false"/>
       <paramRef ref="geneParams.diffMeanExpr_toxo_comparitor" quote="false"/>
       <paramRef ref="geneParams.regulated_dir" quote="false"/>
	  <wsColumn name="source_id" width="50" wsName="source_id"/>
	  <wsColumn name="project_id" width="20" wsName="project_id"/>
	  <wsColumn name="fold_change" width="32" wsName="fold_change"/>
    </processQuery> 

  <!--++++++++++++++++++++++++++++++++++++++++++++++++++++++++++++++-->
  <!-- GenesByExpressionPercentileA -->
  <!--++++++++++++++++++++++++++++++++++++++++++++++++++++++++++++++-->

    <sqlQuery name="GenesByExpressionPercentileA" includeProjects="PlasmoDB" isCacheable="true"> 
       <paramRef ref="geneParams.cowmanSample"/>
       <paramRef ref="geneParams.percentile"/>
        <column name="project_id"/>
       <column name="source_id" />
       <column name="percentile" />
       <sql>
            <![CDATA[
           select source_id, '@PROJECT_ID@' as project_id, round((pe.value), 1) AS percentile
           from apidb.profileset ps, apidb.profileelement pe, apidb.profileelementname pen, apidb.profile p
           where ps.profile_set_id = pen.profile_set_id
            and ps.profile_set_id = p.profile_set_id
            and pe.profile_id = p.profile_id
            and pe.element_order = pen.element_order
            and ps.name = 'Percentiles of Cowman Invasion KO profiles-averaged'
            and pen.name in ( $$cowmanSample$$ )
            and pe.value > $$percentile$$
            ]]>
          </sql>
    </sqlQuery>    

    <processQuery name="GenesByExpressionPercentileA" includeProjects="EuPathDB"
        processName="org.apidb.apicomplexa.wsfplugin.apifed.ApiFedPlugin">
       <paramRef ref="geneParams.cowmanSample" quote="false"/>
       <paramRef ref="geneParams.percentile"/>
	  <wsColumn name="source_id" width="50" wsName="source_id"/>
	  <wsColumn name="project_id" width="20" wsName="project_id"/>
       <wsColumn name="percentile" />
    </processQuery> 


  <!--++++++++++++++++++++++++++++++++++++++++++++++++++++++++++++++-->
  <!-- GenesByDailyCorrelation -->
  <!--++++++++++++++++++++++++++++++++++++++++++++++++++++++++++++++-->

<!--
    <sqlQuery name="GenesByDailyCorrelation" includeProjects="PlasmoDB"
          isCacheable='true'>
       <paramRef ref="geneParams.dailyAnalysis"/>
       <paramRef ref="geneParams.correlation"/>
       <paramRef ref="geneParams.correlation_dir" quote="false"/>
        <column name="project_id"/>
       <column name="source_id" />
       <column name="correlation" />
       <sql>
            <![CDATA[
          SELECT g.source_id, '@PROJECT_ID@' as project_id,
	      to_char(d.float_value, '999.999') as correlation
            FROM Rad.Datatransformationresult d, Core.TableInfo t, Dots.GeneFeature g
            WHERE t.table_id = d.table_id
             AND g.na_feature_id = d.row_id
             AND t.name = 'GeneFeature'
             AND d.analysis_id = $$dailyAnalysis$$
             AND ( $$correlation_dir$$ d.float_value) >= $$correlation$$
        ]]>
       </sql>
    </sqlQuery>  

    <processQuery name="GenesByDailyCorrelation" includeProjects="EuPathDB"
        processName="org.apidb.apicomplexa.wsfplugin.apifed.ApiFedPlugin">
       <paramRef ref="geneParams.fold_change"/>
       <paramRef ref="geneParams.regulated_dir" quote="false"/>
	  <wsColumn name="source_id" width="50" wsName="source_id"/>
	  <wsColumn name="project_id" width="20" wsName="project_id"/>
       <wsColumn name="correlation" />
    </processQuery>

-->



  <!--++++++++++++++++++++++++++++++++++++++++++++++++++++++++++++++-->
  <!-- GenesByCowmanSir2 -->
  <!--++++++++++++++++++++++++++++++++++++++++++++++++++++++++++++++-->

    <sqlQuery name="GenesByCowmanSir2FoldChange" includeProjects="PlasmoDB"
          isCacheable='true'>

      <testParamValues>
	<paramValue name="cowman_sir2_comparitor">wild type - schizont</paramValue>
      </testParamValues>

       <paramRef ref="geneParams.cowman_sir2_reference"/>
       <paramRef ref="geneParams.cowman_sir2_comparitor"/>
       <paramRef ref="geneParams.regulated_dir" quote="false"/>
       <paramRef ref="geneParams.fold_change"/>
        <column name="project_id"/>
       <column name="source_id" />
       <column name="fold_change" />
       <sql>
	 <![CDATA[
 select one.source_id, '@PROJECT_ID@' as project_id,
                   round((CASE WHEN power(2, one.average) / power(2,two.average) >= 1
                                 THEN power(2, one.average) / power(2,two.average)
                           ELSE -1 / (power(2,one.average) / power(2,two.average))
                   END),1) as fold_change,
        round(one.average,2) as avg_group_one,
        round(two.average,2) as avg_group_two
 from (
 select p.source_id, avg(pe.value) as average
 from  apidb.profileelementname pen, apidb.profile p, apidb.profileelement pe
 where pen.profile_element_name_id in ($$cowman_sir2_reference$$) 
 and p.profile_set_id = pen.profile_set_id
 and pe.profile_id = p.profile_id
 and pe.element_order = pen.element_order
 group by p.source_id ) one,
 (
 select p.source_id, avg(pe.value) as average
 from apidb.profileelementname pen, apidb.profile p, apidb.profileelement pe
 where pen.profile_element_name_id in ($$cowman_sir2_comparitor$$)  
 and p.profile_set_id = pen.profile_set_id
 and pe.profile_id = p.profile_id
 and pe.element_order = pen.element_order
 group by p.source_id ) two
 where one.source_id = two.source_id
 and  $$regulated_dir$$ (
               case when one.average >= two.average
                   then power(2,one.average) / power(2,two.average)
                   else -( power(2,two.average) / power(2,one.average))
                   end ) >= $$fold_change$$
            ]]>
          </sql>
    </sqlQuery>    

    <processQuery name="GenesByCowmanSir2FoldChange" includeProjects="EuPathDB"
        processName="org.apidb.apicomplexa.wsfplugin.apifed.ApiFedPlugin">
      <testParamValues>
	<paramValue name="cowman_sir2_comparitor">wild type - schizont</paramValue>
      </testParamValues>

       <paramRef ref="geneParams.cowman_sir2_reference" quote="false"/>
       <paramRef ref="geneParams.cowman_sir2_comparitor" quote="false"/>
       <paramRef ref="geneParams.regulated_dir" quote="false"/>
	  <wsColumn name="source_id" width="50" wsName="source_id"/>
	  <wsColumn name="project_id" width="20" wsName="project_id"/>
	  <wsColumn name="fold_change" width="32" wsName="fold_change"/>
    </processQuery> 

    <sqlQuery name="GenesByCowmanSir2Percentile"  includeProjects="PlasmoDB"
          isCacheable='true'>
       <paramRef ref="geneParams.cowmanSir2Samples"/>
       <paramRef ref="geneParams.min_expression_percentile" default="80"/>
       <paramRef ref="geneParams.max_expression_percentile" default="100"/>
       <column name="project_id"/>
       <column name="source_id" />
       <column name="max_percentile"/>
       <sql>
           <!-- use CDATA because query includes angle brackets -->
            <![CDATA[
           select distinct source_id, '@PROJECT_ID@' as project_id, round(max((pe.value)), 1) as max_percentile
           from apidb.profileset ps, apidb.profileelement pe, apidb.profileelementname pen, apidb.profile p
           where ps.profile_set_id = pen.profile_set_id
            and ps.profile_set_id = p.profile_set_id
            and pe.profile_id = p.profile_id
            and pe.element_order = pen.element_order
            and pen.profile_element_name_id in ( $$cowmanSir2Samples$$ )
            and (pe.value BETWEEN $$min_expression_percentile$$ and $$max_expression_percentile$$)
            group by source_id
            ]]>
          </sql>
    </sqlQuery>  

    <processQuery name="GenesByCowmanSir2Percentile" includeProjects="EuPathDB"  
        displayName="By Expression Percentile" 
        isCacheable='true' 
        processName="org.apidb.apicomplexa.wsfplugin.apifed.ApiFedPlugin">      
       <paramRef ref="geneParams.cowmanSir2Samples"/>
       <paramRef ref="geneParams.min_expression_percentile" default="80"/>
       <paramRef ref="geneParams.max_expression_percentile" default="100"/>
       <wsColumn name="source_id" width="50" wsName="source_id"/>
       <wsColumn name="project_id" width="20" wsName="project_id"/>
       <wsColumn name="max_percentile" />
    </processQuery>   


  <!--++++++++++++++++++++++++++++++++++++++++++++++++++++++++++++++-->
  <!-- GenesBySuCQ -->
  <!--++++++++++++++++++++++++++++++++++++++++++++++++++++++++++++++-->

    <sqlQuery name="GenesBySuCqPage" includeProjects="PlasmoDB"
          isCacheable='true'>
       <paramRef ref="geneParams.su_cq_comparisons"/>
       <paramRef ref="geneParams.confidence"/>
       <paramRef ref="geneParams.fold_change"/>
       <paramRef ref="geneParams.regulated_dir" quote="false"/>
        <column name="project_id"/>
       <column name="source_id" />
       <column name="confidence" />
       <column name="fold_change" />
       <sql>
	 <![CDATA[
          SELECT ga.source_id, '@PROJECT_ID@' as project_id, 
                 round(de.fold_change, 2) as fold_change,
                 round(de.confidence, 2) as confidence
          from apidb.geneattributes ga, rad.differentialexpression de, core.tableinfo ti
          where ti.name = 'GeneFeature'
          and ti.table_id = de.table_id
          and ga.na_feature_id = de.row_id
          and $$regulated_dir$$ (de.fold_change) >= $$fold_change$$
          and de.confidence >= $$confidence$$
          and de.analysis_id = $$su_cq_comparisons$$
            ]]>
        </sql>
    </sqlQuery>    

    <processQuery name="GenesBySuCqPage" includeProjects="EuPathDB"
        processName="org.apidb.apicomplexa.wsfplugin.apifed.ApiFedPlugin">
       <paramRef ref="geneParams.su_cq_comparisons"/>
       <paramRef ref="geneParams.confidence"/>
       <paramRef ref="geneParams.fold_change"/>
       <paramRef ref="geneParams.regulated_dir" quote="false"/>
	  <wsColumn name="source_id" width="50" wsName="source_id"/>
	  <wsColumn name="project_id" width="20" wsName="project_id"/>
       <wsColumn name="confidence" />
       <wsColumn name="fold_change" />
    </processQuery> 



    <sqlQuery name="GenesBySuCqPercentile"  includeProjects="PlasmoDB"
          isCacheable='true'>
       <paramRef ref="geneParams.suCqSamples"/>
       <paramRef ref="geneParams.min_expression_percentile" default="80"/>
       <paramRef ref="geneParams.max_expression_percentile" default="100"/>
       <column name="project_id"/>
       <column name="source_id" />
       <column name="max_percentile" />

       <sql>
            <![CDATA[
           select distinct source_id, '@PROJECT_ID@' as project_id, round(max((pe.value)), 1) as max_percentile
           from apidb.profileset ps, apidb.profileelement pe, apidb.profileelementname pen, apidb.profile p
           where ps.profile_set_id = pen.profile_set_id
            and ps.profile_set_id = p.profile_set_id
            and pe.profile_id = p.profile_id
            and pe.element_order = pen.element_order
            and pen.profile_element_name_id in ( $$suCqSamples$$ )
            and (pe.value BETWEEN $$min_expression_percentile$$ and $$max_expression_percentile$$)
            group by source_id
            ]]>
          </sql>
    </sqlQuery>  

    <processQuery name="GenesBySuCqPercentile" includeProjects="EuPathDB"  
        displayName="By Expression Percentile" 
        isCacheable='true' 
        processName="org.apidb.apicomplexa.wsfplugin.apifed.ApiFedPlugin">      
       <paramRef ref="geneParams.suCqSamples"/>
       <paramRef ref="geneParams.min_expression_percentile" default="80"/>
       <paramRef ref="geneParams.max_expression_percentile" default="100"/>
       <wsColumn name="source_id" width="50" wsName="source_id"/>
       <wsColumn name="project_id" width="20" wsName="project_id"/>
       <wsColumn name="max_percentile" />
    </processQuery>   




  <!--++++++++++++++++++++++++++++++++++++++++++++++++++++++++++++++-->
  <!-- GenesByKappeFoldChange -->
  <!--++++++++++++++++++++++++++++++++++++++++++++++++++++++++++++++-->

    <sqlQuery name="GenesByKappeFoldChange" includeProjects="PlasmoDB"
          isCacheable='true'>
       <paramRef ref="geneParams.kappeAnalysis"/>
       <paramRef ref="geneParams.fold_change"/>
       <paramRef ref="geneParams.regulated_dir" quote="false"/>
        <column name="project_id"/>
       <column name="source_id" />
       <column name="fold_change" />
       <sql>
            <![CDATA[
          SELECT p.source_id, 
                 '@PROJECT_ID@' as project_id, 
                 round(max((pe.value)), 1) as fold_change
          FROM   ApiDB.Profile p, ApiDB.ProfileElement pe, ApiDB.ProfileElementName pen
          WHERE  p.profile_set_id = pen.profile_set_id
          AND    pen.profile_set_id = p.profile_set_id
          AND    pe.profile_id = p.profile_id
          AND    pe.element_order = pen.element_order
          AND    pen.profile_element_name_id = $$kappeAnalysis$$
          AND    ($$regulated_dir$$ (pe.value)) >= $$fold_change$$
          GROUP BY p.source_id
        ]]>
       </sql>
    </sqlQuery>  

    <processQuery name="GenesByKappeFoldChange" includeProjects="EuPathDB"
        processName="org.apidb.apicomplexa.wsfplugin.apifed.ApiFedPlugin">
         <paramRef ref="geneParams.kappeAnalysis" quote="false"/>
         <paramRef ref="geneParams.fold_change"/>
       <paramRef ref="geneParams.regulated_dir" quote="false"/>
	  <wsColumn name="source_id" width="50" wsName="source_id"/>
	  <wsColumn name="project_id" width="20" wsName="project_id"/>
       <wsColumn name="fold_change" />
    </processQuery>





  <!--++++++++++++++++++++++++++++++++++++++++++++++++++++++++++++++-->
  <!-- GenesByWatersDifferentialExpression -->
  <!--++++++++++++++++++++++++++++++++++++++++++++++++++++++++++++++-->

    <sqlQuery name="GenesByWatersDifferentialExpression" includeProjects="PlasmoDB"
          isCacheable='true'>
       <paramRef ref="geneParams.confidence" default="0.7"/>
       <paramRef ref="geneParams.fold_change"/>
       <paramRef ref="geneParams.regulated_dir" quote="false" default="down-regulated"/>
        <column name="project_id"/>
       <column name="source_id" />
       <column name="confidence"/>
       <column name="fold_change" />
       <sql>
            <![CDATA[
          SELECT ga.source_id, '@PROJECT_ID@' as project_id, 
                 round(de.fold_change, 2) as fold_change,
                 round(de.confidence, 2) as confidence
          from apidb.geneattributes ga, rad.differentialexpression de, 
               core.tableinfo ti, rad.analysis a
          where ti.name = 'GeneFeature'
          and ti.table_id = de.table_id
          and ga.na_feature_id = de.row_id
          and a.analysis_id = de.analysis_id
          and $$regulated_dir$$ (de.fold_change) >= $$fold_change$$
          and de.confidence >= $$confidence$$
          and a.name = 'DOZI KO vs. Wild Type Expression Analysis'
        ]]>
       </sql>
    </sqlQuery>  

    <processQuery name="GenesByWatersDifferentialExpression" includeProjects="EuPathDB"
        processName="org.apidb.apicomplexa.wsfplugin.apifed.ApiFedPlugin">
       <paramRef ref="geneParams.confidence" default="0.7"/>
       <paramRef ref="geneParams.fold_change"/>
       <paramRef ref="geneParams.regulated_dir" quote="false"/>
	  <wsColumn name="source_id" width="50" wsName="source_id"/>
	  <wsColumn name="project_id" width="20" wsName="project_id"/>
       <wsColumn name="confidence" />
       <wsColumn name="fold_change" />
    </processQuery>

  <!--++++++++++++++++++++++++++++++++++++++++++++++++++++++++++++++-->
  <!-- BergheiGenesByExpressionPercentile -->
  <!--++++++++++++++++++++++++++++++++++++++++++++++++++++++++++++++-->

    <sqlQuery name="BergheiGenesByExpressionPercentile" includeProjects="PlasmoDB"
           isCacheable="true">
        <paramRef ref="geneParams.waters_profilesets"/>
        <paramRef ref="geneParams.r_min_expression_percentile"/>
        <paramRef ref="geneParams.r_max_expression_percentile"/>
        <paramRef ref="geneParams.yt_min_expression_percentile"/>
        <paramRef ref="geneParams.yt_max_expression_percentile"/>
        <paramRef ref="geneParams.ys_min_expression_percentile"/>
        <paramRef ref="geneParams.ys_max_expression_percentile"/>
        <paramRef ref="geneParams.ms_min_expression_percentile"/>
        <paramRef ref="geneParams.ms_max_expression_percentile"/>
        <column name="project_id"/>
        <column name="source_id"/>
        <sql>
            <![CDATA[
        SELECT DISTINCT fred.source_id, '@PROJECT_ID@' as project_id
        FROM (
            SELECT p.source_id
            FROM apidb.profileElementName pen,
                 apidb.profileSet ps,
                 apidb.profile p,
                 apidb.profileElement pe
            WHERE ps.name LIKE $$waters_profilesets$$
              AND p.profile_set_id = ps.profile_set_id
              AND pe.profile_id = p.profile_id
              AND pen.element_order = pe.element_order
              AND pen.name = 'R'
              AND ps.profile_set_id = pen.profile_set_id
              AND pe.value >= $$r_min_expression_percentile$$
              AND pe.value <= $$r_max_expression_percentile$$
          INTERSECT
            SELECT p.source_id
            FROM apidb.profileElementName pen,
                 apidb.profileSet ps,
                 apidb.profile p,
                 apidb.profileElement pe
            WHERE ps.name LIKE $$waters_profilesets$$
              AND p.profile_set_id = ps.profile_set_id
              AND pe.profile_id = p.profile_id
              AND pen.element_order = pe.element_order
              AND pen.name = 'YT'
              AND ps.profile_set_id = pen.profile_set_id
              AND pe.value >= $$yt_min_expression_percentile$$
              AND pe.value <= $$yt_max_expression_percentile$$
          INTERSECT
            SELECT p.source_id
            FROM apidb.profileElementName pen,
                 apidb.profileSet ps,
                 apidb.profile p,
                 apidb.profileElement pe
            WHERE ps.name LIKE $$waters_profilesets$$
              AND p.profile_set_id = ps.profile_set_id
              AND pe.profile_id = p.profile_id
              AND pen.element_order = pe.element_order
              AND pen.name = 'YS'
              AND ps.profile_set_id = pen.profile_set_id
              AND pe.value >= $$ys_min_expression_percentile$$
              AND pe.value <= $$ys_max_expression_percentile$$
          INTERSECT
            SELECT p.source_id
            FROM apidb.profileElementName pen,
                 apidb.profileSet ps,
                 apidb.profile p,
                 apidb.profileElement pe
            WHERE ps.name LIKE $$waters_profilesets$$
              AND p.profile_set_id = ps.profile_set_id
              AND pe.profile_id = p.profile_id
              AND pen.element_order = pe.element_order
              AND pen.name = 'MS'
              AND ps.profile_set_id = pen.profile_set_id
              AND pe.value >= $$ms_min_expression_percentile$$
              AND pe.value <= $$ms_max_expression_percentile$$
          ) fred
          ORDER BY fred.source_id
        ]]>
       </sql>
    </sqlQuery>  

    <processQuery name="BergheiGenesByExpressionPercentile" includeProjects="EuPathDB"
        processName="org.apidb.apicomplexa.wsfplugin.apifed.ApiFedPlugin">
        <paramRef ref="geneParams.waters_profilesets" quote="false"/>
        <paramRef ref="geneParams.r_min_expression_percentile"/>
        <paramRef ref="geneParams.r_max_expression_percentile"/>
        <paramRef ref="geneParams.yt_min_expression_percentile"/>
        <paramRef ref="geneParams.yt_max_expression_percentile"/>
        <paramRef ref="geneParams.ys_min_expression_percentile"/>
        <paramRef ref="geneParams.ys_max_expression_percentile"/>
        <paramRef ref="geneParams.ms_min_expression_percentile"/>
        <paramRef ref="geneParams.ms_max_expression_percentile"/>
	  <wsColumn name="source_id" width="50" wsName="source_id"/>
	  <wsColumn name="project_id" width="20" wsName="project_id"/>
    </processQuery>


  <!--++++++++++++++++++++++++++++++++++++++++++++++++++++++++++++++-->
  <!-- GenesWithMrnaHalfLife -->
  <!--++++++++++++++++++++++++++++++++++++++++++++++++++++++++++++++-->

    <sqlQuery name="GenesWithMrnaHalfLife" includeProjects="PlasmoDB"
           isCacheable="true">
      <paramRef ref="geneParams.halfLifeStage1"/>
      <paramRef ref="geneParams.halfLifeStage2"/>
      <column name="project_id"/>
      <column name="source_id"/>
      <column name="half_life_one"/>
      <column name="half_life_two"/>
      <sql>
	<![CDATA[
SELECT hl1.source_id, hl1.half_life as half_life_one, hl2.half_life as half_life_two, '@PROJECT_ID@' as project_id 
FROM
(select round(pe.value,2) as half_life, p.source_id as source_id
           from apidb.profileelement pe, apidb.profileelementname pen, apidb.profile p, apidb.geneattributes ga
           where p.profile_set_id = pen.profile_set_id
            and p.source_id = ga.source_id
            and ga.gene_type = 'protein coding'
            and pe.profile_id = p.profile_id
            and pe.element_order = pen.element_order
            and  pen.profile_element_name_id in (substr('$$halfLifeStage1$$', 1, instr('$$halfLifeStage1$$', ',') -1))
) hl1,
(select round(pe.value,2) as std_dev, p.source_id
           from apidb.profileelement pe, apidb.profileelementname pen, apidb.profile p, apidb.geneattributes ga
           where p.profile_set_id = pen.profile_set_id
            and p.source_id = ga.source_id
            and ga.gene_type = 'protein coding'
            and pe.profile_id = p.profile_id
            and pe.element_order = pen.element_order
            and  pen.profile_element_name_id in (substr('$$halfLifeStage1$$', (instr('$$halfLifeStage1$$', ',') + 1), instr('$$halfLifeStage1$$', ',') -1))
) sd1,
(select round(pe.value,2) as half_life, p.source_id
           from apidb.profileelement pe, apidb.profileelementname pen, apidb.profile p, apidb.geneattributes ga
           where p.profile_set_id = pen.profile_set_id
            and p.source_id = ga.source_id
            and ga.gene_type = 'protein coding'
            and pe.profile_id = p.profile_id
            and pe.element_order = pen.element_order
            and  pen.profile_element_name_id in (substr('$$halfLifeStage2$$', 1, instr('$$halfLifeStage2$$', ',') -1))
) hl2,
(select round(pe.value,2) as std_dev, p.source_id
           from apidb.profileelement pe, apidb.profileelementname pen, apidb.profile p, apidb.geneattributes ga
           where p.profile_set_id = pen.profile_set_id
            and p.source_id = ga.source_id
            and ga.gene_type = 'protein coding'
            and pe.profile_id = p.profile_id
            and pe.element_order = pen.element_order
            and  pen.profile_element_name_id in (substr('$$halfLifeStage2$$', (instr('$$halfLifeStage2$$', ',') + 1), instr('$$halfLifeStage2$$', ',') -1))
) sd2
WHERE hl1.source_id = sd1.source_id
AND   hl1.source_id = hl2.source_id
AND   hl1.source_id = sd2.source_id
AND (hl2.half_life - sd2.std_dev) > (hl1.half_life + sd1.std_dev)
ORDER BY hl1.source_id
	]]>
      </sql>
    </sqlQuery>  

    <processQuery name="GenesWithMrnaHalfLife" includeProjects="EuPathDB"
        processName="org.apidb.apicomplexa.wsfplugin.apifed.ApiFedPlugin">
      <paramRef ref="organismParams.organism" queryRef="organismVQ.pf"/>
      <paramRef ref="geneParams.halfLifeStage1" quote="false"/>
      <paramRef ref="geneParams.halfLifeStage2" quote="false"/>
      <wsColumn name="source_id" width="50" wsName="source_id"/>
      <wsColumn name="project_id" width="20" wsName="project_id"/>
      <wsColumn name="half_life_one"/>
      <wsColumn name="half_life_two"/>
    </processQuery>


  <!--++++++++++++++++++++++++++++++++++++++++++++++++++++++++++++++-->
  <!-- GenesBySubcellularLocalization -->
  <!--++++++++++++++++++++++++++++++++++++++++++++++++++++++++++++++-->

    <sqlQuery name="GenesBySubcellularLocalization" includeProjects="PlasmoDB"
           isCacheable="true">
        <paramRef ref="geneParams.localization"/>
        <column name="project_id"/>
        <column name="source_id"/>
        <sql>
            <![CDATA[
              SELECT DISTINCT s.source_id, '@PROJECT_ID@' as project_id
              FROM apidb.Subcellular s
              WHERE targetting_domain = $$localization$$
              ORDER BY s.source_id
           ]]>
       </sql>
    </sqlQuery>  

    <processQuery name="GenesBySubcellularLocalization" includeProjects="EuPathDB"
        processName="org.apidb.apicomplexa.wsfplugin.apifed.ApiFedPlugin">
 <paramRef ref="organismParams.organism" queryRef="organismVQ.pf"/>
        <paramRef ref="geneParams.localization" quote="false"/>
	  <wsColumn name="source_id" width="50" wsName="source_id"/>
	  <wsColumn name="project_id" width="20" wsName="project_id"/>
    </processQuery>

  <!--++++++++++++++++++++++++++++++++++++++++++++++++++++++++++++++-->
  <!-- GenesByProteomicsProfile -->
  <!--++++++++++++++++++++++++++++++++++++++++++++++++++++++++++++++-->

    <sqlQuery name="GenesByProteomicsProfile" includeProjects="PlasmoDB"
              isCacheable="true">
        <paramRef ref="geneParams.asexual_blood_stages_value"/>
        <paramRef ref="geneParams.gametocytes_value"/>
        <paramRef ref="geneParams.ookinetes_value"/>
        <paramRef ref="geneParams.oocysts_value"/>
        <paramRef ref="geneParams.sporozoites_value"/>
        <column name="project_id"/>
        <column name="source_id"/>
        <sql>
            <![CDATA[
            SELECT DISTINCT pb.source_id, '@PROJECT_ID@' as project_id FROM
            (SELECT p.source_id
            FROM apidb.profileElement pe, apidb.profile p, apidb.profileset ps
            WHERE pe.profile_id = p.profile_id
            AND   p.profile_set_id = ps.profile_set_id
            AND   ps.name = 'berghei_proteomic_Sinden'
            AND (pe.element_order = 1 AND ('any' = $$asexual_blood_stages_value$$ OR
                                           pe.value = $$asexual_blood_stages_value$$))
            INTERSECT
            SELECT p.source_id
            FROM apidb.profileElement pe, apidb.profile p, apidb.profileset ps
            WHERE pe.profile_id = p.profile_id
            AND   p.profile_set_id = ps.profile_set_id
            AND   ps.name = 'berghei_proteomic_Sinden'
            AND (pe.element_order = 2 AND ('any' = $$gametocytes_value$$ OR
                                           pe.value = $$gametocytes_value$$))
            INTERSECT
            SELECT p.source_id
            FROM apidb.profileElement pe, apidb.profile p, apidb.profileset ps
            WHERE pe.profile_id = p.profile_id
            AND   p.profile_set_id = ps.profile_set_id
            AND   ps.name = 'berghei_proteomic_Sinden'
            AND (pe.element_order = 3 AND ('any' = $$ookinetes_value$$ OR
                                           pe.value = $$ookinetes_value$$))
            INTERSECT
            SELECT p.source_id
            FROM apidb.profileElement pe, apidb.profile p, apidb.profileset ps
            WHERE pe.profile_id = p.profile_id
            AND   p.profile_set_id = ps.profile_set_id
            AND   ps.name = 'berghei_proteomic_Sinden'
            AND (pe.element_order = 4 AND ('any' = $$oocysts_value$$ OR
                                           pe.value = $$oocysts_value$$))
            INTERSECT
            SELECT p.source_id
            FROM apidb.profileElement pe, apidb.profile p, apidb.profileset ps
            WHERE pe.profile_id = p.profile_id
            AND   p.profile_set_id = ps.profile_set_id
            AND   ps.name = 'berghei_proteomic_Sinden'
            AND (pe.element_order = 5 AND ('any' = $$sporozoites_value$$ OR
                                           pe.value = $$sporozoites_value$$))) pb
           ]]>
       </sql>
    </sqlQuery>  

    <processQuery name="GenesByProteomicsProfile" includeProjects="EuPathDB"
        processName="org.apidb.apicomplexa.wsfplugin.apifed.ApiFedPlugin">
        <paramRef ref="organismParams.organismSite" default="Plasmodium berghei"  noTranslation="true"/>
        <paramRef ref="geneParams.asexual_blood_stages_value" quote="false"/>
        <paramRef ref="geneParams.gametocytes_value" quote="false"/>
        <paramRef ref="geneParams.ookinetes_value" quote="false"/>
        <paramRef ref="geneParams.oocysts_value" quote="false"/>
        <paramRef ref="geneParams.sporozoites_value" quote="false"/>
	  <wsColumn name="source_id" width="50" wsName="source_id"/>
	  <wsColumn name="project_id" width="20" wsName="project_id"/>
    </processQuery>

  <!--++++++++++++++++++++++++++++++++++++++++++++++++++++++++++++++-->
  <!-- GenesByReagents -->
  <!--++++++++++++++++++++++++++++++++++++++++++++++++++++++++++++++-->

    <sqlQuery name="GenesByReagents" includeProjects="PlasmoDB,CryptoDB,ToxoDB"
              isCacheable="true">

        <paramRef ref="geneParams.reagent_type"/>
        <column name="project_id"/>
        <column name="source_id"/>
        <sql>
            <![CDATA[
               SELECT DISTINCT gf.source_id, '@PROJECT_ID@' as project_id
               FROM apidb.geneattributes gf,
                dots.DbRefAaFeature df,
                sres.DbRef dbr, sres.ExternalDatabaseRelease edr,
                sres.ExternalDatabase ed, dots.TranslatedAAFeature taf,
                dots.Transcript t
               WHERE ed.name in ('MR4DBxRefs','Pf_MR4Reagents_RSRC','AntibodyDBxRefs')
                 AND edr.external_database_id = ed.external_database_id
                 AND dbr.external_database_release_id = edr.external_database_release_id
                 AND (LOWER(dbr.secondary_identifier) = $$reagent_type$$
                      OR $$reagent_type$$ = 'any')
                 AND df.db_ref_id = dbr.db_ref_id
                 AND taf.aa_feature_id = df.aa_feature_id
                 AND t.na_feature_id = taf.na_feature_id
                 AND gf.na_feature_id = t.parent_id

           ]]>
       </sql>
    </sqlQuery>  

    <processQuery name="GenesByReagents" includeProjects="EuPathDB"
        processName="org.apidb.apicomplexa.wsfplugin.apifed.ApiFedPlugin">
<!--
<paramRef ref="organismParams.organism" queryRef="organismVQ.pf"/>
        <paramRef ref="geneParams.mr4_reagent_type" quote="false"/>
-->
          <paramRef ref="geneParams.reagent_type" quote="false"/>
	  <wsColumn name="source_id" width="50" wsName="source_id"/>
	  <wsColumn name="project_id" width="20" wsName="project_id"/>
    </processQuery>

  <!--++++++++++++++++++++++++++++++++++++++++++++++++++++++++++++++-->
  <!-- GenesByExportPrediction -->
  <!--++++++++++++++++++++++++++++++++++++++++++++++++++++++++++++++-->

    <sqlQuery name="GenesByExportPrediction" includeProjects="PlasmoDB"
              isCacheable="true">
        <paramRef ref="geneParams.min_exportpred_score"/>
        <paramRef ref="organismParams.organism" queryRef="organismVQ.withGenes"/>
        <column name="project_id"/>
        <column name="source_id"/>
        <column name="exportpred_score"/>
        <sql>
            <![CDATA[
                SELECT gf.source_id, '@PROJECT_ID@' as project_id, 
                  max(df.score) as exportpred_score
                FROM dots.aasequence aa,dots.DomainFeature df, dots.translatedaafeature tf,
                     dots.transcript t, apidb.geneattributes gf
                WHERE  aa.taxon_id in ($$organism$$)
                   AND aa.aa_sequence_id = df.aa_sequence_id
                   AND df.algorithm_name = 'exportpred'
                   AND df.score >= $$min_exportpred_score$$
                   AND tf.aa_sequence_id = aa.aa_sequence_id
                   AND t.na_feature_id = tf.na_feature_id
                   AND gf.na_feature_id = t.parent_id
                   GROUP BY gf.source_id
           ]]>
       </sql>
    </sqlQuery>  

    <processQuery name="GenesByExportPrediction" includeProjects="EuPathDB"
        processName="org.apidb.apicomplexa.wsfplugin.apifed.ApiFedPlugin">
        <paramRef ref="organismParams.organism" queryRef="organismVQ.withPlasmoGenes" includeProjects="PlasmoDB,EuPathDB"/>
        <!--<paramRef ref="organismParams.organism" queryRef="organismVQ.withTriTrypGenes" includeProjects="TriTrypDB,EuPathDB"/> -->
        <paramRef ref="geneParams.min_exportpred_score"/>	
        <wsColumn name="source_id" width="50" wsName="source_id"/>
        <wsColumn name="project_id" width="20" wsName="project_id"/>
        <wsColumn name="exportpred_score"/>
    </processQuery>

  <!--++++++++++++++++++++++++++++++++++++++++++++++++++++++++++++++-->
  <!-- GenesByCentromereProximity -->
  <!--++++++++++++++++++++++++++++++++++++++++++++++++++++++++++++++-->

    <sqlQuery name="GenesByCentromereProximity" includeProjects="PlasmoDB,ToxoDB"
              isCacheable="true">
        <paramRef ref="geneParams.max_centromere_distance"/>
        <paramRef ref="sharedParams.centromere_chromosome"/>
        <column name="project_id"/>
        <column name="source_id"/>
        <column name="dist_centromere"/>
        <sql>
            <![CDATA[
                SELECT gcd.gene AS source_id, '@PROJECT_ID@' as project_id,
                TRIM(TO_CHAR(gcd.centromere_distance,'9,999,999')) as dist_centromere
                FROM apidb.GeneCentromereDistance gcd, apidb.GeneAttributes ga
                WHERE gcd.gene = ga.source_id
                  AND gcd.centromere_distance <= $$max_centromere_distance$$
                  AND gcd.genomic_sequence in ($$centromere_chromosome$$)
                ORDER BY gcd.genomic_sequence, ga.start_min
           ]]>
       </sql>
    </sqlQuery>  

    <processQuery name="GenesByCentromereProximity" includeProjects="EuPathDB"
        processName="org.apidb.apicomplexa.wsfplugin.apifed.ApiFedPlugin">
        <paramRef ref="organismParams.organism" queryRef="organismVQ.tg-pf"/>
        <paramRef ref="geneParams.max_centromere_distance" noTranslation="true"/>
        <paramRef ref="sharedParams.chromosome" quote="false"/>
	  <wsColumn name="source_id" width="50" wsName="source_id"/>
	  <wsColumn name="project_id" width="20" wsName="project_id"/>
        <wsColumn name="dist_centromere"/>
    </processQuery>

  <!--++++++++++++++++++++++++++++++++++++++++++++++++++++++++++++++-->
  <!-- GenesByTelomereProximity -->
  <!--++++++++++++++++++++++++++++++++++++++++++++++++++++++++++++++-->

    <sqlQuery name="GenesByTelomereProximity" includeProjects="PlasmoDB"
              isCacheable="true">
        <paramRef ref="geneParams.distanceFromTelomere"/>
        <paramRef ref="sharedParams.chromosome"/>
        <column name="project_id"/>
        <column name="source_id"/>
        <column name="dist_telomere"/>
        <sql>
            <![CDATA[
	    SELECT gf.source_id, '@PROJECT_ID@' as project_id, 
            trim(to_char(LEAST(s.length - l.end_max,l.start_min),'999,999')) as dist_telomere
	    FROM apidb.GENEattributes gf, dots.NALOCATION l, dots.EXTERNALNASEQUENCE s
	    WHERE gf.na_sequence_id = s.na_sequence_id
	     AND l.na_feature_id = gf.na_feature_id
	     AND s.source_id  in ($$chromosome$$)
	     AND (l.end_max >= s.length - $$distanceFromTelomere$$
                                      OR l.start_min <= 1 + $$distanceFromTelomere$$)
	     ORDER BY s.source_id,l.end_max
           ]]>
       </sql>
    </sqlQuery>  

    <processQuery name="GenesByTelomereProximity" includeProjects="EuPathDB"
        processName="org.apidb.apicomplexa.wsfplugin.apifed.ApiFedPlugin">
        <paramRef ref="organismParams.organism" queryRef="organismVQ.pf"/>
        <paramRef ref="geneParams.distanceFromTelomere" noTranslation="true"/>
        <paramRef ref="sharedParams.chromosome_telomere"  quote="false"/>
	  <wsColumn name="source_id" width="50" wsName="source_id"/>
	  <wsColumn name="project_id" width="20" wsName="project_id"/>
        <wsColumn name="dist_telomere"/>
    </processQuery>

  <!--++++++++++++++++++++++++++++++++++++++++++++++++++++++++++++++-->
  <!-- GenesByNonnuclearGenomicRegion -->
  <!--++++++++++++++++++++++++++++++++++++++++++++++++++++++++++++++-->

    <sqlQuery name="GenesByNonnuclearGenomicRegion" includeProjects="PlasmoDB,ToxoDB"
              isCacheable="true">
        <paramRef ref="geneParams.nonnuclearSequence"/>
        <paramRef ref="sharedParams.start_point"/>
        <paramRef ref="sharedParams.end_point"/>
        <column name="project_id"/>
        <column name="source_id"/>
        <sql>
            <![CDATA[
            SELECT distinct gf.source_id, '@PROJECT_ID@' as project_id
            FROM apidb.geneattributes gf, dots.NaSequence ens
            WHERE ens.source_id IN ($$nonnuclearSequence$$)
              AND gf.na_sequence_id = ens.na_sequence_id
              AND end_max >= REGEXP_REPLACE('$$start_point$$', ',| ','') 
              AND (start_min <= REGEXP_REPLACE('$$end_point$$', ',| ','') OR REGEXP_REPLACE('$$end_point$$', ',| ','') = 0)
           ]]>
       </sql>
    </sqlQuery>  

    <processQuery name="GenesByNonnuclearGenomicRegion" includeProjects="EuPathDB"
        processName="org.apidb.apicomplexa.wsfplugin.apifed.ApiFedPlugin">
        <paramRef ref="organismParams.organism" queryRef="organismVQ.tg-pf"/>
        <paramRef ref="geneParams.nonnuclearSequence"  quote="false"/>
        <paramRef ref="sharedParams.start_point"  noTranslation="true"/>
        <paramRef ref="sharedParams.end_point"  noTranslation="true"/>
	  <wsColumn name="source_id" width="50" wsName="source_id"/>
	  <wsColumn name="project_id" width="20" wsName="project_id"/>
    </processQuery>


  <!--++++++++++++++++++++++++++++++++++++++++++++++++++++++++++++++-->
  <!-- GenesWithStructurePrediction -->
  <!--++++++++++++++++++++++++++++++++++++++++++++++++++++++++++++++-->

    <sqlQuery name="GenesWithStructurePrediction" includeProjects="PlasmoDB"
              isCacheable="true">
        <column name="project_id"/>
        <column name="source_id"/>
        <sql>
            <![CDATA[
            SELECT DISTINCT gf.source_id, '@PROJECT_ID@' as project_id
            FROM dots.aafeature aaf, apidb.geneattributes gf, dots.transcript t,
                 dots.DbRefaaFeature drnf,  sres.DbRef dr,
                 sres.ExternalDatabaseRelease edr, sres.ExternalDatabase ed
            WHERE gf.na_feature_id = t.parent_id
              AND t.na_feature_id = aaf.na_feature_id
              AND aaf.aa_feature_id = drnf.aa_feature_id
              AND drnf.db_ref_id = dr.db_ref_id
              AND dr.external_database_release_id = edr.external_database_release_id
              AND edr.external_database_id = ed.external_database_id
              AND ed.name = 'Pf_predictedProteinStructures_RSRC'
            ]]>
       </sql>
    </sqlQuery>  

    <processQuery name="GenesWithStructurePrediction" includeProjects="EuPathDB"
        processName="org.apidb.apicomplexa.wsfplugin.apifed.ApiFedPlugin">
<paramRef ref="organismParams.organism" queryRef="organismVQ.pf"/>
	  <wsColumn name="source_id" width="50" wsName="source_id"/>
	  <wsColumn name="project_id" width="20" wsName="project_id"/>
    </processQuery>

  <!--++++++++++++++++++++++++++++++++++++++++++++++++++++++++++++++-->
  <!-- GenesByPdbSimilarity -->
  <!--++++++++++++++++++++++++++++++++++++++++++++++++++++++++++++++-->

    <sqlQuery name="GenesByPdbSimilarity" includeProjects="PlasmoDB,TriTrypDB,CryptoDB"
              isCacheable="true">
        <paramRef ref="organismParams.organism" queryRef="organismVQ.withPdbSimilarity" />
        <paramRef ref="geneParams.clades"/>
        <paramRef ref="geneParams.pvalue_cutoff"/>
        <column name="project_id"/>
        <column name="source_id"/>
        <column name="pvalue"/>
        <sql>
            <![CDATA[
            SELECT ps.source_id, '@PROJECT_ID@' as project_id, 
                   min(to_binary_double(ps.pvalue_mant || 'e' || ps.pvalue_exp)) pvalue
            FROM apidb.PdbSimilarity ps
            WHERE ps.pdb_taxon_id IN
                              (SELECT taxon_id FROM sres.taxon
                               CONNECT BY parent_id = PRIOR taxon_id
                               START WITH taxon_id IN ($$clades$$))
              AND ps.gene_taxon_id IN ($$organism$$)
              AND ps.pvalue_exp < $$pvalue_cutoff$$
            GROUP BY ps.source_id
            ]]>
       </sql>
    </sqlQuery>  

    <processQuery name="GenesByPdbSimilarity" includeProjects="EuPathDB"
        processName="org.apidb.apicomplexa.wsfplugin.apifed.ApiFedPlugin">
        <paramRef ref="organismParams.organism" queryRef="organismVQ.withPdbSimilarity"/>
        <paramRef ref="geneParams.clades" quote="false"/>
        <paramRef ref="geneParams.pvalue_cutoff"/>
	  <wsColumn name="source_id" width="50" wsName="source_id"/>
	  <wsColumn name="project_id" width="20" wsName="project_id"/>
          <wsColumn name="pvalue" width="32"/>
    </processQuery>

  <!--++++++++++++++++++++++++++++++++++++++++++++++++++++++++++++++-->
  <!-- GenesByProteinDbAccession -->
  <!--++++++++++++++++++++++++++++++++++++++++++++++++++++++++++++++-->

    <sqlQuery name="GenesByProteinDbAccession" includeProjects="PlasmoDB"
              isCacheable="true">
        <paramRef ref="geneParams.accession"/>
        <paramRef ref="organismParams.organism" queryRef="organismVQ.withPlasmoGenes" includeProjects="PlasmoDB"/>
        <paramRef ref="organismParams.organism" queryRef="organismVQ.withTriTrypGenes" includeProjects="TriTrypDB"/>
        <column name="project_id"/>
        <column name="source_id"/>
        <sql>
            <![CDATA[
            SELECT DISTINCT gf.source_id, '@PROJECT_ID@' as project_id
             FROM apidb.geneattributes gf, dots.DbRefNaFeature drnf,
                  sres.DbRef dr, sres.ExternalDatabaseRelease edr,
                  sres.ExternalDatabase ed, dots.ExternalNaSequence ens
             WHERE (dr.primary_identifier = $$accession$$
                    OR dr.secondary_identifier = $$accession$$)
               AND gf.na_feature_id = drnf.na_feature_id
               AND drnf.db_ref_id = dr.db_ref_id
               AND dr.external_database_release_id
                     = edr.external_database_release_id
               AND edr.external_database_id = ed.external_database_id
               AND ed.name IN ('NRDB_gb_dbXRefBySeqIdentity',
                           /*  'NRDB_pdb_dbXRefBySeqIdentity', */
                               'NRDB_ref_dbXRefBySeqIdentity',
                               'NRDB_sp_dbXRefBySeqIdentity',
                               'GenBank')
              AND gf.na_sequence_id = ens.na_sequence_id
              AND ens.taxon_id IN ($$organism$$)
            ORDER BY gf.source_id
            ]]>
       </sql>
    </sqlQuery>  


<!-- I THINK IT I NOT USED 
    <processQuery name="GenesByProteinDbAccession" includeProjects="EuPathDB"
        processName="org.apidb.apicomplexa.wsfplugin.apifed.ApiFedPlugin">
        <paramRef ref="geneParams.accession"/>
        <paramRef ref="organismParams.organism" queryRef="organismVQ.withPlasmoGenes" includeProjects="PlasmoDB"/>
        <paramRef ref="organismParams.organism" queryRef="organismVQ.withTriTrypGenes" includeProjects="TriTrypDB"/>
	  <wsColumn name="source_id" width="50" wsName="source_id"/>
	  <wsColumn name="project_id" width="20" wsName="project_id"/>
    </processQuery>
-->


  <!--++++++++++++++++++++++++++++++++++++++++++++++++++++++++++++++-->
  <!-- GenesWithProteinLowComplexity -->
  <!--++++++++++++++++++++++++++++++++++++++++++++++++++++++++++++++-->

  <!--
    <sqlQuery name="GenesWithProteinLowComplexity" includeProjects="PlasmoDB"
              isCacheable="true">
        <paramRef ref="geneParams.percentLowComplexity"/>
        <paramRef ref="sharedParams.chromosome"/>
        <column name="project_id"/>
        <column name="source_id"/>
        <sql>
            <![CDATA[
	    select gf.source_id, '@PROJECT_ID@' as project_id
	    from Dots.LowComplexityAAFeature lc, apidb.geneattributes gf,
	         Dots.ExternalNASequence ens, Dots.AALocation al, 
                 Dots.AASequence s, Dots.Transcript t, Dots.TranslatedAAFeature taf
            where ens.source_id in ($$chromosome$$)
            and gf.na_sequence_id = ens.na_sequence_id
            and t.parent_id = gf.na_feature_id
            and taf.na_feature_id = t.na_feature_id
            and s.aa_sequence_id = taf.aa_sequence_id
            and lc.aa_sequence_id = s.aa_sequence_id
            and al.aa_feature_id = lc.aa_feature_id
	    group by gf.source_id
	    having sum(100 *(al.end_max - al.start_min)/s.length ) > $$percentLowComplexity$$
            ORDER BY gf.source_id
           ]]>
       </sql>
    </sqlQuery>  

    <processQuery name="GenesWithProteinLowComplexity" includeProjects="EuPathDB"
        processName="org.apidb.apicomplexa.wsfplugin.apifed.ApiFedPlugin">
        <paramRef ref="geneParams.percentLowComplexity"/>
        <paramRef ref="sharedParams.chromosome"/>
	  <wsColumn name="source_id" width="50" wsName="source_id"/>
	  <wsColumn name="project_id" width="20" wsName="project_id"/>
    </processQuery>
   -->

  <!--++++++++++++++++++++++++++++++++++++++++++++++++++++++++++++++-->
  <!-- GenesByGametocyteExpression -->
  <!--++++++++++++++++++++++++++++++++++++++++++++++++++++++++++++++-->

   <!-- got rid of the unused pr_organism parameter -->

    <sqlQuery name="GenesByGametocyteExpression" includeProjects="PlasmoDB"
              isCacheable="true">
        <paramRef ref="geneParams.day_and_strain"/>
        <paramRef ref="geneParams.min_expression_percentile" default="80"/>
        <paramRef ref="geneParams.max_expression_percentile" default="100"/>
        <column name="project_id"/>
        <column name="source_id"/>
        <column name="max_percentile"/>
        <sql>
            <![CDATA[
            SELECT DISTINCT p.source_id, '@PROJECT_ID@' as project_id,
                   round(max((pe.value)), 1) as max_percentile 
            FROM apidb.profile p, apidb.profileElementName pen,
                 apidb.profileElement pe
            WHERE (pe.value BETWEEN $$min_expression_percentile$$ AND $$max_expression_percentile$$)
              AND pen.profile_element_name_id IN ($$day_and_strain$$)
              AND pen.profile_set_id = p.profile_set_id
              AND p.profile_id = pe.profile_id
              AND pe.element_order = pen.element_order
            GROUP BY p.source_id
            ]]>
       </sql>
    </sqlQuery>  

    
    <processQuery name="GenesByGametocyteExpression" includeProjects="EuPathDB"
        processName="org.apidb.apicomplexa.wsfplugin.apifed.ApiFedPlugin">
        <paramRef ref="geneParams.day_and_strain" quote="false"/>
        <paramRef ref="geneParams.min_expression_percentile" default="80"/>
        <paramRef ref="geneParams.max_expression_percentile" default="100"/>
	  <wsColumn name="source_id" width="50" wsName="source_id"/>
	  <wsColumn name="project_id" width="20" wsName="project_id"/>
	  <wsColumn name="max_percentile" />
    </processQuery>
<<<<<<< HEAD

=======
 
 
>>>>>>> 22afd9f9
    <sqlQuery name="ByWeightFilter" isCacheable="true" doNotTest="true">
        <paramRef ref="geneParams.gene_result"/>
        <paramRef ref="sharedParams.min_weight" default="0"/>
        <paramRef ref="sharedParams.max_weight" default="100"/>
        <column name="project_id"/>
        <column name="source_id"/>
        <column name="wdk_weight" />
        <sql>
            <![CDATA[
            SELECT a.source_id, a.project_id, a.wdk_weight
            FROM $$gene_result$$ a
            WHERE a.wdk_weight >= $$min_weight$$
              AND a.wdk_weight <= $$max_weight$$
            ]]>
       </sql>
    </sqlQuery>
<<<<<<< HEAD
 
=======
>>>>>>> 22afd9f9

    <sqlQuery name="GenesByGametocyteExprFoldChange" includeProjects="PlasmoDB" isCacheable='true'>
      <testParamValues>
	<paramValue name="gameto_reference">Day1</paramValue>
	<paramValue name="gameto_comparitor">Day2</paramValue>
      </testParamValues>

      <paramRef ref="geneParams.gameto_fldchnge_strain1"/>
      <paramRef ref="geneParams.gameto_reference"/>
      <paramRef ref="geneParams.gameto_fldchnge_strain2"/>
      <paramRef ref="geneParams.gameto_comparitor"/>
      <paramRef ref="geneParams.fold_change"/>
      <paramRef ref="geneParams.regulated_dir" quote="false"/>
      <paramRef ref="geneParams.protein_coding_only"/>
      <column name="project_id"/>
      <column name="source_id"/>
      <column name="fold_change"/>
      <column name="val_one"/>
      <column name="val_two"/>
      <sql>
          <![CDATA[
select one.source_id, '@PROJECT_ID@' as project_id,
                  round((CASE WHEN power(2, one.val) / power(2,two.val) >= 1
                                 THEN power(2, one.val) / power(2,two.val)
                           ELSE -1 / (power(2,one.val) / power(2,two.val))
                   END),1) as fold_change,
        round(one.val,2) as val_one,
        round(two.val,2) as val_two
 from (
 select p.source_id, pe.value as val
 from  apidb.profileelementname pen, apidb.profile p, apidb.profileelement pe
 where pen.profile_element_name_id in ($$gameto_reference$$)
 and p.profile_set_id = $$gameto_fldchnge_strain1$$
 and p.profile_set_id = pen.profile_set_id
 and pe.profile_id = p.profile_id
 and pe.element_order = pen.element_order
 ) one,
 (
 select p.source_id, pe.value as val
 from apidb.profileelementname pen, apidb.profile p, apidb.profileelement pe
 where pen.profile_element_name_id in ($$gameto_comparitor$$)
 and p.profile_set_id = $$gameto_fldchnge_strain2$$
 and p.profile_set_id = pen.profile_set_id
 and pe.profile_id = p.profile_id
 and pe.element_order = pen.element_order
 ) two
 where one.source_id = two.source_id
 and  ( $$regulated_dir$$ (
               case when one.val >= two.val
                   then power(2,one.val) / power(2,two.val)
                   else -( power(2,two.val) / power(2,one.val))
                   end ) >= $$fold_change$$)
          ]]>
      </sql>

    </sqlQuery>

    <processQuery name="GenesByGametocyteExprFoldChange" includeProjects="EuPathDB"
        processName="org.apidb.apicomplexa.wsfplugin.apifed.ApiFedPlugin">
      <testParamValues>
	<paramValue name="gameto_reference">Day1</paramValue>
	<paramValue name="gameto_comparitor">Day2</paramValue>
      </testParamValues>

      <paramRef ref="geneParams.gameto_fldchnge_strain1"/>
      <paramRef ref="geneParams.gameto_reference" quote="false"/>
      <paramRef ref="geneParams.gameto_fldchnge_strain2"/>
      <paramRef ref="geneParams.gameto_comparitor" quote="false"/>
      <paramRef ref="geneParams.fold_change"/>
      <paramRef ref="geneParams.regulated_dir" quote="false"/>
      <paramRef ref="geneParams.protein_coding_only" quote="false"/>
      <wsColumn name="project_id" width="20" wsName="project_id"/>
      <wsColumn name="source_id" width="50" wsName="source_id"/>
      <wsColumn name="fold_change" wsName="fold_change"/>
      <wsColumn name="val_one" wsName="avg_group_one"/>
      <wsColumn name="val_two" wsName="avg_group_two"/>

    </processQuery> 

  </querySet>

  <querySet name="GeneTransforms" queryType="transform" doNotTest="true">


    <sqlQuery name="GenesByExpandResult" includeProjects="ToxoDB"
              isCacheable="true">
        <paramRef ref="geneParams.gene_result"/>
        <column name="project_id"/>
        <column name="source_id"/>
        <column name="wdk_weight"/>
        <sql>
            <![CDATA[
                    SELECT gb.source_id, gb.project_id, max(c.wdk_weight) AS wdk_weight
                    FROM $$gene_result$$ c, apidb.geneattributes ga, apidb.geneattributes gb
                    WHERE ga.source_id = c.source_id
                    AND gb.gene_id = ga.gene_id
					GROUP BY gb.source_id, gb.project_id
            ]]>
       </sql>
    </sqlQuery> 
<!--
    <sqlQuery name="GenesByExpandOrganism" includeProjects="ToxoDB"
              isCacheable="true">
        <paramRef ref="geneParams.gene_result"/>
        <column name="project_id"/>
        <column name="source_id"/>
        <sql>
            <![CDATA[
                    SELECT gb.source_id, gb.project_id
                    FROM $$gene_answer$$, apidb.geneattributes ga, apidb.geneattributes gb
                    WHERE $$gene_answer.condition$$
                    AND ga.source_id = $$gene_answer$$.source_id
                    AND gb.gene_id = ga.gene_id
                    AND gb.organism = ga.organism
            ]]>
       </sql>
    </sqlQuery> 
-->
    
  </querySet>

</wdkModel><|MERGE_RESOLUTION|>--- conflicted
+++ resolved
@@ -773,11 +773,7 @@
              processName="org.apidb.apicomplexa.wsfplugin.motifsearch.ProteinMotifPlugin">
        <paramRef ref="sharedParams.motif_expression" noTranslation="true" />
        <paramRef ref="geneSimilarityParams.motif_organism" quote="false" />
-<<<<<<< HEAD
-       <wsColumn name="source_id" width="50" wsName="GeneID"/>
-=======
        <wsColumn name="source_id" width="50" wsName="SourceID"/>
->>>>>>> 22afd9f9
        <wsColumn name="project_id" width="20" wsName="ProjectId"/>
        <wsColumn name="Locations" width="3999"/>
        <wsColumn name="MatchCount" width="10"/>
@@ -4572,7 +4568,6 @@
         <sql>
           <![CDATA[
           SELECT iq.source_id, round(max(iq.max_fc), 1) as max_fc,
-<<<<<<< HEAD
                  count(*) as num_replicates, '@PROJECT_ID@' as project_id
           from (
           SELECT gf.source_id, prs.name, max(pr.ind_ratio) as max_fc
@@ -4777,8 +4772,6 @@
         <sql>
           <![CDATA[
           SELECT iq.source_id, round(max(iq.max_fc), 1) as max_fc,
-=======
->>>>>>> 22afd9f9
                  count(*) as num_replicates, '@PROJECT_ID@' as project_id
           from (
           SELECT gf.source_id, prs.name, max(pr.ind_ratio) as max_fc
@@ -4787,213 +4780,6 @@
           WHERE ($$minOrMax$$ = 'min'
                  OR pr.time_of_max_expr in ($$exprHourRNASeq$$))
           AND ($$minOrMax$$ = 'max'
-<<<<<<< HEAD
-=======
-                 OR pr.time_of_min_expr in ($$exprHourVivax$$))
-          AND pr.ind_ratio >= $$inductionFold$$
-          AND pr.max_percentile >= $$expressionPct$$
-          AND pr.source_id = gf.source_id
-          AND pr.profile_set_id = prs.profile_set_id
-          AND prs.name like case when $$profileSetVivax$$ = '3' then 'ZB Pvivax time series normalized_averaged %' else $$profileSetVivax$$ end
-          group BY gf.source_id,prs.name) iq
-          group by iq.source_id
-          having count(*) >= case when $$profileSetVivax$$ = '3' then 3 else 1 end
-          ]]>
-      </sql>
-    </sqlQuery>
-
-    <processQuery name="GenesByVivaxExpressionTiming" includeProjects="EuPathDB"
-        processName="org.apidb.apicomplexa.wsfplugin.apifed.ApiFedPlugin">
-        <paramRef ref="geneParams.minOrMax" quote="false"/>
-        <paramRef ref="geneParams.exprHourVivax"/>
-        <paramRef ref="geneParams.inductionFold"/>
-        <paramRef ref="geneParams.expressionPct"/>
-        <paramRef ref="geneParams.profileSetVivax" quote="false"/>
-	<wsColumn name="source_id" width="50" wsName="source_id"/>
-	<wsColumn name="project_id" width="20" wsName="project_id"/>
-        <wsColumn name="max_fc" width="32" wsName="max_fc"/>
-        <wsColumn name="num_replicates" width="32" wsName="max_fc"/>
-    </processQuery>
-
-
-
-
-    <sqlQuery name="GenesByEHistoExpressionTiming" includeProjects="AmoebaDB" 
-              isCacheable="true" doNotTest="true">
-
-        <paramRef ref="geneParams.profileSetEHisto"/>
-        <paramRef ref="geneParams.eh_fc_one_fl"/>
-        <paramRef ref="geneParams.eh_fc_two_fl"/>
-        <paramRef ref="geneParams.fold_change"/>
-        <paramRef ref="geneParams.protein_coding_only"/>
-        <paramRef ref="geneParams.regulated_dir" quote="false"/>
-        <column name="project_id"/>
-        <column name="source_id"/>
-        <column name="fold_change"/>
-        <column name="avg_group_one"/>
-        <column name="avg_group_two"/>
-        <sql>
-          <![CDATA[
- select  ga.source_id, '@PROJECT_ID@' as project_id,
-                   round((CASE WHEN power(2, one.average) / power(2,two.average) >= 1
-                                 THEN power(2, one.average) / power(2,two.average)
-                           ELSE -1 / (power(2,one.average) / power(2,two.average))
-                   END),1) as fold_change,
-        round(one.average,2) as avg_group_one,
-        round(two.average,2) as avg_group_two
- from (
- select  p.source_id, p.subject_row_id as subject_row_id,avg(pe.value) as average
- from  apidb.profileelementname pen, apidb.profile p, apidb.profileelement pe
- where pen.profile_element_name_id in ($$eh_fc_one_fl$$)
- and pen.profile_set_id = $$profileSetEHisto$$
- and p.profile_set_id = pen.profile_set_id
- and pe.profile_id = p.profile_id
- and pe.element_order = pen.element_order
- group by p.subject_row_id,p.source_id ) one,
- (
- select p.source_id, p.subject_row_id as subject_row_id,avg(pe.value) as average
- from apidb.profileelementname pen, apidb.profile p, apidb.profileelement pe
- where pen.profile_element_name_id in ($$eh_fc_two_fl$$)
- and pen.profile_set_id = $$profileSetEHisto$$
- and p.profile_set_id = pen.profile_set_id
- and pe.profile_id = p.profile_id
- and pe.element_order = pen.element_order
- group by p.subject_row_id,p.source_id ) two,
- apidb.geneattributes ga
- where one.source_id = two.source_id
- and ga.species = 'Entamoeba histolytica'
- and one.source_id = ga.source_id
- and ( $$protein_coding_only$$ = 'no' OR ga.gene_type = $$protein_coding_only$$ )
- and  $$regulated_dir$$ (
-               case when one.average >= two.average
-                   then power(2,one.average) / power(2,two.average)
-                   else -( power(2,two.average) / power(2,one.average))
-                   end ) >= $$fold_change$$
-          ]]>
-      </sql>
-    </sqlQuery>
-
-    <processQuery name="GenesByEHistoExpressionTiming" includeProjects="EuPathDB"
-        processName="org.apidb.apicomplexa.wsfplugin.apifed.ApiFedPlugin">
-        <paramRef ref="geneParams.profileSetEHisto"/>
-        <paramRef ref="geneParams.eh_fc_one_fl"  quote="false"/>
-        <paramRef ref="geneParams.eh_fc_two_fl"  quote="false"/>
-        <paramRef ref="geneParams.fold_change"/>
-        <paramRef ref="geneParams.protein_coding_only" quote="false"/>
-        <paramRef ref="geneParams.regulated_dir" quote="false"/>
-        <wsColumn name="project_id" width="20" wsName="project_id"/>
-        <wsColumn name="source_id" width="50" wsName="source_id"/>
-        <wsColumn name="fold_change" wsName="fold_change"/>
-        <wsColumn name="avg_group_one" wsName="avg_group_one"/>
-        <wsColumn name="avg_group_two" wsName="avg_group_two"/>
-    </processQuery>
-
-
-
-
-  <!--++++++++++++++++++++++++++++++++++++++++++++++++++++++++++++++-->
-  <!-- RNA Seq Expression Timing -->
-  <!--++++++++++++++++++++++++++++++++++++++++++++++++++++++++++++++-->
-
-
-<!-- The new fold change format for this Query is put on hold and commented out here till we decide the best way to present the microarray data-->
-<!-- Changing the query and params also resulted in breaking several strategies/results for a large user base..so this will perhaps -->
-<!-- be added as an additional query over the existing format -->
-
-<!--    <sqlQuery name="GenesByRNASeqExpressionTiming" includeProjects="PlasmoDB" 
-              isCacheable="true"> 
-        <paramRef ref="geneParams.pfd_fc_one_fl"/>
-        <paramRef ref="geneParams.pfd_fc_two_fl"/>
-        <paramRef ref="geneParams.fold_change"/>
-        <paramRef ref="geneParams.protein_coding_only"/>
-        <paramRef ref="geneParams.regulated_dir" quote="false"/>
-        <column name="project_id"/>
-        <column name="source_id"/>
-        <column name="fold_change"/>
-        <column name="avg_group_one"/>
-        <column name="avg_group_two"/>
-        <sql>
-          <![CDATA[
- select one.source_id, '@PROJECT_ID@' as project_id,
-                   round((CASE WHEN power(2, one.average) / power(2,two.average) >= 1
-                                 THEN power(2, one.average) / power(2,two.average)
-                           ELSE -1 / (power(2,one.average) / power(2,two.average))
-                   END),1) as fold_change,
-        round(one.average,2) as avg_group_one,
-        round(two.average,2) as avg_group_two
- from (
- select p.source_id, avg(pe.value) as average
- from  apidb.profileelementname pen, apidb.profile p, apidb.profileelement pe
- where pen.profile_element_name_id in ($$pfd_fc_one_fl$$)
- and p.profile_set_id = pen.profile_set_id
- and pe.profile_id = p.profile_id
- and pe.element_order = pen.element_order
- group by p.source_id ) one,
- (
- select p.source_id, avg(pe.value) as average
- from apidb.profileelementname pen, apidb.profile p, apidb.profileelement pe
- where pen.profile_element_name_id in ($$pfd_fc_two_fl$$)
- and p.profile_set_id = pen.profile_set_id
- and pe.profile_id = p.profile_id
- and pe.element_order = pen.element_order
- group by p.source_id ) two,
- apidb.geneattributes ga
- where one.source_id = two.source_id
- and one.source_id = ga.source_id
- and ( $$protein_coding_only$$ = 'no' OR ga.gene_type = $$protein_coding_only$$ )
- and  $$regulated_dir$$ (
-               case when one.average >= two.average
-                   then power(2,one.average) / power(2,two.average)
-                   else -( power(2,two.average) / power(2,one.average))
-                   end ) >= $$fold_change$$
-
-          ]]>
-      </sql>
-    </sqlQuery>
-
-    <processQuery name="GenesByRNASeqExpressionTiming" includeProjects="EuPathDB"
-        processName="org.apidb.apicomplexa.wsfplugin.apifed.ApiFedPlugin">
-        <paramRef ref="geneParams.pfd_fc_one_fl"  quote="false"/>
-        <paramRef ref="geneParams.pfd_fc_two_fl"  quote="false"/>
-        <paramRef ref="geneParams.fold_change"/>
-        <paramRef ref="geneParams.protein_coding_only"/>
-        <paramRef ref="geneParams.regulated_dir" quote="false"/>
-        <wsColumn name="project_id" width="20" wsName="project_id"/>
-        <wsColumn name="source_id" width="50" wsName="source_id"/>
-        <wsColumn name="fold_change" wsName="fold_change"/>
-        <wsColumn name="avg_group_one" wsName="avg_group_one"/>
-        <wsColumn name="avg_group_two" wsName="avg_group_two"/>
-
-    </processQuery> -->
-
-
-   <sqlQuery name="GenesByRNASeqExpressionTiming" includeProjects="PlasmoDB" 
-              isCacheable="true">
-        <paramRef ref="geneParams.minOrMax"/>
-        <paramRef ref="geneParams.exprHourRNASeq"/>
-        <paramRef ref="geneParams.inductionFold"/>
-        <paramRef ref="geneParams.expressionPct"/> 
-        <column name="project_id"/>
-        <column name="source_id"/>
-        <column name="max_fc"/>
-        <column name="num_replicates"/> 
-        <sqlParamValue name="prsName">
-                <![CDATA[
-                   AND prs.name = 'Profiles of P.falciparum Newbold mRNA Seq data'
-                ]]>
-        </sqlParamValue>
-        <sql>
-          <![CDATA[
-          SELECT iq.source_id, round(max(iq.max_fc), 1) as max_fc,
-                 count(*) as num_replicates, '@PROJECT_ID@' as project_id
-          from (
-          SELECT gf.source_id, prs.name, max(pr.ind_ratio) as max_fc
-          FROM apidb.profile pr, apidb.profileset prs,
-               dots.nafeature gf
-          WHERE ($$minOrMax$$ = 'min'
-                 OR pr.time_of_max_expr in ($$exprHourRNASeq$$))
-          AND ($$minOrMax$$ = 'max'
->>>>>>> 22afd9f9
                  OR pr.time_of_min_expr in ($$exprHourRNASeq$$))
           AND pr.ind_ratio >= $$inductionFold$$
           AND pr.max_percentile >= $$expressionPct$$
@@ -7268,12 +7054,8 @@
 	  <wsColumn name="project_id" width="20" wsName="project_id"/>
 	  <wsColumn name="max_percentile" />
     </processQuery>
-<<<<<<< HEAD
-
-=======
  
  
->>>>>>> 22afd9f9
     <sqlQuery name="ByWeightFilter" isCacheable="true" doNotTest="true">
         <paramRef ref="geneParams.gene_result"/>
         <paramRef ref="sharedParams.min_weight" default="0"/>
@@ -7290,10 +7072,6 @@
             ]]>
        </sql>
     </sqlQuery>
-<<<<<<< HEAD
- 
-=======
->>>>>>> 22afd9f9
 
     <sqlQuery name="GenesByGametocyteExprFoldChange" includeProjects="PlasmoDB" isCacheable='true'>
       <testParamValues>
