<wdkModel>

  <querySet name="UniversalIds" queryType="id">

  <!--++++++++++++++++++++++++++++++++++++++++++++++++++++++++++++++-->
  <!--   -->
  <!--++++++++++++++++++++++++++++++++++++++++++++++++++++++++++++++-->

    <processQuery name="Blast" displayName="BLAST" 
             processName="org.apidb.apicomplexa.wsfplugin.wublast.WuBlastPlugin">

        <testParamValues includeProjects="AmoebaDB">
           <paramValue name="BlastQuerySequence">ATCTTTTACAACTTTCTTCTTTTTCTAACAAATTATTGTGATATAATTATTGTTTCTTG</paramValue>
	   <paramValue name="BlastDatabaseOrganism">Entamoeba histolytica HM-1:IMSS</paramValue>
        </testParamValues>

        <testParamValues includeProjects="CryptoDB">
            <paramValue name="BlastQuerySequence">AACCCTAATCATTCCAACTTTGTTTCCAATTCCA</paramValue>
        </testParamValues>
        <testParamValues includeProjects="ToxoDB">
            <paramValue name="BlastQuerySequence">GACCGAAGATGGGCTGTCCAACTTCGTGTCTACGATATCTCCAGAGGAATAGCCCGGCAAATGTCGCCGCTTCTTCTTGGGCGTCAGATCGATGGCATATGGCACACTGGCGTCGTTGTG</paramValue>
            <paramValue name="BlastDatabaseOrganism">Toxoplasma gondii ME49</paramValue>
        </testParamValues>
        <testParamValues includeProjects="PlasmoDB">
            <paramValue name="BlastQuerySequence">GCAGGAAATATGATTCCAGATAATGATAAAAATTCAAATTATAAATATCCAGCTGTTTATGATGACAAAGATAAAAAGTGTCATATATTATATATTGCAGCTCAAGAAAATAATGGTCCT</paramValue>
            <paramValue name="BlastDatabaseOrganism">Plasmodium falciparum</paramValue>
        </testParamValues>
        <testParamValues includeProjects="GiardiaDB">
            <paramValue name="BlastQuerySequence">CTTAGAGACAAGTATGGCAGTATAGAAGGTCTAGCAAAAGAATTGGGGTCTGACCCTGCCACAGGCCTTTTGAAACCTACCGTTTTGCTCCATCGAAAAACCTATGGTAGCAATACAATG</paramValue>
            <paramValue name="BlastDatabaseOrganism">Giardia Assemblage A isolate WB</paramValue>
        </testParamValues>
        <testParamValues includeProjects="TrichDB">
           <paramValue name="BlastQuerySequence">AAGACACTCGCTGAATTAAGAAAGCGCAAATTAGAGGGTGTTGTTCTCATCTACGGCTTCCCAGAGCCAACACGCGCCCACTGCGACTTCGAACCAGTCTTCCGCCAGGAATCCTGCTTC</paramValue>
        </testParamValues>
        <testParamValues includeProjects="TriTrypDB,EuPathDB">
           <paramValue name="BlastQuerySequence">ATGCAACTCCAAAGGTTGGGTGCTCCACTACTTAAAAGGCTTGTGGGGGGATGCATACGC</paramValue>
           <paramValue name="BlastDatabaseOrganism">Trypanosoma brucei TREU927</paramValue>
        </testParamValues>
        <testParamValues includeProjects="MicrosporidiaDB">
           <paramValue name="BlastQuerySequence">ATAGTTTGTTTGGTAAAGGAGATCTCGGGAATTCCAATTCAAATGTTATCTCTTCAGGCTCCCCAAGTTTGAGTATGTGTGACATTCCGATTTTAAAGAGAGAGAACTATATACTGAAAGGTCTTG</paramValue>
	   <paramValue name="BlastDatabaseOrganism">Encephalitozoon intestinalis</paramValue>
        </testParamValues>
<<<<<<< HEAD


=======


>>>>>>> 22afd9f9
       <paramRef ref="sharedParams.BlastDatabaseType" quote="false" noTranslation="false" />
       <paramRef ref="sharedParams.BlastAlgorithm" quote="false" noTranslation="false" />
       <paramRef ref="genomicSimilarityParams.BlastDatabaseOrganism" quote="false" noTranslation="false" />
       <paramRef ref="sharedParams.BlastQuerySequence"/>
       <paramRef ref="sharedParams.-e"/>
       <paramRef ref="sharedParams.-v"/>
       <paramRef ref="sharedParams.-b"/>
       <paramRef ref="sharedParams.-filter" quote="false" />

       <wsColumn name="source_id" width="32" wsName="Identifier"/>
       <wsColumn name="project_id" width="32" wsName="ProjectId"/>
       <wsColumn name="TabularRow" width="3000"/>
       <wsColumn name="Alignment" width="4000"/>
       <wsColumn name="Header" width="3000"/>
       <wsColumn name="Footer" width="3000"/>
       <wsColumn name="Counter" width="30"/>
    </processQuery>

<<<<<<< HEAD

=======
>>>>>>> 22afd9f9
  </querySet>


  <querySet name="UserFiles" queryType="id">
      <sqlQuery name="Files" doNotTest="true"
             isCacheable="false">
        <column name="source_id"/>
        <column name="project_id"/>
        <column name="filename"/>
        <column name="title"/>
        <column name="notes"/>
        <column name="uploadtime"/>
        <column name="filesize"/>
        <column name="format"/>

        <column name="provider"/>
        <sql>
            <![CDATA[
            select userfileid as source_id, '@PROJECT_ID@' as project_id,
                   f.filename, f.title, f.notes, 
                   to_char(f.uploadtime,'YYYY-MM-DD HH24:MI:SS') uploadtime,
                   f.filesize, f.format,
                   u.first_name || ' ' || u.last_name || '<br>' ||
                   u.organization as provider
            from uploads.UserFile@USER_DBLINK@ f,
                 @USER_SCHEMA@users@USER_DBLINK@ u
            where f.owneruserid = u.signature (+)
              and projectname = '@PROJECT_ID@'
           ]]>
       </sql>

    </sqlQuery>
  </querySet>

</wdkModel><|MERGE_RESOLUTION|>--- conflicted
+++ resolved
@@ -40,13 +40,8 @@
            <paramValue name="BlastQuerySequence">ATAGTTTGTTTGGTAAAGGAGATCTCGGGAATTCCAATTCAAATGTTATCTCTTCAGGCTCCCCAAGTTTGAGTATGTGTGACATTCCGATTTTAAAGAGAGAGAACTATATACTGAAAGGTCTTG</paramValue>
 	   <paramValue name="BlastDatabaseOrganism">Encephalitozoon intestinalis</paramValue>
         </testParamValues>
-<<<<<<< HEAD
 
 
-=======
-
-
->>>>>>> 22afd9f9
        <paramRef ref="sharedParams.BlastDatabaseType" quote="false" noTranslation="false" />
        <paramRef ref="sharedParams.BlastAlgorithm" quote="false" noTranslation="false" />
        <paramRef ref="genomicSimilarityParams.BlastDatabaseOrganism" quote="false" noTranslation="false" />
@@ -65,10 +60,6 @@
        <wsColumn name="Counter" width="30"/>
     </processQuery>
 
-<<<<<<< HEAD
-
-=======
->>>>>>> 22afd9f9
   </querySet>
 
 
