--- conflicted
+++ resolved
@@ -499,11 +499,7 @@
  <wsColumn name="Counter" width="30" columnType="number"/>
     </processQuery>
 
-<<<<<<< HEAD
-
-=======
     
->>>>>>> 22afd9f9
     <sqlQuery name="ByWeightFilter" isCacheable="true" doNotTest="true">
         <paramRef ref="assemblyParams.assembly_result"/>
         <paramRef ref="sharedParams.min_weight" default="0"/>
@@ -520,11 +516,6 @@
             ]]>
        </sql>
     </sqlQuery>
-<<<<<<< HEAD
-
-
-=======
->>>>>>> 22afd9f9
 
   </querySet>
 </wdkModel>