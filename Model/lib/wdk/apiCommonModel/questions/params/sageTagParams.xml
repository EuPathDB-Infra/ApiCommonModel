<wdkModel>

  <paramSet name="sageTagParams" includeProjects="EuPathDB,ToxoDB,TriTrypDB,PlasmoDB,GiardiaDB">


        <stringParam name="single_gene_id"
                     prompt="Gene ID"
                     number="false">
            <help>Gene IDs (locus tags) are quite different for each species. We use the gene IDs provided by the sequence generator.</help>
           <suggest includeProjects="PlasmoDB"
					sample="PF11_0344, PY01656, Pv092275"
                    default="PF11_0344"/>
           <suggest includeProjects="ToxoDB"
		    sample="TGME49_039250"
                    default="TGME49_039250"/>
           <suggest includeProjects="GiardiaDB"
		    sample="GL50803_102438, GL50803_5213, GL50803_6262"
                    default="GL50803_17134"/>
           <suggest includeProjects="TriTrypDB"
		    sample="Tb11.02.0620, Tb927.3.1320, Tb927.8.5810"
                    default="Tb11.02.0620"/>
           <suggest includeProjects="TrichDB"
		    sample="TVAG_386080, TVAG_486660"
                    default="TVAG_386080"/>
           <suggest includeProjects="EuPathDB"
		    sample="PF11_0344, cgd7_230, TGME49_039250"
                    default="TGME49_039250"/>
        </stringParam>



        <stringParam name="sequence"
                     prompt="Tag Sequence"
                     number="false">
            <help>
               Enter a SAGE Tag Sequence.
            </help>
           <suggest includeProjects="ToxoDB"
                    sample="CATGTTTGCTTGTC, CATGTTTGCTTGGC"
                    default="CATGCAGCGAAGTG"/>
           <suggest includeProjects="PlasmoDB"
                    sample="GTAATAAATG, TAGAAAATTC"
                    default="GTAATAAATG"/>
           <suggest includeProjects="GiardiaDB"
                    sample="GGGCTCTAGTG, CCTGTATTCTG"
                    default="GGGCTCTAGTG"/>
           <suggest includeProjects="TriTrypDB"
                    sample="CATGATCGACAATGCCATCGC, CATGAAGTGGTGATACTTGAC"
                    default="CATGATCGACAATGCCATCGC"/>
           <suggest includeProjects="EuPathDB"
                    sample="GTAATAAATG,CATGCAGCGAAGTG"
                    default="GTAATAAATG"/>
           <regex>[ACGTacgt]*</regex>
        </stringParam>


        <datasetParam name="rad_source_id"
                      recordClassRef="SageTagRecordClasses.SageTagRecordClass"
                     prompt="SAGE Tag ID input set">
            <help>Input a comma delimited set of SAGE Tag IDs, or upload a file. Wildcards (*) are allowed.</help>
           <suggest includeProjects="GiardiaDB"
                    sample="670,880"
                    default="670"/>
           <suggest includeProjects="ToxoDB"
                    sample="TGME49_chrVI-488759-488773.1"
                    default="TGME49_chrVI-488759-488773.1"/>
           <suggest includeProjects="TriTrypDB"
                    sample="Tbg972_01-100345-100362.0"
                    default="Tbg972_01-100345-100362.0"/>
           <suggest includeProjects="PlasmoDB"
                    sample="Pf3D7_11-1353439-1353453.1,Pf3D7_02-277749-277763.1"
                    default="Pf3D7_11-1353439-1353453.1"/>
<suggest includeProjects="EuPathDB"
                    sample="670,880,Pf3D7_02-277749-277763.1"
                    default="670,Pf3D7_11-1353439-1353453.1"/>

	</datasetParam>
<!--
       <stringParam name="rad_source_id" includeProjects="EuPathDB"
                     prompt="ID"
                     substitute="yes">
            <help>
               Enter an external identifier or a SAGE Tag ID. Wildcards (*) are allowed.
            </help>
           <suggest includeProjects="EuPathDB"
                    sample="670,880,MAL2-128298-128312.0"
                    default="670"/>
        </stringParam>
-->

        <enumParam name="is_within_gene"
                     prompt="Within Genes Only"
                     multiPick="false"
                     quote="false">
          <help>
             SAGE Tags are short sequences and can align to several geomic coordinates.  Choose Yes to restrict to SAGE tags falling within a gene.
          </help>
          <enumList>   
            <enumValue>
              <term>Yes</term>
              <internal> </internal>
            </enumValue>
            <enumValue>
              <term>No</term>
              <internal>(+)</internal>
            </enumValue>
          </enumList>   
        </enumParam>

        <enumParam name="is_within_gene_not"
                     prompt="Within Genes Only"
                     multiPick="false"
                     quote="false">
          <help>
             SAGE Tags are short sequences and can align to several geomic coordinates.  Choose Yes to restrict to SAGE tags falling within a gene.
          </help>
          <enumList>   
            <enumValue>
              <term>Yes</term>
              <internal>not</internal>
            </enumValue>
            <enumValue>
              <term>No</term>
              <internal> </internal>
            </enumValue>
          </enumList>   
        </enumParam>


       <stringParam name="st_min_count" includeProjects="PlasmoDB,ToxoDB,GiardiaDB,TriTrypDB,EuPathDB"
                     prompt="Minimum tag count"
                     number="true">
            <help>Enter the minimum frequency of the SAGE tags meeting your criteria (raw/normalized).  Tags must have this minimum frequency in at least one selected SAGE library.</help>
             <suggest default="2"/>
           <regex>\d+(\.\d+)?</regex>
        </stringParam>

        <enumParam name="raw_normalized"
                     prompt="Data Type"
                     multiPick="false"
                     quote="false">
          <help>
             Choose normalized or raw data.
          </help>
          <enumList>   
            <enumValue>
              <term>Normalized</term>
              <internal>n</internal>
            </enumValue>
            <enumValue>
              <term>Raw</term>
              <internal>r</internal>
            </enumValue>
          </enumList>   
        </enumParam>

       <flatVocabParam name="sage_experiment" includeProjects="PlasmoDB,ToxoDB,GiardiaDB,TriTrypDB,EuPathDB" 
                     excludeProjects="TriTrypDB"
                     queryRef="SAGEtgVQ.experimentname"
                     prompt="Experiment Name"
                     multiPick="false">
        <help>
           Choose SAGE tag experiment name.
        </help>    
       </flatVocabParam>

<<<<<<< HEAD

    <answerParam name="sagetag_result"
                  prompt="Input Result Set"
                  recordClassRef="SageTagRecordClasses.SageTagRecordClass"
                  readonly="true"
                  visible="false" />
=======
       
    <answerParam name="sageTag_result"
                  prompt="Input Result Set"
                  readonly="true"
                  visible="false">
        <recordClass ref="SageTagRecordClasses.SageTagRecordClass" />
    </answerParam>
>>>>>>> 22afd9f9

  </paramSet>

    <!--++++++++++++++++++++++++++++++++++++++++++++++++++++++++++++++-->
    <!--  Vocab queries-->  
    <!--++++++++++++++++++++++++++++++++++++++++++++++++++++++++++++++-->
 <querySet name="SAGEtgVQ" queryType="vocab">
   <sqlQuery name="experimentname" includeProjects="PlasmoDB,GiardiaDB,TriTrypDB,ToxoDB">
            <column name="internal"/>
            <column name="term"/>
            <sql includeProjects="PlasmoDB,GiardiaDB,ToxoDB">
         <![CDATA[
            select q.name as internal, q.name as term
            from core.TABLEINFO t, rad.QUANTIFICATION q
            where t.table_id = q.result_table_id
            and t.name = 'SAGETagResult'
            order by quantification_id
         ]]>
            </sql>
            <sql includeProjects="TriTrypDB">
         <![CDATA[
            select q.name as internal, q.name as term
            from core.TABLEINFO t, rad.QUANTIFICATION q
            where t.table_id = q.result_table_id
            and t.name = 'SAGETagResult'
            order by q.name
         ]]>
            </sql>
   </sqlQuery>
   <processQuery name="experimentname" processName="org.apidb.apicomplexa.wsfplugin.apifed.ApiFedPlugin" includeProjects="EuPathDB">
            <wsColumn name="internal" width="100"/>
            <wsColumn name="term" width="100"/>
   </processQuery>
  </querySet>
</wdkModel><|MERGE_RESOLUTION|>--- conflicted
+++ resolved
@@ -164,14 +164,6 @@
         </help>    
        </flatVocabParam>
 
-<<<<<<< HEAD
-
-    <answerParam name="sagetag_result"
-                  prompt="Input Result Set"
-                  recordClassRef="SageTagRecordClasses.SageTagRecordClass"
-                  readonly="true"
-                  visible="false" />
-=======
        
     <answerParam name="sageTag_result"
                   prompt="Input Result Set"
@@ -179,7 +171,6 @@
                   visible="false">
         <recordClass ref="SageTagRecordClasses.SageTagRecordClass" />
     </answerParam>
->>>>>>> 22afd9f9
 
   </paramSet>
 
