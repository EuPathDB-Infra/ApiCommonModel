<wdkModel>
  <paramSet name="snpParams" includeProjects="ToxoDB,PlasmoDB,EuPathDB,CryptoDB">

    <!--++++++++++++++++++++++++++++++++++++++++++++++++-->
    <!-- ID -->
    <!--++++++++++++++++++++++++++++++++++++++++++++++++-->
        <datasetParam name="snp_id"
                      recordClassRef="SnpRecordClasses.SnpRecordClass"
                     prompt="SNP ID input set">
            <help>Input a comma delimited set of SNP ids, or upload a file</help>
            <suggest  includeProjects="PlasmoDB"
               default="CombinedSNP.MAL10.6541"
               sample="CombinedSNP.MAL10.6541, WTSI_PFAL.GHANA1.0.MAL10.1384630.1384630.0"/>
            <suggest includeProjects="ToxoDB"
                default="SNP_Ia_17864"
                sample="SNP_Ia_17864, SNP_Ia_130295"/>
            <suggest includeProjects="CryptoDB"
                default="chr3-2_66329"/>
 <suggest  includeProjects="EuPathDB" 
               default="CombinedSNP.MAL10.6541,SNP_Ia_17864,chr3-2_66329"
               sample="SNP_Ia_17864, WTSI_PFAL.GHANA1.0.MAL10.1384630.1384630.0"/>

	</datasetParam>
<!--
        <stringParam name="snp_id"  includeProjects="EuPathDB"
                     prompt="SNP ID"
                     substitute="yes">
                     <help>Enter a SNP ID</help>
            <suggest 
               default="CombinedSNP.MAL10.6541"
               sample="SNP_Ia_17864, WTSI_PFAL.GHANA1.0.MAL10.1384630.1384630.0"/>
        </stringParam>
-->
        <stringParam name="isolate_id" prompt="Isolate ID" number="false" includeProjects="PlasmoDB">
           <help>Enter an Isolate ID. </help>
        </stringParam>

    <!--++++++++++++++++++++++++++++++++++++++++++++++++-->
    <!-- alleles -->
    <!--++++++++++++++++++++++++++++++++++++++++++++++++-->
      <stringParam name="minor_allele_max"
                     prompt="Frequency of minor allele &lt;= "
                     number="true">
            <help>Upper Bound on the frequency of strains that have the minor allele</help>
            <suggest default=".5"/>
            <regex>\d?(\.\d+)?</regex>
        </stringParam>

      <stringParam name="minor_allele_min"
                     prompt="Frequency of minor allele >= "
                     number="true">
            <help>Lower Bound on the frequency of strains that have the minor allele</help>
            <suggest default=".2"/>
            <regex>\d?(\.\d+)?</regex>
        </stringParam>

      <stringParam name="major_allele_max"
                     prompt="Frequency of major allele &lt;= "
                     number="true">
            <help>Upper Bound on the frequency of strains that have the major allele</help>
            <suggest default="1"/>
            <regex>\d?(\.\d+)?</regex>
        </stringParam>

      <stringParam name="major_allele_min"
                     prompt="Frequency of major allele >= "
                     number="true">
            <help>Lower Bound on the frequency strains that have the major allele</help>
            <suggest default=".5"/>
            <regex>\d?(\.\d+)?</regex>
        </stringParam>

      <stringParam name="min_strain_count"
                     prompt="Number of strains >= "
                     number="true">
            <help>Minimum number of strains for which there is a sequence call at this position</help>
            <suggest default="10"/>
            <regex>\d+</regex>
        </stringParam>

       <stringParam name="set_a_count"
                     prompt="Minimum number of isolates in Set A with same allele >= "
                     number="true">
            <help>Lower Bound on the number of isolates in set A that have the same allele at any SNP position.  Note: for the highest confidence SNPs, this number should be equal to the number of isolate identifiers in set A.</help>
            <suggest includeProjects="EuPathDB,PlasmoDB" default="8"/>
            <regex>\d+</regex>
        </stringParam>

       <stringParam name="set_b_count"
                     prompt="Minimum number of isolates in Set B with same allele >= "
                     number="true">
            <help>Lower Bound on the number of isolates in set B that have the same allele at any SNP position.  Note: for the highest confidence SNPs, this number should be equal to the number of isolate identifiers in set B.</help>
            <suggest includeProjects="EuPathDB,PlasmoDB" default="12"/>
            <regex>\d+</regex>
        </stringParam>

       <stringParam name="set_a_percent"
                     prompt="Minimum percentage of isolates in Set A with same allele >= "
                     number="true">
            <help>Lower Bound on the percentage of isolates in set A that have the same allele at any SNP position.  Note: for the highest confidence SNPs, this percentage should be 100.</help>
            <suggest includeProjects="EuPathDB,PlasmoDB" default="100"/>
            <regex>\d+(\.\d+)?</regex>
        </stringParam>

       <stringParam name="set_b_percent"
                     prompt="Minimum percentage of isolates in Set B with same allele >= "
                     number="true">
            <help>Lower Bound on the percentage of isolates in set B that have the same allele at any SNP position.  Note: for the highest confidence SNPs, this percentage should be 100.</help>
            <suggest includeProjects="EuPathDB,PlasmoDB" default="100"/>
            <regex>\d+(\.\d+)?</regex>
        </stringParam>

        <datasetParam name="isolate_set_a"
                      recordClassRef="IsolateRecordClasses.IsolateRecordClass"
                      prompt="Set A isolate identifiers">
            <help>input a comma delimited set of isolate ids, or upload a file.</help>
           <suggest includeProjects="PlasmoDB,EuPathDB"
					sample=""
                    default="CPHD.479021,CPHD.479043,CPHD.479048,CPHD.479052"/>
        </datasetParam>

        <datasetParam name="isolate_set_b"
                      recordClassRef="IsolateRecordClasses.IsolateRecordClass"
                      prompt="Set B isolate identifiers">
            <help>input a comma delimited set of isolate ids, or upload a file.</help>
           <suggest includeProjects="PlasmoDB,EuPathDB"
					sample=""
                    default="CP3.479010,CP3.479012,CP3.479014"/>
        </datasetParam>

<<<<<<< HEAD

    <answerParam name="snp_result"
                  prompt="Input Result Set"
                  recordClassRef="SnpRecordClasses.SnpRecordClass"
                  readonly="true"
                  visible="false" />
=======
        
    <answerParam name="snp_result"
                  prompt="Input Result Set"
                  readonly="true"
                  visible="false">
        <recordClass ref="SnpRecordClasses.SnpRecordClass" />
    </answerParam>
>>>>>>> 22afd9f9

  </paramSet>
</wdkModel>
<|MERGE_RESOLUTION|>--- conflicted
+++ resolved
@@ -128,14 +128,6 @@
                     default="CP3.479010,CP3.479012,CP3.479014"/>
         </datasetParam>
 
-<<<<<<< HEAD
-
-    <answerParam name="snp_result"
-                  prompt="Input Result Set"
-                  recordClassRef="SnpRecordClasses.SnpRecordClass"
-                  readonly="true"
-                  visible="false" />
-=======
         
     <answerParam name="snp_result"
                   prompt="Input Result Set"
@@ -143,7 +135,6 @@
                   visible="false">
         <recordClass ref="SnpRecordClasses.SnpRecordClass" />
     </answerParam>
->>>>>>> 22afd9f9
 
   </paramSet>
 </wdkModel>
