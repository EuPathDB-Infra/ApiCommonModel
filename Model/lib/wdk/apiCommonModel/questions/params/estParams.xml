--- conflicted
+++ resolved
@@ -104,13 +104,6 @@
       </enumList>   
     </enumParam>
 
-<<<<<<< HEAD
-    <answerParam name="est_result"
-                  prompt="Input Result Set"
-                  recordClassRef="EstRecordClasses.EstRecordClass"
-                  readonly="true"
-                  visible="false" />
-=======
     
     <answerParam name="est_result"
                   prompt="Input Result Set"
@@ -118,7 +111,6 @@
                   visible="false">
         <recordClass ref="EstRecordClasses.EstRecordClass" />
     </answerParam>
->>>>>>> 22afd9f9
 
   </paramSet>
 
