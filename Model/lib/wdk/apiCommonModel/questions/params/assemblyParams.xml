--- conflicted
+++ resolved
@@ -145,15 +145,6 @@
       </enumList>   
     </enumParam>
 
-<<<<<<< HEAD
-
-    <answerParam name="assembly_result"
-                  prompt="Input Result Set"
-                  recordClassRef="AssemblyRecordClasses.AssemblyRecordClass"
-                  readonly="true"
-                  visible="false"
-                  excludeProjects="TrichDB,CryptoDB" />
-=======
     
     <answerParam name="assembly_result"
                   prompt="Input Result Set"
@@ -161,7 +152,6 @@
                   visible="false">
         <recordClass ref="AssemblyRecordClasses.AssemblyRecordClass" />
     </answerParam>
->>>>>>> 22afd9f9
 
 </paramSet>
 </wdkModel>