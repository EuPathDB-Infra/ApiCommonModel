--- conflicted
+++ resolved
@@ -281,21 +281,12 @@
          </enumList>
        </enumParam>
 
-<<<<<<< HEAD
-
-    <answerParam name="isolate_result"
-                  prompt="Input Result Set"
-                  recordClassRef="IsolateRecordClasses.IsolateRecordClass"
-                  readonly="true"
-                  visible="false" />
-=======
     <answerParam name="isolate_result"
                   prompt="Input Result Set"
                   readonly="true"
                   visible="false">
         <recordClass ref="IsolateRecordClasses.IsolateRecordClass" />
     </answerParam>
->>>>>>> 22afd9f9
 
     </paramSet>
 
