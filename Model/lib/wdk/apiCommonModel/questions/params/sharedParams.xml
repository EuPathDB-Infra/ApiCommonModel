--- conflicted
+++ resolved
@@ -2273,10 +2273,7 @@
     <!--++++++++++++++++++++++++++++++++++++++++++++++++++++++++++++++-->
     <!-- wdk weight filter -->
     <!--++++++++++++++++++++++++++++++++++++++++++++++++++++++++++++++-->
-<<<<<<< HEAD
-=======
         
->>>>>>> 22afd9f9
 
         <stringParam name="min_weight"
                      prompt="Minimum weight"
@@ -2417,13 +2414,8 @@
     </processQuery>
 
 
-<<<<<<< HEAD
-
-
-=======
-
-
->>>>>>> 22afd9f9
+
+
         <sqlQuery name="ChromosomeOrderNum" includeProjects="TriTrypDB,MicrosporidiaDB,CryptoDB,PlasmoDB,ToxoDB" isCacheable="true" doNotTest="true">
             <paramRef ref="organismParams.organism" quote="true" queryRef="organismVQ.withChromosomes"/> 
             <column name="internal"/>
@@ -2445,13 +2437,8 @@
 	  <wsColumn name="internal" width="32" wsName="internal"/>
 	  <wsColumn name="term" width="32" wsName="term"/>
 	</processQuery>
-<<<<<<< HEAD
-
-
-=======
-
-
->>>>>>> 22afd9f9
+
+
         <sqlQuery name="ChromosomeOrderNumEstAssem" includeProjects="TriTrypDB,MicrosporidiaDB,CryptoDB,PlasmoDB,ToxoDB" isCacheable="true" doNotTest="true">
             <paramRef ref="organismParams.organism" queryRef="organismVQ.withChromosomesESTsAssems" quote="false"/> 
             <column name="internal"/>
