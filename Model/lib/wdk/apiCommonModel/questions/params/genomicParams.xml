--- conflicted
+++ resolved
@@ -161,15 +161,6 @@
                      </help>    
                      <suggest selectMode="all" />
        </flatVocabParam>
-<<<<<<< HEAD
-
-
-    <answerParam name="sequence_result"
-                  prompt="Input Result Set"
-                  recordClassRef="SequenceRecordClasses.SequenceRecordClass"
-                  readonly="true"
-                  visible="false" />
-=======
        
        
     <answerParam name="sequence_result"
@@ -178,7 +169,6 @@
                   visible="false">
         <recordClass ref="SequenceRecordClasses.SequenceRecordClass" />
     </answerParam>
->>>>>>> 22afd9f9
 
   </paramSet>
 
