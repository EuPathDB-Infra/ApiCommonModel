<wdkModel>

  <!--=====================================================================-->
  <!-- Params  -->
  <!--=====================================================================-->
<<<<<<< HEAD
  <paramSet name="organismParams">

    <stringParam name="organismSite" visible="false" number="false">
    </stringParam>

    <!-- UNUSED, keep as an example

     <stringParam name="hiddenOrganismGiardia" visible="false">
           </stringParam>

    -->

    <!--
          <enumParam name="reference_strains_only"
                     prompt="Reference strains only"
=======
  <paramSet name="organismParams"> 

       <stringParam name="organismSite" visible="false" number="false">
             </stringParam>

<!-- UNUSED, keep as an example

 <stringParam name="hiddenOrganismGiardia" visible="false">
       </stringParam>

-->

<!-- 
      <enumParam name="reference_strains_only"
                 prompt="Reference strains only"
                 multiPick="false"
                 quote="false">
        <noTranslation value="true" includeProjects="EuPathDB" />
        <help>
           Choose whether to include only organisms that are reference organisms for each species.  
        </help>
        <enumList>
          <enumValue>
            <term>Yes</term>
            <internal>1</internal>
          </enumValue>
          <enumValue default="true">
            <term>No</term>
            <internal>1,0</internal>
          </enumValue>
        </enumList>
      </enumParam>
-->

      <flatVocabParam name="no_ref_organism"
                     queryRef="organismVQ.no_ref_withGenes"
                     prompt="Organism"
                     displayType="treeBox"
                     multiPick="true"
                     suppressNode="false"
                     quote="false">
          <help>
               Select organism(s) you wish to query against. Click the [+] to expand taxon groupings.
          </help>
          <suggest selectMode="none"/>
        </flatVocabParam>

        <flatVocabParam name="organism"
                     queryRef="organismVQ.withGenes"
                     prompt="Organism"
                     displayType="treeBox"
                     multiPick="true"
                     suppressNode="true"
                     quote="false"> 

         <suggest selectMode="none"/>
          <help>
               Select organism(s) you wish to query against. Click the [+] to expand taxon groupings. 
          </help>

          <propertyList name="organismProperties">
            <value>pruneNodesWithSingleExtendingChild</value>
            <value>showOnlyPreferredOrganisms</value>
            <value>highlightReferenceOrganisms</value>
          </propertyList>
        </flatVocabParam>
<!-- ++++++++++++++++++++++++++++++++++++++++++++++++++-->

	<flatVocabParam name="organism_span"
                     queryRef="organismVQ.withIntronJunctions"
                     prompt="Organism"
                     displayType="treeBox"
                     multiPick="true"
                     suppressNode="true"
                     quote="false">

         <suggest selectMode="none"/>
          <help>
               Select organism(s) you wish to query against. Click the [+] to expand taxon groupings.
          </help>

          <propertyList name="organismProperties">
            <value>pruneNodesWithSingleExtendingChild</value>
            <value>showOnlyPreferredOrganisms</value>
            <value>highlightReferenceOrganisms</value>
          </propertyList>
        </flatVocabParam>

<!-- ++++++++++++++++++++++++++++++++++++++++++++++++++-->

        <flatVocabParam name="organism_select_all" minSelectedCount="1"
                     queryRef="organismVQ.withGenes"
                     prompt="Organism"
                     displayType="treeBox"
                     multiPick="true"
                     suppressNode="true"
                     excludeProjects="EuPathDB"
                     quote="false">

         <suggest selectMode="all"/>
          <help>
               Select organism(s) you wish to query against. Click the [+] to expand taxon groupings. 
          </help>

          <propertyList name="organismProperties">
            <value>pruneNodesWithSingleExtendingChild</value>
            <value>showOnlyPreferredOrganisms</value>
            <value>highlightReferenceOrganisms</value>
          </propertyList>
        </flatVocabParam>

        <flatVocabParam name="organism_select_all"
                     queryRef="organismVQ.withGenes"
                     prompt="Organism"
                     displayType="treeBox"
                     multiPick="true"
                     suppressNode="true"
                     includeProjects="EuPathDB"
                     quote="true">

         <suggest selectMode="all"/>
          <help>
               Select organism(s) you wish to query against. Click the [+] to expand taxon groupings.
          </help>

          <propertyList name="organismProperties">
            <value>pruneNodesWithSingleExtendingChild</value>
            <value>showOnlyPreferredOrganisms</value>
            <value>highlightReferenceOrganisms</value>
          </propertyList>
        </flatVocabParam>

<!-- ++++++++++++++++++++++++++++++++++++++-->

	<flatVocabParam name="organism_gene_chars"
                     queryRef="organismVQ.withGenes"
                     prompt="Organism"
                     displayType="treeBox"
                     multiPick="true"
                     suppressNode="true"
                     excludeProjects="EuPathDB"
                     quote="false">

         <suggest selectMode="all"/>
          <help>
               Select organism(s) you wish to query against. Click the [+] to expand taxon groupings.
          </help>

          <propertyList name="organismProperties">
            <value>pruneNodesWithSingleExtendingChild</value>
            <value>showOnlyPreferredOrganisms</value>
            <value>highlightReferenceOrganisms</value>
          </propertyList>
        </flatVocabParam>

        <flatVocabParam name="organism_gene_chars"
                     queryRef="organismVQ.withGenes"
                     prompt="Organism"
                     displayType="treeBox"
                     multiPick="true"
                     suppressNode="true"
                     includeProjects="EuPathDB"
                     quote="true">

         <suggest selectMode="all"/>
          <help>
               Select organism(s) you wish to query against. Click the [+] to expand taxon groupings.
          </help>

          <propertyList name="organismProperties">
            <value>pruneNodesWithSingleExtendingChild</value>
            <value>showOnlyPreferredOrganisms</value>
            <value>highlightReferenceOrganisms</value>
          </propertyList>
        </flatVocabParam>

<!-- ++++++++++++++++++++++++++++++++++++++-->	


<!-- organism_select_all_sequences is to get ALL orgs, not just the annotated ones -->
        <flatVocabParam name="organism_select_all_sequences" minSelectedCount="1"
                     queryRef="organismVQ.withSequenceStrains"
                     prompt="Organism"
                     displayType="treeBox"
                     multiPick="true"
                     suppressNode="true"
                     excludeProjects="EuPathDB"
                     quote="false">
         <suggest selectMode="all"/>
          <help>
               Select organism(s) you wish to query against. Click the [+] to expand taxon groupings.
          </help>
          <propertyList name="organismProperties">
            <value>highlightReferenceOrganisms</value>
          </propertyList>
        </flatVocabParam>

        <flatVocabParam name="organism_select_all_sequences"
                     queryRef="organismVQ.withSequenceStrains"
                     prompt="Organism"
                     displayType="treeBox"
                     multiPick="true"
                     suppressNode="true"
                     includeProjects="EuPathDB"
                     quote="true">
         <suggest selectMode="all"/>
          <help>
               Select organism(s) you wish to query against. Click the [+] to expand taxon groupings.
          </help>
          <propertyList name="organismProperties">
            <value>pruneNodesWithSingleExtendingChild</value>
            <value>showOnlyPreferredOrganisms</value>
            <value>highlightReferenceOrganisms</value>
          </propertyList>
        </flatVocabParam>


        <flatVocabParam name="organismwithPhenotype"
                     queryRef="organismVQ.withPhenotype"
                     prompt="Organism"
>>>>>>> 248d414e
                     multiPick="false"
                     quote="false">
            <noTranslation value="true" includeProjects="EuPathDB" />
            <help>
               Choose whether to include only organisms that are reference organisms for each species.
            </help>
            <enumList>
              <enumValue>
                <term>Yes</term>
                <internal>1</internal>
              </enumValue>
              <enumValue default="true">
                <term>No</term>
                <internal>1,0</internal>
              </enumValue>
            </enumList>
          </enumParam>
    -->

    <flatVocabParam name="no_ref_organism"
                    queryRef="organismVQ.no_ref_withGenes"
                    prompt="Organism"
                    displayType="treeBox"
                    multiPick="true"
                    suppressNode="false"
                    quote="false">
      <help>
        Select organism(s) you wish to query against. Click the [+] to expand taxon groupings.
      </help>
      <suggest selectMode="none"/>
    </flatVocabParam>

    <flatVocabParam name="organism"
                    queryRef="organismVQ.withGenes"
                    prompt="Organism"
                    displayType="treeBox"
                    multiPick="true"
                    suppressNode="true"
                    quote="false">

      <suggest selectMode="none"/>
      <help>
        Select organism(s) you wish to query against. Click the [+] to expand taxon groupings.
      </help>

      <propertyList name="organismProperties">
        <value>pruneNodesWithSingleExtendingChild</value>
        <value>showOnlyPreferredOrganisms</value>
        <value>highlightReferenceOrganisms</value>
      </propertyList>
    </flatVocabParam>


    <flatVocabParam name="organism_select_all"
                    queryRef="organismVQ.withGenes"
                    prompt="Organism"
                    displayType="treeBox"
                    multiPick="true"
                    suppressNode="true"
                    excludeProjects="EuPathDB"
                    quote="false">

      <suggest selectMode="all"/>
      <help>
        Select organism(s) you wish to query against. Click the [+] to expand taxon groupings.
      </help>

      <propertyList name="organismProperties">
        <value>pruneNodesWithSingleExtendingChild</value>
        <value>showOnlyPreferredOrganisms</value>
        <value>highlightReferenceOrganisms</value>
      </propertyList>
    </flatVocabParam>

    <flatVocabParam name="organism_select_all"
                    queryRef="organismVQ.withGenes"
                    prompt="Organism"
                    displayType="treeBox"
                    multiPick="true"
                    suppressNode="true"
                    includeProjects="EuPathDB"
                    quote="true">

      <suggest selectMode="all"/>
      <help>
        Select organism(s) you wish to query against. Click the [+] to expand taxon groupings.
      </help>

      <propertyList name="organismProperties">
        <value>pruneNodesWithSingleExtendingChild</value>
        <value>showOnlyPreferredOrganisms</value>
        <value>highlightReferenceOrganisms</value>
      </propertyList>
    </flatVocabParam>


    <flatVocabParam name="organismwithPhenotype"
                    queryRef="organismVQ.withPhenotype"
                    prompt="Organism"
                    multiPick="false"
                    quote="false"
                    includeProjects="TriTrypDB,FungiDB,EuPathDB,UniDB">
      <help>
        Select organisms you wish to query against.
      </help>

    </flatVocabParam>

    <!-- before we reorganized organism parameters to make reference organisms the bdefaults
            <flatVocabParam name="organismSinglePick"
                            queryRef="organismVQ.withMassSpec"
                            prompt="Organism"
                            multiPick="false"
                            quote="true">
              <help>
                   Select organism(s) you wish to query against. Click the [+] to expand taxon groupings.
              </help>
              <suggest default="All Organisms" />
            </flatVocabParam>
    -->
    <flatVocabParam name="organismSinglePickCnv"
                    queryRef="organismVQ.CNV"
                    prompt="Organism"
                    multiPick="false"
                    quote="false"
                    includeProjects="AmoebaDB,CryptoDB,PlasmoDB,ToxoDB,TriTrypDB,FungiDB,UniDB">
      <noTranslation value="true"/>
      <help>
        Select the organism you wish to query against.
      </help>
      <suggest includeProjects="CryptoDB" default="Cryptosporidium parvum Iowa II"/>
      <suggest includeProjects="PlasmoDB" default="Plasmodium falciparum 3D7"/>
      <suggest includeProjects="ToxoDB" default="Toxoplasma gondii ME49"/>
      <suggest includeProjects="TriTrypDB" default="Leishmania infantum JPCM5"/>
      <propertyList name="organismProperties">
        <value>showOnlyPreferredOrganisms</value>
      </propertyList>
    </flatVocabParam>

    <flatVocabParam name="organismSinglePick"
                    queryRef="organismVQ.withGenes"
                    prompt="Organism"
                    multiPick="false"
                    quote="false">
      <suggest includeProjects="EuPathDB,PlasmoDB,UniDB" default="Plasmodium falciparum 3D7"/>
      <help>
        Select the organism you wish to query against.
      </help>
      <propertyList name="organismProperties">
        <value>showOnlyPreferredOrganisms</value>
      </propertyList>
    </flatVocabParam>

    <flatVocabParam name="gff_organism"
                    queryRef="organismVQ.withGenesGFF"
                    prompt="Organism"
                    multiPick="true"
                    quote="false">
    </flatVocabParam>

    <flatVocabParam name="gff_organism_name"
                    queryRef="organismVQ.nameWithGenesGFF"
                    prompt="Organism"
                    multiPick="true"
                    quote="false">
    </flatVocabParam>

    <flatVocabParam name="organism_with_epitopes"
                    queryRef="organismVQ.withEpitopes"
                    prompt="Organism"
                    displayType="treeBox"
                    multiPick="true"
                    quote="false"
                    includeProjects="CryptoDB,ToxoDB,PlasmoDB,GiardiaDB,TriTrypDB,VectorBase,MicrosporidiaDB,UniDB">
      <suggest selectMode="none"/>
      <help>
        Select organism(s) you wish to query against. Click the [+] to expand taxon groupings.
      </help>
    </flatVocabParam>


    <!-- cannot reuse "organism" param above because apidb needs to use the internal value in the local ortholog question -->
    <flatVocabParam name="localorganism"
                    queryRef="organismVQ.LocalOrganisms"
                    prompt="Organism"
                    multiPick="true"
                    quote="true">
      <suggest selectMode="none" />
      <help>
        Select organism(s) you wish to query against. Click the [+] to expand taxon groupings.
      </help>
    </flatVocabParam>

    <!-- same query as withSequenceStrains but internal is term -->
<<<<<<< HEAD
    <flatVocabParam name="text_search_organism"
                    queryRef="organismVQ.forTextSearch"
                    prompt="Organism"
                    displayType="treeBox"
                    multiPick="true"
                    quote="false"
                    suppressNode="true">
      <suggest selectMode="none"/>
      <help>
        Select the organism(s) you wish to query against. Click the [+] to expand taxon groupings.
      </help>
      <propertyList name="organismProperties">
        <value>pruneNodesWithSingleExtendingChild</value>
        <value>showOnlyPreferredOrganisms</value>
        <value>highlightReferenceOrganisms</value>
      </propertyList>
    </flatVocabParam>

    <flatVocabParam name="org_with_nonnuclear_genes" includeProjects="AmoebaDB,PlasmoDB,ToxoDB,EuPathDB,FungiDB,HostDB,PiroplasmaDB,VectorBase,UniDB"
                    queryRef="organismVQ.OrgsWithNonNuclearGenes"
                    prompt="Organism">
      <help>
        Select the organism(s) you wish to query.
      </help>
    </flatVocabParam>

    <flatVocabParam name="org_with_centromere_genes" includeProjects="PlasmoDB,ToxoDB,TriTrypDB,EuPathDB,UniDB"
                    queryRef="organismVQ.OrgsWithCentromereGenes"
                    prompt="Organism">
      <help>
        Select the organism(s) you wish to query.
      </help>
    </flatVocabParam>

    <flatVocabParam name="org_with_Hagai_pathways" includeProjects="PlasmoDB,ToxoDB,EuPathDB,UniDB"
                    queryRef="organismVQ.OrgsWithHagaiPathways"
                    prompt="Organism">
      <help>
        Select the organism(s) you wish to query.
      </help>
    </flatVocabParam>


    <flatVocabParam name="organismWithCellularLocImages"
                    queryRef="organismVQ.withCellularLocImages"
                    prompt="Organism"
                    multiPick="false"
                    quote="false"
                    includeProjects="TriTrypDB,GiardiaDB,EuPathDB,UniDB">
      <help>
        Select organisms you wish to query against.
      </help>
    </flatVocabParam>
=======
        <flatVocabParam name="text_search_organism"
                     queryRef="organismVQ.forTextSearch"
                     prompt="Organism"
                     displayType="treeBox"
                     multiPick="true"
                     quote="false"
                     suppressNode="true">
          <suggest selectMode="none"/>
          <help>
             Select the organism(s) you wish to query against. Click the [+] to expand taxon groupings.
          </help>
          <propertyList name="organismProperties">
              <value>pruneNodesWithSingleExtendingChild</value>
              <value>showOnlyPreferredOrganisms</value>
              <value>highlightReferenceOrganisms</value>
          </propertyList>
        </flatVocabParam>

        <flatVocabParam name="org_with_nonnuclear_genes" includeProjects="AmoebaDB,PlasmoDB,ToxoDB,EuPathDB,FungiDB,HostDB,PiroplasmaDB,VectorBase,UniDB"
			queryRef="organismVQ.OrgsWithNonNuclearGenes"
			prompt="Organism">
 	  <help>
	    Select the organism(s) you wish to query.
	  </help>
        </flatVocabParam>

        <flatVocabParam name="org_with_centromere_genes" includeProjects="PlasmoDB,ToxoDB,TriTrypDB,EuPathDB,UniDB"
			queryRef="organismVQ.OrgsWithCentromereGenes"
			prompt="Organism">
 	  <help>
	    Select the organism(s) you wish to query.
	  </help>
        </flatVocabParam>

        <flatVocabParam name="org_with_Hagai_pathways" includeProjects="PlasmoDB,ToxoDB,EuPathDB,UniDB"
			queryRef="organismVQ.OrgsWithHagaiPathways"
			prompt="Organism">
 	  <help>
	    Select the organism(s) you wish to query.
	  </help>
        </flatVocabParam>


        <flatVocabParam name="organismWithCellularLocImages"
                     queryRef="organismVQ.withCellularLocImages"
                     prompt="Organism"
                     multiPick="false"
                     quote="false" 
                     includeProjects="TriTrypDB,GiardiaDB,EuPathDB,UniDB">
          <help>
               Select organisms you wish to query against.
          </help>
        </flatVocabParam>
>>>>>>> 248d414e

    <flatVocabParam name="organismsWithAlphafold"
                    queryRef="organismVQ.WithAlphaFold"
                    prompt="Organism"
                    multiPick="true"
                    suppressNode="true"
                    displayType="treeBox"
                    quote="false">

      <suggest selectMode="none"/>

      <help>
        Select the organism(s) you with to query.
      </help>

      <propertyList name="organismProperties">
        <value>showOnlyPreferredOrganisms</value>
      </propertyList>
    </flatVocabParam>

<<<<<<< HEAD
    <flatVocabParam name="organismsWithSingleCell" includeProjects="TriTrypDB,PlasmoDB,PiroplasmaDB,EuPathDB"
                    queryRef="organismVQ.WithSingleCell"
                    prompt="Organism"
                    multiPick="false"
                    quote="false">

      <help>
        Select the organism you wish to query against.
      </help>
=======
    <flatVocabParam name="organismsWithSingleCell" includeProjects="TriTrypDB,PlasmoDB,PiroplasmaDB,ToxoDB,HostDB,CryptoDB,EuPathDB"
        queryRef="organismVQ.WithSingleCell"
        prompt="Organism"
        multiPick="false"
        quote="false">

        <help>
            Select the organism you wish to query against.
        </help>
>>>>>>> 248d414e
    </flatVocabParam>


    <!--=====================================================================-->
    <!-- organismWithEstsInChromosomes: I think it is not being used     -->
    <!--=====================================================================-->

    <enumParam name="organismWithEstsInChromosomes"
               prompt="Organism"
               multiPick="false"
               includeProjects="PlasmoDB,EuPathDB,UniDB" >
      <noTranslation value="true" includeProjects="EuPathDB" />
      <enumList>
        <enumValue includeProjects="PlasmoDB,EuPathDB,UniDB">
          <term>Plasmodium falciparum</term>
          <internal>Plasmodium falciparum 3D7</internal>
        </enumValue>
        <enumValue includeProjects="PlasmoDB,EuPathDB,UniDB">
          <term>Plasmodium vivax</term>
          <internal>Plasmodium vivax Sal-1</internal>
        </enumValue>

      </enumList>
    </enumParam>

<<<<<<< HEAD
  </paramSet>
=======

    <enumParam name="organismWithLopitData"
                     prompt="Organism"
                     multiPick="false"
                     includeProjects="ToxoDB,TriTrypDB,UniDB" >
      <noTranslation value="true" includeProjects="EuPathDB" />
      <enumList>
        <enumValue includeProjects="ToxoDB,EuPathDB,UniDB">
          <term>Toxoplasma gondii ME49</term>
          <internal>Toxoplasma gondii ME49</internal>
        </enumValue>
        <enumValue includeProjects="TriTrypDB,EuPathDB,UniDB">
          <term>Trypanosoma brucei brucei TREU927</term>
          <internal>Trypanosoma brucei brucei TREU927</internal>
        </enumValue>
        <enumValue includeProjects="TriTrypDB,EuPathDB,UniDB">
          <term>Trypanosoma congolense IL3000</term>
          <internal>Trypanosoma congolense IL3000</internal>
        </enumValue>
      </enumList>
    </enumParam>

  </paramSet> 
>>>>>>> 248d414e


  <!--=====================================================================-->
  <!-- Vocab queries for organism parameters

       These queries differ by which rows they return.  The columns are the
       same:

         term: scientific name of species
         internal: comma-separated list of all taxon ids for the clade whose
                   root is that species

        Many have the same general structure:
         - the taxon list which forms the internal value us generated by a
           recursive sub-query nested inside the SELECT clause
         - the set of rows is determined by an inline view in the FROM clause
           named "organisms"
         - an optional ordering is imposed by another inline view in the FROM
           clause named "partial_ordering".  This is used to let
           P. falciparum, P. vivax, and P. yoelii (in that order) start a
           list of genes.  It's OK for any (or all) of those to be omitted
           from the list, and it's OK for other genes to be included, but if
           they're there, they go first. Otherwise, the organisms are
           ordered alphabetically.
                                                                           -->
  <!--=====================================================================-->

  <querySet name="organismVQ" queryType="vocab" isCacheable="true">

    <!--===================================================================-->
    <!-- localorganism to apidb  -->
    <!--===================================================================-->

    <sqlQuery name="LocalOrganisms">
      <column name="internal"/>
      <column name="term"/>
      <sql>
        SELECT DISTINCT gattr.organism AS internal,
          CASE when gattr.organism  = 'Trypanosoma cruzi'
          THEN 'Trypanosoma cruzi (unassigned)'
          ELSE gattr.organism end AS term, 2 AS idx
        FROM   ApidbTuning.transcriptAttributes gattr
        ORDER BY gattr.organism
      </sql>
    </sqlQuery>


    <!--===================================================================-->
    <!-- all -->
    <!--===================================================================-->

<!--    <sqlQuery name="all" excludeProjects="EuPathDB">-->
<!--      <column name="internal"/>-->
<!--      <column name="term"/>-->
<!--      <sql>-->
<!--        <![CDATA[-->
<!--          SELECT organisms.name AS term,-->
<!--                 (SELECT apidb.tab_to_string(set(CAST(COLLECT(trim(to_char(taxon_id)))-->
<!--                                             AS apidb.varchartab)), ', ')-->
<!--                         AS internal-->
<!--                  FROM sres.taxon-->
<!--                  CONNECT BY prior taxon_id = parent_id-->
<!--                  START WITH taxon_id = organisms.internal_taxon) AS internal-->
<!--          FROM (SELECT distinct tn.name, ts.species_taxon_id AS internal_taxon-->
<!--                FROM sres.TaxonName tn, ApidbTuning.TaxonSpecies ts-->
<!--                WHERE tn.name_class='scientific name'-->
<!--                  AND tn.taxon_id = ts.species_taxon_id-->
<!--                  AND ts.taxon_id IN-->
<!--                             (  SELECT ga.taxon_id-->
<!--                                FROM ApidbTuning.GeneAttributes ga-->
<!--                                WHERE (ga.project_id = '@PROJECT_ID@'  OR 'UniDB' = '@PROJECT_ID@')-->
<!--                              UNION-->
<!--                                SELECT ns.taxon_id-->
<!--                                FROM dots.NaSequence ns, sres.SequenceOntology so,ApidbTuning.GenomicSeqAttributes ga-->
<!--                                WHERE so.sequence_ontology_id = ns.sequence_ontology_id-->
<!--                                AND so.term_name IN ('contig', 'supercontig', 'chromosome','mitochondrial_chromosome','plastid_sequence')-->
<!--                                AND ga.source_id = ns.source_id-->
<!--                                AND (ga.project_id = '@PROJECT_ID@'  OR 'UniDB' = '@PROJECT_ID@')-->
<!--                             )-->
<!--               ) organisms,-->
<!--               (SELECT 'Cryptosporidium parvum' AS name, 1 AS rank FROM dual-->
<!--                 UNION-->
<!--                SELECT 'Cryptosporidium hominis' AS name, 2 AS rank FROM dual-->
<!--                 UNION-->
<!--                SELECT 'Plasmodium falciparum' AS name, 3 AS rank FROM dual-->
<!--                 UNION-->
<!--                SELECT 'Plasmodium vivax' AS name, 4 AS rank FROM dual-->
<!--                 UNION-->
<!--                SELECT 'Plasmodium yoelii' AS name, 5 AS rank FROM dual-->
<!--                ) partial_ordering-->
<!--          WHERE organisms.name = partial_ordering.name(+)-->
<!--          ORDER BY partial_ordering.rank, organisms.name-->
<!--        ]]>-->
<!--      </sql>-->
<!--    </sqlQuery>-->

    <!--===================================================================-->
    <!-- for tree test -->
    <!--===================================================================-->

    <sqlQuery name="toxoForTreeTest" includeProjects="ToxoDB,UniDB">
      <column name="internal"/>
      <column name="term"/>
      <column name="parentTerm"/>
      <sql>
        <![CDATA[
          SELECT n.name as term,n.taxon_id as internal, tn.name as parentTerm
          FROM sres.TAXONNAME n,sres.taxon t,sres.taxonname tn
          WHERE t.taxon_id in (
            WITH RECURSIVE cte AS (
                SELECT TAXON_ID, parent_id as parent_id
                FROM sres.taxon
                WHERE taxon_id IN (14104,14204)
              UNION ALL
                SELECT sub.taxon_id, sub.parent_id
                FROM cte, sres.taxon sub
                WHERE cte.taxon_id = sub.parent_id
            )
            SELECT taxon_id
            FROM cte c
          )
            AND t.taxon_id = n.taxon_id
            AND n.name_class='scientific name'
            AND tn.taxon_id = t.parent_id
            AND tn.name_class = 'scientific name'
        ]]>
      </sql>
    </sqlQuery>

    <processQuery name="all" processName="org.apidb.apicomplexa.wsfplugin.apifed.ApiFedPlugin" sorting="term ASC" includeProjects="EuPathDB">
      <wsColumn name="internal" width="255" wsName="internal"/>
      <wsColumn name="term" width="255" wsName="term"/>
    </processQuery>

    <!--===================================================================-->
    <!-- intron junctions query -->
    <!--===================================================================-->
    <sqlQuery name="withIntronJunctions" excludeProjects="EuPathDB">
      <column name="internal"/>
      <column name="term"/>
      <column name="parentTerm"/>
      <sql>
        WITH FilterQuery AS (
          SELECT DISTINCT ga.organism
          FROM apidbtuning.geneintronjunction gij, apidbtuning.geneattributes ga
          WHERE ga.source_id = gij.gene_source_id
        )
        /* end filter query */
        SELECT DISTINCT term, parentTerm, string_agg(trim(internal::varchar), ', ') AS internal
        FROM ApidbTuning.OrganismTree ot, FilterQuery fq
        WHERE ot.organism = fq.organism
        GROUP BY term, parentTerm
        ORDER BY parentTerm,term
      </sql>
    </sqlQuery>


     <processQuery name="withIntronJunctions" processName="org.apidb.apicomplexa.wsfplugin.apifed.ApiFedPlugin" includeProjects="EuPathDB">
            <wsColumn name="internal" width="150"/>
            <wsColumn name="term" width="150"/>
            <wsColumn name="parentTerm" width="150" wsName="display"/>
     </processQuery>



    <!--===================================================================-->
    <!-- with chromosomes -->
    <!--===================================================================-->

    <sqlQuery name="withChromosomes" excludeProjects="SchistoDB,EuPathDB">
      <column name="internal"/>
      <column name="term"/>
      <sql>
        SELECT DISTINCT ta.organism AS term, ta.organism AS internal
        FROM ApidbTuning.transcriptAttributes ta, apidb.organism o
        WHERE ta.chromosome IS NOT NULL
          AND (ta.project_id = '@PROJECT_ID@' OR 'UniDB' = '@PROJECT_ID@')
          AND ta.taxon_id = o.taxon_id
        ORDER BY term
      </sql>
    </sqlQuery>

    <processQuery name="withChromosomes" processName="org.apidb.apicomplexa.wsfplugin.apifed.ApiFedPlugin" sorting="term ASC" includeProjects="EuPathDB">
      <wsColumn name="internal" width="255" wsName="internal"/>
      <wsColumn name="term" width="255" wsName="term"/>
    </processQuery>


    <!--===================================================================-->
    <!-- with chromosomes and ESTs-->
    <!--===================================================================-->

    <sqlQuery name="withChromosomesESTsAssems" includeProjects="CryptoDB,ToxoDB,PlasmoDB,TriTrypDB,MicrosporidiaDB,GiardiaDB,FungiDB,UniDB,VectorBase">
      <column name="internal"/>
      <column name="term"/>

      <sql>
        SELECT distinct tns.name as term, tns.name as internal
        FROM dots.BlatAlignment b, dots.est e, dots.nasequence s, ApidbTuning.GenomicSeqAttributes sa,
          APIDBTUNING.taxonspecies ts, sres.taxonname tn, sres.taxonname tns, apidb.organism o
        WHERE sa.chromosome is not null
          AND sa.na_sequence_id = s.na_sequence_id
          AND (sa.project_id = '@PROJECT_ID@' OR 'UniDB' = '@PROJECT_ID@')
          AND sa.taxon_id = o.taxon_id
          AND b.query_na_sequence_id = e.na_sequence_id
          AND sa.na_sequence_id = b.target_na_sequence_id
          AND s.taxon_id = ts.taxon_id
          AND ts.species_taxon_id = tn.taxon_id
          AND ts.taxon_id = tns.taxon_id
          AND tn.name_class = 'scientific name'
          AND tns.name_class = 'scientific name'
        ORDER BY term
      </sql>
    </sqlQuery>

    <processQuery name="withChromosomesESTsAssems" processName="org.apidb.apicomplexa.wsfplugin.apifed.ApiFedPlugin" sorting="term ASC" includeProjects="EuPathDB">
      <wsColumn name="internal" width="255" wsName="internal"/>
      <wsColumn name="term" width="255" wsName="term"/>
    </processQuery>


    <!-- CNV -->

    <sqlQuery name="CNV" includeProjects="AmoebaDB,CryptoDB,PlasmoDB,ToxoDB,TriTrypDB,FungiDB,UniDB">
      <column name="internal"/>
      <column name="term"/>
      <sql>
        SELECT DISTINCT tn.NAME as term
          --, listagg(tn.taxon_id, ',') within group (order by tn.taxon_id) over (partition by tn.name) as internal
          , tn.NAME as internal
        FROM APIDB.DATASOURCE d
          , SRES.TAXONNAME tn
          , SRES.EXTERNALDATABASE ed
          , SRES.EXTERNALDATABASERELEASE edr
          , STUDY.STUDY s1
        WHERE lower(d.NAME) like '%copynumbervariations_%'
          AND tn.TAXON_ID = d.TAXON_ID
          AND tn.NAME_CLASS = 'scientific name'
          AND ed.name = d.name
          AND edr.VERSION = d.VERSION
          AND edr.EXTERNAL_DATABASE_ID = ed.EXTERNAL_DATABASE_ID
          AND s1.EXTERNAL_DATABASE_RELEASE_ID = edr.EXTERNAL_DATABASE_RELEASE_ID
          AND s1.INVESTIGATION_ID is null
        ORDER BY tn.NAME
      </sql>
    </sqlQuery>


    <!--===================================================================-->
    <!-- with chromosomes and ORFs, added for orfs by location -->
    <!--===================================================================-->
    <sqlQuery name="withChromosomesORFs" includeProjects="CryptoDB,ToxoDB,PlasmoDB,TriTrypDB,MicrosporidiaDB,PiroplasmaDB,GiardiaDB,FungiDB,UniDB">
      <column name="internal"/>
      <column name="term"/>

      <sql>
        SELECT distinct  sa.organism as term, sa.organism as internal
        FROM ApidbTuning.orfattributes o, ApidbTuning.GenomicSeqAttributes sa, dots.nasequence s, ApidbTuning.taxonspecies ts, sres.taxonname tn, apidb.organism org
        WHERE sa.na_sequence_id = o.na_sequence_id
          AND sa.chromosome is not null
          AND (sa.project_id = '@PROJECT_ID@' OR 'UniDB' = '@PROJECT_ID@')
          AND sa.taxon_id = org.taxon_id
          AND sa.na_sequence_id = s.na_sequence_id
          AND s.taxon_id = ts.taxon_id
          AND ts.species_taxon_id = tn.taxon_id
          AND tn.name_class = 'scientific name'
        ORDER BY term
      </sql>
    </sqlQuery>

    <processQuery name="withChromosomesORFs" processName="org.apidb.apicomplexa.wsfplugin.apifed.ApiFedPlugin" sorting="term ASC" includeProjects="EuPathDB">
      <wsColumn name="internal" width="255" wsName="internal"/>
      <wsColumn name="term" width="255" wsName="term"/>
    </processQuery>


    <!--===================================================================-->
    <!-- with chromosomes and ORFs, used in orfs by location for PORTAL VALIDATION 
         internal values NOT USED, only term values     
         (1) consistent with term values provided by orgVQ used in location.js...
                which we try to be the param used above by the component sites.
         (2) consistent with term values harcoded in ApiDB_...js 
                (used to access all sites when sequenceID is used)             -->
    <!--===================================================================-->


    <sqlQuery name="withChromosomesORFsValid" includeProjects="EuPathDB">
      <column name="internal"/>
      <column name="term"/>
      <sql>
        SELECT * FROM (
          SELECT 'Giardia lamblia' as term,
            '''' ||'Giardia lamblia'|| '''' as internal
          UNION
          SELECT 'Trichomonas vaginalis' as term,
            '''' ||'Trichomonas vaginalis'|| '''' as internal
          UNION
          SELECT 'Cryptosporidium parvum Iowa II' as term,
            '''' ||'Cryptosporidium parvum'|| '''' as internal
          UNION
          SELECT 'Toxoplasma gondii ME49' as term,
            '''' ||'Toxoplasma gondii ME49'|| '''' as internal
          UNION
          SELECT 'Toxoplasma gondii GT1' as term,
            '''' ||'Toxoplasma gondii GT1'|| '''' as internal
          UNION
          SELECT 'Toxoplasma gondii VEG' as term,
            '''' ||'Toxoplasma gondii VEG'|| '''' as internal
          UNION
          SELECT 'Neospora caninum' as term,
            '''' ||'Neospora caninum'|| '''' as internal
          UNION
          SELECT 'Plasmodium falciparum' as term,
            '''' ||'Plasmodium falciparum 3D7'|| '''' as internal
          UNION
          SELECT 'Plasmodium knowlesi' as term,
            '108360, 108361, 108362'   as internal
          UNION
          SELECT 'Plasmodium vivax' as term,
            '108360, 108361, 108362'   as internal
        ) t
      </sql>
    </sqlQuery>

    <!--===================================================================-->
    <!-- with chromosomes and SNPs -->
    <!--===================================================================-->

    <sqlQuery name="withNgsSNPs" excludeProjects="EuPathDB,HostDB">
      <column name="internal"/>
      <column name="term"/>
      <sql>
        WITH FilterQuery as (
          SELECT distinct ta.organism
          FROM apidbtuning.TranscriptAttributes ta, apidb.organism o
          WHERE (ta.project_id = '@PROJECT_ID@' OR 'UniDB' = '@PROJECT_ID@')
            AND ta.taxon_id = o.taxon_id
        )
        SELECT s.organism as term, s.organism as internal
        FROM apidbtuning.snpstrains s, FilterQuery fq
        WHERE s.organism = fq.organism
        ORDER BY s.organism
      </sql>
    </sqlQuery>
    <processQuery name="withNgsSNPs" processName="org.apidb.apicomplexa.wsfplugin.apifed.ApiFedPlugin" sorting="term ASC" includeProjects="EuPathDB">
      <wsColumn name="internal" width="255" wsName="internal"/>
      <wsColumn name="term" width="255" wsName="term"/>
    </processQuery>

    <!--=======================-->
    <!-- with NGS SNP datasets -->
    <!--=======================-->

    <sqlQuery name="withNgsSNPdatasets" includeProjects="AmoebaDB,CryptoDB,FungiDB,MicrosporidiaDB,PiroplasmaDB,PlasmoDB,TriTrypDB,ToxoDB,UniDB">
      <column name="internal"/>
      <column name="term"/>
      <sql>
        SELECT DISTINCT organism as term, organism as internal
        FROM apidbTuning.Ontology
        WHERE dataset_subtype = 'HTS_SNP'
        ORDER BY organism
      </sql>
    </sqlQuery>
    <processQuery name="withNgsSNPdatasets" processName="org.apidb.apicomplexa.wsfplugin.apifed.ApiFedPlugin" sorting="term ASC" includeProjects="EuPathDB">
      <wsColumn name="internal" width="255" wsName="internal"/>
      <wsColumn name="term" width="255" wsName="term"/>
    </processQuery>

    <!-- ======================================================== -->
    <!-- ======================================================== -->
    <!-- ======= All SNP params below here might be obsolete  === -->
    <!-- ======================================================== -->
    <!-- ======================================================== -->

    <sqlQuery name="withChromosomesSNPs" includeProjects="PlasmoDB,UniDB">
      <column name="internal"/>
      <column name="term"/>

      <sql>
        SELECT sa.organism as term, sa.organism as internal,count(s.strain) as strain_count
        FROM apidbtuning.snpchipstrains s, ApidbTuning.GenomicSeqAttributes sa, apidb.organism o
        WHERE sa.organism = s.organism
          AND sa.chromosome is not null
          AND (sa.project_id = '@PROJECT_ID@' OR 'UniDB' = '@PROJECT_ID@')
          AND sa.taxon_id = o.taxon_id
        GROUP BY sa.organism
        ORDER BY strain_count desc
      </sql>
    </sqlQuery>

    <processQuery name="withChromosomesSNPs" processName="org.apidb.apicomplexa.wsfplugin.apifed.ApiFedPlugin" sorting="term ASC" includeProjects="EuPathDB">
      <wsColumn name="internal" width="255" wsName="internal"/>
      <wsColumn name="term" width="255" wsName="term"/>
    </processQuery>


    <sqlQuery name="withChromosomesHtsSNPs" excludeProjects="EuPathDB,AmoebaDB,HostDB">
      <column name="internal"/>
      <column name="term"/>
<<<<<<< HEAD
      <sql>
        SELECT sa.organism as term, sa.organism as internal,count(s.strain) as strain_count
        FROM apidbtuning.snpstrains s, ApidbTuning.GenomicSeqAttributes sa
        WHERE sa.organism = s.organism
          AND sa.chromosome is not null
        GROUP BY sa.organism
        ORDER BY strain_count desc
      </sql>
=======
        <sql>
          select sa.organism as term, sa.organism as internal,count(s.strain) as strain_count
          from apidbtuning.snpstrains s, ApidbTuning.GenomicSeqAttributes sa
          where sa.organism = s.organism
          and sa.chromosome is not null
          group by sa.organism
          order by strain_count desc
        </sql>
>>>>>>> 248d414e
    </sqlQuery>

    <processQuery name="withChromosomesHtsSNPs" processName="org.apidb.apicomplexa.wsfplugin.apifed.ApiFedPlugin" sorting="term ASC" includeProjects="EuPathDB">
      <wsColumn name="internal" width="255" wsName="internal"/>
      <wsColumn name="term" width="255" wsName="term"/>
    </processQuery>


    <sqlQuery name="withSNPs" includeProjects="PlasmoDB,UniDB">
      <column name="internal"/>
      <column name="term"/>
      <sql>
        SELECT CASE WHEN s.organism like '%strain CL Brener%' THEN 'Trypanosoma cruzi strain CL Brener - Unassigned' ELSE s.organism END as term,
          s.organism as internal
        FROM apidbtuning.snpchipstrains s
        GROUP BY s.organism
      </sql>
    </sqlQuery>
<<<<<<< HEAD
    <!--

        <sqlQuery name="withHtsSNPs5Strains" includeProjects="AmoebaDB,CryptoDB,FungiDB,MicrosporidiaDB,PiroplasmaDB,PlasmoDB,TriTrypDB,ToxoDB,UniDB" doNotTest="true">
          <column name="internal"/>
          <column name="term"/>
          <column name="display"/>
            <sql>
              select term || ' (' || total || ' strains)' as display, term, internal
              from (
              select count(distinct s.strain) as total,
                     CASE WHEN s.organism like '%strain CL Brener%' THEN 'Trypanosoma cruzi strain CL Brener - Unassigned' ELSE s.organism END as term,
                     s.organism as internal
              from apidbtuning.snpstrains s
              group by s.organism
              )
              where total >= 5
            </sql>
            </sqlQuery>


        <sqlQuery name="withHtsSNPsOntology" includeProjects="TriTrypDB,EuPathDB">
          <column name="internal"/>
          <column name="term"/>
            <sql>
              SELECT distinct ss.organism as term, ss.organism internal
              FROM   apidb.datasource ds,
                     sres.externaldatabase ed,
                     SRES.externaldatabaserelease edr,
                    study.study s,
                    rad.studybiomaterial sb,
                    STUDY.biomaterialcharacteristic bc,
                    study.ontologyentry oe,
                    study.biomaterial b,
                    apidbtuning.popsetattributes ia,
                    apidbtuning.snpstrains ss
              WHERE  ds.type = 'isolates'
                    and ds.subtype = 'HTS_SNP'
                    and ds.name not like '%SNPSample%'
                    and ed.name = ds.external_database_name
                    and ed.external_database_id = edr.external_database_id
                    and edr.external_database_release_id = s.external_database_release_id
                    and s.study_id = sb.study_id
                    and sb.bio_material_id = bc.bio_material_id
                    and sb.bio_material_id = b.bio_material_id
                    and bc.ontology_entry_id = oe.ontology_entry_id
                    and b.source_id = ia.source_id
                    and ss.var_extdb_name = ia.external_db_name
            </sql>
            </sqlQuery>

    -->
    <processQuery name="withChromosomesSNPs" processName="org.apidb.apicomplexa.wsfplugin.apifed.ApiFedPlugin" sorting="term ASC" includeProjects="EuPathDB">
      <wsColumn name="internal" width="255" wsName="internal"/>
      <wsColumn name="term" width="255" wsName="term"/>
    </processQuery>

    <processQuery name="withChromosomesHtsSNPs" processName="org.apidb.apicomplexa.wsfplugin.apifed.ApiFedPlugin" sorting="term ASC" includeProjects="EuPathDB">
      <wsColumn name="internal" width="255" wsName="internal"/>
      <wsColumn name="term" width="255" wsName="term"/>
    </processQuery>
=======
>>>>>>> 248d414e

    <processQuery name="withSNPs" processName="org.apidb.apicomplexa.wsfplugin.apifed.ApiFedPlugin" sorting="term ASC" includeProjects="EuPathDB">
      <wsColumn name="internal" width="255" wsName="internal"/>
      <wsColumn name="term" width="255" wsName="term"/>
    </processQuery>
<<<<<<< HEAD
    <!--

        <processQuery name="withHtsSNPs5Strains" processName="org.apidb.apicomplexa.wsfplugin.apifed.ApiFedPlugin" sorting="term ASC" includeProjects="EuPathDB">
          <wsColumn name="internal" width="255" wsName="internal"/>
          <wsColumn name="term" width="255" wsName="term"/>
        </processQuery>


        <processQuery name="withHtsSNPsOntology" processName="org.apidb.apicomplexa.wsfplugin.apifed.ApiFedPlugin" includeProjects="EuPathDB">
          <wsColumn name="internal" width="255" wsName="internal"/>
          <wsColumn name="term" width="255" wsName="term"/>
        </processQuery>

    -->
=======
>>>>>>> 248d414e

    <!--===================================================================-->
    <!-- with genomic seq

         only include a species if one of the species' taxon_ids is
         associated with a sequence whose sequence_ontology_id maps to
         'contig', 'supercontig' or 'chromosome'.
                                                                           -->
    <!--===================================================================-->

    <sqlQuery name="withGenomicSeq" excludeProjects="EuPathDB">
      <column name="internal"/>
      <column name="term"/>
      <column name="parentTerm"/>
      <sql excludeProjects="ToxoDB,MicrosporidiaDB">
        <![CDATA[
          /* withGenomicSeq filter query (excluding Toxo and Micro) */
          WITH FilterQuery as (
            SELECT DISTINCT sa.organism
            FROM dots.NaSequence ns, ApidbTuning.GenomicSeqAttributes sa, sres.SequenceOntology so
            WHERE ns.na_sequence_id = sa.na_sequence_id
            AND so.sequence_ontology_id = ns.sequence_ontology_id
            AND so.term_name IN ('contig', 'supercontig', 'chromosome',
                                       'mitochondrial_chromosome','plastid_sequence')
            AND (sa.project_id = '@PROJECT_ID@' OR 'UniDB' = '@PROJECT_ID@')
          )
          /* end filter query */
          SELECT DISTINCT term, parentTerm, internal
          FROM (
            SELECT term, parentTerm, string_agg(trim(internal::varchar), ', ') AS internal
            FROM ApidbTuning.OrganismTree ot, FilterQuery fq
            WHERE ot.organism = fq.organism
            GROUP BY term, parentTerm
          )
          UNION
          SELECT term, parentTerm, internal
          FROM (
            SELECT
                'Leishmania braziliensis annotated' as term,
                'Leishmania braziliensis' as parentTerm,
                 string_agg(trim(ot.internal::varchar), ', ') AS internal
            FROM ApidbTuning.OrganismTree ot
            WHERE ot.organism = 'Leishmania braziliensis'
              AND ot.term = 'Leishmania braziliensis'
          ) t
          WHERE ('@PROJECT_ID@' = 'TriTrypDB' OR 'UniDB' = '@PROJECT_ID@')
          ORDER BY parentTerm,term
        ]]>
      </sql>

      <sql includeProjects="ToxoDB,MicrosporidiaDB">
        <![CDATA[
          /* withGenomicSeq filter query (for Toxo and Micro) */
          WITH FilterQuery AS (
            SELECT DISTINCT sa.organism
            FROM dots.NaSequence ns, ApidbTuning.GenomicSeqAttributes sa
            WHERE ns.na_sequence_id = sa.na_sequence_id
            AND (sa.project_id = '@PROJECT_ID@' OR 'UniDB' = '@PROJECT_ID@'))
          /* end filter query */
          SELECT DISTINCT term, parentTerm, string_agg(trim(internal::varchar), ', ') AS internal
          FROM ApidbTuning.OrganismTree ot, FilterQuery fq
          WHERE ot.organism = fq.organism
          GROUP BY term, parentTerm
          ORDER BY parentTerm,term
        ]]>
      </sql>

    </sqlQuery>

    <processQuery name="withGenomicSeq" processName="org.apidb.apicomplexa.wsfplugin.apifed.ApiFedPlugin" sorting="parentTerm,term ASC" includeProjects="EuPathDB">
      <wsColumn name="internal" width="255" wsName="internal"/>
      <wsColumn name="term" width="255" wsName="term"/>
      <wsColumn name="parentTerm" width="255" wsName="parentTerm"/>
    </processQuery>

    <!--===================================================================-->
    <!-- with genes

         Each row returned represents a species.  Species are only included if
         they are represented in a sequence record (in dots.NaSequence), either
         by their own taxon_id or that of a subspecies.  Sequence records are
         only used if there is a gene record (dots.GeneFeature) that points to
         them.
                                                                           -->
    <!--===================================================================-->
    <sqlQuery name="no_ref_withGenes" isCacheable="true" excludeProjects="EuPathDB">
      <column name="internal"/>
      <column name="term"/>
      <column name="parentTerm"/>
      <sql>
        <![CDATA[
          /* WithGenes filter query*/
          WITH FilterQuery as (
            SELECT distinct tn.name as organism
            FROM sres.taxonname tn, apidb.organism o
            WHERE o.is_annotated_genome = 1
              AND (o.project_name = '@project_id@' or 'unidb' = '@project_id@')
              AND o.taxon_id = tn.taxon_id
              AND tn.name_class = 'scientific name')
          /* end filter query */
          SELECT DISTINCT term, parentTerm, string_agg(trim(internal::varchar), ', ') AS internal
          FROM ApidbTuning.OrganismTree ot, FilterQuery fq
          WHERE ot.organism = fq.organism
          GROUP BY term, parentTerm
          ORDER BY parentTerm,term
        ]]>
      </sql>
    </sqlQuery>

    <processQuery name="no_ref_withGenes" processName="org.apidb.apicomplexa.wsfplugin.apifed.ApiFedPlugin" sorting="parentTerm,term ASC" includeProjects="EuPathDB">
      <wsColumn name="internal" width="255" wsName="internal"/>
      <wsColumn name="term" width="255" wsName="term"/>
      <wsColumn name="parentTerm" width="255" wsName="parentTerm"/>
    </processQuery>


    <sqlQuery name="withGenes" isCacheable="true" excludeProjects="EuPathDB">
      <column name="internal"/>
      <column name="term"/>
      <column name="parentTerm"/>
      <sql>
        <![CDATA[
          /* WithGenes filter query*/
          WITH FilterQuery as (
            SELECT distinct tn.name as organism
            FROM sres.taxonName tn, apidb.organism o
            WHERE o.is_annotated_genome = 1
              AND (o.project_name = '@PROJECT_ID@' OR 'UniDB' = '@PROJECT_ID@')
              AND o.taxon_id = tn.taxon_id
              AND tn.name_class = 'scientific name'
          )
          /* end filter query */
          SELECT DISTINCT term, parentTerm, string_agg(trim(internal::varchar), ', ') AS internal
          FROM ApidbTuning.OrganismTree ot, FilterQuery fq
          WHERE ot.organism = fq.organism
          GROUP BY term, parentTerm
          ORDER BY parentTerm,term
        ]]>
      </sql>
    </sqlQuery>

    <processQuery name="withGenes" includeProjects="EuPathDB" sorting="parentTerm,term ASC"
                  processName="org.apidb.apicomplexa.wsfplugin.apifed.ApiFedPlugin">
      <wsColumn name="internal" width="255" wsName="internal"/>
      <wsColumn name="term" width="255" wsName="term"/>
      <wsColumn name="parentTerm" width="255" wsName="parentTerm"/>
    </processQuery>



<!-- +++++++++++++++++-->

    <!-- keeping as a reference for now; delete at will
    <sqlQuery name="forOldTextSearch" isCacheable="true" excludeProjects="EuPathDB">
      <column name="internal"/>
      <column name="term"/>
      <column name="parentTerm"/>
      <sql>
        <![CDATA[
         /* WithGenes filter query*/
         WITH FilterQuery as (
              select distinct tn.name as organism
              from sres.taxonName tn, apidb.organism o
              where o.is_annotated_genome = 1
                and (o.project_name = '@PROJECT_ID@' OR 'UniDB' = '@PROJECT_ID@')
                and o.taxon_id = tn.taxon_id
                and tn.name_class = 'scientific name')
         /* end filter query */
         SELECT DISTINCT term, parentTerm, apidb.tab_to_string(set
              (cast(collect(trim(to_char(internal)))as apidb.varchartab)), ', ') 
              AS internal
         FROM ApidbTuning.OrganismTree ot, FilterQuery fq
         WHERE ot.organism = fq.organism
         GROUP BY term, parentTerm
         ORDER BY parentTerm,term
        ]]>
      </sql>
    </sqlQuery>
    -->

    <!-- Same as legacy text search but internal values are actual organism names, not numerical codes -->
    <sqlQuery name="forGeneTextSearch" isCacheable="true" excludeProjects="EuPathDB">
      <column name="internal"/>
      <column name="term"/>
      <column name="parentTerm"/>
      <sql>
        <![CDATA[
          /* WithGenes filter query*/
          WITH FilterQuery as (
            SELECT distinct tn.name as organism
            FROM sres.taxonName tn, apidb.organism o
            WHERE o.is_annotated_genome = 1
              AND (o.project_name = '@PROJECT_ID@' OR 'UniDB' = '@PROJECT_ID@')
              AND o.taxon_id = tn.taxon_id
              AND tn.name_class = 'scientific name'
          )
          /* end filter query */
          SELECT DISTINCT term, parentTerm, term AS internal
          FROM ApidbTuning.OrganismTree ot, FilterQuery fq
          WHERE ot.organism = fq.organism
          GROUP BY term, parentTerm
          ORDER BY parentTerm,term
        ]]>
      </sql>
    </sqlQuery>

    <processQuery name="forGeneTextSearch" includeProjects="EuPathDB" sorting="parentTerm,term ASC"
                  processName="org.apidb.apicomplexa.wsfplugin.apifed.ApiFedPlugin">
      <wsColumn name="internal" width="255" wsName="internal"/>
      <wsColumn name="term" width="255" wsName="term"/>
      <wsColumn name="parentTerm" width="255" wsName="parentTerm"/>
    </processQuery>


    <sqlQuery name="forTextSearch" isCacheable="true" excludeProjects="EuPathDB">
      <column name="internal"/>
      <column name="term"/>
      <column name="parentTerm"/>
      <sql>
        <![CDATA[
          /* withSequenceStrains filter query */
          WITH FilterQuery AS (
            SELECT DISTINCT sa.organism
            FROM dots.NaSequence ns, ApidbTuning.GenomicSeqAttributes sa, apidb.organism o
            WHERE ns.na_sequence_id = sa.na_sequence_id
              AND sa.taxon_id = o.taxon_id
              AND (sa.project_id = '@PROJECT_ID@' OR 'UniDB' = '@PROJECT_ID@'))
             /* end filter query */
          SELECT DISTINCT term, parentTerm, term AS internal
          FROM ApidbTuning.OrganismTree ot, FilterQuery fq
          WHERE ot.organism = fq.organism
          GROUP BY term, parentTerm
        ]]>
      </sql>
    </sqlQuery>

    <processQuery name="forTextSearch" includeProjects="EuPathDB" sorting="parentTerm,term ASC"
                  processName="org.apidb.apicomplexa.wsfplugin.apifed.ApiFedPlugin">
      <wsColumn name="internal" width="255" wsName="internal"/>
      <wsColumn name="term" width="255" wsName="term"/>
      <wsColumn name="parentTerm" width="255" wsName="parentTerm"/>
    </processQuery>


    <!--===================================================================-->
    <!-- with genes Plasmo, TriTryp and Crypto,  used in genes by protein PDB similarity,
        copy from withGenes -->
    <!--===================================================================-->


    <sqlQuery name="withPdbSimilarity" excludeProjects="EuPathDB,TrichDB" isCacheable="true">
      <column name="internal"/>
      <column name="term"/>
      <column name="parentTerm"/>

      <sql>
        <![CDATA[
         /* withPdbSimilarity filter query */
          WITH FilterQuery AS (
            SELECT DISTINCT ta.organism
            FROM ApidbTuning.TranscriptAttributes ta, ApidbTuning.pdbsimilarity s, Apidb.organism o
            WHERE s.source_id = ta.source_id
              AND (ta.project_id='@PROJECT_ID@' OR 'UniDB' = '@PROJECT_ID@')
              AND ta.taxon_id = o.taxon_id
          )
          /* end filter query */
          SELECT DISTINCT term, parentTerm
              , string_agg(trim(internal::varchar), ', ') AS internal
          FROM ApidbTuning.OrganismTree ot, FilterQuery fq
          WHERE ot.organism = fq.organism
          GROUP BY term, parentTerm
          ORDER BY parentTerm,term
        ]]>
      </sql>
    </sqlQuery>

    <processQuery name="withPdbSimilarity" includeProjects="EuPathDB" sorting="parentTerm,term ASC"
                  processName="org.apidb.apicomplexa.wsfplugin.apifed.ApiFedPlugin">
      <wsColumn name="internal" width="255" wsName="internal"/>
      <wsColumn name="term" width="255" wsName="term"/>
      <wsColumn name="parentTerm" width="255" wsName="parentTerm"/>
    </processQuery>

    <!--===================================================================-->
    <!-- with genes with epitopes    -->
    <!--===================================================================-->

    <sqlQuery name="withEpitopes"  includeProjects="AmoebaDB,CryptoDB,ToxoDB,PlasmoDB,GiardiaDB,TrichDB,TriTrypDB,PiroplasmaDB,FungiDB,VectorBase,MicrosporidiaDB,UniDB" isCacheable="true">
      <column name="internal"/>
      <column name="term"/>
      <column name="parentTerm"/>
      <sql>
        <![CDATA[
	      /* withEpitopes filter query */
          WITH FilterQuery AS (
            SELECT DISTINCT ta.organism
              FROM ApidbTuning.TranscriptAttributes ta, Apidb.DataSource ds
              WHERE ds.name like '%_epitope_IEDB_RSRC'
              AND ta.taxon_id = ds.taxon_id
              AND (ta.project_id = '@PROJECT_ID@' OR 'UniDB' = '@PROJECT_ID@')
          )
          /* end filter query */
          SELECT DISTINCT term, parentTerm
            , string_agg(trim(internal::varchar), ', ') AS internal
          FROM ApidbTuning.OrganismTree ot, FilterQuery fq
          WHERE ot.organism = fq.organism
          GROUP BY term, parentTerm
          ORDER BY parentTerm,term
        ]]>
      </sql>
    </sqlQuery>

    <processQuery name="withEpitopes" includeProjects="EuPathDB" sorting="parentTerm,term ASC"
                  processName="org.apidb.apicomplexa.wsfplugin.apifed.ApiFedPlugin">
      <wsColumn name="internal" width="255" wsName="internal"/>
      <wsColumn name="term" width="255" wsName="term"/>
      <wsColumn name="parentTerm" width="255" wsName="parentTerm"/>
    </processQuery>

    <!--===================================================================-->
    <!-- with sequencestrains, only used by Toxo
         Toxo should use organismVQ.withGenomicSeq instead like everybody
         we do not change to not make incompatible queries     -->
    <!--===================================================================-->


    <sqlQuery name="withSequenceStrains" excludeProjects="EuPathDB">
      <column name="internal"/>
      <column name="term"/>
      <column name="parentTerm"/>
      <sql>
        <![CDATA[
          /* withSequenceStrains filter query */
          WITH FilterQuery AS (
            SELECT DISTINCT sa.organism
            FROM dots.NaSequence ns, ApidbTuning.GenomicSeqAttributes sa, apidb.organism o
            WHERE ns.na_sequence_id = sa.na_sequence_id
              AND sa.taxon_id = o.taxon_id
              AND (sa.project_id = '@PROJECT_ID@' OR 'UniDB' = '@PROJECT_ID@')
          )
          /* end filter query */
          SELECT DISTINCT term, parentTerm, string_agg(trim(internal::varchar), ', ')
              AS internal
          FROM ApidbTuning.OrganismTree ot, FilterQuery fq
          WHERE ot.organism = fq.organism
          GROUP BY term, parentTerm
          ORDER BY parentTerm, term
        ]]>
      </sql>
    </sqlQuery>

    <processQuery name="withSequenceStrains" processName="org.apidb.apicomplexa.wsfplugin.apifed.ApiFedPlugin" includeProjects="EuPathDB" sorting="parentTerm,term ASC">
      <wsColumn name="internal" width="255" wsName="internal"/>
      <wsColumn name="term" width="255" wsName="term"/>
      <wsColumn name="parentTerm" width="255" wsName="parentTerm"/>
    </processQuery>

    <!--===================================================================-->
    <!-- with sequencestrains, only used by
         Toxo should use organismVQ.withGenomicSeq instead like everybody
         we do not change to not make incompatible queries     -->
    <!--===================================================================-->


    <sqlQuery name="withStrainsChromosome"
              includeProjects="TriTrypDB,ToxoDB,PlasmoDB,MicrosporidiaDB,CryptoDB,PiroplasmaDB,FungiDB,GiardiaDB,VectorBase,UniDB">
      <column name="internal"/>
      <column name="term"/>
      <sql>
        <![CDATA[
          SELECT distinct sa.organism as term, sa.organism as internal
          FROM ApidbTuning.GenomicSeqAttributes sa, apidb.organism o
          WHERE sa.chromosome IS NOT NULL
            AND (sa.project_id = '@PROJECT_ID@' OR 'UniDB' = '@PROJECT_ID@')
            AND sa.taxon_id = o.taxon_id
          ORDER BY sa.organism asc
        ]]>
      </sql>
    </sqlQuery>

    <processQuery name="withStrainsChromosome" processName="org.apidb.apicomplexa.wsfplugin.apifed.ApiFedPlugin" sorting="term ASC" includeProjects="EuPathDB">
      <wsColumn name="internal" width="50" wsName="internal"/>
      <wsColumn name="term" width="50" wsName="term"/>
    </processQuery>

    <!--===================================================================-->
    <!-- with mass spec data    -->
    <!--===================================================================-->
    <sqlQuery name="withMassSpec" excludeProjects="EuPathDB">
      <column name="internal"/>
      <column name="term"/>
      <sql>
        <![CDATA[
          -- withMassSpec filterQuery
          SELECT DISTINCT ga.organism as term, ga.organism as internal
          FROM apidb.massspecsummary mss, ApidbTuning.GeneAttributes ga
          WHERE mss.aa_sequence_id = ga.aa_sequence_id
            AND (ga.project_id = '@PROJECT_ID@' OR 'UniDB' = '@PROJECT_ID@')
          UNION
          SELECT 'All Organisms' as term, 'All Organisms' as internal
        ]]>
      </sql>
    </sqlQuery>

    <processQuery name="withMassSpec" sorting="term ASC" includeProjects="EuPathDB"
                  processName="org.apidb.apicomplexa.wsfplugin.apifed.ApiFedPlugin">
      <wsColumn name="internal" width="255" wsName="internal"/>
      <wsColumn name="term" width="255" wsName="term"/>
    </processQuery>

    <!--===================================================================-->
    <!-- only in TriTrypDB and Portal: genes based on phenotype    -->
    <!--===================================================================-->



    <sqlQuery name="withPhenotype_TriTryp" includeProjects="TriTrypDB,UniDB">
      <column name="internal"/>
      <column name="term"/>
      <sql>
        <![CDATA[
          SELECT DISTINCT ta.organism as term
             , ta.organism as internal
          FROM ApidbTuning.TranscriptAttributes ta, Apidb.phenotypemodel pm ,Apidb.phenotyperesult pr, APIDB.NAFEATUREPHENOTYPEMODEL na
          WHERE ta.gene_na_feature_id = na.na_feature_id
            AND (ta.project_id = '@PROJECT_ID@' OR 'UniDB' = '@PROJECT_ID@')
            AND pm.phenotype_model_id = na.PHENOTYPE_MODEL_ID
            AND pm.phenotype_model_id = pr.phenotype_model_id
            AND pr.PHENOTYPE_ENTITY_TERM_ID is not null
            AND ta.project_id = 'TriTrypDB'
          ORDER BY term
        ]]>
      </sql>
    </sqlQuery>

    <processQuery name="withPhenotype_TriTryp" sorting="term ASC" includeProjects="EuPathDB"
                  processName="org.apidb.apicomplexa.wsfplugin.apifed.ApiFedPlugin">
      <wsColumn name="internal" width="255" wsName="internal"/>
      <wsColumn name="term" width="255" wsName="term"/>
    </processQuery>


    <sqlQuery name="withPhenotype" includeProjects="TriTrypDB,FungiDB,UniDB">
      <column name="internal"/>
      <column name="term"/>
      <sql>
        <![CDATA[
          SELECT DISTINCT ta.organism as term
             , ta.organism as internal
          FROM ApidbTuning.TranscriptAttributes ta, Apidb.phenotypemodel pm ,Apidb.phenotyperesult pr, APIDB.NAFEATUREPHENOTYPEMODEL na
          WHERE ta.gene_na_feature_id = na.na_feature_id
            AND (ta.project_id = '@PROJECT_ID@' OR 'UniDB' = '@PROJECT_ID@')
            AND pm.phenotype_model_id = na.PHENOTYPE_MODEL_ID
            AND pm.phenotype_model_id = pr.phenotype_model_id
            AND pr.PHENOTYPE_ENTITY_TERM_ID is not null
          ORDER BY term
        ]]>
      </sql>
    </sqlQuery>

    <processQuery name="withPhenotype" sorting="term ASC" includeProjects="EuPathDB"
                  processName="org.apidb.apicomplexa.wsfplugin.apifed.ApiFedPlugin">
      <wsColumn name="internal" width="255" wsName="internal"/>
      <wsColumn name="term" width="255" wsName="term"/>
      <!--      <wsColumn name="parentTerm" width="255" wsName="parentTerm"/>-->
    </processQuery>


    <sqlQuery name="withPhenotype_phenotype_QIAGEN_RSRC" includeProjects="FungiDB,UniDB">
      <column name="internal"/>
      <column name="term"/>
      <sql>
        <![CDATA[
          SELECT DISTINCT ta.organism as term
             , ta.organism as internal
          FROM ApidbTuning.TranscriptAttributes ta, Apidb.phenotypemodel pm ,Apidb.phenotyperesult pr, APIDB.NAFEATUREPHENOTYPEMODEL na
          WHERE ta.gene_na_feature_id = na.na_feature_id
            AND (ta.project_id = '@PROJECT_ID@' OR 'UniDB' = '@PROJECT_ID@')
            AND pm.phenotype_model_id = na.PHENOTYPE_MODEL_ID
            AND pm.phenotype_model_id = pr.phenotype_model_id
            AND pr.PHENOTYPE_ENTITY_TERM_ID is not null
            AND ta.organism like 'Cry%'
          ORDER BY term
        ]]>
      </sql>
    </sqlQuery>

    <processQuery name="withPhenotype_phenotype_QIAGEN_RSRC" sorting="term ASC" includeProjects="EuPathDB"
                  processName="org.apidb.apicomplexa.wsfplugin.apifed.ApiFedPlugin">
      <wsColumn name="internal" width="255" wsName="internal"/>
      <wsColumn name="term" width="255" wsName="term"/>
      <!--      <wsColumn name="parentTerm" width="255" wsName="parentTerm"/>-->
    </processQuery>


    <!-- for manually curated phenotypes in FungiDB -->
    <sqlQuery name="withPhenotype_phenotype_DATA_RSRC" includeProjects="FungiDB,UniDB">
      <column name="internal"/>
      <column name="term"/>
      <sql>
        <![CDATA[
          SELECT DISTINCT ta.organism as term
             , ta.organism as internal
          FROM ApidbTuning.TranscriptAttributes ta, Apidb.phenotypemodel pm ,Apidb.phenotyperesult pr, APIDB.NAFEATUREPHENOTYPEMODEL na
                 , sres.externaldatabase d, sres.externaldatabaserelease r
          WHERE ta.gene_na_feature_id = na.na_feature_id
            AND (ta.project_id = '@PROJECT_ID@' OR 'UniDB' = '@PROJECT_ID@')
            AND pm.phenotype_model_id = na.PHENOTYPE_MODEL_ID
            AND pm.phenotype_model_id = pr.phenotype_model_id
            AND pr.PHENOTYPE_ENTITY_TERM_ID is not null
            AND pm.external_database_release_id = r.external_database_release_id
            AND r.external_database_id = d.external_database_id
            AND d.name like '%_phenotype_VEuPathDB_curated_phenotype_RSRC'
          ORDER BY term
        ]]>
      </sql>
    </sqlQuery>

    <processQuery name="withPhenotype_phenotype_DATA_RSRC" sorting="term ASC" includeProjects="EuPathDB"
                  processName="org.apidb.apicomplexa.wsfplugin.apifed.ApiFedPlugin">
      <wsColumn name="internal" width="255" wsName="internal"/>
      <wsColumn name="term" width="255" wsName="term"/>
      <!--      <wsColumn name="parentTerm" width="255" wsName="parentTerm"/>-->
    </processQuery>



    <!-- for manually curated phenotypes in FungiDB -->
    <sqlQuery name="withPhenotype_phenotype_Magnaporthe_Pheno_RSRC" includeProjects="FungiDB,UniDB">
      <column name="internal"/>
      <column name="term"/>
      <sql>
        <![CDATA[
          SELECT DISTINCT ta.organism as term
             , ta.organism as internal
          FROM ApidbTuning.TranscriptAttributes ta, Apidb.phenotypemodel pm ,Apidb.phenotyperesult pr, APIDB.NAFEATUREPHENOTYPEMODEL na
                 , sres.externaldatabase d, sres.externaldatabaserelease r
          WHERE ta.gene_na_feature_id = na.na_feature_id
            AND (ta.project_id = '@PROJECT_ID@' OR 'UniDB' = '@PROJECT_ID@')
            AND pm.phenotype_model_id = na.PHENOTYPE_MODEL_ID
            AND pm.phenotype_model_id = pr.phenotype_model_id
            AND pr.PHENOTYPE_ENTITY_TERM_ID is not null
            AND pm.external_database_release_id = r.external_database_release_id
            AND r.external_database_id = d.external_database_id
            AND d.name like 'mory70-15_phenotype_Magnaporthe_Pheno_RSRC'
          ORDER BY term
        ]]>
      </sql>
    </sqlQuery>

    <processQuery name="withPhenotype_phenotype_Magnaporthe_Pheno_RSRC" sorting="term ASC" includeProjects="EuPathDB"
                  processName="org.apidb.apicomplexa.wsfplugin.apifed.ApiFedPlugin">
      <wsColumn name="internal" width="255" wsName="internal"/>
      <wsColumn name="term" width="255" wsName="term"/>
    </processQuery>

    <sqlQuery name="withPhenotype_fgraPH-1_phenotype_Fusarium_Pheno_RSRC" includeProjects="FungiDB,UniDB">
      <column name="internal"/>
      <column name="term"/>
      <sql>
        <![CDATA[
	      SELECT DISTINCT ta.organism as term
               , ta.organism as internal
          FROM ApidbTuning.TranscriptAttributes ta, Apidb.phenotypemodel pm ,Apidb.phenotyperesult pr, APIDB.NAFEATUREPHENOTYPEMODEL na
          WHERE ta.gene_na_feature_id = na.na_feature_id
	        AND (ta.project_id = '@PROJECT_ID@' OR 'UniDB' = '@PROJECT_ID@')
	        AND pm.phenotype_model_id = na.PHENOTYPE_MODEL_ID
	        AND pm.phenotype_model_id = pr.phenotype_model_id
            AND pr.PHENOTYPE_ENTITY_TERM_ID is not null
            AND ta.organism like 'Fus%'
          ORDER BY term
        ]]>
      </sql>
    </sqlQuery>

    <processQuery name="withPhenotype_fgraPH-1_phenotype_Fusarium_Pheno_RSRC" sorting="term ASC" includeProjects="EuPathDB"
                  processName="org.apidb.apicomplexa.wsfplugin.apifed.ApiFedPlugin">
      <wsColumn name="internal" width="255" wsName="internal"/>
      <wsColumn name="term" width="255" wsName="term"/>
      <!--      <wsColumn name="parentTerm" width="255" wsName="parentTerm"/>-->
    </processQuery>

    <sqlQuery name="withPhenotype_mory70-15_phenotype_Magnaporthe_Pheno_RSRC" includeProjects="FungiDB,UniDB">
      <column name="internal"/>
      <column name="term"/>
      <sql>
        <![CDATA[
          SELECT DISTINCT ta.organism as term
            , ta.organism as internal
          FROM ApidbTuning.TranscriptAttributes ta, Apidb.phenotypemodel pm ,Apidb.phenotyperesult pr, APIDB.NAFEATUREPHENOTYPEMODEL na
          WHERE ta.gene_na_feature_id = na.na_feature_id
            AND (ta.project_id = '@PROJECT_ID@' OR 'UniDB' = '@PROJECT_ID@')
            AND pm.phenotype_model_id = na.PHENOTYPE_MODEL_ID
            AND pm.phenotype_model_id = pr.phenotype_model_id
            AND pr.PHENOTYPE_ENTITY_TERM_ID is not null
            AND ta.organism like 'Pyriculari%'
          ORDER BY term
        ]]>
      </sql>
    </sqlQuery>

    <processQuery name="withPhenotype_mory70-15_phenotype_Magnaporthe_Pheno_RSRC" sorting="term ASC" includeProjects="EuPathDB"
                  processName="org.apidb.apicomplexa.wsfplugin.apifed.ApiFedPlugin">
      <wsColumn name="internal" width="255" wsName="internal"/>
      <wsColumn name="term" width="255" wsName="term"/>
      <!-- <wsColumn name="parentTerm" width="255" wsName="parentTerm"/>-->
    </processQuery>


    <!--===================================================================-->
    <!-- used in other recordtype queries (other than gene) for dumping    -->
    <!--===================================================================-->


    <sqlQuery name="withGenesGFF" excludeProjects="EuPathDB">
      <column name="internal"/>
      <column name="term"/>

      <sql>
        <![CDATA[
          SELECT distinct ga.organism as term,ns.taxon_id as internal
          FROM dots.NaSequence ns, dots.GeneFeature gf,ApidbTuning.geneattributes ga
          WHERE gf.na_sequence_id = ns.na_sequence_id
            AND ga.source_id = gf.source_id
            AND (ga.project_id = '@PROJECT_ID@' OR 'UniDB' = '@PROJECT_ID@')
          ORDER BY organism asc
        ]]>
      </sql>
    </sqlQuery>


    <!--===================================================================-->
    <!-- used in gene query for dumping    -->
    <!--===================================================================-->


    <sqlQuery name="nameWithGenesGFF" excludeProjects="EuPathDB">
      <column name="internal"/>
      <column name="term"/>
      <sql excludeProjects="ToxoDB,CryptoDB,TriTrypDB">
        <![CDATA[
          SELECT geneOrgs.organism as term, geneOrgs.organism as internal
          FROM (
              SELECT DISTINCT organism FROM ApidbTuning.GeneAttributes
            ) geneOrgs LEFT JOIN (
              SELECT 'Cryptosporidium parvum' AS name, 1 AS rank
               UNION
              SELECT 'Cryptosporidium hominis' as name, 2 as rank
               UNION
              SELECT 'Cryptosporidium muris' as name, 2 as rank
               UNION
              SELECT 'Plasmodium falciparum' as name, 4 as rank
               UNION
              SELECT 'Plasmodium vivax' as name, 4 as rank
               UNION
              SELECT 'Plasmodium yoelii' as name, 5 as rank
               UNION
              SELECT 'Toxoplasma gondii' as name, 6 as rank
               UNION
              SELECT 'Neospora caninum' as name, 7 as rank
            ) partial_ordering ON geneOrgs.organism = partial_ordering.name
          ORDER BY coalesce(partial_ordering.rank, 9999), geneOrgs.organism
        ]]>
      </sql>
      <sql includeProjects="ToxoDB,CryptoDB,TriTrypDB">
        <![CDATA[
           SELECT distinct ga.organism as term,ns.taxon_id as internal
           FROM dots.NaSequence ns, dots.GeneFeature gf,ApidbTuning.geneattributes ga
           WHERE gf.na_sequence_id = ns.na_sequence_id
             AND ga.source_id = gf.source_id
             AND (ga.project_id = '@PROJECT_ID@' OR 'UniDB' = '@PROJECT_ID@')
           ORDER BY organism asc
        ]]>
      </sql>
    </sqlQuery>

    <processQuery name="withGenesGFF" includeProjects="EuPathDB" sorting="term ASC"
                  processName="org.apidb.apicomplexa.wsfplugin.apifed.ApiFedPlugin">
      <wsColumn name="internal" width="255" wsName="internal"/>
      <wsColumn name="term" width="255" wsName="term"/>
    </processQuery>

    <processQuery name="nameWithGenesGFF" sorting="term ASC" includeProjects="EuPathDB"
                  processName="org.apidb.apicomplexa.wsfplugin.apifed.ApiFedPlugin">
      <wsColumn name="internal" width="255" wsName="internal"/>
      <wsColumn name="term" width="255" wsName="term"/>
    </processQuery>

    <!--===================================================================-->
    <!-- with ESTs - doesnt look like it is use! -->
    <!--===================================================================-->
    <!--
        <sqlQuery name="withESTs" excludeProjects="EuPathDB" isCacheable="true">
            <column name="internal"/>
            <column name="term"/>
             <sql>
                SELECT orgs.term, orgs.internal
                FROM (SELECT tn.name AS term, t.taxon_id AS internal
                      FROM sres.TaxonName tn, sres.taxon t
                      WHERE tn.name_class='scientific name'
                        AND t.taxon_id = tn.taxon_id
                        AND t.rank = 'species'
                        AND t.taxon_id in
                            (SELECT taxon_id
                             FROM sres.taxon
                             CONNECT BY taxon_id = prior parent_id
                             START WITH taxon_id IN
                             (SELECT ens.taxon_id
                              FROM dots.ExternalNaSequence ens, dots.Est e, ApidbTuning.EstAttributes ea
                              WHERE e.na_sequence_id = ens.na_sequence_id
                              AND ens.source_id = ea.source_id
                              AND ea.project_id = '@PROJECT_ID@'))) orgs,
                     (SELECT 'Plasmodium falciparum' AS term, 1 as rank from dual
                      UNION
                      SELECT 'Plasmodium vivax' AS term, 2 as rank from dual
                      UNION
                      SELECT 'Plasmodium yoelii' AS term, 3 as rank from dual) partial_order
                  WHERE orgs.term = partial_order.term(+)
                  ORDER BY partial_order.rank
            </sql>
        </sqlQuery>

<processQuery name="withESTs" includeProjects="EuPathDB"
        processName="org.apidb.apicomplexa.wsfplugin.apifed.ApiFedPlugin">
      <wsColumn name="internal" width="255" wsName="internal"/>
      <wsColumn name="term" width="255" wsName="term"/>
    </processQuery>
    -->


    <!--===================================================================-->
    <!-- with EC Number -->
    <!--===================================================================-->



    <sqlQuery name="withEC" excludeProjects="MicrospordiaDB,EuPathDB" isCacheable="true">
      <column name="internal"/>
      <column name="term"/>
      <column name="parentTerm"/>
      <sql>
        <![CDATA[
          WITH FilterQuery AS (
            SELECT DISTINCT ta.organism
            FROM ApidbTuning.TranscriptAttributes ta, apidb.organism o
            WHERE (ta.ec_numbers IS NOT NULL OR ta.ec_numbers_derived IS NOT NULL)
              AND (ta.project_id = '@PROJECT_ID@' OR 'UniDB' = '@PROJECT_ID@')
              AND ta.taxon_id = o.taxon_id
          )
          /* end filter query */
          SELECT DISTINCT term, parentTerm
            , string_agg(internal::varchar, ', ') AS internal
          FROM ApidbTuning.OrganismTree ot, FilterQuery fq
          WHERE ot.organism = fq.organism
          GROUP BY term, parentTerm
          ORDER BY parentTerm,term
        ]]>
      </sql>
    </sqlQuery>

    <processQuery name="withEC" processName="org.apidb.apicomplexa.wsfplugin.apifed.ApiFedPlugin" sorting="parentTerm,term ASC" includeProjects="EuPathDB">
      <wsColumn name="internal" width="255" wsName="internal"/>
      <wsColumn name="term" width="255" wsName="term"/>
      <wsColumn name="parentTerm" width="255" wsName="parentTerm"/>
    </processQuery>

    <!--===================================================================-->
    <!-- all (organisms) with an EC number -->
    <!-- used to provide quick link to get ALL genes with an EC number -->
    <!--===================================================================-->


    <sqlQuery name="allWithEC" excludeProjects="EuPathDB" isCacheable="true">
      <column name="internal"/>
      <column name="term"/>
      <sql>
        <![CDATA[
          WITH FilterQuery AS (
            SELECT DISTINCT ta.organism
            FROM ApidbTuning.TranscriptAttributes ta,apidb.organism o
            WHERE (ta.ec_numbers IS NOT NULL OR ta.ec_numbers_derived IS NOT NULL)
              AND (ta.project_id = '@PROJECT_ID@' OR 'UniDB' = '@PROJECT_ID@')
              AND ta.taxon_id = o.taxon_id
          )
          SELECT 'all' as term,
              string_agg(internal::varchar, ', ') AS internal
          FROM ApidbTuning.OrganismTree ot, FilterQuery fq
          WHERE ot.organism = fq.organism
        ]]>
      </sql>
    </sqlQuery>

    <processQuery name="allWithEC" processName="org.apidb.apicomplexa.wsfplugin.apifed.ApiFedPlugin" sorting="term ASC" includeProjects="EuPathDB">
      <wsColumn name="internal" width="255" wsName="internal"/>
      <wsColumn name="term" width="255" wsName="term"/>
    </processQuery>


    <!--===================================================================-->
    <!-- with tfBindingSite -->
    <!--===================================================================-->

    <sqlQuery name="tfBindingSite" includeProjects="PlasmoDB,UniDB" isCacheable="true">
      <column name="internal"/>
      <column name="term"/>
      <column name="parentTerm"/>
      <sql>
        <![CDATA[
          /* tfBindingSite filter query */
          WITH FilterQuery AS (
            SELECT DISTINCT ga.organism
            FROM ApidbTuning.GeneAttributes ga, ApidbTuning.tfbsgene tg
            WHERE tg.gene_source_id = ga.source_id
              AND (ga.project_id = '@PROJECT_ID@' OR 'UniDB' = '@PROJECT_ID@')
          )
          SELECT DISTINCT term, parentTerm
            , string_agg(tn.name, ', ') AS internal
          FROM ApidbTuning.OrganismTree ot, FilterQuery fq, Sres.TaxonName tn
          WHERE ot.organism = fq.organism
            AND tn.taxon_id = ot.internal
            AND tn.name_class = 'scientific name'
          GROUP BY term, parentTerm
          ORDER BY parentTerm,term
        ]]>
      </sql>
    </sqlQuery>

    <processQuery name="tfBindingSite" processName="org.apidb.apicomplexa.wsfplugin.apifed.ApiFedPlugin" sorting="parentTerm,term ASC" includeProjects="EuPathDB">
      <wsColumn name="internal" width="255" wsName="internal"/>
      <wsColumn name="term" width="255" wsName="term"/>
      <wsColumn name="parentTerm" width="255" wsName="parentTerm"/>
    </processQuery>

    <!--===================================================================-->
    <!-- TriTrypWithGenes  -->
    <!--===================================================================-->

    <!-- Appears Unused

          <sqlQuery name="withTriTrypGenes" includeProjects="TriTrypDB" isCacheable="true">
          <testParamValues excludeProjects="TriTrypDB" minRows="0"/>
          <column name="internal"/>
          <column name="term"/>
          <sql>
            <![CDATA[
              select tn.name as term, clade.subtaxa as internal
              from sres.TaxonName tn,
                   (select species_taxon_id, apidb.tab_to_string(set(cast(collect(trim(to_char(taxon_id)))
                                                           as apidb.varchartab)), ', ') subtaxa
                    from ApidbTuning.TaxonSpecies ts
                    where ts.taxon_id in (/* taxa relevant to this param */
                                          select taxon_id from ApidbTuning.GeneAttributes)
                    group by species_taxon_id) clade,
                   (
                      select 'Trypanosoma cruzi' as name, 1 as rank from dual
                   ) partial_ordering
              where tn.taxon_id = clade.species_taxon_id
                and tn.name_class = 'scientific name'
                and tn.name = partial_ordering.name(+)
              order by partial_ordering.rank, tn.name
            ]]>
          </sql>
        </sqlQuery>
        <processQuery name="withTriTrypGenes" processName="org.apidb.apicomplexa.wsfplugin.apifed.ApiFedPlugin" includeProjects="EuPathDB">
          <wsColumn name="internal" width="255" wsName="internal"/>
          <wsColumn name="term" width="255" wsName="term"/>
        </processQuery>
    -->

    <!--====================================================================-->
    <!-- withPlamsoTrichGiardiaGenes used in genes by secondary structure   ,
               now includes crypto  and tritryp

    -->
    <!--====================================================================-->


    <sqlQuery name="withSecondaryStructure" includeProjects="CryptoDB,PlasmoDB,GiardiaDB,TrichDB,TriTrypDB,ToxoDB,UniDB" isCacheable="true">

      <testParamValues excludeProjects="GiardiaDB,TrichDB,PlasmoDB" minRows="0"/>
      <column name="internal"/>
      <column name="term"/>
      <column name="parentTerm"/>
      <sql>
        <![CDATA[
          /* withSecondaryStructure filter query */
          WITH FilterQuery AS (
            SELECT DISTINCT ta.organism
            FROM dots.SecondaryStructure ss, ApidbTuning.TranscriptAttributes ta
            WHERE ta.aa_sequence_id = ss.aa_sequence_id
              AND (ta.project_id = '@PROJECT_ID@' OR 'UniDB' = '@PROJECT_ID@')
          )
          -- end filter query
          SELECT DISTINCT term, parentTerm
            , string_agg(internal, ', ') AS internal
          FROM ApidbTuning.OrganismTree ot, FilterQuery fq
          WHERE ot.organism = fq.organism
          GROUP BY term, parentTerm
          ORDER BY parentTerm,term
        ]]>
      </sql>
    </sqlQuery>
    <processQuery name="withSecondaryStructure" includeProjects="EuPathDB" sorting="parentTerm,term ASC"
                  processName="org.apidb.apicomplexa.wsfplugin.apifed.ApiFedPlugin">
      <wsColumn name="internal" width="255" wsName="internal"/>
      <wsColumn name="term" width="255" wsName="term"/>
      <wsColumn name="parentTerm" width="255" wsName="parentTerm"/>
    </processQuery>


    <sqlQuery name="WithAlphaFold" excludeProjects="EuPathDB" isCacheable="true">
      <column name="internal"/>
      <column name="term"/>
      <column name="parentTerm"/>

      <sql>
        <![CDATA[
          --alphafold filter query
          WITH FilterQuery AS (
            SELECT DISTINCT ga.organism
            FROM apidbtuning.geneattributes ga
              , apidbtuning.alphafoldgenes afg
            WHERE ga.source_id = afg.gene_source_id
          )
          -- end filter query
          SELECT DISTINCT term
            , parentTerm
            , string_agg(internal, ', ') AS internal
          FROM apidbtuning.organismtree ot
            , FilterQuery fq
          WHERE ot.organism = fq.organism
          GROUP BY term, parentTerm
          ORDER BY parentTerm, term
          ]]>
      </sql>
    </sqlQuery>
    <processQuery name="WithAlphaFold" includeProjects="EuPathDB" sorting="parentTerm, term ASC"
                  processName="org.apidb.apicomplexa.wsfplugin.apifed.ApiFedPlugin">
      <wsColumn name="internal" width="255" wsName="internal"/>
      <wsColumn name="term" width="255" wsName="term"/>
      <wsColumn name="parentTerm" width="255" wsName="parentTerm"/>
    </processQuery>


<<<<<<< HEAD
    <sqlQuery name="WithSingleCell" includeProjects="TriTrypDB,PlasmoDB,PiroplasmaDB" isCacheable="true">
      <column name="internal"/>
      <column name="term"/>
=======
  <sqlQuery name="WithSingleCell" includeProjects="TriTrypDB,PlasmoDB,PiroplasmaDB,ToxoDB,CryptoDB,HostDB" isCacheable="true">
    <column name="internal"/>
    <column name="term"/>
>>>>>>> 248d414e

      <sql>
        <![CDATA[
        SELECT DISTINCT ga.organism as term
          , ga.taxon_id as internal
        FROM apidbtuning.geneattributes ga
          , apidb.cellxgene cxg
        WHERE cxg.na_feature_id = ga.na_feature_id
      ]]>
      </sql>
    </sqlQuery>

    <processQuery name="WithSingleCell" includeProjects="EuPathDB"
                  processName="org.apidb.apicomplexa.wsfplugin.apifed.ApiFedPlugin">
      <wsColumn name="internal" width="255" wsName="internal"/>
      <wsColumn name="term" width="255" wsName="term"/>
    </processQuery>


    <sqlQuery name="withCellularLocImages" includeProjects="GiardiaDB,TriTrypDB,UniDB" isCacheable="true">
      <column name="internal"/>
      <column name="term"/>
      <sql>
        <![CDATA[
        SELECT distinct ta.organism as term, ta.taxon_id as internal
        FROM apidbtuning.transcriptattributes ta, apidbtuning.gotermsummary gs
        WHERE gs.source in ('TrypTag', 'DawsonLab')
          AND ta.aa_sequence_id = gs.aa_sequence_id
        GROUP BY ta.taxon_id, ta.organism
        ]]>
      </sql>
    </sqlQuery>
    <processQuery name="withCellularLocImages" includeProjects="EuPathDB"
                  processName="org.apidb.apicomplexa.wsfplugin.apifed.ApiFedPlugin">
      <wsColumn name="internal" width="255" wsName="internal"/>
      <wsColumn name="term" width="255" wsName="term"/>

    </processQuery>

    <!--===================================================================-->
    <!-- strain flatvocab query -->
    <!--===================================================================-->

    <sqlQuery name="withStrains" includeProjects="ToxoDB,UniDB">
      <column name="internal"/>
      <column name="term"/>
      <sql>
        <![CDATA[
          SELECT distinct organism AS term, ncbi_tax_id AS internal
          FROM ApidbTuning.GeneAttributes
          ORDER BY organism asc
        ]]>
      </sql>
    </sqlQuery>



<<<<<<< HEAD
    <sqlQuery name="OrgsWithNonNuclearGenes" includeProjects="AmoebaDB,PlasmoDB,ToxoDB,FungiDB,HostDB,PiroplasmaDB,VectorBase,UniDB">
      <column name="internal"/>
      <column name="term"/>
      <sql>
        <![CDATA[
          SELECT distinct ga.organism as term, ga.organism as internal
          FROM  apidbtuning.geneattributes ga, ApidbTuning.GenomicSeqAttributes sa, SRes.ontologyTerm ot
          WHERE ga.na_sequence_id = sa.na_sequence_id
            AND sa.so_id = ot.source_id
            AND ot.name in  ('mitochondrial_chromosome', 'apicoplast_chromosome')
          ORDER BY ga.organism
	    ]]>
      </sql>
    </sqlQuery>

    <processQuery name="OrgsWithNonNuclearGenes" processName="org.apidb.apicomplexa.wsfplugin.apifed.ApiFedPlugin" sorting="term ASC" includeProjects="EuPathDB">
      <wsColumn name="internal" width="100" wsName="internal"/>
      <wsColumn name="term" width="100" wsName="term"/>
    </processQuery>


    <sqlQuery name="OrgsWithCentromereGenes" includeProjects="PlasmoDB,ToxoDB,TriTrypDB,UniDB">
      <column name="internal"/>
      <column name="term"/>
      <sql>
        <![CDATA[
          SELECT distinct ta.organism  as term, ta.organism as internal
          FROM ApidbTuning.TranscriptCenDistance tcd, ApidbTuning.TranscriptAttributes ta
          WHERE tcd.transcript = ta.source_id
	      ORDER BY ta.organism
	    ]]>
      </sql>
    </sqlQuery>

    <processQuery name="OrgsWithCentromereGenes" processName="org.apidb.apicomplexa.wsfplugin.apifed.ApiFedPlugin" sorting="term ASC" includeProjects="EuPathDB">
      <wsColumn name="internal" width="100" wsName="internal"/>
      <wsColumn name="term" width="100" wsName="term"/>
    </processQuery>


    <sqlQuery name="OrgsWithHagaiPathways" includeProjects="PlasmoDB,ToxoDB,UniDB">
      <column name="internal"/>
      <column name="term"/>
      <sql>
        <![CDATA[
          SELECT DISTINCT tn.name  as term, tn.name  as internal
          FROM apidb.dataSource ds, sres.taxonName tn
          WHERE ds.name IN ('pfal3D7_dbxref_simple_gene2HagaiPathway_RSRC','tgonME49_dbxref_protein2Pathways_Feng_RSRC')
            AND ds.taxon_id = tn.taxon_id
            AND tn.name_class = 'scientific name'
        ]]>
      </sql>
    </sqlQuery>

    <processQuery name="OrgsWithHagaiPathways" processName="org.apidb.apicomplexa.wsfplugin.apifed.ApiFedPlugin" sorting="term ASC" includeProjects="EuPathDB">
      <wsColumn name="internal" width="100" wsName="internal"/>
      <wsColumn name="term" width="100" wsName="term"/>
    </processQuery>


    <sqlQuery name="fromDataset" excludeProjects="EuPathDB">
      <paramRef ref="sharedParams.metadata_datasets"/>
      <column name="internal"/>
      <column name="term"/>
      <sql>
        <![CDATA[
          SELECT DISTINCT organism AS term, organism AS internal
          FROM apidbTuning.Ontology
          WHERE dataset_name = '$$metadata_datasets$$'
	    ]]>
      </sql>
    </sqlQuery>
=======
      <sqlQuery name="OrgsWithNonNuclearGenes" includeProjects="AmoebaDB,PlasmoDB,ToxoDB,FungiDB,HostDB,PiroplasmaDB,VectorBase,UniDB">
	<column name="internal"/>
	<column name="term"/>
	<sql>
	  <![CDATA[
            SELECT distinct ga.organism as term, ga.organism as internal
	    FROM  apidbtuning.geneattributes ga, ApidbTuning.GenomicSeqAttributes sa, SRes.ontologyTerm ot
	    WHERE ga.na_sequence_id = sa.na_sequence_id
	    AND sa.so_id = ot.source_id
	    AND ot.name in  ('mitochondrial_chromosome', 'apicoplast_chromosome')
	    ORDER BY ga.organism
	  ]]>
	</sql>
      </sqlQuery>

      <processQuery name="OrgsWithNonNuclearGenes" processName="org.apidb.apicomplexa.wsfplugin.apifed.ApiFedPlugin" sorting="term ASC" includeProjects="EuPathDB">
	<wsColumn name="internal" width="100" wsName="internal"/>
	<wsColumn name="term" width="100" wsName="term"/>
      </processQuery>


      <sqlQuery name="OrgsWithCentromereGenes" includeProjects="PlasmoDB,ToxoDB,TriTrypDB,UniDB">
	<column name="internal"/>
	<column name="term"/>
	<sql>
	  <![CDATA[
            SELECT distinct ta.organism  as term, ta.organism as internal
            FROM ApidbTuning.TranscriptCenDistance tcd, ApidbTuning.TranscriptAttributes ta
            WHERE tcd.transcript = ta.source_id
	    ORDER BY ta.organism
	  ]]>
	</sql>
      </sqlQuery>

      <processQuery name="OrgsWithCentromereGenes" processName="org.apidb.apicomplexa.wsfplugin.apifed.ApiFedPlugin" sorting="term ASC" includeProjects="EuPathDB">
	<wsColumn name="internal" width="100" wsName="internal"/>
	<wsColumn name="term" width="100" wsName="term"/>
      </processQuery>



      <sqlQuery name="OrgsWithHagaiPathways" includeProjects="PlasmoDB,ToxoDB,UniDB">
	<column name="internal"/>
	<column name="term"/>
	<sql>
	  <![CDATA[
	    SELECT DISTINCT tn.name  as term, tn.name  as internal
	    FROM apidb.dataSource ds, sres.taxonName tn
	    WHERE ds.name IN ('pfal3D7_dbxref_simple_gene2HagaiPathway_RSRC','tgonME49_dbxref_protein2Pathways_Feng_RSRC')
	    AND ds.taxon_id = tn.taxon_id
	    AND tn.name_class = 'scientific name'
	  ]]>
	</sql>
      </sqlQuery>

      <processQuery name="OrgsWithHagaiPathways" processName="org.apidb.apicomplexa.wsfplugin.apifed.ApiFedPlugin" sorting="term ASC" includeProjects="EuPathDB">
	<wsColumn name="internal" width="100" wsName="internal"/>
	<wsColumn name="term" width="100" wsName="term"/>
      </processQuery>


      <sqlQuery name="fromDataset" excludeProjects="EuPathDB">
        <paramRef ref="sharedParams.metadata_datasets"/>
	<column name="internal"/>
	<column name="term"/>
	<sql>
	  <![CDATA[
	    SELECT DISTINCT organism AS term, organism AS internal
	    FROM apidbTuning.Ontology
            WHERE dataset_name = '$$metadata_datasets$$'
	  ]]>
	</sql>
      </sqlQuery>

      <processQuery name="fromDataset" processName="org.apidb.apicomplexa.wsfplugin.apifed.ApiFedPlugin" sorting="term ASC" includeProjects="EuPathDB">
        <paramRef ref="sharedParams.metadata_datasets"/>
	<wsColumn name="internal" width="100" wsName="internal"/>
	<wsColumn name="term" width="100" wsName="term"/>
      </processQuery>
>>>>>>> 248d414e

    <processQuery name="fromDataset" processName="org.apidb.apicomplexa.wsfplugin.apifed.ApiFedPlugin" sorting="term ASC" includeProjects="EuPathDB">
      <paramRef ref="sharedParams.metadata_datasets"/>
      <wsColumn name="internal" width="100" wsName="internal"/>
      <wsColumn name="term" width="100" wsName="term"/>
    </processQuery>


     <sqlQuery name="withFileAttrs" isCacheable="true" excludeProjects="EuPathDB">
      <column name="term"/>
      <column name="internal"/>
      <sql>
     select distinct term, internal
     from (
         WITH FilterQuery as (
              select distinct tn.name as organism
              from sres.taxonName tn, apidb.organism o
              where o.is_annotated_genome = 1
                and (o.project_name = '@PROJECT_ID@' OR 'UniDB' = '@PROJECT_ID@')
                and o.taxon_id = tn.taxon_id
                and tn.name_class = 'scientific name')
         /* end filter query */
         SELECT DISTINCT term, parentTerm, apidb.tab_to_string(set
              (cast(collect(trim(to_char(internal)))as apidb.varchartab)), ', ') 
              AS internal
         FROM ApidbTuning.OrganismTree ot, FilterQuery fq
         WHERE ot.organism = fq.organism
         GROUP BY term, parentTerm
         ORDER BY parentTerm,term
       ) taxa, apidb.fileattributes fa
     where fa.organism  = taxa.term
      </sql>
    </sqlQuery>


      <processQuery name="withFileAttrs" processName="org.apidb.apicomplexa.wsfplugin.apifed.ApiFedPlugin" sorting="term ASC" includeProjects="EuPathDB">
	<wsColumn name="term" width="100" wsName="term"/>
	<wsColumn name="internal" width="100" wsName="internal"/>
      </processQuery>

  </querySet>

</wdkModel><|MERGE_RESOLUTION|>--- conflicted
+++ resolved
@@ -3,23 +3,6 @@
   <!--=====================================================================-->
   <!-- Params  -->
   <!--=====================================================================-->
-<<<<<<< HEAD
-  <paramSet name="organismParams">
-
-    <stringParam name="organismSite" visible="false" number="false">
-    </stringParam>
-
-    <!-- UNUSED, keep as an example
-
-     <stringParam name="hiddenOrganismGiardia" visible="false">
-           </stringParam>
-
-    -->
-
-    <!--
-          <enumParam name="reference_strains_only"
-                     prompt="Reference strains only"
-=======
   <paramSet name="organismParams"> 
 
        <stringParam name="organismSite" visible="false" number="false">
@@ -240,256 +223,101 @@
         <flatVocabParam name="organismwithPhenotype"
                      queryRef="organismVQ.withPhenotype"
                      prompt="Organism"
->>>>>>> 248d414e
                      multiPick="false"
+                     quote="false"
+                     includeProjects="TriTrypDB,FungiDB,EuPathDB,UniDB">
+          <help>
+               Select organisms you wish to query against.
+          </help>
+
+          </flatVocabParam>
+
+<!-- before we reorganized organism parameters to make reference organisms the bdefaults
+        <flatVocabParam name="organismSinglePick"
+                        queryRef="organismVQ.withMassSpec"
+                        prompt="Organism"
+                        multiPick="false"
+                        quote="true">
+          <help>
+               Select organism(s) you wish to query against. Click the [+] to expand taxon groupings.
+          </help>
+          <suggest default="All Organisms" />
+        </flatVocabParam>
+--> 
+        <flatVocabParam name="organismSinglePickCnv"
+                      queryRef="organismVQ.CNV"
+                      prompt="Organism"
+                      multiPick="false"
+                      quote="false"
+                      includeProjects="AmoebaDB,CryptoDB,PlasmoDB,ToxoDB,TriTrypDB,FungiDB,UniDB">
+           <noTranslation value="true"/>
+           <help>
+               Select the organism you wish to query against.
+           </help>
+           <suggest includeProjects="CryptoDB" default="Cryptosporidium parvum Iowa II"/>
+           <suggest includeProjects="PlasmoDB" default="Plasmodium falciparum 3D7"/>
+           <suggest includeProjects="ToxoDB" default="Toxoplasma gondii ME49"/>
+           <suggest includeProjects="TriTrypDB" default="Leishmania infantum JPCM5"/>
+          <propertyList name="organismProperties">
+            <value>showOnlyPreferredOrganisms</value>
+          </propertyList>
+        </flatVocabParam>
+
+        <flatVocabParam name="organismSinglePick"
+                      queryRef="organismVQ.withGenes"
+                      prompt="Organism"
+                      multiPick="false"
+                      quote="false">
+           <suggest includeProjects="EuPathDB,PlasmoDB,UniDB" default="Plasmodium falciparum 3D7"/>
+           <help>
+               Select the organism you wish to query against.
+           </help>
+          <propertyList name="organismProperties">
+            <value>showOnlyPreferredOrganisms</value>
+          </propertyList>
+        </flatVocabParam>
+
+        <flatVocabParam name="gff_organism"
+                     queryRef="organismVQ.withGenesGFF"
+                     prompt="Organism"
+                     multiPick="true"
                      quote="false">
-            <noTranslation value="true" includeProjects="EuPathDB" />
-            <help>
-               Choose whether to include only organisms that are reference organisms for each species.
-            </help>
-            <enumList>
-              <enumValue>
-                <term>Yes</term>
-                <internal>1</internal>
-              </enumValue>
-              <enumValue default="true">
-                <term>No</term>
-                <internal>1,0</internal>
-              </enumValue>
-            </enumList>
-          </enumParam>
-    -->
-
-    <flatVocabParam name="no_ref_organism"
-                    queryRef="organismVQ.no_ref_withGenes"
-                    prompt="Organism"
-                    displayType="treeBox"
-                    multiPick="true"
-                    suppressNode="false"
-                    quote="false">
-      <help>
-        Select organism(s) you wish to query against. Click the [+] to expand taxon groupings.
-      </help>
-      <suggest selectMode="none"/>
-    </flatVocabParam>
-
-    <flatVocabParam name="organism"
-                    queryRef="organismVQ.withGenes"
-                    prompt="Organism"
-                    displayType="treeBox"
-                    multiPick="true"
-                    suppressNode="true"
-                    quote="false">
-
-      <suggest selectMode="none"/>
-      <help>
-        Select organism(s) you wish to query against. Click the [+] to expand taxon groupings.
-      </help>
-
-      <propertyList name="organismProperties">
-        <value>pruneNodesWithSingleExtendingChild</value>
-        <value>showOnlyPreferredOrganisms</value>
-        <value>highlightReferenceOrganisms</value>
-      </propertyList>
-    </flatVocabParam>
-
-
-    <flatVocabParam name="organism_select_all"
-                    queryRef="organismVQ.withGenes"
-                    prompt="Organism"
-                    displayType="treeBox"
-                    multiPick="true"
-                    suppressNode="true"
-                    excludeProjects="EuPathDB"
-                    quote="false">
-
-      <suggest selectMode="all"/>
-      <help>
-        Select organism(s) you wish to query against. Click the [+] to expand taxon groupings.
-      </help>
-
-      <propertyList name="organismProperties">
-        <value>pruneNodesWithSingleExtendingChild</value>
-        <value>showOnlyPreferredOrganisms</value>
-        <value>highlightReferenceOrganisms</value>
-      </propertyList>
-    </flatVocabParam>
-
-    <flatVocabParam name="organism_select_all"
-                    queryRef="organismVQ.withGenes"
-                    prompt="Organism"
-                    displayType="treeBox"
-                    multiPick="true"
-                    suppressNode="true"
-                    includeProjects="EuPathDB"
-                    quote="true">
-
-      <suggest selectMode="all"/>
-      <help>
-        Select organism(s) you wish to query against. Click the [+] to expand taxon groupings.
-      </help>
-
-      <propertyList name="organismProperties">
-        <value>pruneNodesWithSingleExtendingChild</value>
-        <value>showOnlyPreferredOrganisms</value>
-        <value>highlightReferenceOrganisms</value>
-      </propertyList>
-    </flatVocabParam>
-
-
-    <flatVocabParam name="organismwithPhenotype"
-                    queryRef="organismVQ.withPhenotype"
-                    prompt="Organism"
-                    multiPick="false"
-                    quote="false"
-                    includeProjects="TriTrypDB,FungiDB,EuPathDB,UniDB">
-      <help>
-        Select organisms you wish to query against.
-      </help>
-
-    </flatVocabParam>
-
-    <!-- before we reorganized organism parameters to make reference organisms the bdefaults
-            <flatVocabParam name="organismSinglePick"
-                            queryRef="organismVQ.withMassSpec"
-                            prompt="Organism"
-                            multiPick="false"
-                            quote="true">
-              <help>
-                   Select organism(s) you wish to query against. Click the [+] to expand taxon groupings.
-              </help>
-              <suggest default="All Organisms" />
-            </flatVocabParam>
-    -->
-    <flatVocabParam name="organismSinglePickCnv"
-                    queryRef="organismVQ.CNV"
-                    prompt="Organism"
-                    multiPick="false"
-                    quote="false"
-                    includeProjects="AmoebaDB,CryptoDB,PlasmoDB,ToxoDB,TriTrypDB,FungiDB,UniDB">
-      <noTranslation value="true"/>
-      <help>
-        Select the organism you wish to query against.
-      </help>
-      <suggest includeProjects="CryptoDB" default="Cryptosporidium parvum Iowa II"/>
-      <suggest includeProjects="PlasmoDB" default="Plasmodium falciparum 3D7"/>
-      <suggest includeProjects="ToxoDB" default="Toxoplasma gondii ME49"/>
-      <suggest includeProjects="TriTrypDB" default="Leishmania infantum JPCM5"/>
-      <propertyList name="organismProperties">
-        <value>showOnlyPreferredOrganisms</value>
-      </propertyList>
-    </flatVocabParam>
-
-    <flatVocabParam name="organismSinglePick"
-                    queryRef="organismVQ.withGenes"
-                    prompt="Organism"
-                    multiPick="false"
-                    quote="false">
-      <suggest includeProjects="EuPathDB,PlasmoDB,UniDB" default="Plasmodium falciparum 3D7"/>
-      <help>
-        Select the organism you wish to query against.
-      </help>
-      <propertyList name="organismProperties">
-        <value>showOnlyPreferredOrganisms</value>
-      </propertyList>
-    </flatVocabParam>
-
-    <flatVocabParam name="gff_organism"
-                    queryRef="organismVQ.withGenesGFF"
-                    prompt="Organism"
-                    multiPick="true"
-                    quote="false">
-    </flatVocabParam>
-
-    <flatVocabParam name="gff_organism_name"
-                    queryRef="organismVQ.nameWithGenesGFF"
-                    prompt="Organism"
-                    multiPick="true"
-                    quote="false">
-    </flatVocabParam>
-
-    <flatVocabParam name="organism_with_epitopes"
-                    queryRef="organismVQ.withEpitopes"
-                    prompt="Organism"
-                    displayType="treeBox"
-                    multiPick="true"
-                    quote="false"
-                    includeProjects="CryptoDB,ToxoDB,PlasmoDB,GiardiaDB,TriTrypDB,VectorBase,MicrosporidiaDB,UniDB">
-      <suggest selectMode="none"/>
-      <help>
-        Select organism(s) you wish to query against. Click the [+] to expand taxon groupings.
-      </help>
-    </flatVocabParam>
-
-
-    <!-- cannot reuse "organism" param above because apidb needs to use the internal value in the local ortholog question -->
-    <flatVocabParam name="localorganism"
-                    queryRef="organismVQ.LocalOrganisms"
-                    prompt="Organism"
-                    multiPick="true"
-                    quote="true">
-      <suggest selectMode="none" />
-      <help>
-        Select organism(s) you wish to query against. Click the [+] to expand taxon groupings.
-      </help>
-    </flatVocabParam>
+        </flatVocabParam>
+
+        <flatVocabParam name="gff_organism_name"
+                     queryRef="organismVQ.nameWithGenesGFF"
+                     prompt="Organism"
+                     multiPick="true"
+                     quote="false">
+        </flatVocabParam>
+
+        <flatVocabParam name="organism_with_epitopes"
+                     queryRef="organismVQ.withEpitopes"
+                     prompt="Organism"
+                     displayType="treeBox"
+                     multiPick="true"
+                     quote="false"
+                     includeProjects="CryptoDB,ToxoDB,PlasmoDB,GiardiaDB,TriTrypDB,VectorBase,MicrosporidiaDB,UniDB">
+         <suggest selectMode="none"/>
+         <help>
+             Select organism(s) you wish to query against. Click the [+] to expand taxon groupings.
+         </help>
+        </flatVocabParam>
+
+
+<!-- cannot reuse "organism" param above because apidb needs to use the internal value in the local ortholog question -->
+        <flatVocabParam name="localorganism"
+                     queryRef="organismVQ.LocalOrganisms"
+                     prompt="Organism"
+                     multiPick="true"
+                     quote="true">
+         <suggest selectMode="none" />
+         <help>
+             Select organism(s) you wish to query against. Click the [+] to expand taxon groupings.
+         </help>
+        </flatVocabParam>
 
     <!-- same query as withSequenceStrains but internal is term -->
-<<<<<<< HEAD
-    <flatVocabParam name="text_search_organism"
-                    queryRef="organismVQ.forTextSearch"
-                    prompt="Organism"
-                    displayType="treeBox"
-                    multiPick="true"
-                    quote="false"
-                    suppressNode="true">
-      <suggest selectMode="none"/>
-      <help>
-        Select the organism(s) you wish to query against. Click the [+] to expand taxon groupings.
-      </help>
-      <propertyList name="organismProperties">
-        <value>pruneNodesWithSingleExtendingChild</value>
-        <value>showOnlyPreferredOrganisms</value>
-        <value>highlightReferenceOrganisms</value>
-      </propertyList>
-    </flatVocabParam>
-
-    <flatVocabParam name="org_with_nonnuclear_genes" includeProjects="AmoebaDB,PlasmoDB,ToxoDB,EuPathDB,FungiDB,HostDB,PiroplasmaDB,VectorBase,UniDB"
-                    queryRef="organismVQ.OrgsWithNonNuclearGenes"
-                    prompt="Organism">
-      <help>
-        Select the organism(s) you wish to query.
-      </help>
-    </flatVocabParam>
-
-    <flatVocabParam name="org_with_centromere_genes" includeProjects="PlasmoDB,ToxoDB,TriTrypDB,EuPathDB,UniDB"
-                    queryRef="organismVQ.OrgsWithCentromereGenes"
-                    prompt="Organism">
-      <help>
-        Select the organism(s) you wish to query.
-      </help>
-    </flatVocabParam>
-
-    <flatVocabParam name="org_with_Hagai_pathways" includeProjects="PlasmoDB,ToxoDB,EuPathDB,UniDB"
-                    queryRef="organismVQ.OrgsWithHagaiPathways"
-                    prompt="Organism">
-      <help>
-        Select the organism(s) you wish to query.
-      </help>
-    </flatVocabParam>
-
-
-    <flatVocabParam name="organismWithCellularLocImages"
-                    queryRef="organismVQ.withCellularLocImages"
-                    prompt="Organism"
-                    multiPick="false"
-                    quote="false"
-                    includeProjects="TriTrypDB,GiardiaDB,EuPathDB,UniDB">
-      <help>
-        Select organisms you wish to query against.
-      </help>
-    </flatVocabParam>
-=======
         <flatVocabParam name="text_search_organism"
                      queryRef="organismVQ.forTextSearch"
                      prompt="Organism"
@@ -543,38 +371,26 @@
                Select organisms you wish to query against.
           </help>
         </flatVocabParam>
->>>>>>> 248d414e
 
     <flatVocabParam name="organismsWithAlphafold"
-                    queryRef="organismVQ.WithAlphaFold"
-                    prompt="Organism"
-                    multiPick="true"
-                    suppressNode="true"
-                    displayType="treeBox"
-                    quote="false">
-
-      <suggest selectMode="none"/>
-
-      <help>
-        Select the organism(s) you with to query.
-      </help>
-
-      <propertyList name="organismProperties">
-        <value>showOnlyPreferredOrganisms</value>
-      </propertyList>
+        queryRef="organismVQ.WithAlphaFold"
+        prompt="Organism"
+        multiPick="true"
+        suppressNode="true"
+        displayType="treeBox"
+        quote="false">
+
+        <suggest selectMode="none"/>
+        
+        <help>
+            Select the organism(s) you with to query.
+        </help>
+
+        <propertyList name="organismProperties">
+            <value>showOnlyPreferredOrganisms</value>
+        </propertyList>
     </flatVocabParam>
 
-<<<<<<< HEAD
-    <flatVocabParam name="organismsWithSingleCell" includeProjects="TriTrypDB,PlasmoDB,PiroplasmaDB,EuPathDB"
-                    queryRef="organismVQ.WithSingleCell"
-                    prompt="Organism"
-                    multiPick="false"
-                    quote="false">
-
-      <help>
-        Select the organism you wish to query against.
-      </help>
-=======
     <flatVocabParam name="organismsWithSingleCell" includeProjects="TriTrypDB,PlasmoDB,PiroplasmaDB,ToxoDB,HostDB,CryptoDB,EuPathDB"
         queryRef="organismVQ.WithSingleCell"
         prompt="Organism"
@@ -584,20 +400,19 @@
         <help>
             Select the organism you wish to query against.
         </help>
->>>>>>> 248d414e
     </flatVocabParam>
 
 
-    <!--=====================================================================-->
-    <!-- organismWithEstsInChromosomes: I think it is not being used     -->
-    <!--=====================================================================-->
+  <!--=====================================================================-->
+  <!-- organismWithEstsInChromosomes: I think it is not being used     -->
+  <!--=====================================================================-->
 
     <enumParam name="organismWithEstsInChromosomes"
-               prompt="Organism"
-               multiPick="false"
-               includeProjects="PlasmoDB,EuPathDB,UniDB" >
-      <noTranslation value="true" includeProjects="EuPathDB" />
-      <enumList>
+                     prompt="Organism"
+                     multiPick="false"
+                     includeProjects="PlasmoDB,EuPathDB,UniDB" >
+ <noTranslation value="true" includeProjects="EuPathDB" />
+      <enumList>   
         <enumValue includeProjects="PlasmoDB,EuPathDB,UniDB">
           <term>Plasmodium falciparum</term>
           <internal>Plasmodium falciparum 3D7</internal>
@@ -607,12 +422,9 @@
           <internal>Plasmodium vivax Sal-1</internal>
         </enumValue>
 
-      </enumList>
+      </enumList>   
     </enumParam>
 
-<<<<<<< HEAD
-  </paramSet>
-=======
 
     <enumParam name="organismWithLopitData"
                      prompt="Organism"
@@ -636,7 +448,6 @@
     </enumParam>
 
   </paramSet> 
->>>>>>> 248d414e
 
 
   <!--=====================================================================-->
@@ -670,71 +481,70 @@
     <!-- localorganism to apidb  -->
     <!--===================================================================-->
 
-    <sqlQuery name="LocalOrganisms">
-      <column name="internal"/>
-      <column name="term"/>
-      <sql>
-        SELECT DISTINCT gattr.organism AS internal,
-          CASE when gattr.organism  = 'Trypanosoma cruzi'
-          THEN 'Trypanosoma cruzi (unassigned)'
-          ELSE gattr.organism end AS term, 2 AS idx
-        FROM   ApidbTuning.transcriptAttributes gattr
-        ORDER BY gattr.organism
-      </sql>
-    </sqlQuery>
+<sqlQuery name="LocalOrganisms">
+               <column name="internal"/>
+              <column name="term"/>
+              <sql>
+		SELECT distinct gattr.organism AS internal, 
+                    case when gattr.organism  = 'Trypanosoma cruzi'
+                         then 'Trypanosoma cruzi (unassigned)'
+                         else gattr.organism end AS term, 2 AS idx
+                FROM   ApidbTuning.transcriptAttributes gattr
+                ORDER BY gattr.organism
+               </sql>
+          </sqlQuery>
 
 
     <!--===================================================================-->
     <!-- all -->
     <!--===================================================================-->
 
-<!--    <sqlQuery name="all" excludeProjects="EuPathDB">-->
-<!--      <column name="internal"/>-->
-<!--      <column name="term"/>-->
-<!--      <sql>-->
-<!--        <![CDATA[-->
-<!--          SELECT organisms.name AS term,-->
-<!--                 (SELECT apidb.tab_to_string(set(CAST(COLLECT(trim(to_char(taxon_id)))-->
-<!--                                             AS apidb.varchartab)), ', ')-->
-<!--                         AS internal-->
-<!--                  FROM sres.taxon-->
-<!--                  CONNECT BY prior taxon_id = parent_id-->
-<!--                  START WITH taxon_id = organisms.internal_taxon) AS internal-->
-<!--          FROM (SELECT distinct tn.name, ts.species_taxon_id AS internal_taxon-->
-<!--                FROM sres.TaxonName tn, ApidbTuning.TaxonSpecies ts-->
-<!--                WHERE tn.name_class='scientific name'-->
-<!--                  AND tn.taxon_id = ts.species_taxon_id-->
-<!--                  AND ts.taxon_id IN-->
-<!--                             (  SELECT ga.taxon_id-->
-<!--                                FROM ApidbTuning.GeneAttributes ga-->
-<!--                                WHERE (ga.project_id = '@PROJECT_ID@'  OR 'UniDB' = '@PROJECT_ID@')-->
-<!--                              UNION-->
-<!--                                SELECT ns.taxon_id-->
-<!--                                FROM dots.NaSequence ns, sres.SequenceOntology so,ApidbTuning.GenomicSeqAttributes ga-->
-<!--                                WHERE so.sequence_ontology_id = ns.sequence_ontology_id-->
-<!--                                AND so.term_name IN ('contig', 'supercontig', 'chromosome','mitochondrial_chromosome','plastid_sequence')-->
-<!--                                AND ga.source_id = ns.source_id-->
-<!--                                AND (ga.project_id = '@PROJECT_ID@'  OR 'UniDB' = '@PROJECT_ID@')-->
-<!--                             )-->
-<!--               ) organisms,-->
-<!--               (SELECT 'Cryptosporidium parvum' AS name, 1 AS rank FROM dual-->
-<!--                 UNION-->
-<!--                SELECT 'Cryptosporidium hominis' AS name, 2 AS rank FROM dual-->
-<!--                 UNION-->
-<!--                SELECT 'Plasmodium falciparum' AS name, 3 AS rank FROM dual-->
-<!--                 UNION-->
-<!--                SELECT 'Plasmodium vivax' AS name, 4 AS rank FROM dual-->
-<!--                 UNION-->
-<!--                SELECT 'Plasmodium yoelii' AS name, 5 AS rank FROM dual-->
-<!--                ) partial_ordering-->
-<!--          WHERE organisms.name = partial_ordering.name(+)-->
-<!--          ORDER BY partial_ordering.rank, organisms.name-->
-<!--        ]]>-->
-<!--      </sql>-->
-<!--    </sqlQuery>-->
-
-    <!--===================================================================-->
-    <!-- for tree test -->
+    <sqlQuery name="all" excludeProjects="EuPathDB">
+      <column name="internal"/>
+      <column name="term"/>
+      <sql>
+        <![CDATA[
+          SELECT organisms.name AS term,
+                 (SELECT apidb.tab_to_string(set(CAST(COLLECT(trim(to_char(taxon_id)))
+                                             AS apidb.varchartab)), ', ')
+                         AS internal
+                  FROM sres.taxon
+                  CONNECT BY prior taxon_id = parent_id
+                  START WITH taxon_id = organisms.internal_taxon) AS internal
+          FROM (SELECT distinct tn.name, ts.species_taxon_id AS internal_taxon
+                FROM sres.TaxonName tn, ApidbTuning.TaxonSpecies ts
+                WHERE tn.name_class='scientific name'
+                  AND tn.taxon_id = ts.species_taxon_id
+                  AND ts.taxon_id IN
+                             (  SELECT ga.taxon_id
+                                FROM ApidbTuning.GeneAttributes ga
+                                WHERE (ga.project_id = '@PROJECT_ID@'  OR 'UniDB' = '@PROJECT_ID@')
+                              UNION
+                                SELECT ns.taxon_id
+                                FROM dots.NaSequence ns, sres.SequenceOntology so,ApidbTuning.GenomicSeqAttributes ga
+                                WHERE so.sequence_ontology_id = ns.sequence_ontology_id
+                                AND so.term_name IN ('contig', 'supercontig', 'chromosome','mitochondrial_chromosome','plastid_sequence')
+                                AND ga.source_id = ns.source_id
+                                AND (ga.project_id = '@PROJECT_ID@'  OR 'UniDB' = '@PROJECT_ID@')
+                                  )) organisms,
+               (SELECT 'Cryptosporidium parvum' AS name, 1 AS rank FROM dual
+                 UNION
+                SELECT 'Cryptosporidium hominis' AS name, 2 AS rank FROM dual
+                 UNION
+                SELECT 'Plasmodium falciparum' AS name, 3 AS rank FROM dual
+                 UNION
+                SELECT 'Plasmodium vivax' AS name, 4 AS rank FROM dual
+                 UNION
+                SELECT 'Plasmodium yoelii' AS name, 5 AS rank FROM dual
+                ) partial_ordering
+          WHERE organisms.name = partial_ordering.name(+)
+          ORDER BY partial_ordering.rank, organisms.name
+        ]]>
+      </sql>
+    </sqlQuery>
+
+    <!--===================================================================-->
+    <!-- for tree test -->  
     <!--===================================================================-->
 
     <sqlQuery name="toxoForTreeTest" includeProjects="ToxoDB,UniDB">
@@ -743,25 +553,17 @@
       <column name="parentTerm"/>
       <sql>
         <![CDATA[
-          SELECT n.name as term,n.taxon_id as internal, tn.name as parentTerm
-          FROM sres.TAXONNAME n,sres.taxon t,sres.taxonname tn
-          WHERE t.taxon_id in (
-            WITH RECURSIVE cte AS (
-                SELECT TAXON_ID, parent_id as parent_id
-                FROM sres.taxon
-                WHERE taxon_id IN (14104,14204)
-              UNION ALL
-                SELECT sub.taxon_id, sub.parent_id
-                FROM cte, sres.taxon sub
-                WHERE cte.taxon_id = sub.parent_id
-            )
-            SELECT taxon_id
-            FROM cte c
-          )
-            AND t.taxon_id = n.taxon_id
-            AND n.name_class='scientific name'
-            AND tn.taxon_id = t.parent_id
-            AND tn.name_class = 'scientific name'
+          select n.name as term,n.taxon_id as internal, tn.name as parentTerm
+          from sres.TAXONNAME n,sres.taxon t,sres.taxonname tn
+          where t.taxon_id in (
+          SELECT taxon_id
+          FROM sres.taxon
+          CONNECT BY prior taxon_id = parent_id
+          START WITH taxon_id in (14104,14204))
+          and t.taxon_id = n.taxon_id
+          and n.name_class='scientific name'
+          and tn.taxon_id = t.parent_id
+          and tn.name_class = 'scientific name'
         ]]>
       </sql>
     </sqlQuery>
@@ -778,20 +580,21 @@
       <column name="internal"/>
       <column name="term"/>
       <column name="parentTerm"/>
-      <sql>
-        WITH FilterQuery AS (
-          SELECT DISTINCT ga.organism
-          FROM apidbtuning.geneintronjunction gij, apidbtuning.geneattributes ga
-          WHERE ga.source_id = gij.gene_source_id
-        )
-        /* end filter query */
-        SELECT DISTINCT term, parentTerm, string_agg(trim(internal::varchar), ', ') AS internal
-        FROM ApidbTuning.OrganismTree ot, FilterQuery fq
-        WHERE ot.organism = fq.organism
-        GROUP BY term, parentTerm
-        ORDER BY parentTerm,term
-      </sql>
-    </sqlQuery>
+           <sql>
+         WITH FilterQuery AS (
+            SELECT DISTINCT ga.organism 
+            from apidbtuning.geneintronjunction gij, apidbtuning.geneattributes ga
+            where ga.source_id = gij.gene_source_id)
+         /* end filter query */
+		 SELECT DISTINCT term, parentTerm, apidb.tab_to_string(set
+              (cast(collect(trim(to_char(internal)))as apidb.varchartab)), ', ') 
+              AS internal
+         FROM ApidbTuning.OrganismTree ot, FilterQuery fq
+         WHERE ot.organism = fq.organism
+         GROUP BY term, parentTerm
+         ORDER BY parentTerm,term
+            </sql>
+        </sqlQuery>
 
 
      <processQuery name="withIntronJunctions" processName="org.apidb.apicomplexa.wsfplugin.apifed.ApiFedPlugin" includeProjects="EuPathDB">
@@ -803,21 +606,21 @@
 
 
     <!--===================================================================-->
-    <!-- with chromosomes -->
+    <!-- with chromosomes -->  
     <!--===================================================================-->
 
     <sqlQuery name="withChromosomes" excludeProjects="SchistoDB,EuPathDB">
       <column name="internal"/>
       <column name="term"/>
-      <sql>
-        SELECT DISTINCT ta.organism AS term, ta.organism AS internal
-        FROM ApidbTuning.transcriptAttributes ta, apidb.organism o
-        WHERE ta.chromosome IS NOT NULL
-          AND (ta.project_id = '@PROJECT_ID@' OR 'UniDB' = '@PROJECT_ID@')
-          AND ta.taxon_id = o.taxon_id
-        ORDER BY term
-      </sql>
-    </sqlQuery>
+           <sql>
+            SELECT DISTINCT ta.organism AS term, ta.organism AS internal
+            FROM ApidbTuning.transcriptAttributes ta, apidb.organism o
+            WHERE ta.chromosome IS NOT NULL
+            and (ta.project_id = '@PROJECT_ID@' OR 'UniDB' = '@PROJECT_ID@')
+            and ta.taxon_id = o.taxon_id
+            ORDER BY term
+            </sql>
+        </sqlQuery>
 
     <processQuery name="withChromosomes" processName="org.apidb.apicomplexa.wsfplugin.apifed.ApiFedPlugin" sorting="term ASC" includeProjects="EuPathDB">
       <wsColumn name="internal" width="255" wsName="internal"/>
@@ -825,8 +628,8 @@
     </processQuery>
 
 
-    <!--===================================================================-->
-    <!-- with chromosomes and ESTs-->
+<!--===================================================================-->
+    <!-- with chromosomes and ESTs-->  
     <!--===================================================================-->
 
     <sqlQuery name="withChromosomesESTsAssems" includeProjects="CryptoDB,ToxoDB,PlasmoDB,TriTrypDB,MicrosporidiaDB,GiardiaDB,FungiDB,UniDB,VectorBase">
@@ -834,21 +637,21 @@
       <column name="term"/>
 
       <sql>
-        SELECT distinct tns.name as term, tns.name as internal
-        FROM dots.BlatAlignment b, dots.est e, dots.nasequence s, ApidbTuning.GenomicSeqAttributes sa,
-          APIDBTUNING.taxonspecies ts, sres.taxonname tn, sres.taxonname tns, apidb.organism o
-        WHERE sa.chromosome is not null
-          AND sa.na_sequence_id = s.na_sequence_id
-          AND (sa.project_id = '@PROJECT_ID@' OR 'UniDB' = '@PROJECT_ID@')
-          AND sa.taxon_id = o.taxon_id
-          AND b.query_na_sequence_id = e.na_sequence_id
-          AND sa.na_sequence_id = b.target_na_sequence_id
-          AND s.taxon_id = ts.taxon_id
-          AND ts.species_taxon_id = tn.taxon_id
-          AND ts.taxon_id = tns.taxon_id
-          AND tn.name_class = 'scientific name'
-          AND tns.name_class = 'scientific name'
-        ORDER BY term
+      select distinct tns.name as term, tns.name as internal
+      from dots.BlatAlignment b, dots.est e, dots.nasequence s, ApidbTuning.GenomicSeqAttributes sa,
+      APIDBTUNING.taxonspecies ts, sres.taxonname tn, sres.taxonname tns, apidb.organism o
+      where sa.chromosome is not null
+       and sa.na_sequence_id = s.na_sequence_id
+       and (sa.project_id = '@PROJECT_ID@' OR 'UniDB' = '@PROJECT_ID@')
+       and sa.taxon_id = o.taxon_id
+       and b.query_na_sequence_id = e.na_sequence_id
+       and sa.na_sequence_id = b.target_na_sequence_id
+       and s.taxon_id = ts.taxon_id
+       and ts.species_taxon_id = tn.taxon_id
+       and ts.taxon_id = tns.taxon_id
+       and tn.name_class = 'scientific name'
+       and tns.name_class = 'scientific name'
+      order by term    
       </sql>
     </sqlQuery>
 
@@ -858,54 +661,58 @@
     </processQuery>
 
 
-    <!-- CNV -->
-
-    <sqlQuery name="CNV" includeProjects="AmoebaDB,CryptoDB,PlasmoDB,ToxoDB,TriTrypDB,FungiDB,UniDB">
-      <column name="internal"/>
-      <column name="term"/>
-      <sql>
-        SELECT DISTINCT tn.NAME as term
-          --, listagg(tn.taxon_id, ',') within group (order by tn.taxon_id) over (partition by tn.name) as internal
-          , tn.NAME as internal
-        FROM APIDB.DATASOURCE d
-          , SRES.TAXONNAME tn
-          , SRES.EXTERNALDATABASE ed
-          , SRES.EXTERNALDATABASERELEASE edr
-          , STUDY.STUDY s1
-        WHERE lower(d.NAME) like '%copynumbervariations_%'
-          AND tn.TAXON_ID = d.TAXON_ID
-          AND tn.NAME_CLASS = 'scientific name'
-          AND ed.name = d.name
-          AND edr.VERSION = d.VERSION
-          AND edr.EXTERNAL_DATABASE_ID = ed.EXTERNAL_DATABASE_ID
-          AND s1.EXTERNAL_DATABASE_RELEASE_ID = edr.EXTERNAL_DATABASE_RELEASE_ID
-          AND s1.INVESTIGATION_ID is null
-        ORDER BY tn.NAME
-      </sql>
-    </sqlQuery>
-
-
-    <!--===================================================================-->
-    <!-- with chromosomes and ORFs, added for orfs by location -->
-    <!--===================================================================-->
-    <sqlQuery name="withChromosomesORFs" includeProjects="CryptoDB,ToxoDB,PlasmoDB,TriTrypDB,MicrosporidiaDB,PiroplasmaDB,GiardiaDB,FungiDB,UniDB">
-      <column name="internal"/>
-      <column name="term"/>
-
-      <sql>
-        SELECT distinct  sa.organism as term, sa.organism as internal
-        FROM ApidbTuning.orfattributes o, ApidbTuning.GenomicSeqAttributes sa, dots.nasequence s, ApidbTuning.taxonspecies ts, sres.taxonname tn, apidb.organism org
-        WHERE sa.na_sequence_id = o.na_sequence_id
-          AND sa.chromosome is not null
-          AND (sa.project_id = '@PROJECT_ID@' OR 'UniDB' = '@PROJECT_ID@')
-          AND sa.taxon_id = org.taxon_id
-          AND sa.na_sequence_id = s.na_sequence_id
-          AND s.taxon_id = ts.taxon_id
-          AND ts.species_taxon_id = tn.taxon_id
-          AND tn.name_class = 'scientific name'
-        ORDER BY term
-      </sql>
-    </sqlQuery>
+<!-- CNV -->
+
+<sqlQuery name="CNV" includeProjects="AmoebaDB,CryptoDB,PlasmoDB,ToxoDB,TriTrypDB,FungiDB,UniDB">
+              <column name="internal"/>
+              <column name="term"/>
+              <sql>
+              select
+              distinct tn.NAME as term
+              --, listagg(tn.taxon_id, ',') within group (order by tn.taxon_id) over (partition by tn.name) as internal
+              , tn.NAME as internal
+              from APIDB.DATASOURCE d
+              , SRES.TAXONNAME tn
+              , SRES.EXTERNALDATABASE ed
+              , SRES.EXTERNALDATABASERELEASE edr
+              , STUDY.STUDY s1
+              where lower(d.NAME) like '%copynumbervariations_%'
+              and tn.TAXON_ID = d.TAXON_ID
+              and tn.NAME_CLASS = 'scientific name'
+              and ed.name = d.name
+              and edr.VERSION = d.VERSION
+              and edr.EXTERNAL_DATABASE_ID = ed.EXTERNAL_DATABASE_ID
+              and s1.EXTERNAL_DATABASE_RELEASE_ID = edr.EXTERNAL_DATABASE_RELEASE_ID
+              and s1.INVESTIGATION_ID is null
+	      order by tn.NAME
+              </sql>
+</sqlQuery>
+
+
+<!--===================================================================-->
+    <!-- with chromosomes and ORFs, added for orfs by location -->  
+    <!--===================================================================-->
+<sqlQuery name="withChromosomesORFs" includeProjects="CryptoDB,ToxoDB,PlasmoDB,TriTrypDB,MicrosporidiaDB,PiroplasmaDB,GiardiaDB,FungiDB,UniDB">
+      <column name="internal"/>
+      <column name="term"/>
+
+            <sql>
+            select distinct  sa.organism as term, sa.organism as internal
+            from ApidbTuning.orfattributes o, ApidbTuning.GenomicSeqAttributes sa, dots.nasequence s, ApidbTuning.taxonspecies ts, sres.taxonname tn, apidb.organism org
+            where sa.na_sequence_id = o.na_sequence_id
+            and sa.chromosome is not null
+            and (sa.project_id = '@PROJECT_ID@' OR 'UniDB' = '@PROJECT_ID@')
+            and sa.taxon_id = org.taxon_id
+            and sa.na_sequence_id = s.na_sequence_id
+            and s.taxon_id = ts.taxon_id
+            and ts.species_taxon_id = tn.taxon_id
+            and tn.name_class = 'scientific name'
+            order by term
+            </sql>          
+
+        </sqlQuery>
+
+
 
     <processQuery name="withChromosomesORFs" processName="org.apidb.apicomplexa.wsfplugin.apifed.ApiFedPlugin" sorting="term ASC" includeProjects="EuPathDB">
       <wsColumn name="internal" width="255" wsName="internal"/>
@@ -913,74 +720,89 @@
     </processQuery>
 
 
-    <!--===================================================================-->
+  <!--===================================================================-->
     <!-- with chromosomes and ORFs, used in orfs by location for PORTAL VALIDATION 
          internal values NOT USED, only term values     
          (1) consistent with term values provided by orgVQ used in location.js...
                 which we try to be the param used above by the component sites.
          (2) consistent with term values harcoded in ApiDB_...js 
-                (used to access all sites when sequenceID is used)             -->
-    <!--===================================================================-->
-
-
-    <sqlQuery name="withChromosomesORFsValid" includeProjects="EuPathDB">
-      <column name="internal"/>
-      <column name="term"/>
-      <sql>
-        SELECT * FROM (
-          SELECT 'Giardia lamblia' as term,
-            '''' ||'Giardia lamblia'|| '''' as internal
-          UNION
-          SELECT 'Trichomonas vaginalis' as term,
-            '''' ||'Trichomonas vaginalis'|| '''' as internal
-          UNION
-          SELECT 'Cryptosporidium parvum Iowa II' as term,
-            '''' ||'Cryptosporidium parvum'|| '''' as internal
-          UNION
-          SELECT 'Toxoplasma gondii ME49' as term,
-            '''' ||'Toxoplasma gondii ME49'|| '''' as internal
-          UNION
-          SELECT 'Toxoplasma gondii GT1' as term,
-            '''' ||'Toxoplasma gondii GT1'|| '''' as internal
-          UNION
-          SELECT 'Toxoplasma gondii VEG' as term,
-            '''' ||'Toxoplasma gondii VEG'|| '''' as internal
-          UNION
-          SELECT 'Neospora caninum' as term,
-            '''' ||'Neospora caninum'|| '''' as internal
-          UNION
-          SELECT 'Plasmodium falciparum' as term,
-            '''' ||'Plasmodium falciparum 3D7'|| '''' as internal
-          UNION
-          SELECT 'Plasmodium knowlesi' as term,
-            '108360, 108361, 108362'   as internal
-          UNION
-          SELECT 'Plasmodium vivax' as term,
-            '108360, 108361, 108362'   as internal
-        ) t
-      </sql>
-    </sqlQuery>
-
-    <!--===================================================================-->
-    <!-- with chromosomes and SNPs -->
-    <!--===================================================================-->
-
-    <sqlQuery name="withNgsSNPs" excludeProjects="EuPathDB,HostDB">
-      <column name="internal"/>
-      <column name="term"/>
-      <sql>
-        WITH FilterQuery as (
-          SELECT distinct ta.organism
-          FROM apidbtuning.TranscriptAttributes ta, apidb.organism o
-          WHERE (ta.project_id = '@PROJECT_ID@' OR 'UniDB' = '@PROJECT_ID@')
-            AND ta.taxon_id = o.taxon_id
-        )
-        SELECT s.organism as term, s.organism as internal
-        FROM apidbtuning.snpstrains s, FilterQuery fq
-        WHERE s.organism = fq.organism
-        ORDER BY s.organism
-      </sql>
-    </sqlQuery>
+                (used to access all sites when sequenceID is used)             -->        
+    <!--===================================================================-->
+
+
+<sqlQuery name="withChromosomesORFsValid" includeProjects="EuPathDB">
+      <column name="internal"/>
+      <column name="term"/>
+
+        <sql>
+            SELECT * FROM (
+               SELECT 'Giardia lamblia' as term,
+                       '''' ||'Giardia lamblia'|| '''' as internal 
+               FROM dual
+ UNION 
+               SELECT 'Trichomonas vaginalis' as term,
+                       '''' ||'Trichomonas vaginalis'|| '''' as internal 
+               FROM dual
+UNION 
+               SELECT 'Cryptosporidium parvum Iowa II' as term,
+                       '''' ||'Cryptosporidium parvum'|| '''' as internal 
+               FROM dual
+UNION 
+              SELECT 'Toxoplasma gondii ME49' as term,
+                        '''' ||'Toxoplasma gondii ME49'|| '''' as internal 
+                FROM dual 
+             UNION
+              SELECT 'Toxoplasma gondii GT1' as term,
+                        '''' ||'Toxoplasma gondii GT1'|| '''' as internal 
+                FROM dual 
+             UNION
+              SELECT 'Toxoplasma gondii VEG' as term,
+                        '''' ||'Toxoplasma gondii VEG'|| '''' as internal 
+                FROM dual 
+             UNION
+                SELECT 'Neospora caninum' as term,
+                        '''' ||'Neospora caninum'|| '''' as internal 
+                FROM dual
+UNION
+               SELECT 'Plasmodium falciparum' as term,
+                       '''' ||'Plasmodium falciparum 3D7'|| '''' as internal 
+               FROM dual
+            UNION
+                SELECT 'Plasmodium knowlesi' as term,
+                       '108360, 108361, 108362'   as internal 
+                FROM dual
+            UNION
+                SELECT 'Plasmodium vivax' as term,
+                       '108360, 108361, 108362'   as internal 
+                FROM dual
+            )
+            </sql>
+
+        </sqlQuery>
+
+
+
+
+    <!--===================================================================-->
+    <!-- with chromosomes and SNPs -->  
+    <!--===================================================================-->
+
+    <sqlQuery name="withNgsSNPs" excludeProjects="EuPathDB,HostDB"> 
+      <column name="internal"/>
+      <column name="term"/>
+        <sql>
+              WITH FilterQuery as (
+              select distinct ta.organism
+              from apidbtuning.TranscriptAttributes ta, apidb.organism o
+              where (ta.project_id = '@PROJECT_ID@' OR 'UniDB' = '@PROJECT_ID@')
+              and ta.taxon_id = o.taxon_id
+              )
+          select s.organism as term, s.organism as internal
+          from apidbtuning.snpstrains s, FilterQuery fq
+                 where s.organism = fq.organism
+          order by s.organism
+        </sql>
+        </sqlQuery>
     <processQuery name="withNgsSNPs" processName="org.apidb.apicomplexa.wsfplugin.apifed.ApiFedPlugin" sorting="term ASC" includeProjects="EuPathDB">
       <wsColumn name="internal" width="255" wsName="internal"/>
       <wsColumn name="term" width="255" wsName="term"/>
@@ -993,37 +815,37 @@
     <sqlQuery name="withNgsSNPdatasets" includeProjects="AmoebaDB,CryptoDB,FungiDB,MicrosporidiaDB,PiroplasmaDB,PlasmoDB,TriTrypDB,ToxoDB,UniDB">
       <column name="internal"/>
       <column name="term"/>
-      <sql>
-        SELECT DISTINCT organism as term, organism as internal
-        FROM apidbTuning.Ontology
-        WHERE dataset_subtype = 'HTS_SNP'
-        ORDER BY organism
-      </sql>
-    </sqlQuery>
+        <sql>
+              select distinct organism as term, organism as internal
+              from apidbTuning.Ontology
+              where dataset_subtype = 'HTS_SNP'
+	      order by organism
+        </sql>
+        </sqlQuery>
     <processQuery name="withNgsSNPdatasets" processName="org.apidb.apicomplexa.wsfplugin.apifed.ApiFedPlugin" sorting="term ASC" includeProjects="EuPathDB">
       <wsColumn name="internal" width="255" wsName="internal"/>
       <wsColumn name="term" width="255" wsName="term"/>
     </processQuery>
 
-    <!-- ======================================================== -->
-    <!-- ======================================================== -->
-    <!-- ======= All SNP params below here might be obsolete  === -->
-    <!-- ======================================================== -->
-    <!-- ======================================================== -->
+	<!-- ======================================================== -->
+	<!-- ======================================================== -->
+	<!-- ======= All SNP params below here might be obsolete  === -->
+	<!-- ======================================================== -->
+	<!-- ======================================================== -->
 
     <sqlQuery name="withChromosomesSNPs" includeProjects="PlasmoDB,UniDB">
       <column name="internal"/>
       <column name="term"/>
 
       <sql>
-        SELECT sa.organism as term, sa.organism as internal,count(s.strain) as strain_count
-        FROM apidbtuning.snpchipstrains s, ApidbTuning.GenomicSeqAttributes sa, apidb.organism o
-        WHERE sa.organism = s.organism
-          AND sa.chromosome is not null
-          AND (sa.project_id = '@PROJECT_ID@' OR 'UniDB' = '@PROJECT_ID@')
-          AND sa.taxon_id = o.taxon_id
-        GROUP BY sa.organism
-        ORDER BY strain_count desc
+         select sa.organism as term, sa.organism as internal,count(s.strain) as strain_count
+         from apidbtuning.snpchipstrains s, ApidbTuning.GenomicSeqAttributes sa, apidb.organism o
+         where sa.organism = s.organism
+         and sa.chromosome is not null
+         and (sa.project_id = '@PROJECT_ID@' OR 'UniDB' = '@PROJECT_ID@')
+         and sa.taxon_id = o.taxon_id
+         group by sa.organism
+         order by strain_count desc
       </sql>
     </sqlQuery>
 
@@ -1036,16 +858,6 @@
     <sqlQuery name="withChromosomesHtsSNPs" excludeProjects="EuPathDB,AmoebaDB,HostDB">
       <column name="internal"/>
       <column name="term"/>
-<<<<<<< HEAD
-      <sql>
-        SELECT sa.organism as term, sa.organism as internal,count(s.strain) as strain_count
-        FROM apidbtuning.snpstrains s, ApidbTuning.GenomicSeqAttributes sa
-        WHERE sa.organism = s.organism
-          AND sa.chromosome is not null
-        GROUP BY sa.organism
-        ORDER BY strain_count desc
-      </sql>
-=======
         <sql>
           select sa.organism as term, sa.organism as internal,count(s.strain) as strain_count
           from apidbtuning.snpstrains s, ApidbTuning.GenomicSeqAttributes sa
@@ -1054,7 +866,6 @@
           group by sa.organism
           order by strain_count desc
         </sql>
->>>>>>> 248d414e
     </sqlQuery>
 
     <processQuery name="withChromosomesHtsSNPs" processName="org.apidb.apicomplexa.wsfplugin.apifed.ApiFedPlugin" sorting="term ASC" includeProjects="EuPathDB">
@@ -1066,98 +877,18 @@
     <sqlQuery name="withSNPs" includeProjects="PlasmoDB,UniDB">
       <column name="internal"/>
       <column name="term"/>
-      <sql>
-        SELECT CASE WHEN s.organism like '%strain CL Brener%' THEN 'Trypanosoma cruzi strain CL Brener - Unassigned' ELSE s.organism END as term,
-          s.organism as internal
-        FROM apidbtuning.snpchipstrains s
-        GROUP BY s.organism
-      </sql>
-    </sqlQuery>
-<<<<<<< HEAD
-    <!--
-
-        <sqlQuery name="withHtsSNPs5Strains" includeProjects="AmoebaDB,CryptoDB,FungiDB,MicrosporidiaDB,PiroplasmaDB,PlasmoDB,TriTrypDB,ToxoDB,UniDB" doNotTest="true">
-          <column name="internal"/>
-          <column name="term"/>
-          <column name="display"/>
-            <sql>
-              select term || ' (' || total || ' strains)' as display, term, internal
-              from (
-              select count(distinct s.strain) as total,
-                     CASE WHEN s.organism like '%strain CL Brener%' THEN 'Trypanosoma cruzi strain CL Brener - Unassigned' ELSE s.organism END as term,
-                     s.organism as internal
-              from apidbtuning.snpstrains s
-              group by s.organism
-              )
-              where total >= 5
-            </sql>
-            </sqlQuery>
-
-
-        <sqlQuery name="withHtsSNPsOntology" includeProjects="TriTrypDB,EuPathDB">
-          <column name="internal"/>
-          <column name="term"/>
-            <sql>
-              SELECT distinct ss.organism as term, ss.organism internal
-              FROM   apidb.datasource ds,
-                     sres.externaldatabase ed,
-                     SRES.externaldatabaserelease edr,
-                    study.study s,
-                    rad.studybiomaterial sb,
-                    STUDY.biomaterialcharacteristic bc,
-                    study.ontologyentry oe,
-                    study.biomaterial b,
-                    apidbtuning.popsetattributes ia,
-                    apidbtuning.snpstrains ss
-              WHERE  ds.type = 'isolates'
-                    and ds.subtype = 'HTS_SNP'
-                    and ds.name not like '%SNPSample%'
-                    and ed.name = ds.external_database_name
-                    and ed.external_database_id = edr.external_database_id
-                    and edr.external_database_release_id = s.external_database_release_id
-                    and s.study_id = sb.study_id
-                    and sb.bio_material_id = bc.bio_material_id
-                    and sb.bio_material_id = b.bio_material_id
-                    and bc.ontology_entry_id = oe.ontology_entry_id
-                    and b.source_id = ia.source_id
-                    and ss.var_extdb_name = ia.external_db_name
-            </sql>
-            </sqlQuery>
-
-    -->
-    <processQuery name="withChromosomesSNPs" processName="org.apidb.apicomplexa.wsfplugin.apifed.ApiFedPlugin" sorting="term ASC" includeProjects="EuPathDB">
-      <wsColumn name="internal" width="255" wsName="internal"/>
-      <wsColumn name="term" width="255" wsName="term"/>
-    </processQuery>
-
-    <processQuery name="withChromosomesHtsSNPs" processName="org.apidb.apicomplexa.wsfplugin.apifed.ApiFedPlugin" sorting="term ASC" includeProjects="EuPathDB">
-      <wsColumn name="internal" width="255" wsName="internal"/>
-      <wsColumn name="term" width="255" wsName="term"/>
-    </processQuery>
-=======
->>>>>>> 248d414e
+        <sql>
+          select CASE WHEN s.organism like '%strain CL Brener%' THEN 'Trypanosoma cruzi strain CL Brener - Unassigned' ELSE s.organism END as term, 
+                 s.organism as internal
+          from apidbtuning.snpchipstrains s
+          group by s.organism
+        </sql>
+    </sqlQuery>
 
     <processQuery name="withSNPs" processName="org.apidb.apicomplexa.wsfplugin.apifed.ApiFedPlugin" sorting="term ASC" includeProjects="EuPathDB">
       <wsColumn name="internal" width="255" wsName="internal"/>
       <wsColumn name="term" width="255" wsName="term"/>
     </processQuery>
-<<<<<<< HEAD
-    <!--
-
-        <processQuery name="withHtsSNPs5Strains" processName="org.apidb.apicomplexa.wsfplugin.apifed.ApiFedPlugin" sorting="term ASC" includeProjects="EuPathDB">
-          <wsColumn name="internal" width="255" wsName="internal"/>
-          <wsColumn name="term" width="255" wsName="term"/>
-        </processQuery>
-
-
-        <processQuery name="withHtsSNPsOntology" processName="org.apidb.apicomplexa.wsfplugin.apifed.ApiFedPlugin" includeProjects="EuPathDB">
-          <wsColumn name="internal" width="255" wsName="internal"/>
-          <wsColumn name="term" width="255" wsName="term"/>
-        </processQuery>
-
-    -->
-=======
->>>>>>> 248d414e
 
     <!--===================================================================-->
     <!-- with genomic seq
@@ -1174,54 +905,55 @@
       <column name="parentTerm"/>
       <sql excludeProjects="ToxoDB,MicrosporidiaDB">
         <![CDATA[
-          /* withGenomicSeq filter query (excluding Toxo and Micro) */
-          WITH FilterQuery as (
-            SELECT DISTINCT sa.organism
-            FROM dots.NaSequence ns, ApidbTuning.GenomicSeqAttributes sa, sres.SequenceOntology so
-            WHERE ns.na_sequence_id = sa.na_sequence_id
-            AND so.sequence_ontology_id = ns.sequence_ontology_id
-            AND so.term_name IN ('contig', 'supercontig', 'chromosome',
-                                       'mitochondrial_chromosome','plastid_sequence')
-            AND (sa.project_id = '@PROJECT_ID@' OR 'UniDB' = '@PROJECT_ID@')
-          )
-          /* end filter query */
-          SELECT DISTINCT term, parentTerm, internal
-          FROM (
-            SELECT term, parentTerm, string_agg(trim(internal::varchar), ', ') AS internal
-            FROM ApidbTuning.OrganismTree ot, FilterQuery fq
-            WHERE ot.organism = fq.organism
-            GROUP BY term, parentTerm
-          )
-          UNION
-          SELECT term, parentTerm, internal
-          FROM (
-            SELECT
+	 /* withGenomicSeq filter query (excluding Toxo and Micro) */
+                                 WITH FilterQuery as (
+		SELECT DISTINCT sa.organism
+		FROM dots.NaSequence ns, ApidbTuning.GenomicSeqAttributes sa, sres.SequenceOntology so
+		WHERE ns.na_sequence_id = sa.na_sequence_id
+		AND so.sequence_ontology_id = ns.sequence_ontology_id
+		AND so.term_name IN ('contig', 'supercontig', 'chromosome',
+                                     'mitochondrial_chromosome','plastid_sequence')
+		AND (sa.project_id = '@PROJECT_ID@' OR 'UniDB' = '@PROJECT_ID@'))
+         /* end filter query */
+         SELECT DISTINCT term, parentTerm, internal from (
+              SELECT term, parentTerm, apidb.tab_to_string(set
+              (cast(collect(trim(to_char(internal)))as apidb.varchartab)), ', ') 
+              AS internal
+         FROM ApidbTuning.OrganismTree ot, FilterQuery fq
+         WHERE ot.organism = fq.organism
+         GROUP BY term, parentTerm)
+         UNION 
+         SELECT term, parentTerm, internal
+          from (select
                 'Leishmania braziliensis annotated' as term,
                 'Leishmania braziliensis' as parentTerm,
-                 string_agg(trim(ot.internal::varchar), ', ') AS internal
-            FROM ApidbTuning.OrganismTree ot
-            WHERE ot.organism = 'Leishmania braziliensis'
-              AND ot.term = 'Leishmania braziliensis'
-          ) t
-          WHERE ('@PROJECT_ID@' = 'TriTrypDB' OR 'UniDB' = '@PROJECT_ID@')
-          ORDER BY parentTerm,term
-        ]]>
-      </sql>
-
-      <sql includeProjects="ToxoDB,MicrosporidiaDB">
-        <![CDATA[
-          /* withGenomicSeq filter query (for Toxo and Micro) */
-          WITH FilterQuery AS (
+                 apidb.tab_to_string(set
+              (cast(collect(trim(to_char(ot.internal)))as apidb.varchartab)), ', ') 
+              AS internal
+         FROM ApidbTuning.OrganismTree ot
+         WHERE ot.organism = 'Leishmania braziliensis'
+         AND ot.term = 'Leishmania braziliensis')
+         where ('@PROJECT_ID@' = 'TriTrypDB' OR 'UniDB' = '@PROJECT_ID@')
+         ORDER BY parentTerm,term
+        ]]>
+      </sql>
+
+  <sql includeProjects="ToxoDB,MicrosporidiaDB">
+        <![CDATA[
+         /* withGenomicSeq filter query (for Toxo and Micro) */
+         WITH FilterQuery AS (
             SELECT DISTINCT sa.organism
             FROM dots.NaSequence ns, ApidbTuning.GenomicSeqAttributes sa
-            WHERE ns.na_sequence_id = sa.na_sequence_id
+            WHERE ns.na_sequence_id = sa.na_sequence_id             
             AND (sa.project_id = '@PROJECT_ID@' OR 'UniDB' = '@PROJECT_ID@'))
-          /* end filter query */
-          SELECT DISTINCT term, parentTerm, string_agg(trim(internal::varchar), ', ') AS internal
-          FROM ApidbTuning.OrganismTree ot, FilterQuery fq
-          WHERE ot.organism = fq.organism
-          GROUP BY term, parentTerm
-          ORDER BY parentTerm,term
+         /* end filter query */
+		 SELECT DISTINCT term, parentTerm, apidb.tab_to_string(set
+              (cast(collect(trim(to_char(internal)))as apidb.varchartab)), ', ') 
+              AS internal
+         FROM ApidbTuning.OrganismTree ot, FilterQuery fq
+         WHERE ot.organism = fq.organism
+         GROUP BY term, parentTerm
+         ORDER BY parentTerm,term
         ]]>
       </sql>
 
@@ -1244,74 +976,6 @@
                                                                            -->
     <!--===================================================================-->
     <sqlQuery name="no_ref_withGenes" isCacheable="true" excludeProjects="EuPathDB">
-      <column name="internal"/>
-      <column name="term"/>
-      <column name="parentTerm"/>
-      <sql>
-        <![CDATA[
-          /* WithGenes filter query*/
-          WITH FilterQuery as (
-            SELECT distinct tn.name as organism
-            FROM sres.taxonname tn, apidb.organism o
-            WHERE o.is_annotated_genome = 1
-              AND (o.project_name = '@project_id@' or 'unidb' = '@project_id@')
-              AND o.taxon_id = tn.taxon_id
-              AND tn.name_class = 'scientific name')
-          /* end filter query */
-          SELECT DISTINCT term, parentTerm, string_agg(trim(internal::varchar), ', ') AS internal
-          FROM ApidbTuning.OrganismTree ot, FilterQuery fq
-          WHERE ot.organism = fq.organism
-          GROUP BY term, parentTerm
-          ORDER BY parentTerm,term
-        ]]>
-      </sql>
-    </sqlQuery>
-
-    <processQuery name="no_ref_withGenes" processName="org.apidb.apicomplexa.wsfplugin.apifed.ApiFedPlugin" sorting="parentTerm,term ASC" includeProjects="EuPathDB">
-      <wsColumn name="internal" width="255" wsName="internal"/>
-      <wsColumn name="term" width="255" wsName="term"/>
-      <wsColumn name="parentTerm" width="255" wsName="parentTerm"/>
-    </processQuery>
-
-
-    <sqlQuery name="withGenes" isCacheable="true" excludeProjects="EuPathDB">
-      <column name="internal"/>
-      <column name="term"/>
-      <column name="parentTerm"/>
-      <sql>
-        <![CDATA[
-          /* WithGenes filter query*/
-          WITH FilterQuery as (
-            SELECT distinct tn.name as organism
-            FROM sres.taxonName tn, apidb.organism o
-            WHERE o.is_annotated_genome = 1
-              AND (o.project_name = '@PROJECT_ID@' OR 'UniDB' = '@PROJECT_ID@')
-              AND o.taxon_id = tn.taxon_id
-              AND tn.name_class = 'scientific name'
-          )
-          /* end filter query */
-          SELECT DISTINCT term, parentTerm, string_agg(trim(internal::varchar), ', ') AS internal
-          FROM ApidbTuning.OrganismTree ot, FilterQuery fq
-          WHERE ot.organism = fq.organism
-          GROUP BY term, parentTerm
-          ORDER BY parentTerm,term
-        ]]>
-      </sql>
-    </sqlQuery>
-
-    <processQuery name="withGenes" includeProjects="EuPathDB" sorting="parentTerm,term ASC"
-                  processName="org.apidb.apicomplexa.wsfplugin.apifed.ApiFedPlugin">
-      <wsColumn name="internal" width="255" wsName="internal"/>
-      <wsColumn name="term" width="255" wsName="term"/>
-      <wsColumn name="parentTerm" width="255" wsName="parentTerm"/>
-    </processQuery>
-
-
-
-<!-- +++++++++++++++++-->
-
-    <!-- keeping as a reference for now; delete at will
-    <sqlQuery name="forOldTextSearch" isCacheable="true" excludeProjects="EuPathDB">
       <column name="internal"/>
       <column name="term"/>
       <column name="parentTerm"/>
@@ -1336,6 +1000,77 @@
         ]]>
       </sql>
     </sqlQuery>
+
+    <processQuery name="no_ref_withGenes" processName="org.apidb.apicomplexa.wsfplugin.apifed.ApiFedPlugin" sorting="parentTerm,term ASC" includeProjects="EuPathDB">
+      <wsColumn name="internal" width="255" wsName="internal"/>
+      <wsColumn name="term" width="255" wsName="term"/>
+      <wsColumn name="parentTerm" width="255" wsName="parentTerm"/>
+    </processQuery>
+
+
+    <sqlQuery name="withGenes" isCacheable="true" excludeProjects="EuPathDB">
+      <column name="internal"/>
+      <column name="term"/>
+      <column name="parentTerm"/>
+      <sql>
+        <![CDATA[
+         /* WithGenes filter query*/
+         WITH FilterQuery as (
+              select distinct tn.name as organism
+              from sres.taxonName tn, apidb.organism o
+              where o.is_annotated_genome = 1
+                and (o.project_name = '@PROJECT_ID@' OR 'UniDB' = '@PROJECT_ID@')
+                and o.taxon_id = tn.taxon_id
+                and tn.name_class = 'scientific name')
+         /* end filter query */
+         SELECT DISTINCT term, parentTerm, apidb.tab_to_string(set
+              (cast(collect(trim(to_char(internal)))as apidb.varchartab)), ', ') 
+              AS internal
+         FROM ApidbTuning.OrganismTree ot, FilterQuery fq
+         WHERE ot.organism = fq.organism
+         GROUP BY term, parentTerm
+         ORDER BY parentTerm,term
+        ]]>
+      </sql>
+    </sqlQuery>
+
+    <processQuery name="withGenes" includeProjects="EuPathDB" sorting="parentTerm,term ASC"
+        processName="org.apidb.apicomplexa.wsfplugin.apifed.ApiFedPlugin">
+      <wsColumn name="internal" width="255" wsName="internal"/>
+      <wsColumn name="term" width="255" wsName="term"/>
+      <wsColumn name="parentTerm" width="255" wsName="parentTerm"/>
+    </processQuery> 
+
+
+
+<!-- +++++++++++++++++-->
+
+    <!-- keeping as a reference for now; delete at will
+    <sqlQuery name="forOldTextSearch" isCacheable="true" excludeProjects="EuPathDB">
+      <column name="internal"/>
+      <column name="term"/>
+      <column name="parentTerm"/>
+      <sql>
+        <![CDATA[
+         /* WithGenes filter query*/
+         WITH FilterQuery as (
+              select distinct tn.name as organism
+              from sres.taxonName tn, apidb.organism o
+              where o.is_annotated_genome = 1
+                and (o.project_name = '@PROJECT_ID@' OR 'UniDB' = '@PROJECT_ID@')
+                and o.taxon_id = tn.taxon_id
+                and tn.name_class = 'scientific name')
+         /* end filter query */
+         SELECT DISTINCT term, parentTerm, apidb.tab_to_string(set
+              (cast(collect(trim(to_char(internal)))as apidb.varchartab)), ', ') 
+              AS internal
+         FROM ApidbTuning.OrganismTree ot, FilterQuery fq
+         WHERE ot.organism = fq.organism
+         GROUP BY term, parentTerm
+         ORDER BY parentTerm,term
+        ]]>
+      </sql>
+    </sqlQuery>
     -->
 
     <!-- Same as legacy text search but internal values are actual organism names, not numerical codes -->
@@ -1345,31 +1080,30 @@
       <column name="parentTerm"/>
       <sql>
         <![CDATA[
-          /* WithGenes filter query*/
-          WITH FilterQuery as (
-            SELECT distinct tn.name as organism
-            FROM sres.taxonName tn, apidb.organism o
-            WHERE o.is_annotated_genome = 1
-              AND (o.project_name = '@PROJECT_ID@' OR 'UniDB' = '@PROJECT_ID@')
-              AND o.taxon_id = tn.taxon_id
-              AND tn.name_class = 'scientific name'
-          )
-          /* end filter query */
-          SELECT DISTINCT term, parentTerm, term AS internal
-          FROM ApidbTuning.OrganismTree ot, FilterQuery fq
-          WHERE ot.organism = fq.organism
-          GROUP BY term, parentTerm
-          ORDER BY parentTerm,term
+         /* WithGenes filter query*/
+         WITH FilterQuery as (
+              select distinct tn.name as organism
+              from sres.taxonName tn, apidb.organism o
+              where o.is_annotated_genome = 1
+                and (o.project_name = '@PROJECT_ID@' OR 'UniDB' = '@PROJECT_ID@')
+                and o.taxon_id = tn.taxon_id
+                and tn.name_class = 'scientific name')
+         /* end filter query */
+         SELECT DISTINCT term, parentTerm, term AS internal
+         FROM ApidbTuning.OrganismTree ot, FilterQuery fq
+         WHERE ot.organism = fq.organism
+         GROUP BY term, parentTerm
+         ORDER BY parentTerm,term
         ]]>
       </sql>
     </sqlQuery>
 
     <processQuery name="forGeneTextSearch" includeProjects="EuPathDB" sorting="parentTerm,term ASC"
-                  processName="org.apidb.apicomplexa.wsfplugin.apifed.ApiFedPlugin">
+        processName="org.apidb.apicomplexa.wsfplugin.apifed.ApiFedPlugin">
       <wsColumn name="internal" width="255" wsName="internal"/>
       <wsColumn name="term" width="255" wsName="term"/>
       <wsColumn name="parentTerm" width="255" wsName="parentTerm"/>
-    </processQuery>
+    </processQuery> 
 
 
     <sqlQuery name="forTextSearch" isCacheable="true" excludeProjects="EuPathDB">
@@ -1378,37 +1112,39 @@
       <column name="parentTerm"/>
       <sql>
         <![CDATA[
-          /* withSequenceStrains filter query */
-          WITH FilterQuery AS (
+        /* withSequenceStrains filter query */
+         WITH FilterQuery AS (
             SELECT DISTINCT sa.organism
             FROM dots.NaSequence ns, ApidbTuning.GenomicSeqAttributes sa, apidb.organism o
             WHERE ns.na_sequence_id = sa.na_sequence_id
               AND sa.taxon_id = o.taxon_id
               AND (sa.project_id = '@PROJECT_ID@' OR 'UniDB' = '@PROJECT_ID@'))
              /* end filter query */
-          SELECT DISTINCT term, parentTerm, term AS internal
-          FROM ApidbTuning.OrganismTree ot, FilterQuery fq
-          WHERE ot.organism = fq.organism
-          GROUP BY term, parentTerm
+         SELECT DISTINCT term, parentTerm, term AS internal 
+         FROM ApidbTuning.OrganismTree ot, FilterQuery fq
+         WHERE ot.organism = fq.organism
+         GROUP BY term, parentTerm
+         ORDER BY parentTerm, term
+    
         ]]>
       </sql>
     </sqlQuery>
 
     <processQuery name="forTextSearch" includeProjects="EuPathDB" sorting="parentTerm,term ASC"
-                  processName="org.apidb.apicomplexa.wsfplugin.apifed.ApiFedPlugin">
+        processName="org.apidb.apicomplexa.wsfplugin.apifed.ApiFedPlugin">
       <wsColumn name="internal" width="255" wsName="internal"/>
       <wsColumn name="term" width="255" wsName="term"/>
       <wsColumn name="parentTerm" width="255" wsName="parentTerm"/>
     </processQuery>
 
 
-    <!--===================================================================-->
+<!--===================================================================-->
     <!-- with genes Plasmo, TriTryp and Crypto,  used in genes by protein PDB similarity,
         copy from withGenes -->
     <!--===================================================================-->
 
 
-    <sqlQuery name="withPdbSimilarity" excludeProjects="EuPathDB,TrichDB" isCacheable="true">
+ <sqlQuery name="withPdbSimilarity" excludeProjects="EuPathDB,TrichDB" isCacheable="true">
       <column name="internal"/>
       <column name="term"/>
       <column name="parentTerm"/>
@@ -1416,32 +1152,33 @@
       <sql>
         <![CDATA[
          /* withPdbSimilarity filter query */
-          WITH FilterQuery AS (
-            SELECT DISTINCT ta.organism
+         WITH FilterQuery AS (  
+	    SELECT DISTINCT ta.organism
             FROM ApidbTuning.TranscriptAttributes ta, ApidbTuning.pdbsimilarity s, Apidb.organism o
             WHERE s.source_id = ta.source_id
-              AND (ta.project_id='@PROJECT_ID@' OR 'UniDB' = '@PROJECT_ID@')
-              AND ta.taxon_id = o.taxon_id
-          )
-          /* end filter query */
-          SELECT DISTINCT term, parentTerm
-              , string_agg(trim(internal::varchar), ', ') AS internal
-          FROM ApidbTuning.OrganismTree ot, FilterQuery fq
-          WHERE ot.organism = fq.organism
-          GROUP BY term, parentTerm
-          ORDER BY parentTerm,term
-        ]]>
-      </sql>
-    </sqlQuery>
-
-    <processQuery name="withPdbSimilarity" includeProjects="EuPathDB" sorting="parentTerm,term ASC"
-                  processName="org.apidb.apicomplexa.wsfplugin.apifed.ApiFedPlugin">
+	    AND (ta.project_id='@PROJECT_ID@' OR 'UniDB' = '@PROJECT_ID@')
+            and ta.taxon_id = o.taxon_id
+            )
+         /* end filter query */
+         SELECT DISTINCT term, parentTerm, apidb.tab_to_string(set
+              (cast(collect(trim(to_char(internal)))as apidb.varchartab)), ', ') 
+              AS internal
+         FROM ApidbTuning.OrganismTree ot, FilterQuery fq
+       WHERE ot.organism = fq.organism
+         GROUP BY term, parentTerm
+         ORDER BY parentTerm,term	
+        ]]>
+      </sql>
+    </sqlQuery>
+
+    <processQuery name="withPdbSimilarity" includeProjects="EuPathDB" sorting="parentTerm,term ASC" 
+        processName="org.apidb.apicomplexa.wsfplugin.apifed.ApiFedPlugin">
       <wsColumn name="internal" width="255" wsName="internal"/>
       <wsColumn name="term" width="255" wsName="term"/>
       <wsColumn name="parentTerm" width="255" wsName="parentTerm"/>
     </processQuery>
 
-    <!--===================================================================-->
+ <!--===================================================================-->
     <!-- with genes with epitopes    -->
     <!--===================================================================-->
 
@@ -1449,35 +1186,37 @@
       <column name="internal"/>
       <column name="term"/>
       <column name="parentTerm"/>
-      <sql>
-        <![CDATA[
-	      /* withEpitopes filter query */
-          WITH FilterQuery AS (
-            SELECT DISTINCT ta.organism
-              FROM ApidbTuning.TranscriptAttributes ta, Apidb.DataSource ds
-              WHERE ds.name like '%_epitope_IEDB_RSRC'
-              AND ta.taxon_id = ds.taxon_id
-              AND (ta.project_id = '@PROJECT_ID@' OR 'UniDB' = '@PROJECT_ID@')
-          )
-          /* end filter query */
-          SELECT DISTINCT term, parentTerm
-            , string_agg(trim(internal::varchar), ', ') AS internal
-          FROM ApidbTuning.OrganismTree ot, FilterQuery fq
-          WHERE ot.organism = fq.organism
-          GROUP BY term, parentTerm
-          ORDER BY parentTerm,term
-        ]]>
-      </sql>
-    </sqlQuery>
-
-    <processQuery name="withEpitopes" includeProjects="EuPathDB" sorting="parentTerm,term ASC"
-                  processName="org.apidb.apicomplexa.wsfplugin.apifed.ApiFedPlugin">
+
+
+      <sql>
+        <![CDATA[
+	 /* withEpitopes filter query */
+         WITH FilterQuery AS ( 
+	    SELECT DISTINCT ta.organism
+            FROM ApidbTuning.TranscriptAttributes ta, Apidb.DataSource ds
+            WHERE ds.name like '%_epitope_IEDB_RSRC' 
+            AND ta.taxon_id = ds.taxon_id 
+            AND (ta.project_id = '@PROJECT_ID@' OR 'UniDB' = '@PROJECT_ID@'))
+		 /* end filter query */
+         SELECT DISTINCT term, parentTerm, apidb.tab_to_string(set
+              (cast(collect(trim(to_char(internal)))as apidb.varchartab)), ', ') 
+              AS internal
+         FROM ApidbTuning.OrganismTree ot, FilterQuery fq
+       WHERE ot.organism = fq.organism
+         GROUP BY term, parentTerm
+         ORDER BY parentTerm,term
+        ]]>
+      </sql>
+    </sqlQuery>
+
+ <processQuery name="withEpitopes" includeProjects="EuPathDB" sorting="parentTerm,term ASC" 
+        processName="org.apidb.apicomplexa.wsfplugin.apifed.ApiFedPlugin">
       <wsColumn name="internal" width="255" wsName="internal"/>
       <wsColumn name="term" width="255" wsName="term"/>
       <wsColumn name="parentTerm" width="255" wsName="parentTerm"/>
     </processQuery>
 
-    <!--===================================================================-->
+<!--===================================================================-->
     <!-- with sequencestrains, only used by Toxo
          Toxo should use organismVQ.withGenomicSeq instead like everybody
          we do not change to not make incompatible queries     -->
@@ -1490,21 +1229,21 @@
       <column name="parentTerm"/>
       <sql>
         <![CDATA[
-          /* withSequenceStrains filter query */
-          WITH FilterQuery AS (
-            SELECT DISTINCT sa.organism
+         /* withSequenceStrains filter query */
+         WITH FilterQuery AS (
+			SELECT DISTINCT sa.organism
             FROM dots.NaSequence ns, ApidbTuning.GenomicSeqAttributes sa, apidb.organism o
             WHERE ns.na_sequence_id = sa.na_sequence_id
-              AND sa.taxon_id = o.taxon_id
-              AND (sa.project_id = '@PROJECT_ID@' OR 'UniDB' = '@PROJECT_ID@')
-          )
-          /* end filter query */
-          SELECT DISTINCT term, parentTerm, string_agg(trim(internal::varchar), ', ')
+              and sa.taxon_id = o.taxon_id
+		AND (sa.project_id = '@PROJECT_ID@' OR 'UniDB' = '@PROJECT_ID@'))
+	     /* end filter query */
+		 SELECT DISTINCT term, parentTerm, apidb.tab_to_string(set
+              (cast(collect(trim(to_char(internal)))as apidb.varchartab)), ', ') 
               AS internal
-          FROM ApidbTuning.OrganismTree ot, FilterQuery fq
-          WHERE ot.organism = fq.organism
-          GROUP BY term, parentTerm
-          ORDER BY parentTerm, term
+         FROM ApidbTuning.OrganismTree ot, FilterQuery fq
+         WHERE ot.organism = fq.organism
+         GROUP BY term, parentTerm
+	       ORDER BY parentTerm, term
         ]]>
       </sql>
     </sqlQuery>
@@ -1515,25 +1254,25 @@
       <wsColumn name="parentTerm" width="255" wsName="parentTerm"/>
     </processQuery>
 
-    <!--===================================================================-->
+<!--===================================================================-->
     <!-- with sequencestrains, only used by
          Toxo should use organismVQ.withGenomicSeq instead like everybody
          we do not change to not make incompatible queries     -->
     <!--===================================================================-->
 
 
-    <sqlQuery name="withStrainsChromosome"
+    <sqlQuery name="withStrainsChromosome" 
               includeProjects="TriTrypDB,ToxoDB,PlasmoDB,MicrosporidiaDB,CryptoDB,PiroplasmaDB,FungiDB,GiardiaDB,VectorBase,UniDB">
       <column name="internal"/>
       <column name="term"/>
       <sql>
         <![CDATA[
-          SELECT distinct sa.organism as term, sa.organism as internal
-          FROM ApidbTuning.GenomicSeqAttributes sa, apidb.organism o
-          WHERE sa.chromosome IS NOT NULL
-            AND (sa.project_id = '@PROJECT_ID@' OR 'UniDB' = '@PROJECT_ID@')
-            AND sa.taxon_id = o.taxon_id
-          ORDER BY sa.organism asc
+           SELECT distinct sa.organism as term, sa.organism as internal
+           FROM ApidbTuning.GenomicSeqAttributes sa, apidb.organism o
+           WHERE sa.chromosome IS NOT NULL
+           AND (sa.project_id = '@PROJECT_ID@' OR 'UniDB' = '@PROJECT_ID@')
+           and sa.taxon_id = o.taxon_id
+           ORDER BY sa.organism asc
         ]]>
       </sql>
     </sqlQuery>
@@ -1543,32 +1282,33 @@
       <wsColumn name="term" width="50" wsName="term"/>
     </processQuery>
 
-    <!--===================================================================-->
+<!--===================================================================-->
     <!-- with mass spec data    -->
     <!--===================================================================-->
     <sqlQuery name="withMassSpec" excludeProjects="EuPathDB">
       <column name="internal"/>
-      <column name="term"/>
-      <sql>
-        <![CDATA[
-          -- withMassSpec filterQuery
-          SELECT DISTINCT ga.organism as term, ga.organism as internal
-          FROM apidb.massspecsummary mss, ApidbTuning.GeneAttributes ga
-          WHERE mss.aa_sequence_id = ga.aa_sequence_id
-            AND (ga.project_id = '@PROJECT_ID@' OR 'UniDB' = '@PROJECT_ID@')
-          UNION
-          SELECT 'All Organisms' as term, 'All Organisms' as internal
-        ]]>
-      </sql>
-    </sqlQuery>
-
-    <processQuery name="withMassSpec" sorting="term ASC" includeProjects="EuPathDB"
-                  processName="org.apidb.apicomplexa.wsfplugin.apifed.ApiFedPlugin">
-      <wsColumn name="internal" width="255" wsName="internal"/>
-      <wsColumn name="term" width="255" wsName="term"/>
-    </processQuery>
-
-    <!--===================================================================-->
+      <column name="term"/> 
+      <sql>
+        <![CDATA[
+           -- withMassSpec filterQuery
+                   SELECT DISTINCT ga.organism as term, ga.organism as internal 
+                   FROM apidb.massspecsummary mss, ApidbTuning.GeneAttributes ga
+                   WHERE mss.aa_sequence_id = ga.aa_sequence_id
+                   AND (ga.project_id = '@PROJECT_ID@' OR 'UniDB' = '@PROJECT_ID@')
+                   UNION
+                   SELECT 'All Organisms' as term, 'All Organisms' as internal
+                   FROM dual
+              ]]>
+      </sql>
+    </sqlQuery>
+
+ <processQuery name="withMassSpec" sorting="term ASC" includeProjects="EuPathDB"
+        processName="org.apidb.apicomplexa.wsfplugin.apifed.ApiFedPlugin">
+      <wsColumn name="internal" width="255" wsName="internal"/>
+      <wsColumn name="term" width="255" wsName="term"/>
+    </processQuery>
+
+<!--===================================================================-->
     <!-- only in TriTrypDB and Portal: genes based on phenotype    -->
     <!--===================================================================-->
 
@@ -1578,51 +1318,56 @@
       <column name="internal"/>
       <column name="term"/>
       <sql>
-        <![CDATA[
-          SELECT DISTINCT ta.organism as term
-             , ta.organism as internal
-          FROM ApidbTuning.TranscriptAttributes ta, Apidb.phenotypemodel pm ,Apidb.phenotyperesult pr, APIDB.NAFEATUREPHENOTYPEMODEL na
-          WHERE ta.gene_na_feature_id = na.na_feature_id
-            AND (ta.project_id = '@PROJECT_ID@' OR 'UniDB' = '@PROJECT_ID@')
-            AND pm.phenotype_model_id = na.PHENOTYPE_MODEL_ID
-            AND pm.phenotype_model_id = pr.phenotype_model_id
-            AND pr.PHENOTYPE_ENTITY_TERM_ID is not null
-            AND ta.project_id = 'TriTrypDB'
-          ORDER BY term
-        ]]>
-      </sql>
-    </sqlQuery>
-
-    <processQuery name="withPhenotype_TriTryp" sorting="term ASC" includeProjects="EuPathDB"
-                  processName="org.apidb.apicomplexa.wsfplugin.apifed.ApiFedPlugin">
-      <wsColumn name="internal" width="255" wsName="internal"/>
-      <wsColumn name="term" width="255" wsName="term"/>
-    </processQuery>
+     <![CDATA[
+	       SELECT DISTINCT ta.organism as term
+               , ta.organism as internal
+                FROM ApidbTuning.TranscriptAttributes ta, Apidb.phenotypemodel pm ,Apidb.phenotyperesult pr, APIDB.NAFEATUREPHENOTYPEMODEL na 
+               WHERE ta.gene_na_feature_id = na.na_feature_id
+	       and (ta.project_id = '@PROJECT_ID@' OR 'UniDB' = '@PROJECT_ID@')
+	       and pm.phenotype_model_id = na.PHENOTYPE_MODEL_ID
+	        and pm.phenotype_model_id = pr.phenotype_model_id
+               and pr.PHENOTYPE_ENTITY_TERM_ID is not null
+               and ta.project_id = 'TriTrypDB'
+	        order by term
+             ]]>
+
+      </sql>
+    </sqlQuery>
+
+    <processQuery name="withPhenotype_TriTryp" sorting="term ASC" includeProjects="EuPathDB" 
+        processName="org.apidb.apicomplexa.wsfplugin.apifed.ApiFedPlugin">
+      <wsColumn name="internal" width="255" wsName="internal"/>
+      <wsColumn name="term" width="255" wsName="term"/>
+    </processQuery>
+
+
+
 
 
     <sqlQuery name="withPhenotype" includeProjects="TriTrypDB,FungiDB,UniDB">
       <column name="internal"/>
       <column name="term"/>
       <sql>
-        <![CDATA[
-          SELECT DISTINCT ta.organism as term
-             , ta.organism as internal
-          FROM ApidbTuning.TranscriptAttributes ta, Apidb.phenotypemodel pm ,Apidb.phenotyperesult pr, APIDB.NAFEATUREPHENOTYPEMODEL na
-          WHERE ta.gene_na_feature_id = na.na_feature_id
-            AND (ta.project_id = '@PROJECT_ID@' OR 'UniDB' = '@PROJECT_ID@')
-            AND pm.phenotype_model_id = na.PHENOTYPE_MODEL_ID
-            AND pm.phenotype_model_id = pr.phenotype_model_id
-            AND pr.PHENOTYPE_ENTITY_TERM_ID is not null
-          ORDER BY term
-        ]]>
-      </sql>
-    </sqlQuery>
-
-    <processQuery name="withPhenotype" sorting="term ASC" includeProjects="EuPathDB"
-                  processName="org.apidb.apicomplexa.wsfplugin.apifed.ApiFedPlugin">
-      <wsColumn name="internal" width="255" wsName="internal"/>
-      <wsColumn name="term" width="255" wsName="term"/>
-      <!--      <wsColumn name="parentTerm" width="255" wsName="parentTerm"/>-->
+     <![CDATA[
+	       SELECT DISTINCT ta.organism as term
+               , ta.organism as internal
+                FROM ApidbTuning.TranscriptAttributes ta, Apidb.phenotypemodel pm ,Apidb.phenotyperesult pr, APIDB.NAFEATUREPHENOTYPEMODEL na 
+               WHERE ta.gene_na_feature_id = na.na_feature_id
+	       and (ta.project_id = '@PROJECT_ID@' OR 'UniDB' = '@PROJECT_ID@')
+	       and pm.phenotype_model_id = na.PHENOTYPE_MODEL_ID
+	        and pm.phenotype_model_id = pr.phenotype_model_id
+               and pr.PHENOTYPE_ENTITY_TERM_ID is not null
+	        order by term
+             ]]>
+
+      </sql>
+    </sqlQuery>
+
+ <processQuery name="withPhenotype" sorting="term ASC" includeProjects="EuPathDB" 
+        processName="org.apidb.apicomplexa.wsfplugin.apifed.ApiFedPlugin">
+      <wsColumn name="internal" width="255" wsName="internal"/>
+      <wsColumn name="term" width="255" wsName="term"/>
+<!--      <wsColumn name="parentTerm" width="255" wsName="parentTerm"/>-->
     </processQuery>
 
 
@@ -1630,144 +1375,150 @@
       <column name="internal"/>
       <column name="term"/>
       <sql>
-        <![CDATA[
-          SELECT DISTINCT ta.organism as term
-             , ta.organism as internal
-          FROM ApidbTuning.TranscriptAttributes ta, Apidb.phenotypemodel pm ,Apidb.phenotyperesult pr, APIDB.NAFEATUREPHENOTYPEMODEL na
-          WHERE ta.gene_na_feature_id = na.na_feature_id
-            AND (ta.project_id = '@PROJECT_ID@' OR 'UniDB' = '@PROJECT_ID@')
-            AND pm.phenotype_model_id = na.PHENOTYPE_MODEL_ID
-            AND pm.phenotype_model_id = pr.phenotype_model_id
-            AND pr.PHENOTYPE_ENTITY_TERM_ID is not null
-            AND ta.organism like 'Cry%'
-          ORDER BY term
-        ]]>
-      </sql>
-    </sqlQuery>
-
-    <processQuery name="withPhenotype_phenotype_QIAGEN_RSRC" sorting="term ASC" includeProjects="EuPathDB"
-                  processName="org.apidb.apicomplexa.wsfplugin.apifed.ApiFedPlugin">
-      <wsColumn name="internal" width="255" wsName="internal"/>
-      <wsColumn name="term" width="255" wsName="term"/>
-      <!--      <wsColumn name="parentTerm" width="255" wsName="parentTerm"/>-->
-    </processQuery>
-
-
-    <!-- for manually curated phenotypes in FungiDB -->
+     <![CDATA[
+	       SELECT DISTINCT ta.organism as term
+               , ta.organism as internal
+                FROM ApidbTuning.TranscriptAttributes ta, Apidb.phenotypemodel pm ,Apidb.phenotyperesult pr, APIDB.NAFEATUREPHENOTYPEMODEL na 
+               WHERE ta.gene_na_feature_id = na.na_feature_id
+	       and (ta.project_id = '@PROJECT_ID@' OR 'UniDB' = '@PROJECT_ID@')
+	       and pm.phenotype_model_id = na.PHENOTYPE_MODEL_ID
+	        and pm.phenotype_model_id = pr.phenotype_model_id
+               and pr.PHENOTYPE_ENTITY_TERM_ID is not null
+               and ta.organism like 'Cry%'
+	        order by term
+             ]]>
+
+      </sql>
+    </sqlQuery>
+
+ <processQuery name="withPhenotype_phenotype_QIAGEN_RSRC" sorting="term ASC" includeProjects="EuPathDB" 
+        processName="org.apidb.apicomplexa.wsfplugin.apifed.ApiFedPlugin">
+      <wsColumn name="internal" width="255" wsName="internal"/>
+      <wsColumn name="term" width="255" wsName="term"/>
+<!--      <wsColumn name="parentTerm" width="255" wsName="parentTerm"/>-->
+    </processQuery>
+
+
+
+<!-- for manually curated phenotypes in FungiDB -->
     <sqlQuery name="withPhenotype_phenotype_DATA_RSRC" includeProjects="FungiDB,UniDB">
       <column name="internal"/>
       <column name="term"/>
       <sql>
-        <![CDATA[
-          SELECT DISTINCT ta.organism as term
-             , ta.organism as internal
-          FROM ApidbTuning.TranscriptAttributes ta, Apidb.phenotypemodel pm ,Apidb.phenotyperesult pr, APIDB.NAFEATUREPHENOTYPEMODEL na
-                 , sres.externaldatabase d, sres.externaldatabaserelease r
-          WHERE ta.gene_na_feature_id = na.na_feature_id
-            AND (ta.project_id = '@PROJECT_ID@' OR 'UniDB' = '@PROJECT_ID@')
-            AND pm.phenotype_model_id = na.PHENOTYPE_MODEL_ID
-            AND pm.phenotype_model_id = pr.phenotype_model_id
-            AND pr.PHENOTYPE_ENTITY_TERM_ID is not null
-            AND pm.external_database_release_id = r.external_database_release_id
-            AND r.external_database_id = d.external_database_id
-            AND d.name like '%_phenotype_VEuPathDB_curated_phenotype_RSRC'
-          ORDER BY term
-        ]]>
-      </sql>
-    </sqlQuery>
-
-    <processQuery name="withPhenotype_phenotype_DATA_RSRC" sorting="term ASC" includeProjects="EuPathDB"
-                  processName="org.apidb.apicomplexa.wsfplugin.apifed.ApiFedPlugin">
-      <wsColumn name="internal" width="255" wsName="internal"/>
-      <wsColumn name="term" width="255" wsName="term"/>
-      <!--      <wsColumn name="parentTerm" width="255" wsName="parentTerm"/>-->
-    </processQuery>
-
-
-
-    <!-- for manually curated phenotypes in FungiDB -->
+     <![CDATA[
+	       SELECT DISTINCT ta.organism as term
+               , ta.organism as internal
+                FROM ApidbTuning.TranscriptAttributes ta, Apidb.phenotypemodel pm ,Apidb.phenotyperesult pr, APIDB.NAFEATUREPHENOTYPEMODEL na 
+                   , sres.externaldatabase d, sres.externaldatabaserelease r
+               WHERE ta.gene_na_feature_id = na.na_feature_id
+	       and (ta.project_id = '@PROJECT_ID@' OR 'UniDB' = '@PROJECT_ID@')
+	       and pm.phenotype_model_id = na.PHENOTYPE_MODEL_ID
+	        and pm.phenotype_model_id = pr.phenotype_model_id
+               and pr.PHENOTYPE_ENTITY_TERM_ID is not null
+               and pm.external_database_release_id = r.external_database_release_id
+               and r.external_database_id = d.external_database_id
+               and d.name like '%_phenotype_VEuPathDB_curated_phenotype_RSRC'
+	        order by term
+             ]]>
+
+      </sql>
+    </sqlQuery>
+
+ <processQuery name="withPhenotype_phenotype_DATA_RSRC" sorting="term ASC" includeProjects="EuPathDB" 
+        processName="org.apidb.apicomplexa.wsfplugin.apifed.ApiFedPlugin">
+      <wsColumn name="internal" width="255" wsName="internal"/>
+      <wsColumn name="term" width="255" wsName="term"/>
+<!--      <wsColumn name="parentTerm" width="255" wsName="parentTerm"/>-->
+    </processQuery> 
+
+
+
+<!-- for manually curated phenotypes in FungiDB -->
     <sqlQuery name="withPhenotype_phenotype_Magnaporthe_Pheno_RSRC" includeProjects="FungiDB,UniDB">
       <column name="internal"/>
       <column name="term"/>
       <sql>
-        <![CDATA[
-          SELECT DISTINCT ta.organism as term
-             , ta.organism as internal
-          FROM ApidbTuning.TranscriptAttributes ta, Apidb.phenotypemodel pm ,Apidb.phenotyperesult pr, APIDB.NAFEATUREPHENOTYPEMODEL na
-                 , sres.externaldatabase d, sres.externaldatabaserelease r
-          WHERE ta.gene_na_feature_id = na.na_feature_id
-            AND (ta.project_id = '@PROJECT_ID@' OR 'UniDB' = '@PROJECT_ID@')
-            AND pm.phenotype_model_id = na.PHENOTYPE_MODEL_ID
-            AND pm.phenotype_model_id = pr.phenotype_model_id
-            AND pr.PHENOTYPE_ENTITY_TERM_ID is not null
-            AND pm.external_database_release_id = r.external_database_release_id
-            AND r.external_database_id = d.external_database_id
-            AND d.name like 'mory70-15_phenotype_Magnaporthe_Pheno_RSRC'
-          ORDER BY term
-        ]]>
-      </sql>
-    </sqlQuery>
-
-    <processQuery name="withPhenotype_phenotype_Magnaporthe_Pheno_RSRC" sorting="term ASC" includeProjects="EuPathDB"
-                  processName="org.apidb.apicomplexa.wsfplugin.apifed.ApiFedPlugin">
-      <wsColumn name="internal" width="255" wsName="internal"/>
-      <wsColumn name="term" width="255" wsName="term"/>
-    </processQuery>
+     <![CDATA[
+	       SELECT DISTINCT ta.organism as term
+               , ta.organism as internal
+                FROM ApidbTuning.TranscriptAttributes ta, Apidb.phenotypemodel pm ,Apidb.phenotyperesult pr, APIDB.NAFEATUREPHENOTYPEMODEL na
+                   , sres.externaldatabase d, sres.externaldatabaserelease r
+               WHERE ta.gene_na_feature_id = na.na_feature_id
+	       and (ta.project_id = '@PROJECT_ID@' OR 'UniDB' = '@PROJECT_ID@')
+	       and pm.phenotype_model_id = na.PHENOTYPE_MODEL_ID
+	        and pm.phenotype_model_id = pr.phenotype_model_id
+               and pr.PHENOTYPE_ENTITY_TERM_ID is not null
+               and pm.external_database_release_id = r.external_database_release_id
+               and r.external_database_id = d.external_database_id
+               and d.name like 'mory70-15_phenotype_Magnaporthe_Pheno_RSRC'
+	        order by term
+             ]]>
+
+      </sql>
+    </sqlQuery>
+
+ <processQuery name="withPhenotype_phenotype_Magnaporthe_Pheno_RSRC" sorting="term ASC" includeProjects="EuPathDB"
+        processName="org.apidb.apicomplexa.wsfplugin.apifed.ApiFedPlugin">
+      <wsColumn name="internal" width="255" wsName="internal"/>
+      <wsColumn name="term" width="255" wsName="term"/>
+    </processQuery>
+
 
     <sqlQuery name="withPhenotype_fgraPH-1_phenotype_Fusarium_Pheno_RSRC" includeProjects="FungiDB,UniDB">
       <column name="internal"/>
       <column name="term"/>
       <sql>
-        <![CDATA[
-	      SELECT DISTINCT ta.organism as term
+     <![CDATA[
+	       SELECT DISTINCT ta.organism as term
                , ta.organism as internal
-          FROM ApidbTuning.TranscriptAttributes ta, Apidb.phenotypemodel pm ,Apidb.phenotyperesult pr, APIDB.NAFEATUREPHENOTYPEMODEL na
-          WHERE ta.gene_na_feature_id = na.na_feature_id
-	        AND (ta.project_id = '@PROJECT_ID@' OR 'UniDB' = '@PROJECT_ID@')
-	        AND pm.phenotype_model_id = na.PHENOTYPE_MODEL_ID
-	        AND pm.phenotype_model_id = pr.phenotype_model_id
-            AND pr.PHENOTYPE_ENTITY_TERM_ID is not null
-            AND ta.organism like 'Fus%'
-          ORDER BY term
-        ]]>
-      </sql>
-    </sqlQuery>
-
-    <processQuery name="withPhenotype_fgraPH-1_phenotype_Fusarium_Pheno_RSRC" sorting="term ASC" includeProjects="EuPathDB"
-                  processName="org.apidb.apicomplexa.wsfplugin.apifed.ApiFedPlugin">
-      <wsColumn name="internal" width="255" wsName="internal"/>
-      <wsColumn name="term" width="255" wsName="term"/>
-      <!--      <wsColumn name="parentTerm" width="255" wsName="parentTerm"/>-->
-    </processQuery>
+                FROM ApidbTuning.TranscriptAttributes ta, Apidb.phenotypemodel pm ,Apidb.phenotyperesult pr, APIDB.NAFEATUREPHENOTYPEMODEL na 
+               WHERE ta.gene_na_feature_id = na.na_feature_id
+	       and (ta.project_id = '@PROJECT_ID@' OR 'UniDB' = '@PROJECT_ID@')
+	       and pm.phenotype_model_id = na.PHENOTYPE_MODEL_ID
+	        and pm.phenotype_model_id = pr.phenotype_model_id
+               and pr.PHENOTYPE_ENTITY_TERM_ID is not null
+               and ta.organism like 'Fus%'
+	        order by term
+             ]]>
+
+      </sql>
+    </sqlQuery>
+
+ <processQuery name="withPhenotype_fgraPH-1_phenotype_Fusarium_Pheno_RSRC" sorting="term ASC" includeProjects="EuPathDB" 
+        processName="org.apidb.apicomplexa.wsfplugin.apifed.ApiFedPlugin">
+      <wsColumn name="internal" width="255" wsName="internal"/>
+      <wsColumn name="term" width="255" wsName="term"/>
+<!--      <wsColumn name="parentTerm" width="255" wsName="parentTerm"/>-->
+    </processQuery> 
 
     <sqlQuery name="withPhenotype_mory70-15_phenotype_Magnaporthe_Pheno_RSRC" includeProjects="FungiDB,UniDB">
       <column name="internal"/>
       <column name="term"/>
       <sql>
-        <![CDATA[
-          SELECT DISTINCT ta.organism as term
-            , ta.organism as internal
-          FROM ApidbTuning.TranscriptAttributes ta, Apidb.phenotypemodel pm ,Apidb.phenotyperesult pr, APIDB.NAFEATUREPHENOTYPEMODEL na
-          WHERE ta.gene_na_feature_id = na.na_feature_id
-            AND (ta.project_id = '@PROJECT_ID@' OR 'UniDB' = '@PROJECT_ID@')
-            AND pm.phenotype_model_id = na.PHENOTYPE_MODEL_ID
-            AND pm.phenotype_model_id = pr.phenotype_model_id
-            AND pr.PHENOTYPE_ENTITY_TERM_ID is not null
-            AND ta.organism like 'Pyriculari%'
-          ORDER BY term
-        ]]>
-      </sql>
-    </sqlQuery>
-
-    <processQuery name="withPhenotype_mory70-15_phenotype_Magnaporthe_Pheno_RSRC" sorting="term ASC" includeProjects="EuPathDB"
-                  processName="org.apidb.apicomplexa.wsfplugin.apifed.ApiFedPlugin">
+     <![CDATA[
+	       SELECT DISTINCT ta.organism as term
+               , ta.organism as internal
+                FROM ApidbTuning.TranscriptAttributes ta, Apidb.phenotypemodel pm ,Apidb.phenotyperesult pr, APIDB.NAFEATUREPHENOTYPEMODEL na 
+               WHERE ta.gene_na_feature_id = na.na_feature_id
+	       and (ta.project_id = '@PROJECT_ID@' OR 'UniDB' = '@PROJECT_ID@')
+	       and pm.phenotype_model_id = na.PHENOTYPE_MODEL_ID
+	        and pm.phenotype_model_id = pr.phenotype_model_id
+               and pr.PHENOTYPE_ENTITY_TERM_ID is not null
+               and ta.organism like 'Pyriculari%'
+	        order by term
+             ]]>
+      </sql>
+    </sqlQuery>
+
+    <processQuery name="withPhenotype_mory70-15_phenotype_Magnaporthe_Pheno_RSRC" sorting="term ASC" includeProjects="EuPathDB" 
+        processName="org.apidb.apicomplexa.wsfplugin.apifed.ApiFedPlugin">
       <wsColumn name="internal" width="255" wsName="internal"/>
       <wsColumn name="term" width="255" wsName="term"/>
       <!-- <wsColumn name="parentTerm" width="255" wsName="parentTerm"/>-->
-    </processQuery>
-
-
-    <!--===================================================================-->
+    </processQuery> 
+
+
+<!--===================================================================-->
     <!-- used in other recordtype queries (other than gene) for dumping    -->
     <!--===================================================================-->
 
@@ -1777,77 +1528,76 @@
       <column name="term"/>
 
       <sql>
-        <![CDATA[
-          SELECT distinct ga.organism as term,ns.taxon_id as internal
-          FROM dots.NaSequence ns, dots.GeneFeature gf,ApidbTuning.geneattributes ga
-          WHERE gf.na_sequence_id = ns.na_sequence_id
-            AND ga.source_id = gf.source_id
-            AND (ga.project_id = '@PROJECT_ID@' OR 'UniDB' = '@PROJECT_ID@')
-          ORDER BY organism asc
-        ]]>
-      </sql>
-    </sqlQuery>
-
-
-    <!--===================================================================-->
-    <!-- used in gene query for dumping    -->
-    <!--===================================================================-->
-
-
-    <sqlQuery name="nameWithGenesGFF" excludeProjects="EuPathDB">
-      <column name="internal"/>
-      <column name="term"/>
-      <sql excludeProjects="ToxoDB,CryptoDB,TriTrypDB">
-        <![CDATA[
-          SELECT geneOrgs.organism as term, geneOrgs.organism as internal
-          FROM (
-              SELECT DISTINCT organism FROM ApidbTuning.GeneAttributes
-            ) geneOrgs LEFT JOIN (
-              SELECT 'Cryptosporidium parvum' AS name, 1 AS rank
-               UNION
-              SELECT 'Cryptosporidium hominis' as name, 2 as rank
-               UNION
-              SELECT 'Cryptosporidium muris' as name, 2 as rank
-               UNION
-              SELECT 'Plasmodium falciparum' as name, 4 as rank
-               UNION
-              SELECT 'Plasmodium vivax' as name, 4 as rank
-               UNION
-              SELECT 'Plasmodium yoelii' as name, 5 as rank
-               UNION
-              SELECT 'Toxoplasma gondii' as name, 6 as rank
-               UNION
-              SELECT 'Neospora caninum' as name, 7 as rank
-            ) partial_ordering ON geneOrgs.organism = partial_ordering.name
-          ORDER BY coalesce(partial_ordering.rank, 9999), geneOrgs.organism
-        ]]>
-      </sql>
-      <sql includeProjects="ToxoDB,CryptoDB,TriTrypDB">
         <![CDATA[
            SELECT distinct ga.organism as term,ns.taxon_id as internal
            FROM dots.NaSequence ns, dots.GeneFeature gf,ApidbTuning.geneattributes ga
            WHERE gf.na_sequence_id = ns.na_sequence_id
-             AND ga.source_id = gf.source_id
-             AND (ga.project_id = '@PROJECT_ID@' OR 'UniDB' = '@PROJECT_ID@')
+           AND ga.source_id = gf.source_id
+           AND (ga.project_id = '@PROJECT_ID@' OR 'UniDB' = '@PROJECT_ID@')
            ORDER BY organism asc
         ]]>
       </sql>
     </sqlQuery>
 
-    <processQuery name="withGenesGFF" includeProjects="EuPathDB" sorting="term ASC"
-                  processName="org.apidb.apicomplexa.wsfplugin.apifed.ApiFedPlugin">
-      <wsColumn name="internal" width="255" wsName="internal"/>
-      <wsColumn name="term" width="255" wsName="term"/>
-    </processQuery>
-
-    <processQuery name="nameWithGenesGFF" sorting="term ASC" includeProjects="EuPathDB"
-                  processName="org.apidb.apicomplexa.wsfplugin.apifed.ApiFedPlugin">
-      <wsColumn name="internal" width="255" wsName="internal"/>
-      <wsColumn name="term" width="255" wsName="term"/>
-    </processQuery>
-
-    <!--===================================================================-->
-    <!-- with ESTs - doesnt look like it is use! -->
+
+<!--===================================================================-->
+    <!-- used in gene query for dumping    -->
+    <!--===================================================================-->
+
+
+    <sqlQuery name="nameWithGenesGFF" excludeProjects="EuPathDB">
+      <column name="internal"/>
+      <column name="term"/>
+      <sql excludeProjects="ToxoDB,CryptoDB,TriTrypDB">
+        <![CDATA[
+          select geneOrgs.organism as term, geneOrgs.organism as internal
+          from (select distinct organism from ApidbTuning.GeneAttributes) geneOrgs,
+               (select 'Cryptosporidium parvum' AS name, 1 AS rank from dual
+                 union
+                select 'Cryptosporidium hominis' as name, 2 as rank from dual
+                 union
+                select 'Cryptosporidium muris' as name, 2 as rank from dual
+                 union
+                select 'Plasmodium falciparum' as name, 4 as rank from dual
+                 union
+                select 'Plasmodium vivax' as name, 4 as rank from dual
+                 union
+                select 'Plasmodium yoelii' as name, 5 as rank from dual
+                 union
+                select 'Toxoplasma gondii' as name, 6 as rank from dual
+                 union
+                select 'Neospora caninum' as name, 7 as rank from dual
+                ) partial_ordering
+          where geneOrgs.organism = partial_ordering.name(+)
+          order by nvl(partial_ordering.rank, 9999), geneOrgs.organism
+        ]]>
+      </sql>
+      <sql includeProjects="ToxoDB,CryptoDB,TriTrypDB">
+        <![CDATA[
+           SELECT distinct ga.organism as term,ns.taxon_id as internal
+           FROM dots.NaSequence ns, dots.GeneFeature gf,ApidbTuning.geneattributes ga
+           WHERE gf.na_sequence_id = ns.na_sequence_id
+           AND ga.source_id = gf.source_id
+           AND (ga.project_id = '@PROJECT_ID@' OR 'UniDB' = '@PROJECT_ID@')
+           ORDER BY organism asc
+        ]]>
+      </sql>
+    </sqlQuery>
+
+    <processQuery name="withGenesGFF" includeProjects="EuPathDB" sorting="term ASC"  
+        processName="org.apidb.apicomplexa.wsfplugin.apifed.ApiFedPlugin">
+      <wsColumn name="internal" width="255" wsName="internal"/>
+      <wsColumn name="term" width="255" wsName="term"/>
+    </processQuery>
+
+ <processQuery name="nameWithGenesGFF" sorting="term ASC" includeProjects="EuPathDB"
+        processName="org.apidb.apicomplexa.wsfplugin.apifed.ApiFedPlugin">
+      <wsColumn name="internal" width="255" wsName="internal"/>
+      <wsColumn name="term" width="255" wsName="term"/>
+    </processQuery>
+
+    <!--===================================================================-->
+    <!-- with ESTs - doesnt look like it is use! -->  
     <!--===================================================================-->
     <!--
         <sqlQuery name="withESTs" excludeProjects="EuPathDB" isCacheable="true">
@@ -1889,269 +1639,265 @@
 
 
     <!--===================================================================-->
-    <!-- with EC Number -->
-    <!--===================================================================-->
-
-
-
-    <sqlQuery name="withEC" excludeProjects="MicrospordiaDB,EuPathDB" isCacheable="true">
+    <!-- with EC Number -->  
+    <!--===================================================================-->
+
+
+
+ <sqlQuery name="withEC" excludeProjects="MicrospordiaDB,EuPathDB" isCacheable="true">
       <column name="internal"/>
       <column name="term"/>
       <column name="parentTerm"/>
       <sql>
         <![CDATA[
+	 WITH FilterQuery AS (
+	      SELECT DISTINCT ta.organism
+	      FROM ApidbTuning.TranscriptAttributes ta, apidb.organism o
+              WHERE (ta.ec_numbers IS NOT NULL OR ta.ec_numbers_derived IS NOT NULL)
+              AND (ta.project_id = '@PROJECT_ID@' OR 'UniDB' = '@PROJECT_ID@')
+              and ta.taxon_id = o.taxon_id
+              )
+	 /* end filter query */
+	 SELECT DISTINCT term, parentTerm, apidb.tab_to_string(set
+              (cast(collect(trim(to_char(internal)))as apidb.varchartab)), ', ') 
+              AS internal
+         FROM ApidbTuning.OrganismTree ot, FilterQuery fq
+       WHERE ot.organism = fq.organism
+         GROUP BY term, parentTerm
+         ORDER BY parentTerm,term
+        ]]>
+      </sql>
+    </sqlQuery>
+
+    <processQuery name="withEC" processName="org.apidb.apicomplexa.wsfplugin.apifed.ApiFedPlugin" sorting="parentTerm,term ASC" includeProjects="EuPathDB">
+      <wsColumn name="internal" width="255" wsName="internal"/>
+      <wsColumn name="term" width="255" wsName="term"/>
+      <wsColumn name="parentTerm" width="255" wsName="parentTerm"/>
+    </processQuery>
+
+    <!--===================================================================-->
+    <!-- all (organisms) with an EC number -->  
+    <!-- used to provide quick link to get ALL genes with an EC number -->  
+    <!--===================================================================-->
+
+
+  <sqlQuery name="allWithEC" excludeProjects="EuPathDB" isCacheable="true">
+      <column name="internal"/>
+      <column name="term"/>
+      <sql>
+        <![CDATA[
+	 WITH FilterQuery AS (
+              SELECT DISTINCT ta.organism
+              FROM ApidbTuning.TranscriptAttributes ta,apidb.organism o
+              WHERE (ta.ec_numbers IS NOT NULL OR ta.ec_numbers_derived IS NOT NULL)
+              AND (ta.project_id = '@PROJECT_ID@' OR 'UniDB' = '@PROJECT_ID@')
+              and ta.taxon_id = o.taxon_id
+              )
+         SELECT 'all' as term,
+  	        apidb.tab_to_string(set (cast(collect(trim(to_char(internal)))as apidb.varchartab)), ', ')   AS internal
+         FROM ApidbTuning.OrganismTree ot, FilterQuery fq
+        WHERE ot.organism = fq.organism
+        ]]>
+      </sql>
+    </sqlQuery>
+
+    <processQuery name="allWithEC" processName="org.apidb.apicomplexa.wsfplugin.apifed.ApiFedPlugin" sorting="term ASC" includeProjects="EuPathDB">
+      <wsColumn name="internal" width="255" wsName="internal"/>
+      <wsColumn name="term" width="255" wsName="term"/>
+    </processQuery>
+
+
+    <!--===================================================================-->
+    <!-- with tfBindingSite -->  
+    <!--===================================================================-->
+
+    <sqlQuery name="tfBindingSite" includeProjects="PlasmoDB,UniDB" isCacheable="true">
+      <column name="internal"/>
+      <column name="term"/>
+      <column name="parentTerm"/>
+      <sql>
+        <![CDATA[
+           	 /* tfBindingSite filter query */
+              WITH FilterQuery AS (
+                   SELECT DISTINCT ga.organism
+                   FROM ApidbTuning.GeneAttributes ga, ApidbTuning.tfbsgene tg
+                   WHERE tg.gene_source_id = ga.source_id
+                   AND (ga.project_id = '@PROJECT_ID@' OR 'UniDB' = '@PROJECT_ID@'))
+              SELECT DISTINCT term, parentTerm, apidb.tab_to_string(set
+                     (cast(collect(trim(to_char(tn.name)))as apidb.varchartab)), ', ') 
+                     AS internal
+              FROM ApidbTuning.OrganismTree ot, FilterQuery fq, Sres.TaxonName tn
+              WHERE ot.organism = fq.organism
+              and   tn.taxon_id = ot.internal
+              and   tn.name_class = 'scientific name'
+              GROUP BY term, parentTerm
+              ORDER BY parentTerm,term
+        ]]>
+      </sql>
+    </sqlQuery>
+
+    <processQuery name="tfBindingSite" processName="org.apidb.apicomplexa.wsfplugin.apifed.ApiFedPlugin" sorting="parentTerm,term ASC" includeProjects="EuPathDB">
+      <wsColumn name="internal" width="255" wsName="internal"/>
+      <wsColumn name="term" width="255" wsName="term"/>
+      <wsColumn name="parentTerm" width="255" wsName="parentTerm"/>
+    </processQuery>
+
+    <!--===================================================================-->
+    <!-- TriTrypWithGenes  -->  
+    <!--===================================================================-->
+
+<!-- Appears Unused 
+
+      <sqlQuery name="withTriTrypGenes" includeProjects="TriTrypDB" isCacheable="true">
+      <testParamValues excludeProjects="TriTrypDB" minRows="0"/>
+      <column name="internal"/>
+      <column name="term"/>
+      <sql>
+        <![CDATA[
+          select tn.name as term, clade.subtaxa as internal
+          from sres.TaxonName tn,
+               (select species_taxon_id, apidb.tab_to_string(set(cast(collect(trim(to_char(taxon_id)))
+                                                       as apidb.varchartab)), ', ') subtaxa
+                from ApidbTuning.TaxonSpecies ts
+                where ts.taxon_id in (/* taxa relevant to this param */
+                                      select taxon_id from ApidbTuning.GeneAttributes)
+                group by species_taxon_id) clade,
+               ( 
+                  select 'Trypanosoma cruzi' as name, 1 as rank from dual
+               ) partial_ordering
+          where tn.taxon_id = clade.species_taxon_id
+            and tn.name_class = 'scientific name'
+            and tn.name = partial_ordering.name(+)
+          order by partial_ordering.rank, tn.name
+        ]]>
+      </sql>
+    </sqlQuery>
+    <processQuery name="withTriTrypGenes" processName="org.apidb.apicomplexa.wsfplugin.apifed.ApiFedPlugin" includeProjects="EuPathDB">
+      <wsColumn name="internal" width="255" wsName="internal"/>
+      <wsColumn name="term" width="255" wsName="term"/>
+    </processQuery>
+-->
+
+<!--====================================================================-->
+<!-- withPlamsoTrichGiardiaGenes used in genes by secondary structure   , 
+           now includes crypto  and tritryp
+
+-->
+<!--====================================================================-->
+
+
+<sqlQuery name="withSecondaryStructure" includeProjects="CryptoDB,PlasmoDB,GiardiaDB,TrichDB,TriTrypDB,ToxoDB,UniDB" isCacheable="true">
+
+      <testParamValues excludeProjects="GiardiaDB,TrichDB,PlasmoDB" minRows="0"/>
+      <column name="internal"/>
+      <column name="term"/>
+      <column name="parentTerm"/>
+      <sql>
+        <![CDATA[
+         /* withSecondaryStructure filter query */
           WITH FilterQuery AS (
-            SELECT DISTINCT ta.organism
-            FROM ApidbTuning.TranscriptAttributes ta, apidb.organism o
-            WHERE (ta.ec_numbers IS NOT NULL OR ta.ec_numbers_derived IS NOT NULL)
-              AND (ta.project_id = '@PROJECT_ID@' OR 'UniDB' = '@PROJECT_ID@')
-              AND ta.taxon_id = o.taxon_id
-          )
-          /* end filter query */
-          SELECT DISTINCT term, parentTerm
-            , string_agg(internal::varchar, ', ') AS internal
-          FROM ApidbTuning.OrganismTree ot, FilterQuery fq
-          WHERE ot.organism = fq.organism
-          GROUP BY term, parentTerm
-          ORDER BY parentTerm,term
-        ]]>
-      </sql>
-    </sqlQuery>
-
-    <processQuery name="withEC" processName="org.apidb.apicomplexa.wsfplugin.apifed.ApiFedPlugin" sorting="parentTerm,term ASC" includeProjects="EuPathDB">
+             SELECT DISTINCT ta.organism
+             FROM dots.SecondaryStructure ss, ApidbTuning.TranscriptAttributes ta
+             WHERE ta.aa_sequence_id = ss.aa_sequence_id
+             AND   (ta.project_id = '@PROJECT_ID@' OR 'UniDB' = '@PROJECT_ID@')
+         )
+-- end filter query
+         SELECT DISTINCT term, parentTerm, apidb.tab_to_string(set
+                 (cast(collect(trim(to_char(internal)))as apidb.varchartab)), ', ')
+                 AS internal
+         FROM ApidbTuning.OrganismTree ot, FilterQuery fq
+         WHERE ot.organism = fq.organism
+        GROUP BY term, parentTerm
+        ORDER BY parentTerm,term
+        ]]>
+      </sql>
+    </sqlQuery>
+    <processQuery name="withSecondaryStructure" includeProjects="EuPathDB" sorting="parentTerm,term ASC" 
+        processName="org.apidb.apicomplexa.wsfplugin.apifed.ApiFedPlugin">
       <wsColumn name="internal" width="255" wsName="internal"/>
       <wsColumn name="term" width="255" wsName="term"/>
       <wsColumn name="parentTerm" width="255" wsName="parentTerm"/>
     </processQuery>
 
-    <!--===================================================================-->
-    <!-- all (organisms) with an EC number -->
-    <!-- used to provide quick link to get ALL genes with an EC number -->
-    <!--===================================================================-->
-
-
-    <sqlQuery name="allWithEC" excludeProjects="EuPathDB" isCacheable="true">
-      <column name="internal"/>
-      <column name="term"/>
-      <sql>
-        <![CDATA[
-          WITH FilterQuery AS (
-            SELECT DISTINCT ta.organism
-            FROM ApidbTuning.TranscriptAttributes ta,apidb.organism o
-            WHERE (ta.ec_numbers IS NOT NULL OR ta.ec_numbers_derived IS NOT NULL)
-              AND (ta.project_id = '@PROJECT_ID@' OR 'UniDB' = '@PROJECT_ID@')
-              AND ta.taxon_id = o.taxon_id
-          )
-          SELECT 'all' as term,
-              string_agg(internal::varchar, ', ') AS internal
-          FROM ApidbTuning.OrganismTree ot, FilterQuery fq
-          WHERE ot.organism = fq.organism
-        ]]>
-      </sql>
-    </sqlQuery>
-
-    <processQuery name="allWithEC" processName="org.apidb.apicomplexa.wsfplugin.apifed.ApiFedPlugin" sorting="term ASC" includeProjects="EuPathDB">
-      <wsColumn name="internal" width="255" wsName="internal"/>
-      <wsColumn name="term" width="255" wsName="term"/>
-    </processQuery>
-
-
-    <!--===================================================================-->
-    <!-- with tfBindingSite -->
-    <!--===================================================================-->
-
-    <sqlQuery name="tfBindingSite" includeProjects="PlasmoDB,UniDB" isCacheable="true">
-      <column name="internal"/>
-      <column name="term"/>
-      <column name="parentTerm"/>
-      <sql>
-        <![CDATA[
-          /* tfBindingSite filter query */
-          WITH FilterQuery AS (
-            SELECT DISTINCT ga.organism
-            FROM ApidbTuning.GeneAttributes ga, ApidbTuning.tfbsgene tg
-            WHERE tg.gene_source_id = ga.source_id
-              AND (ga.project_id = '@PROJECT_ID@' OR 'UniDB' = '@PROJECT_ID@')
-          )
-          SELECT DISTINCT term, parentTerm
-            , string_agg(tn.name, ', ') AS internal
-          FROM ApidbTuning.OrganismTree ot, FilterQuery fq, Sres.TaxonName tn
-          WHERE ot.organism = fq.organism
-            AND tn.taxon_id = ot.internal
-            AND tn.name_class = 'scientific name'
-          GROUP BY term, parentTerm
-          ORDER BY parentTerm,term
-        ]]>
-      </sql>
-    </sqlQuery>
-
-    <processQuery name="tfBindingSite" processName="org.apidb.apicomplexa.wsfplugin.apifed.ApiFedPlugin" sorting="parentTerm,term ASC" includeProjects="EuPathDB">
-      <wsColumn name="internal" width="255" wsName="internal"/>
-      <wsColumn name="term" width="255" wsName="term"/>
-      <wsColumn name="parentTerm" width="255" wsName="parentTerm"/>
-    </processQuery>
-
-    <!--===================================================================-->
-    <!-- TriTrypWithGenes  -->
-    <!--===================================================================-->
-
-    <!-- Appears Unused
-
-          <sqlQuery name="withTriTrypGenes" includeProjects="TriTrypDB" isCacheable="true">
-          <testParamValues excludeProjects="TriTrypDB" minRows="0"/>
-          <column name="internal"/>
-          <column name="term"/>
-          <sql>
-            <![CDATA[
-              select tn.name as term, clade.subtaxa as internal
-              from sres.TaxonName tn,
-                   (select species_taxon_id, apidb.tab_to_string(set(cast(collect(trim(to_char(taxon_id)))
-                                                           as apidb.varchartab)), ', ') subtaxa
-                    from ApidbTuning.TaxonSpecies ts
-                    where ts.taxon_id in (/* taxa relevant to this param */
-                                          select taxon_id from ApidbTuning.GeneAttributes)
-                    group by species_taxon_id) clade,
-                   (
-                      select 'Trypanosoma cruzi' as name, 1 as rank from dual
-                   ) partial_ordering
-              where tn.taxon_id = clade.species_taxon_id
-                and tn.name_class = 'scientific name'
-                and tn.name = partial_ordering.name(+)
-              order by partial_ordering.rank, tn.name
-            ]]>
-          </sql>
-        </sqlQuery>
-        <processQuery name="withTriTrypGenes" processName="org.apidb.apicomplexa.wsfplugin.apifed.ApiFedPlugin" includeProjects="EuPathDB">
-          <wsColumn name="internal" width="255" wsName="internal"/>
-          <wsColumn name="term" width="255" wsName="term"/>
-        </processQuery>
-    -->
-
-    <!--====================================================================-->
-    <!-- withPlamsoTrichGiardiaGenes used in genes by secondary structure   ,
-               now includes crypto  and tritryp
-
-    -->
-    <!--====================================================================-->
-
-
-    <sqlQuery name="withSecondaryStructure" includeProjects="CryptoDB,PlasmoDB,GiardiaDB,TrichDB,TriTrypDB,ToxoDB,UniDB" isCacheable="true">
-
-      <testParamValues excludeProjects="GiardiaDB,TrichDB,PlasmoDB" minRows="0"/>
-      <column name="internal"/>
-      <column name="term"/>
-      <column name="parentTerm"/>
-      <sql>
-        <![CDATA[
-          /* withSecondaryStructure filter query */
-          WITH FilterQuery AS (
-            SELECT DISTINCT ta.organism
-            FROM dots.SecondaryStructure ss, ApidbTuning.TranscriptAttributes ta
-            WHERE ta.aa_sequence_id = ss.aa_sequence_id
-              AND (ta.project_id = '@PROJECT_ID@' OR 'UniDB' = '@PROJECT_ID@')
-          )
-          -- end filter query
-          SELECT DISTINCT term, parentTerm
-            , string_agg(internal, ', ') AS internal
-          FROM ApidbTuning.OrganismTree ot, FilterQuery fq
-          WHERE ot.organism = fq.organism
-          GROUP BY term, parentTerm
-          ORDER BY parentTerm,term
-        ]]>
-      </sql>
-    </sqlQuery>
-    <processQuery name="withSecondaryStructure" includeProjects="EuPathDB" sorting="parentTerm,term ASC"
-                  processName="org.apidb.apicomplexa.wsfplugin.apifed.ApiFedPlugin">
-      <wsColumn name="internal" width="255" wsName="internal"/>
-      <wsColumn name="term" width="255" wsName="term"/>
-      <wsColumn name="parentTerm" width="255" wsName="parentTerm"/>
-    </processQuery>
-
 
     <sqlQuery name="WithAlphaFold" excludeProjects="EuPathDB" isCacheable="true">
-      <column name="internal"/>
-      <column name="term"/>
-      <column name="parentTerm"/>
-
-      <sql>
-        <![CDATA[
-          --alphafold filter query
-          WITH FilterQuery AS (
-            SELECT DISTINCT ga.organism
-            FROM apidbtuning.geneattributes ga
-              , apidbtuning.alphafoldgenes afg
-            WHERE ga.source_id = afg.gene_source_id
-          )
-          -- end filter query
-          SELECT DISTINCT term
+        <column name="internal"/>
+        <column name="term"/>
+        <column name="parentTerm"/>
+
+        <sql>
+          <![CDATA[
+            --alphafold filter query
+            WITH FilterQuery AS (
+                SELECT DISTINCT ga.organism
+                FROM apidbtuning.geneattributes ga
+                , apidbtuning.alphafoldgenes afg
+                WHERE ga.source_id = afg.gene_source_id
+            )
+            -- end filter query
+            SELECT DISTINCT term
             , parentTerm
-            , string_agg(internal, ', ') AS internal
-          FROM apidbtuning.organismtree ot
+            , apidb.tab_to_string(SET(CAST(COLLECT(TRIM(TO_CHAR(internal))) AS apidb.varchartab)), ', ') AS internal
+            FROM apidbtuning.organismtree ot
             , FilterQuery fq
-          WHERE ot.organism = fq.organism
-          GROUP BY term, parentTerm
-          ORDER BY parentTerm, term
+            WHERE ot.organism = fq.organism
+            GROUP BY term, parentTerm
+            ORDER BY parentTerm, term
           ]]>
-      </sql>
+        </sql>
     </sqlQuery>
     <processQuery name="WithAlphaFold" includeProjects="EuPathDB" sorting="parentTerm, term ASC"
-                  processName="org.apidb.apicomplexa.wsfplugin.apifed.ApiFedPlugin">
-      <wsColumn name="internal" width="255" wsName="internal"/>
-      <wsColumn name="term" width="255" wsName="term"/>
-      <wsColumn name="parentTerm" width="255" wsName="parentTerm"/>
-    </processQuery>
-
-
-<<<<<<< HEAD
-    <sqlQuery name="WithSingleCell" includeProjects="TriTrypDB,PlasmoDB,PiroplasmaDB" isCacheable="true">
-      <column name="internal"/>
-      <column name="term"/>
-=======
+      processName="org.apidb.apicomplexa.wsfplugin.apifed.ApiFedPlugin">
+        <wsColumn name="internal" width="255" wsName="internal"/>
+        <wsColumn name="term" width="255" wsName="term"/>
+        <wsColumn name="parentTerm" width="255" wsName="parentTerm"/>
+    </processQuery>
+
+
   <sqlQuery name="WithSingleCell" includeProjects="TriTrypDB,PlasmoDB,PiroplasmaDB,ToxoDB,CryptoDB,HostDB" isCacheable="true">
     <column name="internal"/>
     <column name="term"/>
->>>>>>> 248d414e
-
-      <sql>
-        <![CDATA[
+
+    <sql>
+      <![CDATA[
         SELECT DISTINCT ga.organism as term
-          , ga.taxon_id as internal
+        , ga.taxon_id as internal
         FROM apidbtuning.geneattributes ga
-          , apidb.cellxgene cxg
+        , apidb.cellxgene cxg
         WHERE cxg.na_feature_id = ga.na_feature_id
       ]]>
-      </sql>
-    </sqlQuery>
-
-    <processQuery name="WithSingleCell" includeProjects="EuPathDB"
-                  processName="org.apidb.apicomplexa.wsfplugin.apifed.ApiFedPlugin">
-      <wsColumn name="internal" width="255" wsName="internal"/>
-      <wsColumn name="term" width="255" wsName="term"/>
-    </processQuery>
-
-
-    <sqlQuery name="withCellularLocImages" includeProjects="GiardiaDB,TriTrypDB,UniDB" isCacheable="true">
-      <column name="internal"/>
-      <column name="term"/>
-      <sql>
-        <![CDATA[
-        SELECT distinct ta.organism as term, ta.taxon_id as internal
-        FROM apidbtuning.transcriptattributes ta, apidbtuning.gotermsummary gs
-        WHERE gs.source in ('TrypTag', 'DawsonLab')
-          AND ta.aa_sequence_id = gs.aa_sequence_id
-        GROUP BY ta.taxon_id, ta.organism
+    </sql>
+  </sqlQuery>
+
+  <processQuery name="WithSingleCell" includeProjects="EuPathDB"
+    processName="org.apidb.apicomplexa.wsfplugin.apifed.ApiFedPlugin">
+    <wsColumn name="internal" width="255" wsName="internal"/>
+    <wsColumn name="term" width="255" wsName="term"/>
+  </processQuery>
+
+
+<sqlQuery name="withCellularLocImages" includeProjects="GiardiaDB,TriTrypDB,UniDB" isCacheable="true">
+      <column name="internal"/>
+      <column name="term"/>
+      <sql>
+        <![CDATA[
+           SELECT distinct ta.organism as term, ta.taxon_id as internal
+           FROM apidbtuning.transcriptattributes ta, apidbtuning.gotermsummary gs
+           WHERE gs.source in ('TrypTag', 'DawsonLab')
+           AND ta.aa_sequence_id = gs.aa_sequence_id
+           GROUP BY ta.taxon_id, ta.organism
         ]]>
       </sql>
     </sqlQuery>
     <processQuery name="withCellularLocImages" includeProjects="EuPathDB"
-                  processName="org.apidb.apicomplexa.wsfplugin.apifed.ApiFedPlugin">
-      <wsColumn name="internal" width="255" wsName="internal"/>
-      <wsColumn name="term" width="255" wsName="term"/>
-
-    </processQuery>
-
-    <!--===================================================================-->
-    <!-- strain flatvocab query -->
+        processName="org.apidb.apicomplexa.wsfplugin.apifed.ApiFedPlugin">
+      <wsColumn name="internal" width="255" wsName="internal"/>
+      <wsColumn name="term" width="255" wsName="term"/>
+
+    </processQuery>
+
+    <!--===================================================================-->
+    <!-- strain flatvocab query -->  
     <!--===================================================================-->
 
     <sqlQuery name="withStrains" includeProjects="ToxoDB,UniDB">
@@ -2168,80 +1914,6 @@
 
 
 
-<<<<<<< HEAD
-    <sqlQuery name="OrgsWithNonNuclearGenes" includeProjects="AmoebaDB,PlasmoDB,ToxoDB,FungiDB,HostDB,PiroplasmaDB,VectorBase,UniDB">
-      <column name="internal"/>
-      <column name="term"/>
-      <sql>
-        <![CDATA[
-          SELECT distinct ga.organism as term, ga.organism as internal
-          FROM  apidbtuning.geneattributes ga, ApidbTuning.GenomicSeqAttributes sa, SRes.ontologyTerm ot
-          WHERE ga.na_sequence_id = sa.na_sequence_id
-            AND sa.so_id = ot.source_id
-            AND ot.name in  ('mitochondrial_chromosome', 'apicoplast_chromosome')
-          ORDER BY ga.organism
-	    ]]>
-      </sql>
-    </sqlQuery>
-
-    <processQuery name="OrgsWithNonNuclearGenes" processName="org.apidb.apicomplexa.wsfplugin.apifed.ApiFedPlugin" sorting="term ASC" includeProjects="EuPathDB">
-      <wsColumn name="internal" width="100" wsName="internal"/>
-      <wsColumn name="term" width="100" wsName="term"/>
-    </processQuery>
-
-
-    <sqlQuery name="OrgsWithCentromereGenes" includeProjects="PlasmoDB,ToxoDB,TriTrypDB,UniDB">
-      <column name="internal"/>
-      <column name="term"/>
-      <sql>
-        <![CDATA[
-          SELECT distinct ta.organism  as term, ta.organism as internal
-          FROM ApidbTuning.TranscriptCenDistance tcd, ApidbTuning.TranscriptAttributes ta
-          WHERE tcd.transcript = ta.source_id
-	      ORDER BY ta.organism
-	    ]]>
-      </sql>
-    </sqlQuery>
-
-    <processQuery name="OrgsWithCentromereGenes" processName="org.apidb.apicomplexa.wsfplugin.apifed.ApiFedPlugin" sorting="term ASC" includeProjects="EuPathDB">
-      <wsColumn name="internal" width="100" wsName="internal"/>
-      <wsColumn name="term" width="100" wsName="term"/>
-    </processQuery>
-
-
-    <sqlQuery name="OrgsWithHagaiPathways" includeProjects="PlasmoDB,ToxoDB,UniDB">
-      <column name="internal"/>
-      <column name="term"/>
-      <sql>
-        <![CDATA[
-          SELECT DISTINCT tn.name  as term, tn.name  as internal
-          FROM apidb.dataSource ds, sres.taxonName tn
-          WHERE ds.name IN ('pfal3D7_dbxref_simple_gene2HagaiPathway_RSRC','tgonME49_dbxref_protein2Pathways_Feng_RSRC')
-            AND ds.taxon_id = tn.taxon_id
-            AND tn.name_class = 'scientific name'
-        ]]>
-      </sql>
-    </sqlQuery>
-
-    <processQuery name="OrgsWithHagaiPathways" processName="org.apidb.apicomplexa.wsfplugin.apifed.ApiFedPlugin" sorting="term ASC" includeProjects="EuPathDB">
-      <wsColumn name="internal" width="100" wsName="internal"/>
-      <wsColumn name="term" width="100" wsName="term"/>
-    </processQuery>
-
-
-    <sqlQuery name="fromDataset" excludeProjects="EuPathDB">
-      <paramRef ref="sharedParams.metadata_datasets"/>
-      <column name="internal"/>
-      <column name="term"/>
-      <sql>
-        <![CDATA[
-          SELECT DISTINCT organism AS term, organism AS internal
-          FROM apidbTuning.Ontology
-          WHERE dataset_name = '$$metadata_datasets$$'
-	    ]]>
-      </sql>
-    </sqlQuery>
-=======
       <sqlQuery name="OrgsWithNonNuclearGenes" includeProjects="AmoebaDB,PlasmoDB,ToxoDB,FungiDB,HostDB,PiroplasmaDB,VectorBase,UniDB">
 	<column name="internal"/>
 	<column name="term"/>
@@ -2321,13 +1993,7 @@
 	<wsColumn name="internal" width="100" wsName="internal"/>
 	<wsColumn name="term" width="100" wsName="term"/>
       </processQuery>
->>>>>>> 248d414e
-
-    <processQuery name="fromDataset" processName="org.apidb.apicomplexa.wsfplugin.apifed.ApiFedPlugin" sorting="term ASC" includeProjects="EuPathDB">
-      <paramRef ref="sharedParams.metadata_datasets"/>
-      <wsColumn name="internal" width="100" wsName="internal"/>
-      <wsColumn name="term" width="100" wsName="term"/>
-    </processQuery>
+
 
 
      <sqlQuery name="withFileAttrs" isCacheable="true" excludeProjects="EuPathDB">
