<wdkModel>

  <!--=====================================================================-->
  <!-- Params  -->
  <!--=====================================================================-->
<<<<<<< HEAD
  <paramSet name="organismParams">

    <stringParam name="organismSite" visible="false" number="false">
    </stringParam>

    <!-- UNUSED, keep as an example

     <stringParam name="hiddenOrganismGiardia" visible="false">
           </stringParam>

    -->

    <!--
          <enumParam name="reference_strains_only"
                     prompt="Reference strains only"
                     multiPick="false"
=======
  <paramSet name="organismParams"> 

       <stringParam name="organismSite" visible="false" number="false">
             </stringParam>

<!-- UNUSED, keep as an example

 <stringParam name="hiddenOrganismGiardia" visible="false">
       </stringParam>

-->

<!-- 
      <enumParam name="reference_strains_only"
                 prompt="Reference strains only"
                 multiPick="false"
                 quote="false">
        <noTranslation value="true" includeProjects="EuPathDB" />
        <help>
           Choose whether to include only organisms that are reference organisms for each species.  
        </help>
        <enumList>
          <enumValue>
            <term>Yes</term>
            <internal>1</internal>
          </enumValue>
          <enumValue default="true">
            <term>No</term>
            <internal>1,0</internal>
          </enumValue>
        </enumList>
      </enumParam>
-->

      <flatVocabParam name="no_ref_organism"
                     queryRef="organismVQ.no_ref_withGenes"
                     prompt="Organism"
                     displayType="treeBox"
                     multiPick="true"
                     suppressNode="false"
                     quote="false">
          <help>
               Select organism(s) you wish to query against. Click the [+] to expand taxon groupings.
          </help>
          <suggest selectMode="none"/>
        </flatVocabParam>

        <flatVocabParam name="organism"
                     queryRef="organismVQ.withGenes"
                     prompt="Organism"
                     displayType="treeBox"
                     multiPick="true"
                     suppressNode="true"
                     quote="false"> 

         <suggest selectMode="none"/>
          <help>
               Select organism(s) you wish to query against. Click the [+] to expand taxon groupings. 
          </help>

          <propertyList name="organismProperties">
            <value>pruneNodesWithSingleExtendingChild</value>
            <value>showOnlyPreferredOrganisms</value>
            <value>highlightReferenceOrganisms</value>
          </propertyList>
        </flatVocabParam>
<!-- ++++++++++++++++++++++++++++++++++++++++++++++++++-->

	<flatVocabParam name="organism_span"
                     queryRef="organismVQ.withIntronJunctions"
                     prompt="Organism"
                     displayType="treeBox"
                     multiPick="true"
                     suppressNode="true"
                     quote="false">

         <suggest selectMode="none"/>
          <help>
               Select organism(s) you wish to query against. Click the [+] to expand taxon groupings.
          </help>

          <propertyList name="organismProperties">
            <value>pruneNodesWithSingleExtendingChild</value>
            <value>showOnlyPreferredOrganisms</value>
            <value>highlightReferenceOrganisms</value>
          </propertyList>
        </flatVocabParam>

<!-- ++++++++++++++++++++++++++++++++++++++++++++++++++-->

        <flatVocabParam name="organism_select_all" minSelectedCount="1"
                     queryRef="organismVQ.withGenes"
                     prompt="Organism"
                     displayType="treeBox"
                     multiPick="true"
                     suppressNode="true"
                     excludeProjects="EuPathDB"
                     quote="false">

         <suggest selectMode="all"/>
          <help>
               Select organism(s) you wish to query against. Click the [+] to expand taxon groupings. 
          </help>

          <propertyList name="organismProperties">
            <value>pruneNodesWithSingleExtendingChild</value>
            <value>showOnlyPreferredOrganisms</value>
            <value>highlightReferenceOrganisms</value>
          </propertyList>
        </flatVocabParam>

        <flatVocabParam name="organism_select_all"
                     queryRef="organismVQ.withGenes"
                     prompt="Organism"
                     displayType="treeBox"
                     multiPick="true"
                     suppressNode="true"
                     includeProjects="EuPathDB"
                     quote="true">

         <suggest selectMode="all"/>
          <help>
               Select organism(s) you wish to query against. Click the [+] to expand taxon groupings.
          </help>

          <propertyList name="organismProperties">
            <value>pruneNodesWithSingleExtendingChild</value>
            <value>showOnlyPreferredOrganisms</value>
            <value>highlightReferenceOrganisms</value>
          </propertyList>
        </flatVocabParam>



<!-- organism_select_all_sequences is to get ALL orgs, not just the annotated ones -->
        <flatVocabParam name="organism_select_all_sequences" minSelectedCount="1"
                     queryRef="organismVQ.withSequenceStrains"
                     prompt="Organism"
                     displayType="treeBox"
                     multiPick="true"
                     suppressNode="true"
                     excludeProjects="EuPathDB"
                     quote="false">
         <suggest selectMode="all"/>
          <help>
               Select organism(s) you wish to query against. Click the [+] to expand taxon groupings.
          </help>
          <propertyList name="organismProperties">
            <value>highlightReferenceOrganisms</value>
          </propertyList>
        </flatVocabParam>

        <flatVocabParam name="organism_select_all_sequences"
                     queryRef="organismVQ.withSequenceStrains"
                     prompt="Organism"
                     displayType="treeBox"
                     multiPick="true"
                     suppressNode="true"
                     includeProjects="EuPathDB"
                     quote="true">
         <suggest selectMode="all"/>
          <help>
               Select organism(s) you wish to query against. Click the [+] to expand taxon groupings.
          </help>
          <propertyList name="organismProperties">
            <value>pruneNodesWithSingleExtendingChild</value>
            <value>showOnlyPreferredOrganisms</value>
            <value>highlightReferenceOrganisms</value>
          </propertyList>
        </flatVocabParam>


        <flatVocabParam name="organismwithPhenotype"
                     queryRef="organismVQ.withPhenotype"
                     prompt="Organism"
                     multiPick="false"
                     quote="false"
                     includeProjects="TriTrypDB,FungiDB,EuPathDB,UniDB">
          <help>
               Select organisms you wish to query against.
          </help>

          </flatVocabParam>

<!-- before we reorganized organism parameters to make reference organisms the bdefaults
        <flatVocabParam name="organismSinglePick"
                        queryRef="organismVQ.withMassSpec"
                        prompt="Organism"
                        multiPick="false"
                        quote="true">
          <help>
               Select organism(s) you wish to query against. Click the [+] to expand taxon groupings.
          </help>
          <suggest default="All Organisms" />
        </flatVocabParam>
--> 
        <flatVocabParam name="organismSinglePickCnv"
                      queryRef="organismVQ.CNV"
                      prompt="Organism"
                      multiPick="false"
                      quote="false"
                      includeProjects="AmoebaDB,CryptoDB,PlasmoDB,ToxoDB,TriTrypDB,FungiDB,UniDB">
           <noTranslation value="true"/>
           <help>
               Select the organism you wish to query against.
           </help>
           <suggest includeProjects="CryptoDB" default="Cryptosporidium parvum Iowa II"/>
           <suggest includeProjects="PlasmoDB" default="Plasmodium falciparum 3D7"/>
           <suggest includeProjects="ToxoDB" default="Toxoplasma gondii ME49"/>
           <suggest includeProjects="TriTrypDB" default="Leishmania infantum JPCM5"/>
          <propertyList name="organismProperties">
            <value>showOnlyPreferredOrganisms</value>
          </propertyList>
        </flatVocabParam>

        <flatVocabParam name="organismSinglePick"
                      queryRef="organismVQ.withGenes"
                      prompt="Organism"
                      displayType="treeBox"
                      maxSelectedCount="1"
                      multiPick="true"
                      quote="false"
                     suppressNode="false">
           <suggest default="%%primaryOrthoOrganism%%"/>
           <help>
               Select the organism you wish to query against.
           </help>
          <propertyList name="organismProperties">
            <value>pruneNodesWithSingleExtendingChild</value>
            <value>showOnlyPreferredOrganisms</value>
            <value>highlightReferenceOrganisms</value>
          </propertyList>
        </flatVocabParam>

        <flatVocabParam name="gff_organism"
                     queryRef="organismVQ.withGenesGFF"
                     prompt="Organism"
                     multiPick="true"
>>>>>>> 448fdf3c
                     quote="false">
            <noTranslation value="true" includeProjects="EuPathDB" />
            <help>
               Choose whether to include only organisms that are reference organisms for each species.
            </help>
            <enumList>
              <enumValue>
                <term>Yes</term>
                <internal>1</internal>
              </enumValue>
              <enumValue default="true">
                <term>No</term>
                <internal>1,0</internal>
              </enumValue>
            </enumList>
          </enumParam>
    -->

    <flatVocabParam name="no_ref_organism"
                    queryRef="organismVQ.no_ref_withGenes"
                    prompt="Organism"
                    displayType="treeBox"
                    multiPick="true"
                    suppressNode="false"
                    quote="false">
      <help>
        Select organism(s) you wish to query against. Click the [+] to expand taxon groupings.
      </help>
      <suggest selectMode="none"/>
    </flatVocabParam>

    <flatVocabParam name="organism"
                    queryRef="organismVQ.withGenes"
                    prompt="Organism"
                    displayType="treeBox"
                    multiPick="true"
                    suppressNode="true"
                    quote="false">

      <suggest selectMode="none"/>
      <help>
        Select organism(s) you wish to query against. Click the [+] to expand taxon groupings.
      </help>

      <propertyList name="organismProperties">
        <value>pruneNodesWithSingleExtendingChild</value>
        <value>showOnlyPreferredOrganisms</value>
        <value>highlightReferenceOrganisms</value>
      </propertyList>
    </flatVocabParam>


    <flatVocabParam name="organism_select_all"
                    queryRef="organismVQ.withGenes"
                    prompt="Organism"
                    displayType="treeBox"
                    multiPick="true"
                    suppressNode="true"
                    excludeProjects="EuPathDB"
                    quote="false">

      <suggest selectMode="all"/>
      <help>
        Select organism(s) you wish to query against. Click the [+] to expand taxon groupings.
      </help>

      <propertyList name="organismProperties">
        <value>pruneNodesWithSingleExtendingChild</value>
        <value>showOnlyPreferredOrganisms</value>
        <value>highlightReferenceOrganisms</value>
      </propertyList>
    </flatVocabParam>

    <flatVocabParam name="organism_select_all"
                    queryRef="organismVQ.withGenes"
                    prompt="Organism"
                    displayType="treeBox"
                    multiPick="true"
                    suppressNode="true"
                    includeProjects="EuPathDB"
                    quote="true">

      <suggest selectMode="all"/>
      <help>
        Select organism(s) you wish to query against. Click the [+] to expand taxon groupings.
      </help>

      <propertyList name="organismProperties">
        <value>pruneNodesWithSingleExtendingChild</value>
        <value>showOnlyPreferredOrganisms</value>
        <value>highlightReferenceOrganisms</value>
      </propertyList>
    </flatVocabParam>


    <flatVocabParam name="organismwithPhenotype"
                    queryRef="organismVQ.withPhenotype"
                    prompt="Organism"
                    multiPick="false"
                    quote="false"
                    includeProjects="TriTrypDB,FungiDB,EuPathDB,UniDB">
      <help>
        Select organisms you wish to query against.
      </help>

    </flatVocabParam>

    <!-- before we reorganized organism parameters to make reference organisms the bdefaults
            <flatVocabParam name="organismSinglePick"
                            queryRef="organismVQ.withMassSpec"
                            prompt="Organism"
                            multiPick="false"
                            quote="true">
              <help>
                   Select organism(s) you wish to query against. Click the [+] to expand taxon groupings.
              </help>
              <suggest default="All Organisms" />
            </flatVocabParam>
    -->
    <flatVocabParam name="organismSinglePickCnv"
                    queryRef="organismVQ.CNV"
                    prompt="Organism"
                    multiPick="false"
                    quote="false"
                    includeProjects="AmoebaDB,CryptoDB,PlasmoDB,ToxoDB,TriTrypDB,FungiDB,UniDB">
      <noTranslation value="true"/>
      <help>
        Select the organism you wish to query against.
      </help>
      <suggest includeProjects="CryptoDB" default="Cryptosporidium parvum Iowa II"/>
      <suggest includeProjects="PlasmoDB" default="Plasmodium falciparum 3D7"/>
      <suggest includeProjects="ToxoDB" default="Toxoplasma gondii ME49"/>
      <suggest includeProjects="TriTrypDB" default="Leishmania infantum JPCM5"/>
      <propertyList name="organismProperties">
        <value>showOnlyPreferredOrganisms</value>
      </propertyList>
    </flatVocabParam>

    <flatVocabParam name="organismSinglePick"
                    queryRef="organismVQ.withGenes"
                    prompt="Organism"
                    multiPick="false"
                    quote="false">
      <suggest includeProjects="EuPathDB,PlasmoDB,UniDB" default="Plasmodium falciparum 3D7"/>
      <help>
        Select the organism you wish to query against.
      </help>
      <propertyList name="organismProperties">
        <value>showOnlyPreferredOrganisms</value>
      </propertyList>
    </flatVocabParam>

    <flatVocabParam name="gff_organism"
                    queryRef="organismVQ.withGenesGFF"
                    prompt="Organism"
                    multiPick="true"
                    quote="false">
    </flatVocabParam>

    <flatVocabParam name="gff_organism_name"
                    queryRef="organismVQ.nameWithGenesGFF"
                    prompt="Organism"
                    multiPick="true"
                    quote="false">
    </flatVocabParam>

    <flatVocabParam name="organism_with_epitopes"
                    queryRef="organismVQ.withEpitopes"
                    prompt="Organism"
                    displayType="treeBox"
                    multiPick="true"
                    quote="false"
                    includeProjects="CryptoDB,ToxoDB,PlasmoDB,GiardiaDB,TriTrypDB,VectorBase,MicrosporidiaDB,UniDB">
      <suggest selectMode="none"/>
      <help>
        Select organism(s) you wish to query against. Click the [+] to expand taxon groupings.
      </help>
    </flatVocabParam>


    <!-- cannot reuse "organism" param above because apidb needs to use the internal value in the local ortholog question -->
    <flatVocabParam name="localorganism"
                    queryRef="organismVQ.LocalOrganisms"
                    prompt="Organism"
                    multiPick="true"
                    quote="true">
      <suggest selectMode="none" />
      <help>
        Select organism(s) you wish to query against. Click the [+] to expand taxon groupings.
      </help>
    </flatVocabParam>

    <!-- same query as withSequenceStrains but internal is term -->
<<<<<<< HEAD
    <flatVocabParam name="text_search_organism"
                    queryRef="organismVQ.forTextSearch"
                    prompt="Organism"
                    displayType="treeBox"
                    multiPick="true"
                    quote="false"
                    suppressNode="true">
      <suggest selectMode="none"/>
      <help>
        Select the organism(s) you wish to query against. Click the [+] to expand taxon groupings.
      </help>
      <propertyList name="organismProperties">
        <value>pruneNodesWithSingleExtendingChild</value>
        <value>showOnlyPreferredOrganisms</value>
        <value>highlightReferenceOrganisms</value>
      </propertyList>
    </flatVocabParam>

    <flatVocabParam name="org_with_nonnuclear_genes" includeProjects="AmoebaDB,PlasmoDB,ToxoDB,EuPathDB,FungiDB,HostDB,PiroplasmaDB,VectorBase,UniDB"
                    queryRef="organismVQ.OrgsWithNonNuclearGenes"
                    prompt="Organism">
      <help>
        Select the organism(s) you wish to query.
      </help>
    </flatVocabParam>

    <flatVocabParam name="org_with_centromere_genes" includeProjects="PlasmoDB,ToxoDB,TriTrypDB,EuPathDB,UniDB"
                    queryRef="organismVQ.OrgsWithCentromereGenes"
                    prompt="Organism">
      <help>
        Select the organism(s) you wish to query.
      </help>
    </flatVocabParam>

    <flatVocabParam name="org_with_Hagai_pathways" includeProjects="PlasmoDB,ToxoDB,EuPathDB,UniDB"
                    queryRef="organismVQ.OrgsWithHagaiPathways"
                    prompt="Organism">
      <help>
        Select the organism(s) you wish to query.
      </help>
    </flatVocabParam>


    <flatVocabParam name="organismWithCellularLocImages"
                    queryRef="organismVQ.withCellularLocImages"
                    prompt="Organism"
                    multiPick="false"
                    quote="false"
                    includeProjects="TriTrypDB,GiardiaDB,EuPathDB,UniDB">
      <help>
        Select organisms you wish to query against.
      </help>
    </flatVocabParam>
=======
        <flatVocabParam name="text_search_organism"
                     queryRef="organismVQ.forTextSearch"
                     prompt="Organism"
                     displayType="treeBox"
                     multiPick="true"
                     quote="false"
                     suppressNode="true">
          <suggest selectMode="none"/>
          <help>
             Select the organism(s) you wish to query against. Click the [+] to expand taxon groupings.
          </help>
          <propertyList name="organismProperties">
              <value>pruneNodesWithSingleExtendingChild</value>
              <value>showOnlyPreferredOrganisms</value>
              <value>highlightReferenceOrganisms</value>
          </propertyList>
        </flatVocabParam>


        <flatVocabParam name="ngs_snps_organism"
                     queryRef="organismVQ.withNgsSNPsTree"
                     prompt="Organism"
                     displayType="treeBox"
                     maxSelectedCount="1"
                     multiPick="true"
                     quote="false"
                     suppressNode="false">
           <suggest default="%%primaryOrthoOrganism%%"/>
          <help>
             Select the organism(s) you wish to query against. Click the [+] to expand taxon groupings.
          </help>
          <propertyList name="organismProperties">
              <value>pruneNodesWithSingleExtendingChild</value>
              <value>showOnlyPreferredOrganisms</value>
              <value>highlightReferenceOrganisms</value>
          </propertyList>
        </flatVocabParam>


        <flatVocabParam name="org_with_nonnuclear_genes" includeProjects="AmoebaDB,PlasmoDB,ToxoDB,EuPathDB,FungiDB,HostDB,PiroplasmaDB,VectorBase,UniDB"
			queryRef="organismVQ.OrgsWithNonNuclearGenes"
			prompt="Organism">
 	  <help>
	    Select the organism(s) you wish to query.
	  </help>
        </flatVocabParam>

        <flatVocabParam name="org_with_centromere_genes" includeProjects="PlasmoDB,ToxoDB,TriTrypDB,EuPathDB,UniDB"
			queryRef="organismVQ.OrgsWithCentromereGenes"
			prompt="Organism">
 	  <help>
	    Select the organism(s) you wish to query.
	  </help>
        </flatVocabParam>

        <flatVocabParam name="org_with_Hagai_pathways" includeProjects="PlasmoDB,ToxoDB,EuPathDB,UniDB"
			queryRef="organismVQ.OrgsWithHagaiPathways"
			prompt="Organism">
 	  <help>
	    Select the organism(s) you wish to query.
	  </help>
        </flatVocabParam>


        <flatVocabParam name="organismWithCellularLocImages"
                     queryRef="organismVQ.withCellularLocImages"
                     prompt="Organism"
                     multiPick="false"
                     quote="false" 
                     includeProjects="TriTrypDB,GiardiaDB,EuPathDB,UniDB">
          <help>
               Select organisms you wish to query against.
          </help>
        </flatVocabParam>
>>>>>>> 448fdf3c

    <flatVocabParam name="organismsWithAlphafold"
                    queryRef="organismVQ.WithAlphaFold"
                    prompt="Organism"
                    multiPick="true"
                    suppressNode="true"
                    displayType="treeBox"
                    quote="false">

      <suggest selectMode="none"/>

      <help>
        Select the organism(s) you with to query.
      </help>

      <propertyList name="organismProperties">
        <value>showOnlyPreferredOrganisms</value>
      </propertyList>
    </flatVocabParam>

<<<<<<< HEAD
    <flatVocabParam name="organismsWithSingleCell" includeProjects="TriTrypDB,PlasmoDB,PiroplasmaDB,EuPathDB"
                    queryRef="organismVQ.WithSingleCell"
                    prompt="Organism"
                    multiPick="false"
                    quote="false">

      <help>
        Select the organism you wish to query against.
      </help>
=======
    <flatVocabParam name="organismsWithSingleCell" includeProjects="TriTrypDB,PlasmoDB,PiroplasmaDB,ToxoDB,HostDB,CryptoDB,EuPathDB"
        queryRef="organismVQ.WithSingleCell"
        prompt="Organism"
        multiPick="false"
        quote="false">

        <help>
            Select the organism you wish to query against.
        </help>
>>>>>>> 448fdf3c
    </flatVocabParam>


    <!--=====================================================================-->
    <!-- organismWithEstsInChromosomes: I think it is not being used     -->
    <!--=====================================================================-->

    <enumParam name="organismWithEstsInChromosomes"
               prompt="Organism"
               multiPick="false"
               includeProjects="PlasmoDB,EuPathDB,UniDB" >
      <noTranslation value="true" includeProjects="EuPathDB" />
      <enumList>
        <enumValue includeProjects="PlasmoDB,EuPathDB,UniDB">
          <term>Plasmodium falciparum</term>
          <internal>Plasmodium falciparum 3D7</internal>
        </enumValue>
        <enumValue includeProjects="PlasmoDB,EuPathDB,UniDB">
          <term>Plasmodium vivax</term>
          <internal>Plasmodium vivax Sal-1</internal>
        </enumValue>

      </enumList>
    </enumParam>

<<<<<<< HEAD
  </paramSet>
=======

    <enumParam name="organismWithLopitData"
                     prompt="Organism"
                     multiPick="false"
                     includeProjects="ToxoDB,TriTrypDB,UniDB" >
      <noTranslation value="true" includeProjects="EuPathDB" />
      <enumList>
        <enumValue includeProjects="ToxoDB,EuPathDB,UniDB">
          <term>Toxoplasma gondii ME49</term>
          <internal>Toxoplasma gondii ME49</internal>
        </enumValue>
        <enumValue includeProjects="TriTrypDB,EuPathDB,UniDB">
          <term>Trypanosoma brucei brucei TREU927</term>
          <internal>Trypanosoma brucei brucei TREU927</internal>
        </enumValue>
        <enumValue includeProjects="TriTrypDB,EuPathDB,UniDB">
          <term>Trypanosoma congolense IL3000</term>
          <internal>Trypanosoma congolense IL3000</internal>
        </enumValue>
      </enumList>
    </enumParam>

  </paramSet> 
>>>>>>> 448fdf3c


  <!--=====================================================================-->
  <!-- Vocab queries for organism parameters

       These queries differ by which rows they return.  The columns are the
       same:

         term: scientific name of species
         internal: comma-separated list of all taxon ids for the clade whose
                   root is that species

        Many have the same general structure:
         - the taxon list which forms the internal value us generated by a
           recursive sub-query nested inside the SELECT clause
         - the set of rows is determined by an inline view in the FROM clause
           named "organisms"
         - an optional ordering is imposed by another inline view in the FROM
           clause named "partial_ordering".  This is used to let
           P. falciparum, P. vivax, and P. yoelii (in that order) start a
           list of genes.  It's OK for any (or all) of those to be omitted
           from the list, and it's OK for other genes to be included, but if
           they're there, they go first. Otherwise, the organisms are
           ordered alphabetically.
                                                                           -->
  <!--=====================================================================-->

  <querySet name="organismVQ" queryType="vocab" isCacheable="true">

    <!--===================================================================-->
    <!-- localorganism to apidb  -->
    <!--===================================================================-->

    <sqlQuery name="LocalOrganisms">
      <column name="internal"/>
      <column name="term"/>
      <sql>
        SELECT DISTINCT gattr.organism AS internal,
          CASE when gattr.organism  = 'Trypanosoma cruzi'
          THEN 'Trypanosoma cruzi (unassigned)'
          ELSE gattr.organism end AS term, 2 AS idx
        FROM   ApidbTuning.transcriptAttributes gattr
        ORDER BY gattr.organism
      </sql>
    </sqlQuery>


    <!--===================================================================-->
    <!-- all -->
    <!--===================================================================-->

<!--    <sqlQuery name="all" excludeProjects="EuPathDB">-->
<!--      <column name="internal"/>-->
<!--      <column name="term"/>-->
<!--      <sql>-->
<!--        <![CDATA[-->
<!--          SELECT organisms.name AS term,-->
<!--                 (SELECT apidb.tab_to_string(set(CAST(COLLECT(trim(to_char(taxon_id)))-->
<!--                                             AS apidb.varchartab)), ', ')-->
<!--                         AS internal-->
<!--                  FROM sres.taxon-->
<!--                  CONNECT BY prior taxon_id = parent_id-->
<!--                  START WITH taxon_id = organisms.internal_taxon) AS internal-->
<!--          FROM (SELECT distinct tn.name, ts.species_taxon_id AS internal_taxon-->
<!--                FROM sres.TaxonName tn, ApidbTuning.TaxonSpecies ts-->
<!--                WHERE tn.name_class='scientific name'-->
<!--                  AND tn.taxon_id = ts.species_taxon_id-->
<!--                  AND ts.taxon_id IN-->
<!--                             (  SELECT ga.taxon_id-->
<!--                                FROM ApidbTuning.GeneAttributes ga-->
<!--                                WHERE (ga.project_id = '@PROJECT_ID@'  OR 'UniDB' = '@PROJECT_ID@')-->
<!--                              UNION-->
<!--                                SELECT ns.taxon_id-->
<!--                                FROM dots.NaSequence ns, sres.SequenceOntology so,ApidbTuning.GenomicSeqAttributes ga-->
<!--                                WHERE so.sequence_ontology_id = ns.sequence_ontology_id-->
<!--                                AND so.term_name IN ('contig', 'supercontig', 'chromosome','mitochondrial_chromosome','plastid_sequence')-->
<!--                                AND ga.source_id = ns.source_id-->
<!--                                AND (ga.project_id = '@PROJECT_ID@'  OR 'UniDB' = '@PROJECT_ID@')-->
<!--                             )-->
<!--               ) organisms,-->
<!--               (SELECT 'Cryptosporidium parvum' AS name, 1 AS rank FROM dual-->
<!--                 UNION-->
<!--                SELECT 'Cryptosporidium hominis' AS name, 2 AS rank FROM dual-->
<!--                 UNION-->
<!--                SELECT 'Plasmodium falciparum' AS name, 3 AS rank FROM dual-->
<!--                 UNION-->
<!--                SELECT 'Plasmodium vivax' AS name, 4 AS rank FROM dual-->
<!--                 UNION-->
<!--                SELECT 'Plasmodium yoelii' AS name, 5 AS rank FROM dual-->
<!--                ) partial_ordering-->
<!--          WHERE organisms.name = partial_ordering.name(+)-->
<!--          ORDER BY partial_ordering.rank, organisms.name-->
<!--        ]]>-->
<!--      </sql>-->
<!--    </sqlQuery>-->

    <!--===================================================================-->
    <!-- for tree test -->
    <!--===================================================================-->

    <sqlQuery name="toxoForTreeTest" includeProjects="ToxoDB,UniDB">
      <column name="internal"/>
      <column name="term"/>
      <column name="parentTerm"/>
      <sql>
        <![CDATA[
          SELECT n.name as term,n.taxon_id as internal, tn.name as parentTerm
          FROM sres.TAXONNAME n,sres.taxon t,sres.taxonname tn
          WHERE t.taxon_id in (
            WITH RECURSIVE cte AS (
                SELECT TAXON_ID, parent_id as parent_id
                FROM sres.taxon
                WHERE taxon_id IN (14104,14204)
              UNION ALL
                SELECT sub.taxon_id, sub.parent_id
                FROM cte, sres.taxon sub
                WHERE cte.taxon_id = sub.parent_id
            )
            SELECT taxon_id
            FROM cte c
          )
            AND t.taxon_id = n.taxon_id
            AND n.name_class='scientific name'
            AND tn.taxon_id = t.parent_id
            AND tn.name_class = 'scientific name'
        ]]>
      </sql>
    </sqlQuery>

    <processQuery name="all" processName="org.apidb.apicomplexa.wsfplugin.apifed.ApiFedPlugin" sorting="term ASC" includeProjects="EuPathDB">
      <wsColumn name="internal" width="255" wsName="internal"/>
      <wsColumn name="term" width="255" wsName="term"/>
    </processQuery>

    <!--===================================================================-->
    <!-- intron junctions query -->
    <!--===================================================================-->
    <sqlQuery name="withIntronJunctions" excludeProjects="EuPathDB">
      <column name="internal"/>
      <column name="term"/>
      <column name="parentTerm"/>
      <sql>
        WITH FilterQuery AS (
          SELECT DISTINCT ga.organism
          FROM apidbtuning.geneintronjunction gij, apidbtuning.geneattributes ga
          WHERE ga.source_id = gij.gene_source_id
        )
        /* end filter query */
        SELECT DISTINCT term, parentTerm, string_agg(trim(internal::varchar), ', ') AS internal
        FROM ApidbTuning.OrganismTree ot, FilterQuery fq
        WHERE ot.organism = fq.organism
        GROUP BY term, parentTerm
        ORDER BY parentTerm,term
      </sql>
    </sqlQuery>


     <processQuery name="withIntronJunctions" processName="org.apidb.apicomplexa.wsfplugin.apifed.ApiFedPlugin" includeProjects="EuPathDB">
            <wsColumn name="internal" width="150"/>
            <wsColumn name="term" width="150"/>
            <wsColumn name="parentTerm" width="150" wsName="display"/>
     </processQuery>



    <!--===================================================================-->
    <!-- with chromosomes -->
    <!--===================================================================-->

    <sqlQuery name="withChromosomes" excludeProjects="SchistoDB,EuPathDB">
      <column name="internal"/>
      <column name="term"/>
      <sql>
        SELECT DISTINCT ta.organism AS term, ta.organism AS internal
        FROM ApidbTuning.transcriptAttributes ta, apidb.organism o
        WHERE ta.chromosome IS NOT NULL
          AND (ta.project_id = '@PROJECT_ID@' OR 'UniDB' = '@PROJECT_ID@')
          AND ta.taxon_id = o.taxon_id
        ORDER BY term
      </sql>
    </sqlQuery>

    <processQuery name="withChromosomes" processName="org.apidb.apicomplexa.wsfplugin.apifed.ApiFedPlugin" sorting="term ASC" includeProjects="EuPathDB">
      <wsColumn name="internal" width="255" wsName="internal"/>
      <wsColumn name="term" width="255" wsName="term"/>
    </processQuery>


    <!--===================================================================-->
    <!-- with chromosomes and ESTs-->
    <!--===================================================================-->

    <sqlQuery name="withChromosomesESTsAssems" includeProjects="CryptoDB,ToxoDB,PlasmoDB,TriTrypDB,MicrosporidiaDB,GiardiaDB,FungiDB,UniDB,VectorBase">
      <column name="internal"/>
      <column name="term"/>

      <sql>
        SELECT distinct tns.name as term, tns.name as internal
        FROM dots.BlatAlignment b, dots.est e, dots.nasequence s, ApidbTuning.GenomicSeqAttributes sa,
          APIDBTUNING.taxonspecies ts, sres.taxonname tn, sres.taxonname tns, apidb.organism o
        WHERE sa.chromosome is not null
          AND sa.na_sequence_id = s.na_sequence_id
          AND (sa.project_id = '@PROJECT_ID@' OR 'UniDB' = '@PROJECT_ID@')
          AND sa.taxon_id = o.taxon_id
          AND b.query_na_sequence_id = e.na_sequence_id
          AND sa.na_sequence_id = b.target_na_sequence_id
          AND s.taxon_id = ts.taxon_id
          AND ts.species_taxon_id = tn.taxon_id
          AND ts.taxon_id = tns.taxon_id
          AND tn.name_class = 'scientific name'
          AND tns.name_class = 'scientific name'
        ORDER BY term
      </sql>
    </sqlQuery>

    <processQuery name="withChromosomesESTsAssems" processName="org.apidb.apicomplexa.wsfplugin.apifed.ApiFedPlugin" sorting="term ASC" includeProjects="EuPathDB">
      <wsColumn name="internal" width="255" wsName="internal"/>
      <wsColumn name="term" width="255" wsName="term"/>
    </processQuery>


    <!-- CNV -->

    <sqlQuery name="CNV" includeProjects="AmoebaDB,CryptoDB,PlasmoDB,ToxoDB,TriTrypDB,FungiDB,UniDB">
      <column name="internal"/>
      <column name="term"/>
      <sql>
        SELECT DISTINCT tn.NAME as term
          --, listagg(tn.taxon_id, ',') within group (order by tn.taxon_id) over (partition by tn.name) as internal
          , tn.NAME as internal
        FROM APIDB.DATASOURCE d
          , SRES.TAXONNAME tn
          , SRES.EXTERNALDATABASE ed
          , SRES.EXTERNALDATABASERELEASE edr
          , STUDY.STUDY s1
        WHERE lower(d.NAME) like '%copynumbervariations_%'
          AND tn.TAXON_ID = d.TAXON_ID
          AND tn.NAME_CLASS = 'scientific name'
          AND ed.name = d.name
          AND edr.VERSION = d.VERSION
          AND edr.EXTERNAL_DATABASE_ID = ed.EXTERNAL_DATABASE_ID
          AND s1.EXTERNAL_DATABASE_RELEASE_ID = edr.EXTERNAL_DATABASE_RELEASE_ID
          AND s1.INVESTIGATION_ID is null
        ORDER BY tn.NAME
      </sql>
    </sqlQuery>


    <!--===================================================================-->
    <!-- with chromosomes and ORFs, added for orfs by location -->
    <!--===================================================================-->
    <sqlQuery name="withChromosomesORFs" includeProjects="CryptoDB,ToxoDB,PlasmoDB,TriTrypDB,MicrosporidiaDB,PiroplasmaDB,GiardiaDB,FungiDB,UniDB">
      <column name="internal"/>
      <column name="term"/>

      <sql>
        SELECT distinct  sa.organism as term, sa.organism as internal
        FROM ApidbTuning.orfattributes o, ApidbTuning.GenomicSeqAttributes sa, dots.nasequence s, ApidbTuning.taxonspecies ts, sres.taxonname tn, apidb.organism org
        WHERE sa.na_sequence_id = o.na_sequence_id
          AND sa.chromosome is not null
          AND (sa.project_id = '@PROJECT_ID@' OR 'UniDB' = '@PROJECT_ID@')
          AND sa.taxon_id = org.taxon_id
          AND sa.na_sequence_id = s.na_sequence_id
          AND s.taxon_id = ts.taxon_id
          AND ts.species_taxon_id = tn.taxon_id
          AND tn.name_class = 'scientific name'
        ORDER BY term
      </sql>
    </sqlQuery>

    <processQuery name="withChromosomesORFs" processName="org.apidb.apicomplexa.wsfplugin.apifed.ApiFedPlugin" sorting="term ASC" includeProjects="EuPathDB">
      <wsColumn name="internal" width="255" wsName="internal"/>
      <wsColumn name="term" width="255" wsName="term"/>
    </processQuery>


    <!--===================================================================-->
    <!-- with chromosomes and ORFs, used in orfs by location for PORTAL VALIDATION 
         internal values NOT USED, only term values     
         (1) consistent with term values provided by orgVQ used in location.js...
                which we try to be the param used above by the component sites.
         (2) consistent with term values harcoded in ApiDB_...js 
                (used to access all sites when sequenceID is used)             -->
    <!--===================================================================-->


    <sqlQuery name="withChromosomesORFsValid" includeProjects="EuPathDB">
      <column name="internal"/>
      <column name="term"/>
      <sql>
        SELECT * FROM (
          SELECT 'Giardia lamblia' as term,
            '''' ||'Giardia lamblia'|| '''' as internal
          UNION
          SELECT 'Trichomonas vaginalis' as term,
            '''' ||'Trichomonas vaginalis'|| '''' as internal
          UNION
          SELECT 'Cryptosporidium parvum Iowa II' as term,
            '''' ||'Cryptosporidium parvum'|| '''' as internal
          UNION
          SELECT 'Toxoplasma gondii ME49' as term,
            '''' ||'Toxoplasma gondii ME49'|| '''' as internal
          UNION
          SELECT 'Toxoplasma gondii GT1' as term,
            '''' ||'Toxoplasma gondii GT1'|| '''' as internal
          UNION
          SELECT 'Toxoplasma gondii VEG' as term,
            '''' ||'Toxoplasma gondii VEG'|| '''' as internal
          UNION
          SELECT 'Neospora caninum' as term,
            '''' ||'Neospora caninum'|| '''' as internal
          UNION
          SELECT 'Plasmodium falciparum' as term,
            '''' ||'Plasmodium falciparum 3D7'|| '''' as internal
          UNION
          SELECT 'Plasmodium knowlesi' as term,
            '108360, 108361, 108362'   as internal
          UNION
          SELECT 'Plasmodium vivax' as term,
            '108360, 108361, 108362'   as internal
        ) t
      </sql>
    </sqlQuery>

    <!--===================================================================-->
    <!-- with chromosomes and SNPs -->
    <!--===================================================================-->

    <sqlQuery name="withNgsSNPs" excludeProjects="EuPathDB,HostDB">
      <column name="internal"/>
      <column name="term"/>
      <sql>
<<<<<<< HEAD
        WITH FilterQuery as (
          SELECT distinct ta.organism
          FROM apidbtuning.TranscriptAttributes ta, apidb.organism o
          WHERE (ta.project_id = '@PROJECT_ID@' OR 'UniDB' = '@PROJECT_ID@')
            AND ta.taxon_id = o.taxon_id
        )
        SELECT s.organism as term, s.organism as internal
        FROM apidbtuning.snpstrains s, FilterQuery fq
        WHERE s.organism = fq.organism
        ORDER BY s.organism
      </sql>
    </sqlQuery>
=======
              WITH FilterQuery as (
              select distinct ta.organism
              from apidbtuning.TranscriptAttributes ta, apidb.organism o
              where (ta.project_id = '@PROJECT_ID@' OR 'UniDB' = '@PROJECT_ID@')
              and ta.taxon_id = o.taxon_id
              )
          select s.organism as term, s.organism as internal
          from apidbtuning.snpstrains s, FilterQuery fq
                 where s.organism = fq.organism
          order by s.organism
        </sql>
        </sqlQuery>
>>>>>>> 448fdf3c
    <processQuery name="withNgsSNPs" processName="org.apidb.apicomplexa.wsfplugin.apifed.ApiFedPlugin" sorting="term ASC" includeProjects="EuPathDB">
      <wsColumn name="internal" width="255" wsName="internal"/>
      <wsColumn name="term" width="255" wsName="term"/>
    </processQuery>


    <sqlQuery name="withNgsSNPsTree" excludeProjects="EuPathDB">
      <column name="internal"/>
      <column name="term"/>
      <column name="parentTerm"/>
        <sql>
         WITH FilterQuery as (
             select distinct ta.organism, ta.project_id
             from apidbtuning.snpstrains ss, apidbtuning.TranscriptAttributes ta, apidb.organism o
             where (ta.project_id = '@PROJECT_ID@' OR 'UniDB' = '@PROJECT_ID@')
             and ta.taxon_id = o.taxon_id
             and ss.organism = ta.organism
            )
         SELECT DISTINCT term, parentTerm,
           CASE WHEN term = ot.organism THEN term ELSE '-1' END AS internal 
         FROM ApidbTuning.OrganismTree ot, FilterQuery fq
         WHERE ot.organism = fq.organism
         GROUP BY term, parentTerm, ot.organism
         ORDER BY parentTerm, term
        </sql>
        </sqlQuery>
    <processQuery name="withNgsSNPsTree" processName="org.apidb.apicomplexa.wsfplugin.apifed.ApiFedPlugin" sorting="term ASC" includeProjects="EuPathDB">
      <wsColumn name="internal" width="255" wsName="internal"/>
      <wsColumn name="term" width="255" wsName="term"/>
    </processQuery>


    <!--=======================-->
    <!-- with NGS SNP datasets -->
    <!--=======================-->

    <sqlQuery name="withNgsSNPdatasets" includeProjects="AmoebaDB,CryptoDB,FungiDB,MicrosporidiaDB,PiroplasmaDB,PlasmoDB,TriTrypDB,ToxoDB,UniDB">
      <column name="internal"/>
      <column name="term"/>
      <sql>
        SELECT DISTINCT organism as term, organism as internal
        FROM apidbTuning.Ontology
        WHERE dataset_subtype = 'HTS_SNP'
        ORDER BY organism
      </sql>
    </sqlQuery>
    <processQuery name="withNgsSNPdatasets" processName="org.apidb.apicomplexa.wsfplugin.apifed.ApiFedPlugin" sorting="term ASC" includeProjects="EuPathDB">
      <wsColumn name="internal" width="255" wsName="internal"/>
      <wsColumn name="term" width="255" wsName="term"/>
    </processQuery>

    <!-- ======================================================== -->
    <!-- ======================================================== -->
    <!-- ======= All SNP params below here might be obsolete  === -->
    <!-- ======================================================== -->
    <!-- ======================================================== -->

    <sqlQuery name="withChromosomesSNPs" includeProjects="PlasmoDB,UniDB">
      <column name="internal"/>
      <column name="term"/>

      <sql>
        SELECT sa.organism as term, sa.organism as internal,count(s.strain) as strain_count
        FROM apidbtuning.snpchipstrains s, ApidbTuning.GenomicSeqAttributes sa, apidb.organism o
        WHERE sa.organism = s.organism
          AND sa.chromosome is not null
          AND (sa.project_id = '@PROJECT_ID@' OR 'UniDB' = '@PROJECT_ID@')
          AND sa.taxon_id = o.taxon_id
        GROUP BY sa.organism
        ORDER BY strain_count desc
      </sql>
    </sqlQuery>

    <processQuery name="withChromosomesSNPs" processName="org.apidb.apicomplexa.wsfplugin.apifed.ApiFedPlugin" sorting="term ASC" includeProjects="EuPathDB">
      <wsColumn name="internal" width="255" wsName="internal"/>
      <wsColumn name="term" width="255" wsName="term"/>
    </processQuery>


    <sqlQuery name="withChromosomesHtsSNPs" excludeProjects="EuPathDB,AmoebaDB,HostDB">
      <column name="internal"/>
      <column name="term"/>
<<<<<<< HEAD
      <sql>
        SELECT sa.organism as term, sa.organism as internal,count(s.strain) as strain_count
        FROM apidbtuning.snpstrains s, ApidbTuning.GenomicSeqAttributes sa
        WHERE sa.organism = s.organism
          AND sa.chromosome is not null
        GROUP BY sa.organism
        ORDER BY strain_count desc
      </sql>
=======
        <sql>
          select sa.organism as term, sa.organism as internal,count(s.strain) as strain_count
          from apidbtuning.snpstrains s, ApidbTuning.GenomicSeqAttributes sa
          where sa.organism = s.organism
          and sa.chromosome is not null
          group by sa.organism
          order by strain_count desc
        </sql>
>>>>>>> 448fdf3c
    </sqlQuery>

    <processQuery name="withChromosomesHtsSNPs" processName="org.apidb.apicomplexa.wsfplugin.apifed.ApiFedPlugin" sorting="term ASC" includeProjects="EuPathDB">
      <wsColumn name="internal" width="255" wsName="internal"/>
      <wsColumn name="term" width="255" wsName="term"/>
    </processQuery>


    <sqlQuery name="withSNPs" includeProjects="PlasmoDB,UniDB">
      <column name="internal"/>
      <column name="term"/>
      <sql>
        SELECT CASE WHEN s.organism like '%strain CL Brener%' THEN 'Trypanosoma cruzi strain CL Brener - Unassigned' ELSE s.organism END as term,
          s.organism as internal
        FROM apidbtuning.snpchipstrains s
        GROUP BY s.organism
      </sql>
    </sqlQuery>
<<<<<<< HEAD
    <!--

        <sqlQuery name="withHtsSNPs5Strains" includeProjects="AmoebaDB,CryptoDB,FungiDB,MicrosporidiaDB,PiroplasmaDB,PlasmoDB,TriTrypDB,ToxoDB,UniDB" doNotTest="true">
          <column name="internal"/>
          <column name="term"/>
          <column name="display"/>
            <sql>
              select term || ' (' || total || ' strains)' as display, term, internal
              from (
              select count(distinct s.strain) as total,
                     CASE WHEN s.organism like '%strain CL Brener%' THEN 'Trypanosoma cruzi strain CL Brener - Unassigned' ELSE s.organism END as term,
                     s.organism as internal
              from apidbtuning.snpstrains s
              group by s.organism
              )
              where total >= 5
            </sql>
            </sqlQuery>


        <sqlQuery name="withHtsSNPsOntology" includeProjects="TriTrypDB,EuPathDB">
          <column name="internal"/>
          <column name="term"/>
            <sql>
              SELECT distinct ss.organism as term, ss.organism internal
              FROM   apidb.datasource ds,
                     sres.externaldatabase ed,
                     SRES.externaldatabaserelease edr,
                    study.study s,
                    rad.studybiomaterial sb,
                    STUDY.biomaterialcharacteristic bc,
                    study.ontologyentry oe,
                    study.biomaterial b,
                    apidbtuning.popsetattributes ia,
                    apidbtuning.snpstrains ss
              WHERE  ds.type = 'isolates'
                    and ds.subtype = 'HTS_SNP'
                    and ds.name not like '%SNPSample%'
                    and ed.name = ds.external_database_name
                    and ed.external_database_id = edr.external_database_id
                    and edr.external_database_release_id = s.external_database_release_id
                    and s.study_id = sb.study_id
                    and sb.bio_material_id = bc.bio_material_id
                    and sb.bio_material_id = b.bio_material_id
                    and bc.ontology_entry_id = oe.ontology_entry_id
                    and b.source_id = ia.source_id
                    and ss.var_extdb_name = ia.external_db_name
            </sql>
            </sqlQuery>

    -->
    <processQuery name="withChromosomesSNPs" processName="org.apidb.apicomplexa.wsfplugin.apifed.ApiFedPlugin" sorting="term ASC" includeProjects="EuPathDB">
      <wsColumn name="internal" width="255" wsName="internal"/>
      <wsColumn name="term" width="255" wsName="term"/>
    </processQuery>

    <processQuery name="withChromosomesHtsSNPs" processName="org.apidb.apicomplexa.wsfplugin.apifed.ApiFedPlugin" sorting="term ASC" includeProjects="EuPathDB">
      <wsColumn name="internal" width="255" wsName="internal"/>
      <wsColumn name="term" width="255" wsName="term"/>
    </processQuery>
=======
>>>>>>> 448fdf3c

    <processQuery name="withSNPs" processName="org.apidb.apicomplexa.wsfplugin.apifed.ApiFedPlugin" sorting="term ASC" includeProjects="EuPathDB">
      <wsColumn name="internal" width="255" wsName="internal"/>
      <wsColumn name="term" width="255" wsName="term"/>
    </processQuery>
<<<<<<< HEAD
    <!--

        <processQuery name="withHtsSNPs5Strains" processName="org.apidb.apicomplexa.wsfplugin.apifed.ApiFedPlugin" sorting="term ASC" includeProjects="EuPathDB">
          <wsColumn name="internal" width="255" wsName="internal"/>
          <wsColumn name="term" width="255" wsName="term"/>
        </processQuery>


        <processQuery name="withHtsSNPsOntology" processName="org.apidb.apicomplexa.wsfplugin.apifed.ApiFedPlugin" includeProjects="EuPathDB">
          <wsColumn name="internal" width="255" wsName="internal"/>
          <wsColumn name="term" width="255" wsName="term"/>
        </processQuery>

    -->
=======
>>>>>>> 448fdf3c

    <!--===================================================================-->
    <!-- with genomic seq

         only include a species if one of the species' taxon_ids is
         associated with a sequence whose sequence_ontology_id maps to
         'contig', 'supercontig' or 'chromosome'.
                                                                           -->
    <!--===================================================================-->

    <sqlQuery name="withGenomicSeq" excludeProjects="EuPathDB">
      <column name="internal"/>
      <column name="term"/>
      <column name="parentTerm"/>
      <sql excludeProjects="ToxoDB,MicrosporidiaDB">
        <![CDATA[
          /* withGenomicSeq filter query (excluding Toxo and Micro) */
          WITH FilterQuery as (
            SELECT DISTINCT sa.organism
            FROM dots.NaSequence ns, ApidbTuning.GenomicSeqAttributes sa, sres.SequenceOntology so
            WHERE ns.na_sequence_id = sa.na_sequence_id
            AND so.sequence_ontology_id = ns.sequence_ontology_id
            AND so.term_name IN ('contig', 'supercontig', 'chromosome',
                                       'mitochondrial_chromosome','plastid_sequence')
            AND (sa.project_id = '@PROJECT_ID@' OR 'UniDB' = '@PROJECT_ID@')
          )
          /* end filter query */
          SELECT DISTINCT term, parentTerm, internal
          FROM (
            SELECT term, parentTerm, string_agg(trim(internal::varchar), ', ') AS internal
            FROM ApidbTuning.OrganismTree ot, FilterQuery fq
            WHERE ot.organism = fq.organism
            GROUP BY term, parentTerm
          )
          UNION
          SELECT term, parentTerm, internal
          FROM (
            SELECT
                'Leishmania braziliensis annotated' as term,
                'Leishmania braziliensis' as parentTerm,
                 string_agg(trim(ot.internal::varchar), ', ') AS internal
            FROM ApidbTuning.OrganismTree ot
            WHERE ot.organism = 'Leishmania braziliensis'
              AND ot.term = 'Leishmania braziliensis'
          ) t
          WHERE ('@PROJECT_ID@' = 'TriTrypDB' OR 'UniDB' = '@PROJECT_ID@')
          ORDER BY parentTerm,term
        ]]>
      </sql>

      <sql includeProjects="ToxoDB,MicrosporidiaDB">
        <![CDATA[
          /* withGenomicSeq filter query (for Toxo and Micro) */
          WITH FilterQuery AS (
            SELECT DISTINCT sa.organism
            FROM dots.NaSequence ns, ApidbTuning.GenomicSeqAttributes sa
            WHERE ns.na_sequence_id = sa.na_sequence_id
            AND (sa.project_id = '@PROJECT_ID@' OR 'UniDB' = '@PROJECT_ID@'))
          /* end filter query */
          SELECT DISTINCT term, parentTerm, string_agg(trim(internal::varchar), ', ') AS internal
          FROM ApidbTuning.OrganismTree ot, FilterQuery fq
          WHERE ot.organism = fq.organism
          GROUP BY term, parentTerm
          ORDER BY parentTerm,term
        ]]>
      </sql>

    </sqlQuery>

    <processQuery name="withGenomicSeq" processName="org.apidb.apicomplexa.wsfplugin.apifed.ApiFedPlugin" sorting="parentTerm,term ASC" includeProjects="EuPathDB">
      <wsColumn name="internal" width="255" wsName="internal"/>
      <wsColumn name="term" width="255" wsName="term"/>
      <wsColumn name="parentTerm" width="255" wsName="parentTerm"/>
    </processQuery>

    <!--===================================================================-->
    <!-- with genes

         Each row returned represents a species.  Species are only included if
         they are represented in a sequence record (in dots.NaSequence), either
         by their own taxon_id or that of a subspecies.  Sequence records are
         only used if there is a gene record (dots.GeneFeature) that points to
         them.
                                                                           -->
    <!--===================================================================-->
    <sqlQuery name="no_ref_withGenes" isCacheable="true" excludeProjects="EuPathDB">
      <column name="internal"/>
      <column name="term"/>
      <column name="parentTerm"/>
      <sql>
        <![CDATA[
          /* WithGenes filter query*/
          WITH FilterQuery as (
            SELECT distinct tn.name as organism
            FROM sres.taxonname tn, apidb.organism o
            WHERE o.is_annotated_genome = 1
              AND (o.project_name = '@project_id@' or 'unidb' = '@project_id@')
              AND o.taxon_id = tn.taxon_id
              AND tn.name_class = 'scientific name')
          /* end filter query */
          SELECT DISTINCT term, parentTerm, string_agg(trim(internal::varchar), ', ') AS internal
          FROM ApidbTuning.OrganismTree ot, FilterQuery fq
          WHERE ot.organism = fq.organism
          GROUP BY term, parentTerm
          ORDER BY parentTerm,term
        ]]>
      </sql>
    </sqlQuery>

    <processQuery name="no_ref_withGenes" processName="org.apidb.apicomplexa.wsfplugin.apifed.ApiFedPlugin" sorting="parentTerm,term ASC" includeProjects="EuPathDB">
      <wsColumn name="internal" width="255" wsName="internal"/>
      <wsColumn name="term" width="255" wsName="term"/>
      <wsColumn name="parentTerm" width="255" wsName="parentTerm"/>
    </processQuery>


    <sqlQuery name="withGenes" isCacheable="true" excludeProjects="EuPathDB">
      <column name="internal"/>
      <column name="term"/>
      <column name="parentTerm"/>
      <sql>
        <![CDATA[
          /* WithGenes filter query*/
          WITH FilterQuery as (
            SELECT distinct tn.name as organism
            FROM sres.taxonName tn, apidb.organism o
            WHERE o.is_annotated_genome = 1
              AND (o.project_name = '@PROJECT_ID@' OR 'UniDB' = '@PROJECT_ID@')
              AND o.taxon_id = tn.taxon_id
              AND tn.name_class = 'scientific name'
          )
          /* end filter query */
          SELECT DISTINCT term, parentTerm, string_agg(trim(internal::varchar), ', ') AS internal
          FROM ApidbTuning.OrganismTree ot, FilterQuery fq
          WHERE ot.organism = fq.organism
          GROUP BY term, parentTerm
          ORDER BY parentTerm,term
        ]]>
      </sql>
    </sqlQuery>

    <processQuery name="withGenes" includeProjects="EuPathDB" sorting="parentTerm,term ASC"
                  processName="org.apidb.apicomplexa.wsfplugin.apifed.ApiFedPlugin">
      <wsColumn name="internal" width="255" wsName="internal"/>
      <wsColumn name="term" width="255" wsName="term"/>
      <wsColumn name="parentTerm" width="255" wsName="parentTerm"/>
    </processQuery>



<!-- +++++++++++++++++-->

    <!-- keeping as a reference for now; delete at will
    <sqlQuery name="forOldTextSearch" isCacheable="true" excludeProjects="EuPathDB">
      <column name="internal"/>
      <column name="term"/>
      <column name="parentTerm"/>
      <sql>
        <![CDATA[
         /* WithGenes filter query*/
         WITH FilterQuery as (
              select distinct tn.name as organism
              from sres.taxonName tn, apidb.organism o
              where o.is_annotated_genome = 1
                and (o.project_name = '@PROJECT_ID@' OR 'UniDB' = '@PROJECT_ID@')
                and o.taxon_id = tn.taxon_id
                and tn.name_class = 'scientific name')
         /* end filter query */
         SELECT DISTINCT term, parentTerm, apidb.tab_to_string(set
              (cast(collect(trim(to_char(internal)))as apidb.varchartab)), ', ') 
              AS internal
         FROM ApidbTuning.OrganismTree ot, FilterQuery fq
         WHERE ot.organism = fq.organism
         GROUP BY term, parentTerm
         ORDER BY parentTerm,term
        ]]>
      </sql>
    </sqlQuery>
    -->

    <!-- Same as legacy text search but internal values are actual organism names, not numerical codes -->
    <sqlQuery name="forGeneTextSearch" isCacheable="true" excludeProjects="EuPathDB">
      <column name="internal"/>
      <column name="term"/>
      <column name="parentTerm"/>
      <sql>
        <![CDATA[
          /* WithGenes filter query*/
          WITH FilterQuery as (
            SELECT distinct tn.name as organism
            FROM sres.taxonName tn, apidb.organism o
            WHERE o.is_annotated_genome = 1
              AND (o.project_name = '@PROJECT_ID@' OR 'UniDB' = '@PROJECT_ID@')
              AND o.taxon_id = tn.taxon_id
              AND tn.name_class = 'scientific name'
          )
          /* end filter query */
          SELECT DISTINCT term, parentTerm, term AS internal
          FROM ApidbTuning.OrganismTree ot, FilterQuery fq
          WHERE ot.organism = fq.organism
          GROUP BY term, parentTerm
          ORDER BY parentTerm,term
        ]]>
      </sql>
    </sqlQuery>

    <processQuery name="forGeneTextSearch" includeProjects="EuPathDB" sorting="parentTerm,term ASC"
                  processName="org.apidb.apicomplexa.wsfplugin.apifed.ApiFedPlugin">
      <wsColumn name="internal" width="255" wsName="internal"/>
      <wsColumn name="term" width="255" wsName="term"/>
      <wsColumn name="parentTerm" width="255" wsName="parentTerm"/>
    </processQuery>


    <sqlQuery name="forTextSearch" isCacheable="true" excludeProjects="EuPathDB">
      <column name="internal"/>
      <column name="term"/>
      <column name="parentTerm"/>
      <sql>
        <![CDATA[
          /* withSequenceStrains filter query */
          WITH FilterQuery AS (
            SELECT DISTINCT sa.organism
            FROM dots.NaSequence ns, ApidbTuning.GenomicSeqAttributes sa, apidb.organism o
            WHERE ns.na_sequence_id = sa.na_sequence_id
              AND sa.taxon_id = o.taxon_id
              AND (sa.project_id = '@PROJECT_ID@' OR 'UniDB' = '@PROJECT_ID@'))
             /* end filter query */
          SELECT DISTINCT term, parentTerm, term AS internal
          FROM ApidbTuning.OrganismTree ot, FilterQuery fq
          WHERE ot.organism = fq.organism
          GROUP BY term, parentTerm
        ]]>
      </sql>
    </sqlQuery>

    <processQuery name="forTextSearch" includeProjects="EuPathDB" sorting="parentTerm,term ASC"
                  processName="org.apidb.apicomplexa.wsfplugin.apifed.ApiFedPlugin">
      <wsColumn name="internal" width="255" wsName="internal"/>
      <wsColumn name="term" width="255" wsName="term"/>
      <wsColumn name="parentTerm" width="255" wsName="parentTerm"/>
    </processQuery>


    <!--===================================================================-->
    <!-- with genes Plasmo, TriTryp and Crypto,  used in genes by protein PDB similarity,
        copy from withGenes -->
    <!--===================================================================-->


    <sqlQuery name="withPdbSimilarity" excludeProjects="EuPathDB,TrichDB" isCacheable="true">
      <column name="internal"/>
      <column name="term"/>
      <column name="parentTerm"/>

      <sql>
        <![CDATA[
         /* withPdbSimilarity filter query */
          WITH FilterQuery AS (
            SELECT DISTINCT ta.organism
            FROM ApidbTuning.TranscriptAttributes ta, ApidbTuning.pdbsimilarity s, Apidb.organism o
            WHERE s.source_id = ta.source_id
              AND (ta.project_id='@PROJECT_ID@' OR 'UniDB' = '@PROJECT_ID@')
              AND ta.taxon_id = o.taxon_id
          )
          /* end filter query */
          SELECT DISTINCT term, parentTerm
              , string_agg(trim(internal::varchar), ', ') AS internal
          FROM ApidbTuning.OrganismTree ot, FilterQuery fq
          WHERE ot.organism = fq.organism
          GROUP BY term, parentTerm
          ORDER BY parentTerm,term
        ]]>
      </sql>
    </sqlQuery>

    <processQuery name="withPdbSimilarity" includeProjects="EuPathDB" sorting="parentTerm,term ASC"
                  processName="org.apidb.apicomplexa.wsfplugin.apifed.ApiFedPlugin">
      <wsColumn name="internal" width="255" wsName="internal"/>
      <wsColumn name="term" width="255" wsName="term"/>
      <wsColumn name="parentTerm" width="255" wsName="parentTerm"/>
    </processQuery>

    <!--===================================================================-->
    <!-- with genes with epitopes    -->
    <!--===================================================================-->

    <sqlQuery name="withEpitopes"  includeProjects="AmoebaDB,CryptoDB,ToxoDB,PlasmoDB,GiardiaDB,TrichDB,TriTrypDB,PiroplasmaDB,FungiDB,VectorBase,MicrosporidiaDB,UniDB" isCacheable="true">
      <column name="internal"/>
      <column name="term"/>
      <column name="parentTerm"/>
      <sql>
        <![CDATA[
	      /* withEpitopes filter query */
          WITH FilterQuery AS (
            SELECT DISTINCT ta.organism
              FROM ApidbTuning.TranscriptAttributes ta, Apidb.DataSource ds
              WHERE ds.name like '%_epitope_IEDB_RSRC'
              AND ta.taxon_id = ds.taxon_id
              AND (ta.project_id = '@PROJECT_ID@' OR 'UniDB' = '@PROJECT_ID@')
          )
          /* end filter query */
          SELECT DISTINCT term, parentTerm
            , string_agg(trim(internal::varchar), ', ') AS internal
          FROM ApidbTuning.OrganismTree ot, FilterQuery fq
          WHERE ot.organism = fq.organism
          GROUP BY term, parentTerm
          ORDER BY parentTerm,term
        ]]>
      </sql>
    </sqlQuery>

    <processQuery name="withEpitopes" includeProjects="EuPathDB" sorting="parentTerm,term ASC"
                  processName="org.apidb.apicomplexa.wsfplugin.apifed.ApiFedPlugin">
      <wsColumn name="internal" width="255" wsName="internal"/>
      <wsColumn name="term" width="255" wsName="term"/>
      <wsColumn name="parentTerm" width="255" wsName="parentTerm"/>
    </processQuery>

    <!--===================================================================-->
    <!-- with sequencestrains, only used by Toxo
         Toxo should use organismVQ.withGenomicSeq instead like everybody
         we do not change to not make incompatible queries     -->
    <!--===================================================================-->


    <sqlQuery name="withSequenceStrains" excludeProjects="EuPathDB">
      <column name="internal"/>
      <column name="term"/>
      <column name="parentTerm"/>
      <sql>
        <![CDATA[
          /* withSequenceStrains filter query */
          WITH FilterQuery AS (
            SELECT DISTINCT sa.organism
            FROM dots.NaSequence ns, ApidbTuning.GenomicSeqAttributes sa, apidb.organism o
            WHERE ns.na_sequence_id = sa.na_sequence_id
              AND sa.taxon_id = o.taxon_id
              AND (sa.project_id = '@PROJECT_ID@' OR 'UniDB' = '@PROJECT_ID@')
          )
          /* end filter query */
          SELECT DISTINCT term, parentTerm, string_agg(trim(internal::varchar), ', ')
              AS internal
          FROM ApidbTuning.OrganismTree ot, FilterQuery fq
          WHERE ot.organism = fq.organism
          GROUP BY term, parentTerm
          ORDER BY parentTerm, term
        ]]>
      </sql>
    </sqlQuery>

    <processQuery name="withSequenceStrains" processName="org.apidb.apicomplexa.wsfplugin.apifed.ApiFedPlugin" includeProjects="EuPathDB" sorting="parentTerm,term ASC">
      <wsColumn name="internal" width="255" wsName="internal"/>
      <wsColumn name="term" width="255" wsName="term"/>
      <wsColumn name="parentTerm" width="255" wsName="parentTerm"/>
    </processQuery>

    <!--===================================================================-->
    <!-- with sequencestrains, only used by
         Toxo should use organismVQ.withGenomicSeq instead like everybody
         we do not change to not make incompatible queries     -->
    <!--===================================================================-->


    <sqlQuery name="withStrainsChromosome"
              includeProjects="TriTrypDB,ToxoDB,PlasmoDB,MicrosporidiaDB,CryptoDB,PiroplasmaDB,FungiDB,GiardiaDB,VectorBase,UniDB">
      <column name="internal"/>
      <column name="term"/>
      <sql>
        <![CDATA[
          SELECT distinct sa.organism as term, sa.organism as internal
          FROM ApidbTuning.GenomicSeqAttributes sa, apidb.organism o
          WHERE sa.chromosome IS NOT NULL
            AND (sa.project_id = '@PROJECT_ID@' OR 'UniDB' = '@PROJECT_ID@')
            AND sa.taxon_id = o.taxon_id
          ORDER BY sa.organism asc
        ]]>
      </sql>
    </sqlQuery>

    <processQuery name="withStrainsChromosome" processName="org.apidb.apicomplexa.wsfplugin.apifed.ApiFedPlugin" sorting="term ASC" includeProjects="EuPathDB">
      <wsColumn name="internal" width="50" wsName="internal"/>
      <wsColumn name="term" width="50" wsName="term"/>
    </processQuery>

    <!--===================================================================-->
    <!-- with mass spec data    -->
    <!--===================================================================-->
    <sqlQuery name="withMassSpec" excludeProjects="EuPathDB">
      <column name="internal"/>
      <column name="term"/>
      <sql>
        <![CDATA[
          -- withMassSpec filterQuery
          SELECT DISTINCT ga.organism as term, ga.organism as internal
          FROM apidb.massspecsummary mss, ApidbTuning.GeneAttributes ga
          WHERE mss.aa_sequence_id = ga.aa_sequence_id
            AND (ga.project_id = '@PROJECT_ID@' OR 'UniDB' = '@PROJECT_ID@')
          UNION
          SELECT 'All Organisms' as term, 'All Organisms' as internal
        ]]>
      </sql>
    </sqlQuery>

    <processQuery name="withMassSpec" sorting="term ASC" includeProjects="EuPathDB"
                  processName="org.apidb.apicomplexa.wsfplugin.apifed.ApiFedPlugin">
      <wsColumn name="internal" width="255" wsName="internal"/>
      <wsColumn name="term" width="255" wsName="term"/>
    </processQuery>

    <!--===================================================================-->
    <!-- only in TriTrypDB and Portal: genes based on phenotype    -->
    <!--===================================================================-->



    <sqlQuery name="withPhenotype_TriTryp" includeProjects="TriTrypDB,UniDB">
      <column name="internal"/>
      <column name="term"/>
      <sql>
        <![CDATA[
          SELECT DISTINCT ta.organism as term
             , ta.organism as internal
          FROM ApidbTuning.TranscriptAttributes ta, Apidb.phenotypemodel pm ,Apidb.phenotyperesult pr, APIDB.NAFEATUREPHENOTYPEMODEL na
          WHERE ta.gene_na_feature_id = na.na_feature_id
            AND (ta.project_id = '@PROJECT_ID@' OR 'UniDB' = '@PROJECT_ID@')
            AND pm.phenotype_model_id = na.PHENOTYPE_MODEL_ID
            AND pm.phenotype_model_id = pr.phenotype_model_id
            AND pr.PHENOTYPE_ENTITY_TERM_ID is not null
            AND ta.project_id = 'TriTrypDB'
          ORDER BY term
        ]]>
      </sql>
    </sqlQuery>

    <processQuery name="withPhenotype_TriTryp" sorting="term ASC" includeProjects="EuPathDB"
                  processName="org.apidb.apicomplexa.wsfplugin.apifed.ApiFedPlugin">
      <wsColumn name="internal" width="255" wsName="internal"/>
      <wsColumn name="term" width="255" wsName="term"/>
    </processQuery>


    <sqlQuery name="withPhenotype" includeProjects="TriTrypDB,FungiDB,UniDB">
      <column name="internal"/>
      <column name="term"/>
      <sql>
        <![CDATA[
          SELECT DISTINCT ta.organism as term
             , ta.organism as internal
          FROM ApidbTuning.TranscriptAttributes ta, Apidb.phenotypemodel pm ,Apidb.phenotyperesult pr, APIDB.NAFEATUREPHENOTYPEMODEL na
          WHERE ta.gene_na_feature_id = na.na_feature_id
            AND (ta.project_id = '@PROJECT_ID@' OR 'UniDB' = '@PROJECT_ID@')
            AND pm.phenotype_model_id = na.PHENOTYPE_MODEL_ID
            AND pm.phenotype_model_id = pr.phenotype_model_id
            AND pr.PHENOTYPE_ENTITY_TERM_ID is not null
          ORDER BY term
        ]]>
      </sql>
    </sqlQuery>

    <processQuery name="withPhenotype" sorting="term ASC" includeProjects="EuPathDB"
                  processName="org.apidb.apicomplexa.wsfplugin.apifed.ApiFedPlugin">
      <wsColumn name="internal" width="255" wsName="internal"/>
      <wsColumn name="term" width="255" wsName="term"/>
      <!--      <wsColumn name="parentTerm" width="255" wsName="parentTerm"/>-->
    </processQuery>


    <sqlQuery name="withPhenotype_phenotype_QIAGEN_RSRC" includeProjects="FungiDB,UniDB">
      <column name="internal"/>
      <column name="term"/>
      <sql>
        <![CDATA[
          SELECT DISTINCT ta.organism as term
             , ta.organism as internal
          FROM ApidbTuning.TranscriptAttributes ta, Apidb.phenotypemodel pm ,Apidb.phenotyperesult pr, APIDB.NAFEATUREPHENOTYPEMODEL na
          WHERE ta.gene_na_feature_id = na.na_feature_id
            AND (ta.project_id = '@PROJECT_ID@' OR 'UniDB' = '@PROJECT_ID@')
            AND pm.phenotype_model_id = na.PHENOTYPE_MODEL_ID
            AND pm.phenotype_model_id = pr.phenotype_model_id
            AND pr.PHENOTYPE_ENTITY_TERM_ID is not null
            AND ta.organism like 'Cry%'
          ORDER BY term
        ]]>
      </sql>
    </sqlQuery>

    <processQuery name="withPhenotype_phenotype_QIAGEN_RSRC" sorting="term ASC" includeProjects="EuPathDB"
                  processName="org.apidb.apicomplexa.wsfplugin.apifed.ApiFedPlugin">
      <wsColumn name="internal" width="255" wsName="internal"/>
      <wsColumn name="term" width="255" wsName="term"/>
      <!--      <wsColumn name="parentTerm" width="255" wsName="parentTerm"/>-->
    </processQuery>


    <!-- for manually curated phenotypes in FungiDB -->
    <sqlQuery name="withPhenotype_phenotype_DATA_RSRC" includeProjects="FungiDB,UniDB">
      <column name="internal"/>
      <column name="term"/>
      <sql>
        <![CDATA[
          SELECT DISTINCT ta.organism as term
             , ta.organism as internal
          FROM ApidbTuning.TranscriptAttributes ta, Apidb.phenotypemodel pm ,Apidb.phenotyperesult pr, APIDB.NAFEATUREPHENOTYPEMODEL na
                 , sres.externaldatabase d, sres.externaldatabaserelease r
          WHERE ta.gene_na_feature_id = na.na_feature_id
            AND (ta.project_id = '@PROJECT_ID@' OR 'UniDB' = '@PROJECT_ID@')
            AND pm.phenotype_model_id = na.PHENOTYPE_MODEL_ID
            AND pm.phenotype_model_id = pr.phenotype_model_id
            AND pr.PHENOTYPE_ENTITY_TERM_ID is not null
            AND pm.external_database_release_id = r.external_database_release_id
            AND r.external_database_id = d.external_database_id
            AND d.name like '%_phenotype_VEuPathDB_curated_phenotype_RSRC'
          ORDER BY term
        ]]>
      </sql>
    </sqlQuery>

    <processQuery name="withPhenotype_phenotype_DATA_RSRC" sorting="term ASC" includeProjects="EuPathDB"
                  processName="org.apidb.apicomplexa.wsfplugin.apifed.ApiFedPlugin">
      <wsColumn name="internal" width="255" wsName="internal"/>
      <wsColumn name="term" width="255" wsName="term"/>
      <!--      <wsColumn name="parentTerm" width="255" wsName="parentTerm"/>-->
    </processQuery>



    <!-- for manually curated phenotypes in FungiDB -->
    <sqlQuery name="withPhenotype_phenotype_Magnaporthe_Pheno_RSRC" includeProjects="FungiDB,UniDB">
      <column name="internal"/>
      <column name="term"/>
      <sql>
        <![CDATA[
          SELECT DISTINCT ta.organism as term
             , ta.organism as internal
          FROM ApidbTuning.TranscriptAttributes ta, Apidb.phenotypemodel pm ,Apidb.phenotyperesult pr, APIDB.NAFEATUREPHENOTYPEMODEL na
                 , sres.externaldatabase d, sres.externaldatabaserelease r
          WHERE ta.gene_na_feature_id = na.na_feature_id
            AND (ta.project_id = '@PROJECT_ID@' OR 'UniDB' = '@PROJECT_ID@')
            AND pm.phenotype_model_id = na.PHENOTYPE_MODEL_ID
            AND pm.phenotype_model_id = pr.phenotype_model_id
            AND pr.PHENOTYPE_ENTITY_TERM_ID is not null
            AND pm.external_database_release_id = r.external_database_release_id
            AND r.external_database_id = d.external_database_id
            AND d.name like 'mory70-15_phenotype_Magnaporthe_Pheno_RSRC'
          ORDER BY term
        ]]>
      </sql>
    </sqlQuery>

    <processQuery name="withPhenotype_phenotype_Magnaporthe_Pheno_RSRC" sorting="term ASC" includeProjects="EuPathDB"
                  processName="org.apidb.apicomplexa.wsfplugin.apifed.ApiFedPlugin">
      <wsColumn name="internal" width="255" wsName="internal"/>
      <wsColumn name="term" width="255" wsName="term"/>
    </processQuery>

    <sqlQuery name="withPhenotype_fgraPH-1_phenotype_Fusarium_Pheno_RSRC" includeProjects="FungiDB,UniDB">
      <column name="internal"/>
      <column name="term"/>
      <sql>
        <![CDATA[
	      SELECT DISTINCT ta.organism as term
               , ta.organism as internal
          FROM ApidbTuning.TranscriptAttributes ta, Apidb.phenotypemodel pm ,Apidb.phenotyperesult pr, APIDB.NAFEATUREPHENOTYPEMODEL na
          WHERE ta.gene_na_feature_id = na.na_feature_id
	        AND (ta.project_id = '@PROJECT_ID@' OR 'UniDB' = '@PROJECT_ID@')
	        AND pm.phenotype_model_id = na.PHENOTYPE_MODEL_ID
	        AND pm.phenotype_model_id = pr.phenotype_model_id
            AND pr.PHENOTYPE_ENTITY_TERM_ID is not null
            AND ta.organism like 'Fus%'
          ORDER BY term
        ]]>
      </sql>
    </sqlQuery>

    <processQuery name="withPhenotype_fgraPH-1_phenotype_Fusarium_Pheno_RSRC" sorting="term ASC" includeProjects="EuPathDB"
                  processName="org.apidb.apicomplexa.wsfplugin.apifed.ApiFedPlugin">
      <wsColumn name="internal" width="255" wsName="internal"/>
      <wsColumn name="term" width="255" wsName="term"/>
      <!--      <wsColumn name="parentTerm" width="255" wsName="parentTerm"/>-->
    </processQuery>

    <sqlQuery name="withPhenotype_mory70-15_phenotype_Magnaporthe_Pheno_RSRC" includeProjects="FungiDB,UniDB">
      <column name="internal"/>
      <column name="term"/>
      <sql>
        <![CDATA[
          SELECT DISTINCT ta.organism as term
            , ta.organism as internal
          FROM ApidbTuning.TranscriptAttributes ta, Apidb.phenotypemodel pm ,Apidb.phenotyperesult pr, APIDB.NAFEATUREPHENOTYPEMODEL na
          WHERE ta.gene_na_feature_id = na.na_feature_id
            AND (ta.project_id = '@PROJECT_ID@' OR 'UniDB' = '@PROJECT_ID@')
            AND pm.phenotype_model_id = na.PHENOTYPE_MODEL_ID
            AND pm.phenotype_model_id = pr.phenotype_model_id
            AND pr.PHENOTYPE_ENTITY_TERM_ID is not null
            AND ta.organism like 'Pyriculari%'
          ORDER BY term
        ]]>
      </sql>
    </sqlQuery>

    <processQuery name="withPhenotype_mory70-15_phenotype_Magnaporthe_Pheno_RSRC" sorting="term ASC" includeProjects="EuPathDB"
                  processName="org.apidb.apicomplexa.wsfplugin.apifed.ApiFedPlugin">
      <wsColumn name="internal" width="255" wsName="internal"/>
      <wsColumn name="term" width="255" wsName="term"/>
      <!-- <wsColumn name="parentTerm" width="255" wsName="parentTerm"/>-->
    </processQuery>


    <!--===================================================================-->
    <!-- used in other recordtype queries (other than gene) for dumping    -->
    <!--===================================================================-->


    <sqlQuery name="withGenesGFF" excludeProjects="EuPathDB">
      <column name="internal"/>
      <column name="term"/>

      <sql>
        <![CDATA[
          SELECT distinct ga.organism as term,ns.taxon_id as internal
          FROM dots.NaSequence ns, dots.GeneFeature gf,ApidbTuning.geneattributes ga
          WHERE gf.na_sequence_id = ns.na_sequence_id
            AND ga.source_id = gf.source_id
            AND (ga.project_id = '@PROJECT_ID@' OR 'UniDB' = '@PROJECT_ID@')
          ORDER BY organism asc
        ]]>
      </sql>
    </sqlQuery>


    <!--===================================================================-->
    <!-- used in gene query for dumping    -->
    <!--===================================================================-->


    <sqlQuery name="nameWithGenesGFF" excludeProjects="EuPathDB">
      <column name="internal"/>
      <column name="term"/>
      <sql excludeProjects="ToxoDB,CryptoDB,TriTrypDB">
        <![CDATA[
          SELECT geneOrgs.organism as term, geneOrgs.organism as internal
          FROM (
              SELECT DISTINCT organism FROM ApidbTuning.GeneAttributes
            ) geneOrgs LEFT JOIN (
              SELECT 'Cryptosporidium parvum' AS name, 1 AS rank
               UNION
              SELECT 'Cryptosporidium hominis' as name, 2 as rank
               UNION
              SELECT 'Cryptosporidium muris' as name, 2 as rank
               UNION
              SELECT 'Plasmodium falciparum' as name, 4 as rank
               UNION
              SELECT 'Plasmodium vivax' as name, 4 as rank
               UNION
              SELECT 'Plasmodium yoelii' as name, 5 as rank
               UNION
              SELECT 'Toxoplasma gondii' as name, 6 as rank
               UNION
              SELECT 'Neospora caninum' as name, 7 as rank
            ) partial_ordering ON geneOrgs.organism = partial_ordering.name
          ORDER BY coalesce(partial_ordering.rank, 9999), geneOrgs.organism
        ]]>
      </sql>
      <sql includeProjects="ToxoDB,CryptoDB,TriTrypDB">
        <![CDATA[
           SELECT distinct ga.organism as term,ns.taxon_id as internal
           FROM dots.NaSequence ns, dots.GeneFeature gf,ApidbTuning.geneattributes ga
           WHERE gf.na_sequence_id = ns.na_sequence_id
             AND ga.source_id = gf.source_id
             AND (ga.project_id = '@PROJECT_ID@' OR 'UniDB' = '@PROJECT_ID@')
           ORDER BY organism asc
        ]]>
      </sql>
    </sqlQuery>

    <processQuery name="withGenesGFF" includeProjects="EuPathDB" sorting="term ASC"
                  processName="org.apidb.apicomplexa.wsfplugin.apifed.ApiFedPlugin">
      <wsColumn name="internal" width="255" wsName="internal"/>
      <wsColumn name="term" width="255" wsName="term"/>
    </processQuery>

    <processQuery name="nameWithGenesGFF" sorting="term ASC" includeProjects="EuPathDB"
                  processName="org.apidb.apicomplexa.wsfplugin.apifed.ApiFedPlugin">
      <wsColumn name="internal" width="255" wsName="internal"/>
      <wsColumn name="term" width="255" wsName="term"/>
    </processQuery>

    <!--===================================================================-->
    <!-- with ESTs - doesnt look like it is use! -->
    <!--===================================================================-->
    <!--
        <sqlQuery name="withESTs" excludeProjects="EuPathDB" isCacheable="true">
            <column name="internal"/>
            <column name="term"/>
             <sql>
                SELECT orgs.term, orgs.internal
                FROM (SELECT tn.name AS term, t.taxon_id AS internal
                      FROM sres.TaxonName tn, sres.taxon t
                      WHERE tn.name_class='scientific name'
                        AND t.taxon_id = tn.taxon_id
                        AND t.rank = 'species'
                        AND t.taxon_id in
                            (SELECT taxon_id
                             FROM sres.taxon
                             CONNECT BY taxon_id = prior parent_id
                             START WITH taxon_id IN
                             (SELECT ens.taxon_id
                              FROM dots.ExternalNaSequence ens, dots.Est e, ApidbTuning.EstAttributes ea
                              WHERE e.na_sequence_id = ens.na_sequence_id
                              AND ens.source_id = ea.source_id
                              AND ea.project_id = '@PROJECT_ID@'))) orgs,
                     (SELECT 'Plasmodium falciparum' AS term, 1 as rank from dual
                      UNION
                      SELECT 'Plasmodium vivax' AS term, 2 as rank from dual
                      UNION
                      SELECT 'Plasmodium yoelii' AS term, 3 as rank from dual) partial_order
                  WHERE orgs.term = partial_order.term(+)
                  ORDER BY partial_order.rank
            </sql>
        </sqlQuery>

<processQuery name="withESTs" includeProjects="EuPathDB"
        processName="org.apidb.apicomplexa.wsfplugin.apifed.ApiFedPlugin">
      <wsColumn name="internal" width="255" wsName="internal"/>
      <wsColumn name="term" width="255" wsName="term"/>
    </processQuery>
    -->


    <!--===================================================================-->
    <!-- with EC Number -->
    <!--===================================================================-->



    <sqlQuery name="withEC" excludeProjects="MicrospordiaDB,EuPathDB" isCacheable="true">
      <column name="internal"/>
      <column name="term"/>
      <column name="parentTerm"/>
      <sql>
        <![CDATA[
          WITH FilterQuery AS (
            SELECT DISTINCT ta.organism
            FROM ApidbTuning.TranscriptAttributes ta, apidb.organism o
            WHERE (ta.ec_numbers IS NOT NULL OR ta.ec_numbers_derived IS NOT NULL)
              AND (ta.project_id = '@PROJECT_ID@' OR 'UniDB' = '@PROJECT_ID@')
              AND ta.taxon_id = o.taxon_id
          )
          /* end filter query */
          SELECT DISTINCT term, parentTerm
            , string_agg(internal::varchar, ', ') AS internal
          FROM ApidbTuning.OrganismTree ot, FilterQuery fq
          WHERE ot.organism = fq.organism
          GROUP BY term, parentTerm
          ORDER BY parentTerm,term
        ]]>
      </sql>
    </sqlQuery>

    <processQuery name="withEC" processName="org.apidb.apicomplexa.wsfplugin.apifed.ApiFedPlugin" sorting="parentTerm,term ASC" includeProjects="EuPathDB">
      <wsColumn name="internal" width="255" wsName="internal"/>
      <wsColumn name="term" width="255" wsName="term"/>
      <wsColumn name="parentTerm" width="255" wsName="parentTerm"/>
    </processQuery>

    <!--===================================================================-->
    <!-- all (organisms) with an EC number -->
    <!-- used to provide quick link to get ALL genes with an EC number -->
    <!--===================================================================-->


    <sqlQuery name="allWithEC" excludeProjects="EuPathDB" isCacheable="true">
      <column name="internal"/>
      <column name="term"/>
      <sql>
        <![CDATA[
          WITH FilterQuery AS (
            SELECT DISTINCT ta.organism
            FROM ApidbTuning.TranscriptAttributes ta,apidb.organism o
            WHERE (ta.ec_numbers IS NOT NULL OR ta.ec_numbers_derived IS NOT NULL)
              AND (ta.project_id = '@PROJECT_ID@' OR 'UniDB' = '@PROJECT_ID@')
              AND ta.taxon_id = o.taxon_id
          )
          SELECT 'all' as term,
              string_agg(internal::varchar, ', ') AS internal
          FROM ApidbTuning.OrganismTree ot, FilterQuery fq
          WHERE ot.organism = fq.organism
        ]]>
      </sql>
    </sqlQuery>

    <processQuery name="allWithEC" processName="org.apidb.apicomplexa.wsfplugin.apifed.ApiFedPlugin" sorting="term ASC" includeProjects="EuPathDB">
      <wsColumn name="internal" width="255" wsName="internal"/>
      <wsColumn name="term" width="255" wsName="term"/>
    </processQuery>


    <!--===================================================================-->
    <!-- with tfBindingSite -->
    <!--===================================================================-->

    <sqlQuery name="tfBindingSite" includeProjects="PlasmoDB,UniDB" isCacheable="true">
      <column name="internal"/>
      <column name="term"/>
      <column name="parentTerm"/>
      <sql>
        <![CDATA[
          /* tfBindingSite filter query */
          WITH FilterQuery AS (
            SELECT DISTINCT ga.organism
            FROM ApidbTuning.GeneAttributes ga, ApidbTuning.tfbsgene tg
            WHERE tg.gene_source_id = ga.source_id
              AND (ga.project_id = '@PROJECT_ID@' OR 'UniDB' = '@PROJECT_ID@')
          )
          SELECT DISTINCT term, parentTerm
            , string_agg(tn.name, ', ') AS internal
          FROM ApidbTuning.OrganismTree ot, FilterQuery fq, Sres.TaxonName tn
          WHERE ot.organism = fq.organism
            AND tn.taxon_id = ot.internal
            AND tn.name_class = 'scientific name'
          GROUP BY term, parentTerm
          ORDER BY parentTerm,term
        ]]>
      </sql>
    </sqlQuery>

    <processQuery name="tfBindingSite" processName="org.apidb.apicomplexa.wsfplugin.apifed.ApiFedPlugin" sorting="parentTerm,term ASC" includeProjects="EuPathDB">
      <wsColumn name="internal" width="255" wsName="internal"/>
      <wsColumn name="term" width="255" wsName="term"/>
      <wsColumn name="parentTerm" width="255" wsName="parentTerm"/>
    </processQuery>

    <!--===================================================================-->
    <!-- TriTrypWithGenes  -->
    <!--===================================================================-->

    <!-- Appears Unused

          <sqlQuery name="withTriTrypGenes" includeProjects="TriTrypDB" isCacheable="true">
          <testParamValues excludeProjects="TriTrypDB" minRows="0"/>
          <column name="internal"/>
          <column name="term"/>
          <sql>
            <![CDATA[
              select tn.name as term, clade.subtaxa as internal
              from sres.TaxonName tn,
                   (select species_taxon_id, apidb.tab_to_string(set(cast(collect(trim(to_char(taxon_id)))
                                                           as apidb.varchartab)), ', ') subtaxa
                    from ApidbTuning.TaxonSpecies ts
                    where ts.taxon_id in (/* taxa relevant to this param */
                                          select taxon_id from ApidbTuning.GeneAttributes)
                    group by species_taxon_id) clade,
                   (
                      select 'Trypanosoma cruzi' as name, 1 as rank from dual
                   ) partial_ordering
              where tn.taxon_id = clade.species_taxon_id
                and tn.name_class = 'scientific name'
                and tn.name = partial_ordering.name(+)
              order by partial_ordering.rank, tn.name
            ]]>
          </sql>
        </sqlQuery>
        <processQuery name="withTriTrypGenes" processName="org.apidb.apicomplexa.wsfplugin.apifed.ApiFedPlugin" includeProjects="EuPathDB">
          <wsColumn name="internal" width="255" wsName="internal"/>
          <wsColumn name="term" width="255" wsName="term"/>
        </processQuery>
    -->

    <!--====================================================================-->
    <!-- withPlamsoTrichGiardiaGenes used in genes by secondary structure   ,
               now includes crypto  and tritryp

    -->
    <!--====================================================================-->


    <sqlQuery name="withSecondaryStructure" includeProjects="CryptoDB,PlasmoDB,GiardiaDB,TrichDB,TriTrypDB,ToxoDB,UniDB" isCacheable="true">

      <testParamValues excludeProjects="GiardiaDB,TrichDB,PlasmoDB" minRows="0"/>
      <column name="internal"/>
      <column name="term"/>
      <column name="parentTerm"/>
      <sql>
        <![CDATA[
          /* withSecondaryStructure filter query */
          WITH FilterQuery AS (
            SELECT DISTINCT ta.organism
            FROM dots.SecondaryStructure ss, ApidbTuning.TranscriptAttributes ta
            WHERE ta.aa_sequence_id = ss.aa_sequence_id
              AND (ta.project_id = '@PROJECT_ID@' OR 'UniDB' = '@PROJECT_ID@')
          )
          -- end filter query
          SELECT DISTINCT term, parentTerm
            , string_agg(internal, ', ') AS internal
          FROM ApidbTuning.OrganismTree ot, FilterQuery fq
          WHERE ot.organism = fq.organism
          GROUP BY term, parentTerm
          ORDER BY parentTerm,term
        ]]>
      </sql>
    </sqlQuery>
    <processQuery name="withSecondaryStructure" includeProjects="EuPathDB" sorting="parentTerm,term ASC"
                  processName="org.apidb.apicomplexa.wsfplugin.apifed.ApiFedPlugin">
      <wsColumn name="internal" width="255" wsName="internal"/>
      <wsColumn name="term" width="255" wsName="term"/>
      <wsColumn name="parentTerm" width="255" wsName="parentTerm"/>
    </processQuery>


    <sqlQuery name="WithAlphaFold" excludeProjects="EuPathDB" isCacheable="true">
      <column name="internal"/>
      <column name="term"/>
      <column name="parentTerm"/>

      <sql>
        <![CDATA[
          --alphafold filter query
          WITH FilterQuery AS (
            SELECT DISTINCT ga.organism
            FROM apidbtuning.geneattributes ga
              , apidbtuning.alphafoldgenes afg
            WHERE ga.source_id = afg.gene_source_id
          )
          -- end filter query
          SELECT DISTINCT term
            , parentTerm
            , string_agg(internal, ', ') AS internal
          FROM apidbtuning.organismtree ot
            , FilterQuery fq
          WHERE ot.organism = fq.organism
          GROUP BY term, parentTerm
          ORDER BY parentTerm, term
          ]]>
      </sql>
    </sqlQuery>
    <processQuery name="WithAlphaFold" includeProjects="EuPathDB" sorting="parentTerm, term ASC"
                  processName="org.apidb.apicomplexa.wsfplugin.apifed.ApiFedPlugin">
      <wsColumn name="internal" width="255" wsName="internal"/>
      <wsColumn name="term" width="255" wsName="term"/>
      <wsColumn name="parentTerm" width="255" wsName="parentTerm"/>
    </processQuery>


<<<<<<< HEAD
    <sqlQuery name="WithSingleCell" includeProjects="TriTrypDB,PlasmoDB,PiroplasmaDB" isCacheable="true">
      <column name="internal"/>
      <column name="term"/>
=======
  <sqlQuery name="WithSingleCell" includeProjects="TriTrypDB,PlasmoDB,PiroplasmaDB,ToxoDB,CryptoDB,HostDB" isCacheable="true">
    <column name="internal"/>
    <column name="term"/>
>>>>>>> 448fdf3c

      <sql>
        <![CDATA[
        SELECT DISTINCT ga.organism as term
          , ga.taxon_id as internal
        FROM apidbtuning.geneattributes ga
          , apidb.cellxgene cxg
        WHERE cxg.na_feature_id = ga.na_feature_id
      ]]>
      </sql>
    </sqlQuery>

    <processQuery name="WithSingleCell" includeProjects="EuPathDB"
                  processName="org.apidb.apicomplexa.wsfplugin.apifed.ApiFedPlugin">
      <wsColumn name="internal" width="255" wsName="internal"/>
      <wsColumn name="term" width="255" wsName="term"/>
    </processQuery>


    <sqlQuery name="withCellularLocImages" includeProjects="GiardiaDB,TriTrypDB,UniDB" isCacheable="true">
      <column name="internal"/>
      <column name="term"/>
      <sql>
        <![CDATA[
        SELECT distinct ta.organism as term, ta.taxon_id as internal
        FROM apidbtuning.transcriptattributes ta, apidbtuning.gotermsummary gs
        WHERE gs.source in ('TrypTag', 'DawsonLab')
          AND ta.aa_sequence_id = gs.aa_sequence_id
        GROUP BY ta.taxon_id, ta.organism
        ]]>
      </sql>
    </sqlQuery>
    <processQuery name="withCellularLocImages" includeProjects="EuPathDB"
                  processName="org.apidb.apicomplexa.wsfplugin.apifed.ApiFedPlugin">
      <wsColumn name="internal" width="255" wsName="internal"/>
      <wsColumn name="term" width="255" wsName="term"/>

    </processQuery>

    <!--===================================================================-->
    <!-- strain flatvocab query -->
    <!--===================================================================-->

    <sqlQuery name="withStrains" includeProjects="ToxoDB,UniDB">
      <column name="internal"/>
      <column name="term"/>
      <sql>
        <![CDATA[
          SELECT distinct organism AS term, ncbi_tax_id AS internal
          FROM ApidbTuning.GeneAttributes
          ORDER BY organism asc
        ]]>
      </sql>
    </sqlQuery>



<<<<<<< HEAD
    <sqlQuery name="OrgsWithNonNuclearGenes" includeProjects="AmoebaDB,PlasmoDB,ToxoDB,FungiDB,HostDB,PiroplasmaDB,VectorBase,UniDB">
      <column name="internal"/>
      <column name="term"/>
      <sql>
        <![CDATA[
          SELECT distinct ga.organism as term, ga.organism as internal
          FROM  apidbtuning.geneattributes ga, ApidbTuning.GenomicSeqAttributes sa, SRes.ontologyTerm ot
          WHERE ga.na_sequence_id = sa.na_sequence_id
            AND sa.so_id = ot.source_id
            AND ot.name in  ('mitochondrial_chromosome', 'apicoplast_chromosome')
          ORDER BY ga.organism
	    ]]>
      </sql>
    </sqlQuery>

    <processQuery name="OrgsWithNonNuclearGenes" processName="org.apidb.apicomplexa.wsfplugin.apifed.ApiFedPlugin" sorting="term ASC" includeProjects="EuPathDB">
      <wsColumn name="internal" width="100" wsName="internal"/>
      <wsColumn name="term" width="100" wsName="term"/>
    </processQuery>


    <sqlQuery name="OrgsWithCentromereGenes" includeProjects="PlasmoDB,ToxoDB,TriTrypDB,UniDB">
      <column name="internal"/>
      <column name="term"/>
      <sql>
        <![CDATA[
          SELECT distinct ta.organism  as term, ta.organism as internal
          FROM ApidbTuning.TranscriptCenDistance tcd, ApidbTuning.TranscriptAttributes ta
          WHERE tcd.transcript = ta.source_id
	      ORDER BY ta.organism
	    ]]>
      </sql>
    </sqlQuery>

    <processQuery name="OrgsWithCentromereGenes" processName="org.apidb.apicomplexa.wsfplugin.apifed.ApiFedPlugin" sorting="term ASC" includeProjects="EuPathDB">
      <wsColumn name="internal" width="100" wsName="internal"/>
      <wsColumn name="term" width="100" wsName="term"/>
    </processQuery>


    <sqlQuery name="OrgsWithHagaiPathways" includeProjects="PlasmoDB,ToxoDB,UniDB">
      <column name="internal"/>
      <column name="term"/>
      <sql>
        <![CDATA[
          SELECT DISTINCT tn.name  as term, tn.name  as internal
          FROM apidb.dataSource ds, sres.taxonName tn
          WHERE ds.name IN ('pfal3D7_dbxref_simple_gene2HagaiPathway_RSRC','tgonME49_dbxref_protein2Pathways_Feng_RSRC')
            AND ds.taxon_id = tn.taxon_id
            AND tn.name_class = 'scientific name'
        ]]>
      </sql>
    </sqlQuery>

    <processQuery name="OrgsWithHagaiPathways" processName="org.apidb.apicomplexa.wsfplugin.apifed.ApiFedPlugin" sorting="term ASC" includeProjects="EuPathDB">
      <wsColumn name="internal" width="100" wsName="internal"/>
      <wsColumn name="term" width="100" wsName="term"/>
    </processQuery>


    <sqlQuery name="fromDataset" excludeProjects="EuPathDB">
      <paramRef ref="sharedParams.metadata_datasets"/>
      <column name="internal"/>
      <column name="term"/>
      <sql>
        <![CDATA[
          SELECT DISTINCT organism AS term, organism AS internal
          FROM apidbTuning.Ontology
          WHERE dataset_name = '$$metadata_datasets$$'
	    ]]>
      </sql>
    </sqlQuery>
=======
      <sqlQuery name="OrgsWithNonNuclearGenes" includeProjects="AmoebaDB,PlasmoDB,ToxoDB,FungiDB,HostDB,PiroplasmaDB,VectorBase,UniDB">
	<column name="internal"/>
	<column name="term"/>
	<sql>
	  <![CDATA[
            SELECT distinct ga.organism as term, ga.organism as internal
	    FROM  apidbtuning.geneattributes ga, ApidbTuning.GenomicSeqAttributes sa, SRes.ontologyTerm ot
	    WHERE ga.na_sequence_id = sa.na_sequence_id
	    AND sa.so_id = ot.source_id
	    AND ot.name in  ('mitochondrial_chromosome', 'apicoplast_chromosome')
	    ORDER BY ga.organism
	  ]]>
	</sql>
      </sqlQuery>

      <processQuery name="OrgsWithNonNuclearGenes" processName="org.apidb.apicomplexa.wsfplugin.apifed.ApiFedPlugin" sorting="term ASC" includeProjects="EuPathDB">
	<wsColumn name="internal" width="100" wsName="internal"/>
	<wsColumn name="term" width="100" wsName="term"/>
      </processQuery>


      <sqlQuery name="OrgsWithCentromereGenes" includeProjects="PlasmoDB,ToxoDB,TriTrypDB,UniDB">
	<column name="internal"/>
	<column name="term"/>
	<sql>
	  <![CDATA[
            SELECT distinct ta.organism  as term, ta.organism as internal
            FROM ApidbTuning.TranscriptCenDistance tcd, ApidbTuning.TranscriptAttributes ta
            WHERE tcd.transcript = ta.source_id
	    ORDER BY ta.organism
	  ]]>
	</sql>
      </sqlQuery>

      <processQuery name="OrgsWithCentromereGenes" processName="org.apidb.apicomplexa.wsfplugin.apifed.ApiFedPlugin" sorting="term ASC" includeProjects="EuPathDB">
	<wsColumn name="internal" width="100" wsName="internal"/>
	<wsColumn name="term" width="100" wsName="term"/>
      </processQuery>



      <sqlQuery name="OrgsWithHagaiPathways" includeProjects="PlasmoDB,ToxoDB,UniDB">
	<column name="internal"/>
	<column name="term"/>
	<sql>
	  <![CDATA[
	    SELECT DISTINCT tn.name  as term, tn.name  as internal
	    FROM apidb.dataSource ds, sres.taxonName tn
	    WHERE ds.name IN ('pfal3D7_dbxref_simple_gene2HagaiPathway_RSRC','tgonME49_dbxref_protein2Pathways_Feng_RSRC')
	    AND ds.taxon_id = tn.taxon_id
	    AND tn.name_class = 'scientific name'
	  ]]>
	</sql>
      </sqlQuery>

      <processQuery name="OrgsWithHagaiPathways" processName="org.apidb.apicomplexa.wsfplugin.apifed.ApiFedPlugin" sorting="term ASC" includeProjects="EuPathDB">
	<wsColumn name="internal" width="100" wsName="internal"/>
	<wsColumn name="term" width="100" wsName="term"/>
      </processQuery>


      <sqlQuery name="fromDataset" excludeProjects="EuPathDB">
        <paramRef ref="sharedParams.metadata_datasets"/>
	<column name="internal"/>
	<column name="term"/>
	<sql>
	  <![CDATA[
	    SELECT DISTINCT organism AS term, organism AS internal
	    FROM apidbTuning.Ontology
            WHERE dataset_name = '$$metadata_datasets$$'
	  ]]>
	</sql>
      </sqlQuery>

      <processQuery name="fromDataset" processName="org.apidb.apicomplexa.wsfplugin.apifed.ApiFedPlugin" sorting="term ASC" includeProjects="EuPathDB">
        <paramRef ref="sharedParams.metadata_datasets"/>
	<wsColumn name="internal" width="100" wsName="internal"/>
	<wsColumn name="term" width="100" wsName="term"/>
      </processQuery>
>>>>>>> 448fdf3c

    <processQuery name="fromDataset" processName="org.apidb.apicomplexa.wsfplugin.apifed.ApiFedPlugin" sorting="term ASC" includeProjects="EuPathDB">
      <paramRef ref="sharedParams.metadata_datasets"/>
      <wsColumn name="internal" width="100" wsName="internal"/>
      <wsColumn name="term" width="100" wsName="term"/>
    </processQuery>


     <sqlQuery name="withFileAttrs" isCacheable="true" excludeProjects="EuPathDB">
      <column name="term"/>
      <column name="internal"/>
      <sql>
     select distinct term, internal
     from (
         WITH FilterQuery as (
              select distinct tn.name as organism
              from sres.taxonName tn, apidb.organism o
              where o.is_annotated_genome = 1
                and (o.project_name = '@PROJECT_ID@' OR 'UniDB' = '@PROJECT_ID@')
                and o.taxon_id = tn.taxon_id
                and tn.name_class = 'scientific name')
         /* end filter query */
         SELECT DISTINCT term, parentTerm, apidb.tab_to_string(set
              (cast(collect(trim(to_char(internal)))as apidb.varchartab)), ', ') 
              AS internal
         FROM ApidbTuning.OrganismTree ot, FilterQuery fq
         WHERE ot.organism = fq.organism
         GROUP BY term, parentTerm
         ORDER BY parentTerm,term
       ) taxa, apidb.fileattributes fa
     where fa.organism  = taxa.term
      </sql>
    </sqlQuery>


      <processQuery name="withFileAttrs" processName="org.apidb.apicomplexa.wsfplugin.apifed.ApiFedPlugin" sorting="term ASC" includeProjects="EuPathDB">
	<wsColumn name="term" width="100" wsName="term"/>
	<wsColumn name="internal" width="100" wsName="internal"/>
      </processQuery>

  </querySet>

</wdkModel><|MERGE_RESOLUTION|>--- conflicted
+++ resolved
@@ -3,7 +3,6 @@
   <!--=====================================================================-->
   <!-- Params  -->
   <!--=====================================================================-->
-<<<<<<< HEAD
   <paramSet name="organismParams">
 
     <stringParam name="organismSite" visible="false" number="false">
@@ -16,31 +15,14 @@
 
     -->
 
-    <!--
-          <enumParam name="reference_strains_only"
-                     prompt="Reference strains only"
-                     multiPick="false"
-=======
-  <paramSet name="organismParams"> 
-
-       <stringParam name="organismSite" visible="false" number="false">
-             </stringParam>
-
-<!-- UNUSED, keep as an example
-
- <stringParam name="hiddenOrganismGiardia" visible="false">
-       </stringParam>
-
--->
-
-<!-- 
+<!--
       <enumParam name="reference_strains_only"
                  prompt="Reference strains only"
                  multiPick="false"
                  quote="false">
         <noTranslation value="true" includeProjects="EuPathDB" />
         <help>
-           Choose whether to include only organisms that are reference organisms for each species.  
+           Choose whether to include only organisms that are reference organisms for each species.
         </help>
         <enumList>
           <enumValue>
@@ -55,18 +37,18 @@
       </enumParam>
 -->
 
-      <flatVocabParam name="no_ref_organism"
-                     queryRef="organismVQ.no_ref_withGenes"
-                     prompt="Organism"
-                     displayType="treeBox"
-                     multiPick="true"
-                     suppressNode="false"
-                     quote="false">
-          <help>
-               Select organism(s) you wish to query against. Click the [+] to expand taxon groupings.
-          </help>
-          <suggest selectMode="none"/>
-        </flatVocabParam>
+    <flatVocabParam name="no_ref_organism"
+                    queryRef="organismVQ.no_ref_withGenes"
+                    prompt="Organism"
+                    displayType="treeBox"
+                    multiPick="true"
+                    suppressNode="false"
+                    quote="false">
+      <help>
+        Select organism(s) you wish to query against. Click the [+] to expand taxon groupings.
+      </help>
+      <suggest selectMode="none"/>
+    </flatVocabParam>
 
         <flatVocabParam name="organism"
                      queryRef="organismVQ.withGenes"
@@ -74,11 +56,11 @@
                      displayType="treeBox"
                      multiPick="true"
                      suppressNode="true"
-                     quote="false"> 
+                     quote="false">
 
          <suggest selectMode="none"/>
           <help>
-               Select organism(s) you wish to query against. Click the [+] to expand taxon groupings. 
+               Select organism(s) you wish to query against. Click the [+] to expand taxon groupings.
           </help>
 
           <propertyList name="organismProperties">
@@ -122,7 +104,7 @@
 
          <suggest selectMode="all"/>
           <help>
-               Select organism(s) you wish to query against. Click the [+] to expand taxon groupings. 
+               Select organism(s) you wish to query against. Click the [+] to expand taxon groupings.
           </help>
 
           <propertyList name="organismProperties">
@@ -191,168 +173,6 @@
             <value>highlightReferenceOrganisms</value>
           </propertyList>
         </flatVocabParam>
-
-
-        <flatVocabParam name="organismwithPhenotype"
-                     queryRef="organismVQ.withPhenotype"
-                     prompt="Organism"
-                     multiPick="false"
-                     quote="false"
-                     includeProjects="TriTrypDB,FungiDB,EuPathDB,UniDB">
-          <help>
-               Select organisms you wish to query against.
-          </help>
-
-          </flatVocabParam>
-
-<!-- before we reorganized organism parameters to make reference organisms the bdefaults
-        <flatVocabParam name="organismSinglePick"
-                        queryRef="organismVQ.withMassSpec"
-                        prompt="Organism"
-                        multiPick="false"
-                        quote="true">
-          <help>
-               Select organism(s) you wish to query against. Click the [+] to expand taxon groupings.
-          </help>
-          <suggest default="All Organisms" />
-        </flatVocabParam>
---> 
-        <flatVocabParam name="organismSinglePickCnv"
-                      queryRef="organismVQ.CNV"
-                      prompt="Organism"
-                      multiPick="false"
-                      quote="false"
-                      includeProjects="AmoebaDB,CryptoDB,PlasmoDB,ToxoDB,TriTrypDB,FungiDB,UniDB">
-           <noTranslation value="true"/>
-           <help>
-               Select the organism you wish to query against.
-           </help>
-           <suggest includeProjects="CryptoDB" default="Cryptosporidium parvum Iowa II"/>
-           <suggest includeProjects="PlasmoDB" default="Plasmodium falciparum 3D7"/>
-           <suggest includeProjects="ToxoDB" default="Toxoplasma gondii ME49"/>
-           <suggest includeProjects="TriTrypDB" default="Leishmania infantum JPCM5"/>
-          <propertyList name="organismProperties">
-            <value>showOnlyPreferredOrganisms</value>
-          </propertyList>
-        </flatVocabParam>
-
-        <flatVocabParam name="organismSinglePick"
-                      queryRef="organismVQ.withGenes"
-                      prompt="Organism"
-                      displayType="treeBox"
-                      maxSelectedCount="1"
-                      multiPick="true"
-                      quote="false"
-                     suppressNode="false">
-           <suggest default="%%primaryOrthoOrganism%%"/>
-           <help>
-               Select the organism you wish to query against.
-           </help>
-          <propertyList name="organismProperties">
-            <value>pruneNodesWithSingleExtendingChild</value>
-            <value>showOnlyPreferredOrganisms</value>
-            <value>highlightReferenceOrganisms</value>
-          </propertyList>
-        </flatVocabParam>
-
-        <flatVocabParam name="gff_organism"
-                     queryRef="organismVQ.withGenesGFF"
-                     prompt="Organism"
-                     multiPick="true"
->>>>>>> 448fdf3c
-                     quote="false">
-            <noTranslation value="true" includeProjects="EuPathDB" />
-            <help>
-               Choose whether to include only organisms that are reference organisms for each species.
-            </help>
-            <enumList>
-              <enumValue>
-                <term>Yes</term>
-                <internal>1</internal>
-              </enumValue>
-              <enumValue default="true">
-                <term>No</term>
-                <internal>1,0</internal>
-              </enumValue>
-            </enumList>
-          </enumParam>
-    -->
-
-    <flatVocabParam name="no_ref_organism"
-                    queryRef="organismVQ.no_ref_withGenes"
-                    prompt="Organism"
-                    displayType="treeBox"
-                    multiPick="true"
-                    suppressNode="false"
-                    quote="false">
-      <help>
-        Select organism(s) you wish to query against. Click the [+] to expand taxon groupings.
-      </help>
-      <suggest selectMode="none"/>
-    </flatVocabParam>
-
-    <flatVocabParam name="organism"
-                    queryRef="organismVQ.withGenes"
-                    prompt="Organism"
-                    displayType="treeBox"
-                    multiPick="true"
-                    suppressNode="true"
-                    quote="false">
-
-      <suggest selectMode="none"/>
-      <help>
-        Select organism(s) you wish to query against. Click the [+] to expand taxon groupings.
-      </help>
-
-      <propertyList name="organismProperties">
-        <value>pruneNodesWithSingleExtendingChild</value>
-        <value>showOnlyPreferredOrganisms</value>
-        <value>highlightReferenceOrganisms</value>
-      </propertyList>
-    </flatVocabParam>
-
-
-    <flatVocabParam name="organism_select_all"
-                    queryRef="organismVQ.withGenes"
-                    prompt="Organism"
-                    displayType="treeBox"
-                    multiPick="true"
-                    suppressNode="true"
-                    excludeProjects="EuPathDB"
-                    quote="false">
-
-      <suggest selectMode="all"/>
-      <help>
-        Select organism(s) you wish to query against. Click the [+] to expand taxon groupings.
-      </help>
-
-      <propertyList name="organismProperties">
-        <value>pruneNodesWithSingleExtendingChild</value>
-        <value>showOnlyPreferredOrganisms</value>
-        <value>highlightReferenceOrganisms</value>
-      </propertyList>
-    </flatVocabParam>
-
-    <flatVocabParam name="organism_select_all"
-                    queryRef="organismVQ.withGenes"
-                    prompt="Organism"
-                    displayType="treeBox"
-                    multiPick="true"
-                    suppressNode="true"
-                    includeProjects="EuPathDB"
-                    quote="true">
-
-      <suggest selectMode="all"/>
-      <help>
-        Select organism(s) you wish to query against. Click the [+] to expand taxon groupings.
-      </help>
-
-      <propertyList name="organismProperties">
-        <value>pruneNodesWithSingleExtendingChild</value>
-        <value>showOnlyPreferredOrganisms</value>
-        <value>highlightReferenceOrganisms</value>
-      </propertyList>
-    </flatVocabParam>
 
 
     <flatVocabParam name="organismwithPhenotype"
@@ -398,19 +218,24 @@
       </propertyList>
     </flatVocabParam>
 
-    <flatVocabParam name="organismSinglePick"
-                    queryRef="organismVQ.withGenes"
-                    prompt="Organism"
-                    multiPick="false"
-                    quote="false">
-      <suggest includeProjects="EuPathDB,PlasmoDB,UniDB" default="Plasmodium falciparum 3D7"/>
-      <help>
-        Select the organism you wish to query against.
-      </help>
-      <propertyList name="organismProperties">
-        <value>showOnlyPreferredOrganisms</value>
-      </propertyList>
-    </flatVocabParam>
+        <flatVocabParam name="organismSinglePick"
+                      queryRef="organismVQ.withGenes"
+                      prompt="Organism"
+                      displayType="treeBox"
+                      maxSelectedCount="1"
+                      multiPick="true"
+                      quote="false"
+                     suppressNode="false">
+           <suggest default="%%primaryOrthoOrganism%%"/>
+           <help>
+               Select the organism you wish to query against.
+           </help>
+          <propertyList name="organismProperties">
+            <value>pruneNodesWithSingleExtendingChild</value>
+            <value>showOnlyPreferredOrganisms</value>
+            <value>highlightReferenceOrganisms</value>
+          </propertyList>
+        </flatVocabParam>
 
     <flatVocabParam name="gff_organism"
                     queryRef="organismVQ.withGenesGFF"
@@ -453,7 +278,6 @@
     </flatVocabParam>
 
     <!-- same query as withSequenceStrains but internal is term -->
-<<<<<<< HEAD
     <flatVocabParam name="text_search_organism"
                     queryRef="organismVQ.forTextSearch"
                     prompt="Organism"
@@ -471,60 +295,6 @@
         <value>highlightReferenceOrganisms</value>
       </propertyList>
     </flatVocabParam>
-
-    <flatVocabParam name="org_with_nonnuclear_genes" includeProjects="AmoebaDB,PlasmoDB,ToxoDB,EuPathDB,FungiDB,HostDB,PiroplasmaDB,VectorBase,UniDB"
-                    queryRef="organismVQ.OrgsWithNonNuclearGenes"
-                    prompt="Organism">
-      <help>
-        Select the organism(s) you wish to query.
-      </help>
-    </flatVocabParam>
-
-    <flatVocabParam name="org_with_centromere_genes" includeProjects="PlasmoDB,ToxoDB,TriTrypDB,EuPathDB,UniDB"
-                    queryRef="organismVQ.OrgsWithCentromereGenes"
-                    prompt="Organism">
-      <help>
-        Select the organism(s) you wish to query.
-      </help>
-    </flatVocabParam>
-
-    <flatVocabParam name="org_with_Hagai_pathways" includeProjects="PlasmoDB,ToxoDB,EuPathDB,UniDB"
-                    queryRef="organismVQ.OrgsWithHagaiPathways"
-                    prompt="Organism">
-      <help>
-        Select the organism(s) you wish to query.
-      </help>
-    </flatVocabParam>
-
-
-    <flatVocabParam name="organismWithCellularLocImages"
-                    queryRef="organismVQ.withCellularLocImages"
-                    prompt="Organism"
-                    multiPick="false"
-                    quote="false"
-                    includeProjects="TriTrypDB,GiardiaDB,EuPathDB,UniDB">
-      <help>
-        Select organisms you wish to query against.
-      </help>
-    </flatVocabParam>
-=======
-        <flatVocabParam name="text_search_organism"
-                     queryRef="organismVQ.forTextSearch"
-                     prompt="Organism"
-                     displayType="treeBox"
-                     multiPick="true"
-                     quote="false"
-                     suppressNode="true">
-          <suggest selectMode="none"/>
-          <help>
-             Select the organism(s) you wish to query against. Click the [+] to expand taxon groupings.
-          </help>
-          <propertyList name="organismProperties">
-              <value>pruneNodesWithSingleExtendingChild</value>
-              <value>showOnlyPreferredOrganisms</value>
-              <value>highlightReferenceOrganisms</value>
-          </propertyList>
-        </flatVocabParam>
 
 
         <flatVocabParam name="ngs_snps_organism"
@@ -555,34 +325,33 @@
 	  </help>
         </flatVocabParam>
 
-        <flatVocabParam name="org_with_centromere_genes" includeProjects="PlasmoDB,ToxoDB,TriTrypDB,EuPathDB,UniDB"
-			queryRef="organismVQ.OrgsWithCentromereGenes"
-			prompt="Organism">
- 	  <help>
-	    Select the organism(s) you wish to query.
-	  </help>
-        </flatVocabParam>
-
-        <flatVocabParam name="org_with_Hagai_pathways" includeProjects="PlasmoDB,ToxoDB,EuPathDB,UniDB"
-			queryRef="organismVQ.OrgsWithHagaiPathways"
-			prompt="Organism">
- 	  <help>
-	    Select the organism(s) you wish to query.
-	  </help>
-        </flatVocabParam>
-
-
-        <flatVocabParam name="organismWithCellularLocImages"
-                     queryRef="organismVQ.withCellularLocImages"
-                     prompt="Organism"
-                     multiPick="false"
-                     quote="false" 
-                     includeProjects="TriTrypDB,GiardiaDB,EuPathDB,UniDB">
-          <help>
-               Select organisms you wish to query against.
-          </help>
-        </flatVocabParam>
->>>>>>> 448fdf3c
+    <flatVocabParam name="org_with_centromere_genes" includeProjects="PlasmoDB,ToxoDB,TriTrypDB,EuPathDB,UniDB"
+                    queryRef="organismVQ.OrgsWithCentromereGenes"
+                    prompt="Organism">
+      <help>
+        Select the organism(s) you wish to query.
+      </help>
+    </flatVocabParam>
+
+    <flatVocabParam name="org_with_Hagai_pathways" includeProjects="PlasmoDB,ToxoDB,EuPathDB,UniDB"
+                    queryRef="organismVQ.OrgsWithHagaiPathways"
+                    prompt="Organism">
+      <help>
+        Select the organism(s) you wish to query.
+      </help>
+    </flatVocabParam>
+
+
+    <flatVocabParam name="organismWithCellularLocImages"
+                    queryRef="organismVQ.withCellularLocImages"
+                    prompt="Organism"
+                    multiPick="false"
+                    quote="false"
+                    includeProjects="TriTrypDB,GiardiaDB,EuPathDB,UniDB">
+      <help>
+        Select organisms you wish to query against.
+      </help>
+    </flatVocabParam>
 
     <flatVocabParam name="organismsWithAlphafold"
                     queryRef="organismVQ.WithAlphaFold"
@@ -603,27 +372,15 @@
       </propertyList>
     </flatVocabParam>
 
-<<<<<<< HEAD
-    <flatVocabParam name="organismsWithSingleCell" includeProjects="TriTrypDB,PlasmoDB,PiroplasmaDB,EuPathDB"
-                    queryRef="organismVQ.WithSingleCell"
-                    prompt="Organism"
-                    multiPick="false"
-                    quote="false">
-
-      <help>
-        Select the organism you wish to query against.
-      </help>
-=======
     <flatVocabParam name="organismsWithSingleCell" includeProjects="TriTrypDB,PlasmoDB,PiroplasmaDB,ToxoDB,HostDB,CryptoDB,EuPathDB"
         queryRef="organismVQ.WithSingleCell"
         prompt="Organism"
         multiPick="false"
         quote="false">
 
-        <help>
-            Select the organism you wish to query against.
-        </help>
->>>>>>> 448fdf3c
+      <help>
+        Select the organism you wish to query against.
+      </help>
     </flatVocabParam>
 
 
@@ -649,9 +406,6 @@
       </enumList>
     </enumParam>
 
-<<<<<<< HEAD
-  </paramSet>
-=======
 
     <enumParam name="organismWithLopitData"
                      prompt="Organism"
@@ -674,8 +428,7 @@
       </enumList>
     </enumParam>
 
-  </paramSet> 
->>>>>>> 448fdf3c
+  </paramSet>
 
 
   <!--=====================================================================-->
@@ -727,50 +480,50 @@
     <!-- all -->
     <!--===================================================================-->
 
-<!--    <sqlQuery name="all" excludeProjects="EuPathDB">-->
-<!--      <column name="internal"/>-->
-<!--      <column name="term"/>-->
-<!--      <sql>-->
-<!--        <![CDATA[-->
-<!--          SELECT organisms.name AS term,-->
-<!--                 (SELECT apidb.tab_to_string(set(CAST(COLLECT(trim(to_char(taxon_id)))-->
-<!--                                             AS apidb.varchartab)), ', ')-->
-<!--                         AS internal-->
-<!--                  FROM sres.taxon-->
-<!--                  CONNECT BY prior taxon_id = parent_id-->
-<!--                  START WITH taxon_id = organisms.internal_taxon) AS internal-->
-<!--          FROM (SELECT distinct tn.name, ts.species_taxon_id AS internal_taxon-->
-<!--                FROM sres.TaxonName tn, ApidbTuning.TaxonSpecies ts-->
-<!--                WHERE tn.name_class='scientific name'-->
-<!--                  AND tn.taxon_id = ts.species_taxon_id-->
-<!--                  AND ts.taxon_id IN-->
-<!--                             (  SELECT ga.taxon_id-->
-<!--                                FROM ApidbTuning.GeneAttributes ga-->
-<!--                                WHERE (ga.project_id = '@PROJECT_ID@'  OR 'UniDB' = '@PROJECT_ID@')-->
-<!--                              UNION-->
-<!--                                SELECT ns.taxon_id-->
-<!--                                FROM dots.NaSequence ns, sres.SequenceOntology so,ApidbTuning.GenomicSeqAttributes ga-->
-<!--                                WHERE so.sequence_ontology_id = ns.sequence_ontology_id-->
-<!--                                AND so.term_name IN ('contig', 'supercontig', 'chromosome','mitochondrial_chromosome','plastid_sequence')-->
-<!--                                AND ga.source_id = ns.source_id-->
-<!--                                AND (ga.project_id = '@PROJECT_ID@'  OR 'UniDB' = '@PROJECT_ID@')-->
-<!--                             )-->
-<!--               ) organisms,-->
-<!--               (SELECT 'Cryptosporidium parvum' AS name, 1 AS rank FROM dual-->
-<!--                 UNION-->
-<!--                SELECT 'Cryptosporidium hominis' AS name, 2 AS rank FROM dual-->
-<!--                 UNION-->
-<!--                SELECT 'Plasmodium falciparum' AS name, 3 AS rank FROM dual-->
-<!--                 UNION-->
-<!--                SELECT 'Plasmodium vivax' AS name, 4 AS rank FROM dual-->
-<!--                 UNION-->
-<!--                SELECT 'Plasmodium yoelii' AS name, 5 AS rank FROM dual-->
-<!--                ) partial_ordering-->
-<!--          WHERE organisms.name = partial_ordering.name(+)-->
-<!--          ORDER BY partial_ordering.rank, organisms.name-->
-<!--        ]]>-->
-<!--      </sql>-->
-<!--    </sqlQuery>-->
+    !!TODO WHY NOT FIX THIS??
+    <sqlQuery name="all" excludeProjects="EuPathDB">
+      <column name="internal"/>
+      <column name="term"/>
+      <sql>
+        <![CDATA[
+          SELECT organisms.name AS term,
+                 (SELECT apidb.tab_to_string(set(CAST(COLLECT(trim(to_char(taxon_id)))
+                                             AS apidb.varchartab)), ', ')
+                         AS internal
+                  FROM sres.taxon
+                  CONNECT BY prior taxon_id = parent_id
+                  START WITH taxon_id = organisms.internal_taxon) AS internal
+          FROM (SELECT distinct tn.name, ts.species_taxon_id AS internal_taxon
+                FROM sres.TaxonName tn, ApidbTuning.TaxonSpecies ts
+                WHERE tn.name_class='scientific name'
+                  AND tn.taxon_id = ts.species_taxon_id
+                  AND ts.taxon_id IN
+                             (  SELECT ga.taxon_id
+                                FROM ApidbTuning.GeneAttributes ga
+                                WHERE (ga.project_id = '@PROJECT_ID@'  OR 'UniDB' = '@PROJECT_ID@')
+                              UNION
+                                SELECT ns.taxon_id
+                                FROM dots.NaSequence ns, sres.SequenceOntology so,ApidbTuning.GenomicSeqAttributes ga
+                                WHERE so.sequence_ontology_id = ns.sequence_ontology_id
+                                AND so.term_name IN ('contig', 'supercontig', 'chromosome','mitochondrial_chromosome','plastid_sequence')
+                                AND ga.source_id = ns.source_id
+                                AND (ga.project_id = '@PROJECT_ID@'  OR 'UniDB' = '@PROJECT_ID@')
+                                  )) organisms,
+               (SELECT 'Cryptosporidium parvum' AS name, 1 AS rank FROM dual
+                 UNION
+                SELECT 'Cryptosporidium hominis' AS name, 2 AS rank FROM dual
+                 UNION
+                SELECT 'Plasmodium falciparum' AS name, 3 AS rank FROM dual
+                 UNION
+                SELECT 'Plasmodium vivax' AS name, 4 AS rank FROM dual
+                 UNION
+                SELECT 'Plasmodium yoelii' AS name, 5 AS rank FROM dual
+                ) partial_ordering
+          WHERE organisms.name = partial_ordering.name(+)
+          ORDER BY partial_ordering.rank, organisms.name
+        ]]>
+      </sql>
+    </sqlQuery>
 
     <!--===================================================================-->
     <!-- for tree test -->
@@ -1008,7 +761,6 @@
       <column name="internal"/>
       <column name="term"/>
       <sql>
-<<<<<<< HEAD
         WITH FilterQuery as (
           SELECT distinct ta.organism
           FROM apidbtuning.TranscriptAttributes ta, apidb.organism o
@@ -1021,20 +773,6 @@
         ORDER BY s.organism
       </sql>
     </sqlQuery>
-=======
-              WITH FilterQuery as (
-              select distinct ta.organism
-              from apidbtuning.TranscriptAttributes ta, apidb.organism o
-              where (ta.project_id = '@PROJECT_ID@' OR 'UniDB' = '@PROJECT_ID@')
-              and ta.taxon_id = o.taxon_id
-              )
-          select s.organism as term, s.organism as internal
-          from apidbtuning.snpstrains s, FilterQuery fq
-                 where s.organism = fq.organism
-          order by s.organism
-        </sql>
-        </sqlQuery>
->>>>>>> 448fdf3c
     <processQuery name="withNgsSNPs" processName="org.apidb.apicomplexa.wsfplugin.apifed.ApiFedPlugin" sorting="term ASC" includeProjects="EuPathDB">
       <wsColumn name="internal" width="255" wsName="internal"/>
       <wsColumn name="term" width="255" wsName="term"/>
@@ -1054,7 +792,7 @@
              and ss.organism = ta.organism
             )
          SELECT DISTINCT term, parentTerm,
-           CASE WHEN term = ot.organism THEN term ELSE '-1' END AS internal 
+           CASE WHEN term = ot.organism THEN term ELSE '-1' END AS internal
          FROM ApidbTuning.OrganismTree ot, FilterQuery fq
          WHERE ot.organism = fq.organism
          GROUP BY term, parentTerm, ot.organism
@@ -1117,7 +855,6 @@
     <sqlQuery name="withChromosomesHtsSNPs" excludeProjects="EuPathDB,AmoebaDB,HostDB">
       <column name="internal"/>
       <column name="term"/>
-<<<<<<< HEAD
       <sql>
         SELECT sa.organism as term, sa.organism as internal,count(s.strain) as strain_count
         FROM apidbtuning.snpstrains s, ApidbTuning.GenomicSeqAttributes sa
@@ -1126,16 +863,6 @@
         GROUP BY sa.organism
         ORDER BY strain_count desc
       </sql>
-=======
-        <sql>
-          select sa.organism as term, sa.organism as internal,count(s.strain) as strain_count
-          from apidbtuning.snpstrains s, ApidbTuning.GenomicSeqAttributes sa
-          where sa.organism = s.organism
-          and sa.chromosome is not null
-          group by sa.organism
-          order by strain_count desc
-        </sql>
->>>>>>> 448fdf3c
     </sqlQuery>
 
     <processQuery name="withChromosomesHtsSNPs" processName="org.apidb.apicomplexa.wsfplugin.apifed.ApiFedPlugin" sorting="term ASC" includeProjects="EuPathDB">
@@ -1154,91 +881,11 @@
         GROUP BY s.organism
       </sql>
     </sqlQuery>
-<<<<<<< HEAD
-    <!--
-
-        <sqlQuery name="withHtsSNPs5Strains" includeProjects="AmoebaDB,CryptoDB,FungiDB,MicrosporidiaDB,PiroplasmaDB,PlasmoDB,TriTrypDB,ToxoDB,UniDB" doNotTest="true">
-          <column name="internal"/>
-          <column name="term"/>
-          <column name="display"/>
-            <sql>
-              select term || ' (' || total || ' strains)' as display, term, internal
-              from (
-              select count(distinct s.strain) as total,
-                     CASE WHEN s.organism like '%strain CL Brener%' THEN 'Trypanosoma cruzi strain CL Brener - Unassigned' ELSE s.organism END as term,
-                     s.organism as internal
-              from apidbtuning.snpstrains s
-              group by s.organism
-              )
-              where total >= 5
-            </sql>
-            </sqlQuery>
-
-
-        <sqlQuery name="withHtsSNPsOntology" includeProjects="TriTrypDB,EuPathDB">
-          <column name="internal"/>
-          <column name="term"/>
-            <sql>
-              SELECT distinct ss.organism as term, ss.organism internal
-              FROM   apidb.datasource ds,
-                     sres.externaldatabase ed,
-                     SRES.externaldatabaserelease edr,
-                    study.study s,
-                    rad.studybiomaterial sb,
-                    STUDY.biomaterialcharacteristic bc,
-                    study.ontologyentry oe,
-                    study.biomaterial b,
-                    apidbtuning.popsetattributes ia,
-                    apidbtuning.snpstrains ss
-              WHERE  ds.type = 'isolates'
-                    and ds.subtype = 'HTS_SNP'
-                    and ds.name not like '%SNPSample%'
-                    and ed.name = ds.external_database_name
-                    and ed.external_database_id = edr.external_database_id
-                    and edr.external_database_release_id = s.external_database_release_id
-                    and s.study_id = sb.study_id
-                    and sb.bio_material_id = bc.bio_material_id
-                    and sb.bio_material_id = b.bio_material_id
-                    and bc.ontology_entry_id = oe.ontology_entry_id
-                    and b.source_id = ia.source_id
-                    and ss.var_extdb_name = ia.external_db_name
-            </sql>
-            </sqlQuery>
-
-    -->
-    <processQuery name="withChromosomesSNPs" processName="org.apidb.apicomplexa.wsfplugin.apifed.ApiFedPlugin" sorting="term ASC" includeProjects="EuPathDB">
-      <wsColumn name="internal" width="255" wsName="internal"/>
-      <wsColumn name="term" width="255" wsName="term"/>
-    </processQuery>
-
-    <processQuery name="withChromosomesHtsSNPs" processName="org.apidb.apicomplexa.wsfplugin.apifed.ApiFedPlugin" sorting="term ASC" includeProjects="EuPathDB">
-      <wsColumn name="internal" width="255" wsName="internal"/>
-      <wsColumn name="term" width="255" wsName="term"/>
-    </processQuery>
-=======
->>>>>>> 448fdf3c
 
     <processQuery name="withSNPs" processName="org.apidb.apicomplexa.wsfplugin.apifed.ApiFedPlugin" sorting="term ASC" includeProjects="EuPathDB">
       <wsColumn name="internal" width="255" wsName="internal"/>
       <wsColumn name="term" width="255" wsName="term"/>
     </processQuery>
-<<<<<<< HEAD
-    <!--
-
-        <processQuery name="withHtsSNPs5Strains" processName="org.apidb.apicomplexa.wsfplugin.apifed.ApiFedPlugin" sorting="term ASC" includeProjects="EuPathDB">
-          <wsColumn name="internal" width="255" wsName="internal"/>
-          <wsColumn name="term" width="255" wsName="term"/>
-        </processQuery>
-
-
-        <processQuery name="withHtsSNPsOntology" processName="org.apidb.apicomplexa.wsfplugin.apifed.ApiFedPlugin" includeProjects="EuPathDB">
-          <wsColumn name="internal" width="255" wsName="internal"/>
-          <wsColumn name="term" width="255" wsName="term"/>
-        </processQuery>
-
-    -->
-=======
->>>>>>> 448fdf3c
 
     <!--===================================================================-->
     <!-- with genomic seq
@@ -2005,6 +1652,7 @@
       <wsColumn name="parentTerm" width="255" wsName="parentTerm"/>
     </processQuery>
 
+
     <!--===================================================================-->
     <!-- all (organisms) with an EC number -->
     <!-- used to provide quick link to get ALL genes with an EC number -->
@@ -2183,15 +1831,9 @@
     </processQuery>
 
 
-<<<<<<< HEAD
-    <sqlQuery name="WithSingleCell" includeProjects="TriTrypDB,PlasmoDB,PiroplasmaDB" isCacheable="true">
-      <column name="internal"/>
-      <column name="term"/>
-=======
   <sqlQuery name="WithSingleCell" includeProjects="TriTrypDB,PlasmoDB,PiroplasmaDB,ToxoDB,CryptoDB,HostDB" isCacheable="true">
     <column name="internal"/>
     <column name="term"/>
->>>>>>> 448fdf3c
 
       <sql>
         <![CDATA[
@@ -2249,7 +1891,6 @@
 
 
 
-<<<<<<< HEAD
     <sqlQuery name="OrgsWithNonNuclearGenes" includeProjects="AmoebaDB,PlasmoDB,ToxoDB,FungiDB,HostDB,PiroplasmaDB,VectorBase,UniDB">
       <column name="internal"/>
       <column name="term"/>
@@ -2322,93 +1963,13 @@
 	    ]]>
       </sql>
     </sqlQuery>
-=======
-      <sqlQuery name="OrgsWithNonNuclearGenes" includeProjects="AmoebaDB,PlasmoDB,ToxoDB,FungiDB,HostDB,PiroplasmaDB,VectorBase,UniDB">
-	<column name="internal"/>
-	<column name="term"/>
-	<sql>
-	  <![CDATA[
-            SELECT distinct ga.organism as term, ga.organism as internal
-	    FROM  apidbtuning.geneattributes ga, ApidbTuning.GenomicSeqAttributes sa, SRes.ontologyTerm ot
-	    WHERE ga.na_sequence_id = sa.na_sequence_id
-	    AND sa.so_id = ot.source_id
-	    AND ot.name in  ('mitochondrial_chromosome', 'apicoplast_chromosome')
-	    ORDER BY ga.organism
-	  ]]>
-	</sql>
-      </sqlQuery>
-
-      <processQuery name="OrgsWithNonNuclearGenes" processName="org.apidb.apicomplexa.wsfplugin.apifed.ApiFedPlugin" sorting="term ASC" includeProjects="EuPathDB">
-	<wsColumn name="internal" width="100" wsName="internal"/>
-	<wsColumn name="term" width="100" wsName="term"/>
-      </processQuery>
-
-
-      <sqlQuery name="OrgsWithCentromereGenes" includeProjects="PlasmoDB,ToxoDB,TriTrypDB,UniDB">
-	<column name="internal"/>
-	<column name="term"/>
-	<sql>
-	  <![CDATA[
-            SELECT distinct ta.organism  as term, ta.organism as internal
-            FROM ApidbTuning.TranscriptCenDistance tcd, ApidbTuning.TranscriptAttributes ta
-            WHERE tcd.transcript = ta.source_id
-	    ORDER BY ta.organism
-	  ]]>
-	</sql>
-      </sqlQuery>
-
-      <processQuery name="OrgsWithCentromereGenes" processName="org.apidb.apicomplexa.wsfplugin.apifed.ApiFedPlugin" sorting="term ASC" includeProjects="EuPathDB">
-	<wsColumn name="internal" width="100" wsName="internal"/>
-	<wsColumn name="term" width="100" wsName="term"/>
-      </processQuery>
-
-
-
-      <sqlQuery name="OrgsWithHagaiPathways" includeProjects="PlasmoDB,ToxoDB,UniDB">
-	<column name="internal"/>
-	<column name="term"/>
-	<sql>
-	  <![CDATA[
-	    SELECT DISTINCT tn.name  as term, tn.name  as internal
-	    FROM apidb.dataSource ds, sres.taxonName tn
-	    WHERE ds.name IN ('pfal3D7_dbxref_simple_gene2HagaiPathway_RSRC','tgonME49_dbxref_protein2Pathways_Feng_RSRC')
-	    AND ds.taxon_id = tn.taxon_id
-	    AND tn.name_class = 'scientific name'
-	  ]]>
-	</sql>
-      </sqlQuery>
-
-      <processQuery name="OrgsWithHagaiPathways" processName="org.apidb.apicomplexa.wsfplugin.apifed.ApiFedPlugin" sorting="term ASC" includeProjects="EuPathDB">
-	<wsColumn name="internal" width="100" wsName="internal"/>
-	<wsColumn name="term" width="100" wsName="term"/>
-      </processQuery>
-
-
-      <sqlQuery name="fromDataset" excludeProjects="EuPathDB">
-        <paramRef ref="sharedParams.metadata_datasets"/>
-	<column name="internal"/>
-	<column name="term"/>
-	<sql>
-	  <![CDATA[
-	    SELECT DISTINCT organism AS term, organism AS internal
-	    FROM apidbTuning.Ontology
-            WHERE dataset_name = '$$metadata_datasets$$'
-	  ]]>
-	</sql>
-      </sqlQuery>
-
-      <processQuery name="fromDataset" processName="org.apidb.apicomplexa.wsfplugin.apifed.ApiFedPlugin" sorting="term ASC" includeProjects="EuPathDB">
-        <paramRef ref="sharedParams.metadata_datasets"/>
-	<wsColumn name="internal" width="100" wsName="internal"/>
-	<wsColumn name="term" width="100" wsName="term"/>
-      </processQuery>
->>>>>>> 448fdf3c
 
     <processQuery name="fromDataset" processName="org.apidb.apicomplexa.wsfplugin.apifed.ApiFedPlugin" sorting="term ASC" includeProjects="EuPathDB">
       <paramRef ref="sharedParams.metadata_datasets"/>
       <wsColumn name="internal" width="100" wsName="internal"/>
       <wsColumn name="term" width="100" wsName="term"/>
     </processQuery>
+
 
 
      <sqlQuery name="withFileAttrs" isCacheable="true" excludeProjects="EuPathDB">
@@ -2426,7 +1987,7 @@
                 and tn.name_class = 'scientific name')
          /* end filter query */
          SELECT DISTINCT term, parentTerm, apidb.tab_to_string(set
-              (cast(collect(trim(to_char(internal)))as apidb.varchartab)), ', ') 
+              (cast(collect(trim(to_char(internal)))as apidb.varchartab)), ', ')
               AS internal
          FROM ApidbTuning.OrganismTree ot, FilterQuery fq
          WHERE ot.organism = fq.organism
