<wdkModel>

  <!--=====================================================================-->
  <!-- Params  -->
  <!--=====================================================================-->
  <paramSet name="organismParams">

    <stringParam name="organismSite" visible="false" number="false">
    </stringParam>

    <!-- UNUSED, keep as an example

     <stringParam name="hiddenOrganismGiardia" visible="false">
           </stringParam>

    -->

<!--
      <enumParam name="reference_strains_only"
                 prompt="Reference strains only"
                 multiPick="false"
                 quote="false">
        <noTranslation value="true" includeProjects="EuPathDB" />
        <help>
           Choose whether to include only organisms that are reference organisms for each species.
        </help>
        <enumList>
          <enumValue>
            <term>Yes</term>
            <internal>1</internal>
          </enumValue>
          <enumValue default="true">
            <term>No</term>
            <internal>1,0</internal>
          </enumValue>
        </enumList>
      </enumParam>
-->

    <flatVocabParam name="no_ref_organism"
                    queryRef="organismVQ.no_ref_withGenes"
                    prompt="Organism"
                    displayType="treeBox"
                    multiPick="true"
                    suppressNode="false"
                    quote="false">
      <help>
        Select organism(s) you wish to query against. Click the [+] to expand taxon groupings.
      </help>
      <suggest selectMode="none"/>
    </flatVocabParam>

        <flatVocabParam name="organism"
                     queryRef="organismVQ.withGenes"
                     prompt="Organism"
                     displayType="treeBox"
                     multiPick="true"
                     suppressNode="true"
                     quote="false">

         <suggest selectMode="none"/>
          <help>
               Select organism(s) you wish to query against. Click the [+] to expand taxon groupings.
          </help>

          <propertyList name="organismProperties">
            <value>pruneNodesWithSingleExtendingChild</value>
            <value>showOnlyPreferredOrganisms</value>
            <value>highlightReferenceOrganisms</value>
          </propertyList>
        </flatVocabParam>
<!-- ++++++++++++++++++++++++++++++++++++++++++++++++++-->

	<flatVocabParam name="organism_span"
                     queryRef="organismVQ.withIntronJunctions"
                     prompt="Organism"
                     displayType="treeBox"
                     multiPick="true"
                     suppressNode="true"
                     quote="false">

         <suggest selectMode="none"/>
          <help>
               Select organism(s) you wish to query against. Click the [+] to expand taxon groupings.
          </help>

          <propertyList name="organismProperties">
            <value>pruneNodesWithSingleExtendingChild</value>
            <value>showOnlyPreferredOrganisms</value>
            <value>highlightReferenceOrganisms</value>
          </propertyList>
        </flatVocabParam>

<!-- ++++++++++++++++++++++++++++++++++++++++++++++++++-->

        <flatVocabParam name="organism_select_all" minSelectedCount="1"
                     queryRef="organismVQ.withGenes"
                     prompt="Organism"
                     displayType="treeBox"
                     multiPick="true"
                     suppressNode="true"
                     excludeProjects="EuPathDB"
                     quote="false">

         <suggest selectMode="all"/>
          <help>
               Select organism(s) you wish to query against. Click the [+] to expand taxon groupings.
          </help>

          <propertyList name="organismProperties">
            <value>pruneNodesWithSingleExtendingChild</value>
            <value>showOnlyPreferredOrganisms</value>
            <value>highlightReferenceOrganisms</value>
          </propertyList>
        </flatVocabParam>

        <flatVocabParam name="organism_select_all"
                     queryRef="organismVQ.withGenes"
                     prompt="Organism"
                     displayType="treeBox"
                     multiPick="true"
                     suppressNode="true"
                     includeProjects="EuPathDB"
                     quote="true">

         <suggest selectMode="all"/>
          <help>
               Select organism(s) you wish to query against. Click the [+] to expand taxon groupings.
          </help>

          <propertyList name="organismProperties">
            <value>pruneNodesWithSingleExtendingChild</value>
            <value>showOnlyPreferredOrganisms</value>
            <value>highlightReferenceOrganisms</value>
          </propertyList>
        </flatVocabParam>



<!-- organism_select_all_sequences is to get ALL orgs, not just the annotated ones -->
        <flatVocabParam name="organism_select_all_sequences" minSelectedCount="1"
                     queryRef="organismVQ.withSequenceStrains"
                     prompt="Organism"
                     displayType="treeBox"
                     multiPick="true"
                     suppressNode="true"
                     excludeProjects="EuPathDB"
                     quote="false">
         <suggest selectMode="all"/>
          <help>
               Select organism(s) you wish to query against. Click the [+] to expand taxon groupings.
          </help>
          <propertyList name="organismProperties">
            <value>highlightReferenceOrganisms</value>
          </propertyList>
        </flatVocabParam>

        <flatVocabParam name="organism_select_all_sequences"
                     queryRef="organismVQ.withSequenceStrains"
                     prompt="Organism"
                     displayType="treeBox"
                     multiPick="true"
                     suppressNode="true"
                     includeProjects="EuPathDB"
                     quote="true">
         <suggest selectMode="all"/>
          <help>
               Select organism(s) you wish to query against. Click the [+] to expand taxon groupings.
          </help>
          <propertyList name="organismProperties">
            <value>pruneNodesWithSingleExtendingChild</value>
            <value>showOnlyPreferredOrganisms</value>
            <value>highlightReferenceOrganisms</value>
          </propertyList>
        </flatVocabParam>


    <flatVocabParam name="organismwithPhenotype"
                    queryRef="organismVQ.withPhenotype"
                    prompt="Organism"
                    multiPick="false"
                    quote="false"
                    includeProjects="TriTrypDB,FungiDB,EuPathDB,UniDB">
      <help>
        Select organisms you wish to query against.
      </help>

    </flatVocabParam>

    <!-- before we reorganized organism parameters to make reference organisms the bdefaults
            <flatVocabParam name="organismSinglePick"
                            queryRef="organismVQ.withMassSpec"
                            prompt="Organism"
                            multiPick="false"
                            quote="true">
              <help>
                   Select organism(s) you wish to query against. Click the [+] to expand taxon groupings.
              </help>
              <suggest default="All Organisms" />
            </flatVocabParam>
    -->
    <flatVocabParam name="organismSinglePickCnv"
                    queryRef="organismVQ.CNV"
                    prompt="Organism"
                    multiPick="false"
                    quote="false"
                    includeProjects="AmoebaDB,CryptoDB,PlasmoDB,ToxoDB,TriTrypDB,FungiDB,UniDB">
      <noTranslation value="true"/>
      <help>
        Select the organism you wish to query against.
      </help>
      <suggest includeProjects="CryptoDB" default="Cryptosporidium parvum Iowa II"/>
      <suggest includeProjects="PlasmoDB" default="Plasmodium falciparum 3D7"/>
      <suggest includeProjects="ToxoDB" default="Toxoplasma gondii ME49"/>
      <suggest includeProjects="TriTrypDB" default="Leishmania infantum JPCM5"/>
      <propertyList name="organismProperties">
        <value>showOnlyPreferredOrganisms</value>
      </propertyList>
    </flatVocabParam>

        <flatVocabParam name="organismSinglePick"
                      queryRef="organismVQ.withGenes"
                      prompt="Organism"
                      displayType="treeBox"
                      maxSelectedCount="1"
                      multiPick="true"
                      quote="false"
                     suppressNode="false">
           <suggest default="%%primaryOrthoOrganism%%"/>
           <help>
               Select the organism you wish to query against.
           </help>
          <propertyList name="organismProperties">
            <value>pruneNodesWithSingleExtendingChild</value>
            <value>showOnlyPreferredOrganisms</value>
            <value>highlightReferenceOrganisms</value>
          </propertyList>
        </flatVocabParam>

    <flatVocabParam name="gff_organism"
                    queryRef="organismVQ.withGenesGFF"
                    prompt="Organism"
                    multiPick="true"
                    quote="false">
    </flatVocabParam>

    <flatVocabParam name="gff_organism_name"
                    queryRef="organismVQ.nameWithGenesGFF"
                    prompt="Organism"
                    multiPick="true"
                    quote="false">
    </flatVocabParam>

    <flatVocabParam name="organism_with_epitopes"
                    queryRef="organismVQ.withEpitopes"
                    prompt="Organism"
                    displayType="treeBox"
                    multiPick="true"
                    quote="false"
                    includeProjects="CryptoDB,ToxoDB,PlasmoDB,GiardiaDB,TriTrypDB,VectorBase,MicrosporidiaDB,UniDB">
      <suggest selectMode="none"/>
      <help>
        Select organism(s) you wish to query against. Click the [+] to expand taxon groupings.
      </help>
    </flatVocabParam>


    <!-- cannot reuse "organism" param above because apidb needs to use the internal value in the local ortholog question -->
    <flatVocabParam name="localorganism"
                    queryRef="organismVQ.LocalOrganisms"
                    prompt="Organism"
                    multiPick="true"
                    quote="true">
      <suggest selectMode="none" />
      <help>
        Select organism(s) you wish to query against. Click the [+] to expand taxon groupings.
      </help>
    </flatVocabParam>

    <!-- same query as withSequenceStrains but internal is term -->
    <flatVocabParam name="text_search_organism"
                    queryRef="organismVQ.forTextSearch"
                    prompt="Organism"
                    displayType="treeBox"
                    multiPick="true"
                    quote="false"
                    suppressNode="true">
      <suggest selectMode="none"/>
      <help>
        Select the organism(s) you wish to query against. Click the [+] to expand taxon groupings.
      </help>
      <propertyList name="organismProperties">
        <value>pruneNodesWithSingleExtendingChild</value>
        <value>showOnlyPreferredOrganisms</value>
        <value>highlightReferenceOrganisms</value>
      </propertyList>
    </flatVocabParam>


        <flatVocabParam name="ngs_snps_organism"
                     queryRef="organismVQ.withNgsSNPsTree"
                     prompt="Organism"
                     displayType="treeBox"
                     maxSelectedCount="1"
                     multiPick="true"
                     quote="false"
                     suppressNode="false">
           <suggest default="%%primaryOrthoOrganism%%"/>
          <help>
             Select the organism(s) you wish to query against. Click the [+] to expand taxon groupings.
          </help>
          <propertyList name="organismProperties">
              <value>pruneNodesWithSingleExtendingChild</value>
              <value>showOnlyPreferredOrganisms</value>
              <value>highlightReferenceOrganisms</value>
          </propertyList>
        </flatVocabParam>


        <flatVocabParam name="org_with_nonnuclear_genes" includeProjects="AmoebaDB,PlasmoDB,ToxoDB,EuPathDB,FungiDB,HostDB,PiroplasmaDB,VectorBase,UniDB"
			queryRef="organismVQ.OrgsWithNonNuclearGenes"
			prompt="Organism">
 	  <help>
	    Select the organism(s) you wish to query.
	  </help>
        </flatVocabParam>

    <flatVocabParam name="org_with_centromere_genes" includeProjects="PlasmoDB,ToxoDB,TriTrypDB,EuPathDB,UniDB"
                    queryRef="organismVQ.OrgsWithCentromereGenes"
                    prompt="Organism">
      <help>
        Select the organism(s) you wish to query.
      </help>
    </flatVocabParam>

    <flatVocabParam name="org_with_Hagai_pathways" includeProjects="PlasmoDB,ToxoDB,EuPathDB,UniDB"
                    queryRef="organismVQ.OrgsWithHagaiPathways"
                    prompt="Organism">
      <help>
        Select the organism(s) you wish to query.
      </help>
    </flatVocabParam>


    <flatVocabParam name="organismWithCellularLocImages"
                    queryRef="organismVQ.withCellularLocImages"
                    prompt="Organism"
                    multiPick="false"
                    quote="false"
                    includeProjects="TriTrypDB,GiardiaDB,EuPathDB,UniDB">
      <help>
        Select organisms you wish to query against.
      </help>
    </flatVocabParam>

    <flatVocabParam name="organismsWithAlphafold"
                    queryRef="organismVQ.WithAlphaFold"
                    prompt="Organism"
                    multiPick="true"
                    suppressNode="true"
                    displayType="treeBox"
                    quote="false">

      <suggest selectMode="none"/>

      <help>
        Select the organism(s) you with to query.
      </help>

      <propertyList name="organismProperties">
        <value>showOnlyPreferredOrganisms</value>
      </propertyList>
    </flatVocabParam>

    <flatVocabParam name="organismsWithSingleCell" includeProjects="TriTrypDB,PlasmoDB,PiroplasmaDB,ToxoDB,HostDB,CryptoDB,EuPathDB"
        queryRef="organismVQ.WithSingleCell"
        prompt="Organism"
        multiPick="false"
        quote="false">

      <help>
        Select the organism you wish to query against.
      </help>
    </flatVocabParam>


    <!--=====================================================================-->
    <!-- organismWithEstsInChromosomes: I think it is not being used     -->
    <!--=====================================================================-->

    <enumParam name="organismWithEstsInChromosomes"
               prompt="Organism"
               multiPick="false"
               includeProjects="PlasmoDB,EuPathDB,UniDB" >
      <noTranslation value="true" includeProjects="EuPathDB" />
      <enumList>
        <enumValue includeProjects="PlasmoDB,EuPathDB,UniDB">
          <term>Plasmodium falciparum</term>
          <internal>Plasmodium falciparum 3D7</internal>
        </enumValue>
        <enumValue includeProjects="PlasmoDB,EuPathDB,UniDB">
          <term>Plasmodium vivax</term>
          <internal>Plasmodium vivax Sal-1</internal>
        </enumValue>

      </enumList>
    </enumParam>


    <enumParam name="organismWithLopitData"
                     prompt="Organism"
                     multiPick="false"
                     includeProjects="ToxoDB,TriTrypDB,UniDB" >
      <noTranslation value="true" includeProjects="EuPathDB" />
      <enumList>
        <enumValue includeProjects="ToxoDB,EuPathDB,UniDB">
          <term>Toxoplasma gondii ME49</term>
          <internal>Toxoplasma gondii ME49</internal>
        </enumValue>
        <enumValue includeProjects="TriTrypDB,EuPathDB,UniDB">
          <term>Trypanosoma brucei brucei TREU927</term>
          <internal>Trypanosoma brucei brucei TREU927</internal>
        </enumValue>
        <enumValue includeProjects="TriTrypDB,EuPathDB,UniDB">
          <term>Trypanosoma congolense IL3000</term>
          <internal>Trypanosoma congolense IL3000</internal>
        </enumValue>
      </enumList>
    </enumParam>

  </paramSet>


  <!--=====================================================================-->
  <!-- Vocab queries for organism parameters

       These queries differ by which rows they return.  The columns are the
       same:

         term: scientific name of species
         internal: comma-separated list of all taxon ids for the clade whose
                   root is that species

        Many have the same general structure:
         - the taxon list which forms the internal value us generated by a
           recursive sub-query nested inside the SELECT clause
         - the set of rows is determined by an inline view in the FROM clause
           named "organisms"
         - an optional ordering is imposed by another inline view in the FROM
           clause named "partial_ordering".  This is used to let
           P. falciparum, P. vivax, and P. yoelii (in that order) start a
           list of genes.  It's OK for any (or all) of those to be omitted
           from the list, and it's OK for other genes to be included, but if
           they're there, they go first. Otherwise, the organisms are
           ordered alphabetically.
                                                                           -->
  <!--=====================================================================-->

  <querySet name="organismVQ" queryType="vocab" isCacheable="true">

    <!--===================================================================-->
    <!-- localorganism to apidb  -->
    <!--===================================================================-->

    <sqlQuery name="LocalOrganisms">
      <column name="internal"/>
      <column name="term"/>
      <sql>
        SELECT DISTINCT gattr.organism AS internal,
          CASE when gattr.organism  = 'Trypanosoma cruzi'
          THEN 'Trypanosoma cruzi (unassigned)'
          ELSE gattr.organism end AS term, 2 AS idx
        FROM   ApidbTuning.transcriptAttributes gattr
        WHERE  gattr.project_id = '@PROJECT_ID@' OR 'UniDB' = '@PROJECT_ID@')
        ORDER BY gattr.organism
      </sql>
    </sqlQuery>


    <!--===================================================================-->
    <!-- all -->
    <!--===================================================================-->

    <sqlQuery name="all" excludeProjects="EuPathDB">
      <column name="internal"/>
      <column name="term"/>
      <sql>
        <![CDATA[
          SELECT organisms.name AS term,
                 (SELECT apidb.tab_to_string(set(CAST(COLLECT(trim(to_char(taxon_id)))
                                             AS apidb.varchartab)), ', ')
                         AS internal
                  FROM sres.taxon
                  CONNECT BY prior taxon_id = parent_id
                  START WITH taxon_id = organisms.internal_taxon) AS internal
          FROM (SELECT distinct tn.name, ts.species_taxon_id AS internal_taxon
                FROM sres.TaxonName tn, ApidbTuning.TaxonSpecies ts
                WHERE tn.name_class='scientific name'
                  AND tn.taxon_id = ts.species_taxon_id
                  AND ts.taxon_id IN
                             (  SELECT ga.taxon_id
                                FROM ApidbTuning.GeneAttributes ga
                               -- WHERE (ga.project_id = '@PROJECT_ID@'  OR 'UniDB' = '@PROJECT_ID@')
                              UNION
                                SELECT ns.taxon_id
                                FROM dots.NaSequence ns, sres.SequenceOntology so,ApidbTuning.GenomicSeqAttributes ga
                                WHERE so.sequence_ontology_id = ns.sequence_ontology_id
                                AND so.term_name IN ('contig', 'supercontig', 'chromosome','mitochondrial_chromosome','plastid_sequence')
                                AND ga.source_id = ns.source_id
                                -- AND (ga.project_id = '@PROJECT_ID@'  OR 'UniDB' = '@PROJECT_ID@')
                                  )) organisms,
               (SELECT 'Cryptosporidium parvum' AS name, 1 AS rank FROM dual
                 UNION
                SELECT 'Cryptosporidium hominis' AS name, 2 AS rank FROM dual
                 UNION
                SELECT 'Plasmodium falciparum' AS name, 3 AS rank FROM dual
                 UNION
                SELECT 'Plasmodium vivax' AS name, 4 AS rank FROM dual
                 UNION
                SELECT 'Plasmodium yoelii' AS name, 5 AS rank FROM dual
                ) partial_ordering
          WHERE organisms.name = partial_ordering.name(+)
          ORDER BY partial_ordering.rank, organisms.name
        ]]>
      </sql>
    </sqlQuery>

    <!--===================================================================-->
    <!-- for tree test -->
    <!--===================================================================-->

    <sqlQuery name="toxoForTreeTest" includeProjects="ToxoDB,UniDB">
      <column name="internal"/>
      <column name="term"/>
      <column name="parentTerm"/>
      <sql>
        <![CDATA[
          SELECT n.name as term,n.taxon_id as internal, tn.name as parentTerm
          FROM sres.TAXONNAME n,sres.taxon t,sres.taxonname tn
          WHERE t.taxon_id in (
            WITH RECURSIVE cte AS (
                SELECT TAXON_ID, parent_id as parent_id
                FROM sres.taxon
                WHERE taxon_id IN (14104,14204)
              UNION ALL
                SELECT sub.taxon_id, sub.parent_id
                FROM cte, sres.taxon sub
                WHERE cte.taxon_id = sub.parent_id
            )
            SELECT taxon_id
            FROM cte c
          )
            AND t.taxon_id = n.taxon_id
            AND n.name_class='scientific name'
            AND tn.taxon_id = t.parent_id
            AND tn.name_class = 'scientific name'
        ]]>
      </sql>
    </sqlQuery>

    <processQuery name="all" processName="org.apidb.apicomplexa.wsfplugin.apifed.ApiFedPlugin" sorting="term ASC" includeProjects="EuPathDB">
      <wsColumn name="internal" width="255" wsName="internal"/>
      <wsColumn name="term" width="255" wsName="term"/>
    </processQuery>

    <!--===================================================================-->
    <!-- intron junctions query -->
    <!--===================================================================-->
    <sqlQuery name="withIntronJunctions" excludeProjects="EuPathDB">
      <column name="internal"/>
      <column name="term"/>
      <column name="parentTerm"/>
      <sql>
        WITH FilterQuery AS (
          SELECT DISTINCT ga.organism
          FROM apidbtuning.geneintronjunction gij, apidbtuning.geneattributes ga
          WHERE ga.source_id = gij.gene_source_id
        )
        /* end filter query */
        SELECT DISTINCT term, parentTerm, string_agg(trim(internal::varchar), ', ') AS internal
        FROM ApidbTuning.OrganismTree ot, FilterQuery fq
        WHERE ot.organism = fq.organism
        GROUP BY term, parentTerm
        ORDER BY parentTerm,term
      </sql>
    </sqlQuery>


     <processQuery name="withIntronJunctions" processName="org.apidb.apicomplexa.wsfplugin.apifed.ApiFedPlugin" includeProjects="EuPathDB">
            <wsColumn name="internal" width="150"/>
            <wsColumn name="term" width="150"/>
            <wsColumn name="parentTerm" width="150" wsName="display"/>
     </processQuery>



    <!--===================================================================-->
    <!-- with chromosomes -->
    <!--===================================================================-->

    <sqlQuery name="withChromosomes" excludeProjects="SchistoDB,EuPathDB">
      <column name="internal"/>
      <column name="term"/>
      <sql>
        SELECT DISTINCT ta.organism AS term, ta.organism AS internal
        FROM ApidbTuning.transcriptAttributes ta, apidb.organism o
        WHERE ta.chromosome IS NOT NULL
          AND (ta.project_id = '@PROJECT_ID@' OR 'UniDB' = '@PROJECT_ID@')
          AND ta.taxon_id = o.taxon_id
        ORDER BY term
      </sql>
    </sqlQuery>

    <processQuery name="withChromosomes" processName="org.apidb.apicomplexa.wsfplugin.apifed.ApiFedPlugin" sorting="term ASC" includeProjects="EuPathDB">
      <wsColumn name="internal" width="255" wsName="internal"/>
      <wsColumn name="term" width="255" wsName="term"/>
    </processQuery>


    <!-- CNV -->

    <sqlQuery name="CNV" includeProjects="AmoebaDB,CryptoDB,PlasmoDB,ToxoDB,TriTrypDB,FungiDB,UniDB">
      <column name="internal"/>
      <column name="term"/>
      <sql>
        SELECT DISTINCT tn.NAME as term
          --, listagg(tn.taxon_id, ',') within group (order by tn.taxon_id) over (partition by tn.name) as internal
          , tn.NAME as internal
        FROM APIDB.DATASOURCE d
          , SRES.TAXONNAME tn
          , SRES.EXTERNALDATABASE ed
          , SRES.EXTERNALDATABASERELEASE edr
          , STUDY.STUDY s1
        WHERE lower(d.NAME) like '%copynumbervariations_%'
          AND tn.TAXON_ID = d.TAXON_ID
          AND tn.NAME_CLASS = 'scientific name'
          AND ed.name = d.name
          AND edr.VERSION = d.VERSION
          AND edr.EXTERNAL_DATABASE_ID = ed.EXTERNAL_DATABASE_ID
          AND s1.EXTERNAL_DATABASE_RELEASE_ID = edr.EXTERNAL_DATABASE_RELEASE_ID
          AND s1.INVESTIGATION_ID is null
        ORDER BY tn.NAME
      </sql>
    </sqlQuery>


    <!--===================================================================-->
    <!-- with chromosomes and ORFs, added for orfs by location -->
    <!--===================================================================-->
    <sqlQuery name="withChromosomesORFs" includeProjects="CryptoDB,ToxoDB,PlasmoDB,TriTrypDB,MicrosporidiaDB,PiroplasmaDB,GiardiaDB,FungiDB,UniDB">
      <column name="internal"/>
      <column name="term"/>

      <sql>
        SELECT distinct  sa.organism as term, sa.organism as internal
        FROM ApidbTuning.orfattributes o, ApidbTuning.GenomicSeqAttributes sa, dots.nasequence s, ApidbTuning.taxonspecies ts, sres.taxonname tn, apidb.organism org
        WHERE sa.na_sequence_id = o.na_sequence_id
          AND sa.chromosome is not null
          AND (sa.project_id = '@PROJECT_ID@' OR 'UniDB' = '@PROJECT_ID@')
          AND sa.taxon_id = org.taxon_id
          AND sa.na_sequence_id = s.na_sequence_id
          AND s.taxon_id = ts.taxon_id
          AND ts.species_taxon_id = tn.taxon_id
          AND tn.name_class = 'scientific name'
        ORDER BY term
      </sql>
    </sqlQuery>

    <processQuery name="withChromosomesORFs" processName="org.apidb.apicomplexa.wsfplugin.apifed.ApiFedPlugin" sorting="term ASC" includeProjects="EuPathDB">
      <wsColumn name="internal" width="255" wsName="internal"/>
      <wsColumn name="term" width="255" wsName="term"/>
    </processQuery>


    <!--===================================================================-->
    <!-- with chromosomes and ORFs, used in orfs by location for PORTAL VALIDATION 
         internal values NOT USED, only term values     
         (1) consistent with term values provided by orgVQ used in location.js...
                which we try to be the param used above by the component sites.
         (2) consistent with term values harcoded in ApiDB_...js 
                (used to access all sites when sequenceID is used)             -->
    <!--===================================================================-->


    <sqlQuery name="withChromosomesORFsValid" includeProjects="EuPathDB">
      <column name="internal"/>
      <column name="term"/>
      <sql>
        SELECT * FROM (
          SELECT 'Giardia lamblia' as term,
            '''' ||'Giardia lamblia'|| '''' as internal
          UNION
          SELECT 'Trichomonas vaginalis' as term,
            '''' ||'Trichomonas vaginalis'|| '''' as internal
          UNION
          SELECT 'Cryptosporidium parvum Iowa II' as term,
            '''' ||'Cryptosporidium parvum'|| '''' as internal
          UNION
          SELECT 'Toxoplasma gondii ME49' as term,
            '''' ||'Toxoplasma gondii ME49'|| '''' as internal
          UNION
          SELECT 'Toxoplasma gondii GT1' as term,
            '''' ||'Toxoplasma gondii GT1'|| '''' as internal
          UNION
          SELECT 'Toxoplasma gondii VEG' as term,
            '''' ||'Toxoplasma gondii VEG'|| '''' as internal
          UNION
          SELECT 'Neospora caninum' as term,
            '''' ||'Neospora caninum'|| '''' as internal
          UNION
          SELECT 'Plasmodium falciparum' as term,
            '''' ||'Plasmodium falciparum 3D7'|| '''' as internal
          UNION
          SELECT 'Plasmodium knowlesi' as term,
            '108360, 108361, 108362'   as internal
          UNION
          SELECT 'Plasmodium vivax' as term,
            '108360, 108361, 108362'   as internal
        ) t
      </sql>
    </sqlQuery>

    <!--===================================================================-->
    <!-- with chromosomes and SNPs -->
    <!--===================================================================-->

    <sqlQuery name="withNgsSNPs" excludeProjects="EuPathDB,HostDB">
      <column name="internal"/>
      <column name="term"/>
      <sql>
        WITH FilterQuery as (
          SELECT distinct ta.organism
          FROM apidbtuning.TranscriptAttributes ta, apidb.organism o
          WHERE ta.taxon_id = o.taxon_id
          AND (ta.project_id = '@PROJECT_ID@' OR 'UniDB' = '@PROJECT_ID@')
        )
        SELECT s.organism as term, s.organism as internal
        FROM apidbtuning.snpstrains s, FilterQuery fq
        WHERE s.organism = fq.organism
        ORDER BY s.organism
      </sql>
    </sqlQuery>
    <processQuery name="withNgsSNPs" processName="org.apidb.apicomplexa.wsfplugin.apifed.ApiFedPlugin" sorting="term ASC" includeProjects="EuPathDB">
      <wsColumn name="internal" width="255" wsName="internal"/>
      <wsColumn name="term" width="255" wsName="term"/>
    </processQuery>


    <sqlQuery name="withNgsSNPsTree" excludeProjects="EuPathDB">
      <column name="internal"/>
      <column name="term"/>
      <column name="parentTerm"/>
        <sql>
         WITH FilterQuery as (
             select distinct ta.organism, ta.project_id
             from apidbtuning.snpstrains ss, apidbtuning.TranscriptAttributes ta, apidb.organism o
             where ta.taxon_id = o.taxon_id
             and ss.organism = ta.organism
             and (ta.project_id = '@PROJECT_ID@' OR 'UniDB' = '@PROJECT_ID@')
            )
         SELECT DISTINCT term, parentTerm,
           CASE WHEN term = ot.organism THEN term ELSE '-1' END AS internal
         FROM ApidbTuning.OrganismTree ot, FilterQuery fq
         WHERE ot.organism = fq.organism
         GROUP BY term, parentTerm, ot.organism
         ORDER BY parentTerm, term
        </sql>
        </sqlQuery>
    <processQuery name="withNgsSNPsTree" processName="org.apidb.apicomplexa.wsfplugin.apifed.ApiFedPlugin" sorting="term ASC" includeProjects="EuPathDB">
      <wsColumn name="internal" width="255" wsName="internal"/>
      <wsColumn name="term" width="255" wsName="term"/>
    </processQuery>


    <!--=======================-->
    <!-- with NGS SNP datasets -->
    <!--=======================-->

    <sqlQuery name="withNgsSNPdatasets" includeProjects="AmoebaDB,CryptoDB,FungiDB,MicrosporidiaDB,PiroplasmaDB,PlasmoDB,TriTrypDB,ToxoDB,UniDB">
      <column name="internal"/>
      <column name="term"/>
      <sql>
        SELECT DISTINCT organism as term, organism as internal
        FROM apidbTuning.Ontology
        WHERE dataset_subtype = 'HTS_SNP'
        ORDER BY organism
      </sql>
    </sqlQuery>
    <processQuery name="withNgsSNPdatasets" processName="org.apidb.apicomplexa.wsfplugin.apifed.ApiFedPlugin" sorting="term ASC" includeProjects="EuPathDB">
      <wsColumn name="internal" width="255" wsName="internal"/>
      <wsColumn name="term" width="255" wsName="term"/>
    </processQuery>

    <!-- ======================================================== -->
    <!-- ======================================================== -->
    <!-- ======= All SNP params below here might be obsolete  === -->
    <!-- ======================================================== -->
    <!-- ======================================================== -->

    <sqlQuery name="withChromosomesSNPs" includeProjects="PlasmoDB,UniDB">
      <column name="internal"/>
      <column name="term"/>

      <sql>
        SELECT sa.organism as term, sa.organism as internal,count(s.strain) as strain_count
        FROM apidbtuning.snpchipstrains s, ApidbTuning.GenomicSeqAttributes sa, apidb.organism o
        WHERE sa.organism = s.organism
          AND sa.chromosome is not null
          AND (sa.project_id = '@PROJECT_ID@' OR 'UniDB' = '@PROJECT_ID@')
          AND sa.taxon_id = o.taxon_id
        GROUP BY sa.organism
        ORDER BY strain_count desc
      </sql>
    </sqlQuery>

    <processQuery name="withChromosomesSNPs" processName="org.apidb.apicomplexa.wsfplugin.apifed.ApiFedPlugin" sorting="term ASC" includeProjects="EuPathDB">
      <wsColumn name="internal" width="255" wsName="internal"/>
      <wsColumn name="term" width="255" wsName="term"/>
    </processQuery>


    <sqlQuery name="withChromosomesHtsSNPs" excludeProjects="EuPathDB,AmoebaDB,HostDB">
      <column name="internal"/>
      <column name="term"/>
      <sql>
        SELECT sa.organism as term, sa.organism as internal,count(s.strain) as strain_count
        FROM apidbtuning.snpstrains s, ApidbTuning.GenomicSeqAttributes sa
        WHERE sa.organism = s.organism
          AND sa.chromosome is not null
          AND (sa.project_id = '@PROJECT_ID@' OR 'UniDB' = '@PROJECT_ID@')
        GROUP BY sa.organism
        ORDER BY strain_count desc
      </sql>
    </sqlQuery>

    <processQuery name="withChromosomesHtsSNPs" processName="org.apidb.apicomplexa.wsfplugin.apifed.ApiFedPlugin" sorting="term ASC" includeProjects="EuPathDB">
      <wsColumn name="internal" width="255" wsName="internal"/>
      <wsColumn name="term" width="255" wsName="term"/>
    </processQuery>


    <sqlQuery name="withSNPs" includeProjects="PlasmoDB,UniDB">
      <column name="internal"/>
      <column name="term"/>
      <sql>
        SELECT CASE WHEN s.organism like '%strain CL Brener%' THEN 'Trypanosoma cruzi strain CL Brener - Unassigned' ELSE s.organism END as term,
          s.organism as internal
        FROM apidbtuning.snpchipstrains s
        AND (s.project_id = '@PROJECT_ID@' OR 'UniDB' = '@PROJECT_ID@')
        GROUP BY s.organism
      </sql>
    </sqlQuery>

    <processQuery name="withSNPs" processName="org.apidb.apicomplexa.wsfplugin.apifed.ApiFedPlugin" sorting="term ASC" includeProjects="EuPathDB">
      <wsColumn name="internal" width="255" wsName="internal"/>
      <wsColumn name="term" width="255" wsName="term"/>
    </processQuery>

    <!--===================================================================-->
    <!-- with genomic seq

         only include a species if one of the species' taxon_ids is
         associated with a sequence whose sequence_ontology_id maps to
         'contig', 'supercontig' or 'chromosome'.
                                                                           -->
    <!--===================================================================-->

    <sqlQuery name="withGenomicSeq" excludeProjects="EuPathDB">
      <column name="internal"/>
      <column name="term"/>
      <column name="parentTerm"/>
      <sql excludeProjects="ToxoDB,MicrosporidiaDB">
        <![CDATA[
          /* withGenomicSeq filter query (excluding Toxo and Micro) */
          WITH FilterQuery as (
            SELECT DISTINCT sa.organism
            FROM dots.NaSequence ns, ApidbTuning.GenomicSeqAttributes sa, sres.SequenceOntology so
            WHERE ns.na_sequence_id = sa.na_sequence_id
            AND so.sequence_ontology_id = ns.sequence_ontology_id
            AND so.term_name IN ('contig', 'supercontig', 'chromosome',
                                       'mitochondrial_chromosome','plastid_sequence')
            AND (sa.project_id = '@PROJECT_ID@' OR 'UniDB' = '@PROJECT_ID@')
          )
          /* end filter query */
          SELECT DISTINCT term, parentTerm, internal
          FROM (
            SELECT term, parentTerm, string_agg(trim(internal::varchar), ', ') AS internal
            FROM ApidbTuning.OrganismTree ot, FilterQuery fq
            WHERE ot.organism = fq.organism
            GROUP BY term, parentTerm
          )
          UNION
          SELECT term, parentTerm, internal
          FROM (
            SELECT
                'Leishmania braziliensis annotated' as term,
                'Leishmania braziliensis' as parentTerm,
                 string_agg(trim(ot.internal::varchar), ', ') AS internal
            FROM ApidbTuning.OrganismTree ot
            WHERE ot.organism = 'Leishmania braziliensis'
              AND ot.term = 'Leishmania braziliensis'
          ) t
          WHERE ('@PROJECT_ID@' = 'TriTrypDB' OR 'UniDB' = '@PROJECT_ID@')
          ORDER BY parentTerm,term
        ]]>
      </sql>

      <sql includeProjects="ToxoDB,MicrosporidiaDB">
        <![CDATA[
          /* withGenomicSeq filter query (for Toxo and Micro) */
          WITH FilterQuery AS (
            SELECT DISTINCT sa.organism
            FROM dots.NaSequence ns, ApidbTuning.GenomicSeqAttributes sa
            WHERE ns.na_sequence_id = sa.na_sequence_id
            AND (sa.project_id = '@PROJECT_ID@' OR 'UniDB' = '@PROJECT_ID@')
            )
          /* end filter query */
          SELECT DISTINCT term, parentTerm, string_agg(trim(internal::varchar), ', ') AS internal
          FROM ApidbTuning.OrganismTree ot, FilterQuery fq
          WHERE ot.organism = fq.organism
          GROUP BY term, parentTerm
          ORDER BY parentTerm,term
        ]]>
      </sql>

    </sqlQuery>

    <processQuery name="withGenomicSeq" processName="org.apidb.apicomplexa.wsfplugin.apifed.ApiFedPlugin" sorting="parentTerm,term ASC" includeProjects="EuPathDB">
      <wsColumn name="internal" width="255" wsName="internal"/>
      <wsColumn name="term" width="255" wsName="term"/>
      <wsColumn name="parentTerm" width="255" wsName="parentTerm"/>
    </processQuery>

    <!--===================================================================-->
    <!-- with genes

         Each row returned represents a species.  Species are only included if
         they are represented in a sequence record (in dots.NaSequence), either
         by their own taxon_id or that of a subspecies.  Sequence records are
         only used if there is a gene record (dots.GeneFeature) that points to
         them.
                                                                           -->
    <!--===================================================================-->
    <sqlQuery name="no_ref_withGenes" isCacheable="true" excludeProjects="EuPathDB">
      <column name="internal"/>
      <column name="term"/>
      <column name="parentTerm"/>
      <sql>
        <![CDATA[
          /* WithGenes filter query*/
          WITH FilterQuery as (
            SELECT distinct tn.name as organism
            FROM sres.taxonname tn, apidb.organism o
            WHERE o.is_annotated_genome = 1
              AND (o.project_name = '@project_id@' or 'unidb' = '@project_id@')
              AND o.taxon_id = tn.taxon_id
              AND tn.name_class = 'scientific name')
          /* end filter query */
          SELECT DISTINCT term, parentTerm, string_agg(trim(internal::varchar), ', ') AS internal
          FROM ApidbTuning.OrganismTree ot, FilterQuery fq
          WHERE ot.organism = fq.organism
          GROUP BY term, parentTerm
          ORDER BY parentTerm,term
        ]]>
      </sql>
    </sqlQuery>

    <processQuery name="no_ref_withGenes" processName="org.apidb.apicomplexa.wsfplugin.apifed.ApiFedPlugin" sorting="parentTerm,term ASC" includeProjects="EuPathDB">
      <wsColumn name="internal" width="255" wsName="internal"/>
      <wsColumn name="term" width="255" wsName="term"/>
      <wsColumn name="parentTerm" width="255" wsName="parentTerm"/>
    </processQuery>


    <sqlQuery name="withGenes" isCacheable="true" excludeProjects="EuPathDB">
      <column name="internal"/>
      <column name="term"/>
      <column name="parentTerm"/>
      <sql>
        <![CDATA[
          /* WithGenes filter query*/
          WITH FilterQuery as (
            SELECT distinct tn.name as organism
            FROM sres.taxonName tn, apidb.organism o
            WHERE o.is_annotated_genome = 1
              AND (o.project_name = '@PROJECT_ID@' OR 'UniDB' = '@PROJECT_ID@')
              AND o.taxon_id = tn.taxon_id
              AND tn.name_class = 'scientific name'
          )
          /* end filter query */
          SELECT DISTINCT term, parentTerm, string_agg(trim(internal::varchar), ', ') AS internal
          FROM ApidbTuning.OrganismTree ot, FilterQuery fq
          WHERE ot.organism = fq.organism
          GROUP BY term, parentTerm
          ORDER BY parentTerm,term
        ]]>
      </sql>
    </sqlQuery>

    <processQuery name="withGenes" includeProjects="EuPathDB" sorting="parentTerm,term ASC"
                  processName="org.apidb.apicomplexa.wsfplugin.apifed.ApiFedPlugin">
      <wsColumn name="internal" width="255" wsName="internal"/>
      <wsColumn name="term" width="255" wsName="term"/>
      <wsColumn name="parentTerm" width="255" wsName="parentTerm"/>
    </processQuery>



<!-- +++++++++++++++++-->

    <!-- keeping as a reference for now; delete at will
    <sqlQuery name="forOldTextSearch" isCacheable="true" excludeProjects="EuPathDB">
      <column name="internal"/>
      <column name="term"/>
      <column name="parentTerm"/>
      <sql>
        <![CDATA[
         /* WithGenes filter query*/
         WITH FilterQuery as (
              select distinct tn.name as organism
              from sres.taxonName tn, apidb.organism o
              where o.is_annotated_genome = 1
                and (o.project_name = '@PROJECT_ID@' OR 'UniDB' = '@PROJECT_ID@')
                and o.taxon_id = tn.taxon_id
                and tn.name_class = 'scientific name')
         /* end filter query */
         SELECT DISTINCT term, parentTerm, apidb.tab_to_string(set
              (cast(collect(trim(to_char(internal)))as apidb.varchartab)), ', ') 
              AS internal
         FROM ApidbTuning.OrganismTree ot, FilterQuery fq
         WHERE ot.organism = fq.organism
         GROUP BY term, parentTerm
         ORDER BY parentTerm,term
        ]]>
      </sql>
    </sqlQuery>
    -->

    <!-- Same as legacy text search but internal values are actual organism names, not numerical codes -->
    <sqlQuery name="forGeneTextSearch" isCacheable="true" excludeProjects="EuPathDB">
      <column name="internal"/>
      <column name="term"/>
      <column name="parentTerm"/>
      <sql>
        <![CDATA[
          /* WithGenes filter query*/
          WITH FilterQuery as (
            SELECT distinct tn.name as organism
            FROM sres.taxonName tn, apidb.organism o
            WHERE o.is_annotated_genome = 1
              AND (o.project_name = '@PROJECT_ID@' OR 'UniDB' = '@PROJECT_ID@')
              AND o.taxon_id = tn.taxon_id
              AND tn.name_class = 'scientific name'
          )
          /* end filter query */
          SELECT DISTINCT term, parentTerm, term AS internal
          FROM ApidbTuning.OrganismTree ot, FilterQuery fq
          WHERE ot.organism = fq.organism
          GROUP BY term, parentTerm
          ORDER BY parentTerm,term
        ]]>
      </sql>
    </sqlQuery>

    <processQuery name="forGeneTextSearch" includeProjects="EuPathDB" sorting="parentTerm,term ASC"
                  processName="org.apidb.apicomplexa.wsfplugin.apifed.ApiFedPlugin">
      <wsColumn name="internal" width="255" wsName="internal"/>
      <wsColumn name="term" width="255" wsName="term"/>
      <wsColumn name="parentTerm" width="255" wsName="parentTerm"/>
    </processQuery>


    <sqlQuery name="forTextSearch" isCacheable="true" excludeProjects="EuPathDB">
      <column name="internal"/>
      <column name="term"/>
      <column name="parentTerm"/>
      <sql>
        <![CDATA[
          /* withSequenceStrains filter query */
          WITH FilterQuery AS (
            SELECT DISTINCT sa.organism
            FROM dots.NaSequence ns, ApidbTuning.GenomicSeqAttributes sa, apidb.organism o
            WHERE ns.na_sequence_id = sa.na_sequence_id
              AND sa.taxon_id = o.taxon_id
              AND (sa.project_id = '@PROJECT_ID@' OR 'UniDB' = '@PROJECT_ID@')
            )
             /* end filter query */
          SELECT DISTINCT term, parentTerm, term AS internal
          FROM ApidbTuning.OrganismTree ot, FilterQuery fq
          WHERE ot.organism = fq.organism
          GROUP BY term, parentTerm
        ]]>
      </sql>
    </sqlQuery>

    <processQuery name="forTextSearch" includeProjects="EuPathDB" sorting="parentTerm,term ASC"
                  processName="org.apidb.apicomplexa.wsfplugin.apifed.ApiFedPlugin">
      <wsColumn name="internal" width="255" wsName="internal"/>
      <wsColumn name="term" width="255" wsName="term"/>
      <wsColumn name="parentTerm" width="255" wsName="parentTerm"/>
    </processQuery>


    <!--===================================================================-->
    <!-- with genes Plasmo, TriTryp and Crypto,  used in genes by protein PDB similarity,
        copy from withGenes -->
    <!--===================================================================-->


    <sqlQuery name="withPdbSimilarity" excludeProjects="EuPathDB,TrichDB" isCacheable="true">
      <column name="internal"/>
      <column name="term"/>
      <column name="parentTerm"/>

      <sql>
        <![CDATA[
         /* withPdbSimilarity filter query */
          WITH FilterQuery AS (
            SELECT DISTINCT ta.organism
            FROM ApidbTuning.TranscriptAttributes ta, ApidbTuning.pdbsimilarity s, Apidb.organism o
            WHERE s.source_id = ta.source_id
              AND (ta.project_id='@PROJECT_ID@' OR 'UniDB' = '@PROJECT_ID@')
              AND ta.taxon_id = o.taxon_id
          )
          /* end filter query */
          SELECT DISTINCT term, parentTerm
              , string_agg(trim(internal::varchar), ', ') AS internal
          FROM ApidbTuning.OrganismTree ot, FilterQuery fq
          WHERE ot.organism = fq.organism
          GROUP BY term, parentTerm
          ORDER BY parentTerm,term
        ]]>
      </sql>
    </sqlQuery>

    <processQuery name="withPdbSimilarity" includeProjects="EuPathDB" sorting="parentTerm,term ASC"
                  processName="org.apidb.apicomplexa.wsfplugin.apifed.ApiFedPlugin">
      <wsColumn name="internal" width="255" wsName="internal"/>
      <wsColumn name="term" width="255" wsName="term"/>
      <wsColumn name="parentTerm" width="255" wsName="parentTerm"/>
    </processQuery>

    <!--===================================================================-->
    <!-- with genes with epitopes    -->
    <!--===================================================================-->

    <sqlQuery name="withEpitopes"  includeProjects="AmoebaDB,CryptoDB,ToxoDB,PlasmoDB,GiardiaDB,TrichDB,TriTrypDB,PiroplasmaDB,FungiDB,VectorBase,MicrosporidiaDB,UniDB" isCacheable="true">
      <column name="internal"/>
      <column name="term"/>
      <column name="parentTerm"/>
      <sql>
        <![CDATA[
	WITH FilterQuery AS (
            SELECT DISTINCT ta.organism
<<<<<<< HEAD
              FROM ApidbTuning.TranscriptAttributes ta, apidb.aasequenceepitope ae
              WHERE ta.aa_sequence_id = ae.aa_sequence_id
=======
              FROM ApidbTuning.TranscriptAttributes ta, Apidb.DataSource ds
              WHERE ds.name like '%_epitope_IEDB_RSRC'
              AND ta.taxon_id = ds.taxon_id
>>>>>>> dab0bd73
              AND (ta.project_id = '@PROJECT_ID@' OR 'UniDB' = '@PROJECT_ID@')
          )
          /* end filter query */
          SELECT DISTINCT term, parentTerm
          , string_agg(trim(internal::varchar), ', ') AS internal
          FROM ApidbTuning.OrganismTree ot, FilterQuery fq
          WHERE ot.organism = fq.organism
          GROUP BY term, parentTerm
          ORDER BY parentTerm,term;
        ]]>
      </sql>
    </sqlQuery>

    <processQuery name="withEpitopes" includeProjects="EuPathDB" sorting="parentTerm,term ASC"
                  processName="org.apidb.apicomplexa.wsfplugin.apifed.ApiFedPlugin">
      <wsColumn name="internal" width="255" wsName="internal"/>
      <wsColumn name="term" width="255" wsName="term"/>
      <wsColumn name="parentTerm" width="255" wsName="parentTerm"/>
    </processQuery>

    <!--===================================================================-->
    <!-- with sequencestrains, only used by Toxo
         Toxo should use organismVQ.withGenomicSeq instead like everybody
         we do not change to not make incompatible queries     -->
    <!--===================================================================-->


    <sqlQuery name="withSequenceStrains" excludeProjects="EuPathDB">
      <column name="internal"/>
      <column name="term"/>
      <column name="parentTerm"/>
      <sql>
        <![CDATA[
          /* withSequenceStrains filter query */
          WITH FilterQuery AS (
            SELECT DISTINCT sa.organism
            FROM dots.NaSequence ns, ApidbTuning.GenomicSeqAttributes sa, apidb.organism o
            WHERE ns.na_sequence_id = sa.na_sequence_id
              AND sa.taxon_id = o.taxon_id
              AND (sa.project_id = '@PROJECT_ID@' OR 'UniDB' = '@PROJECT_ID@')
          )
          /* end filter query */
          SELECT DISTINCT term, parentTerm, string_agg(trim(internal::varchar), ', ')
              AS internal
          FROM ApidbTuning.OrganismTree ot, FilterQuery fq
          WHERE ot.organism = fq.organism
          GROUP BY term, parentTerm
          ORDER BY parentTerm, term
        ]]>
      </sql>
    </sqlQuery>

    <processQuery name="withSequenceStrains" processName="org.apidb.apicomplexa.wsfplugin.apifed.ApiFedPlugin" includeProjects="EuPathDB" sorting="parentTerm,term ASC">
      <wsColumn name="internal" width="255" wsName="internal"/>
      <wsColumn name="term" width="255" wsName="term"/>
      <wsColumn name="parentTerm" width="255" wsName="parentTerm"/>
    </processQuery>

    <!--===================================================================-->
    <!-- with sequencestrains, only used by
         Toxo should use organismVQ.withGenomicSeq instead like everybody
         we do not change to not make incompatible queries     -->
    <!--===================================================================-->


    <sqlQuery name="withStrainsChromosome"
              includeProjects="TriTrypDB,ToxoDB,PlasmoDB,MicrosporidiaDB,CryptoDB,PiroplasmaDB,FungiDB,GiardiaDB,VectorBase,UniDB">
      <column name="internal"/>
      <column name="term"/>
      <sql>
        <![CDATA[
          SELECT distinct sa.organism as term, sa.organism as internal
          FROM ApidbTuning.GenomicSeqAttributes sa, apidb.organism o
          WHERE sa.chromosome IS NOT NULL
            AND (sa.project_id = '@PROJECT_ID@' OR 'UniDB' = '@PROJECT_ID@')
            AND sa.taxon_id = o.taxon_id
          ORDER BY sa.organism asc
        ]]>
      </sql>
    </sqlQuery>

    <processQuery name="withStrainsChromosome" processName="org.apidb.apicomplexa.wsfplugin.apifed.ApiFedPlugin" sorting="term ASC" includeProjects="EuPathDB">
      <wsColumn name="internal" width="50" wsName="internal"/>
      <wsColumn name="term" width="50" wsName="term"/>
    </processQuery>

    <!--===================================================================-->
    <!-- with mass spec data    -->
    <!--===================================================================-->
    <sqlQuery name="withMassSpec" excludeProjects="EuPathDB">
      <column name="internal"/>
      <column name="term"/>
      <sql>
        <![CDATA[
          -- withMassSpec filterQuery
          SELECT DISTINCT ga.organism as term, ga.organism as internal
          FROM apidb.massspecsummary mss, ApidbTuning.GeneAttributes ga
          WHERE mss.aa_sequence_id = ga.aa_sequence_id
           AND (ga.project_id = '@PROJECT_ID@' OR 'UniDB' = '@PROJECT_ID@')
          UNION
          SELECT 'All Organisms' as term, 'All Organisms' as internal
        ]]>
      </sql>
    </sqlQuery>

    <processQuery name="withMassSpec" sorting="term ASC" includeProjects="EuPathDB"
                  processName="org.apidb.apicomplexa.wsfplugin.apifed.ApiFedPlugin">
      <wsColumn name="internal" width="255" wsName="internal"/>
      <wsColumn name="term" width="255" wsName="term"/>
    </processQuery>

    <!--===================================================================-->
    <!-- only in TriTrypDB and Portal: genes based on phenotype    -->
    <!--===================================================================-->



    <sqlQuery name="withPhenotype_TriTryp" includeProjects="TriTrypDB,UniDB">
      <column name="internal"/>
      <column name="term"/>
      <sql>
        <![CDATA[
          SELECT DISTINCT ta.organism as term
             , ta.organism as internal
          FROM ApidbTuning.TranscriptAttributes ta, Apidb.phenotypemodel pm ,Apidb.phenotyperesult pr, APIDB.NAFEATUREPHENOTYPEMODEL na
          WHERE ta.gene_na_feature_id = na.na_feature_id
            AND (ta.project_id = '@PROJECT_ID@' OR 'UniDB' = '@PROJECT_ID@')
            AND pm.phenotype_model_id = na.PHENOTYPE_MODEL_ID
            AND pm.phenotype_model_id = pr.phenotype_model_id
            AND pr.PHENOTYPE_ENTITY_TERM_ID is not null
            AND ta.project_id = 'TriTrypDB'
          ORDER BY term
        ]]>
      </sql>
    </sqlQuery>

    <processQuery name="withPhenotype_TriTryp" sorting="term ASC" includeProjects="EuPathDB"
                  processName="org.apidb.apicomplexa.wsfplugin.apifed.ApiFedPlugin">
      <wsColumn name="internal" width="255" wsName="internal"/>
      <wsColumn name="term" width="255" wsName="term"/>
    </processQuery>


    <sqlQuery name="withPhenotype" includeProjects="TriTrypDB,FungiDB,UniDB">
      <column name="internal"/>
      <column name="term"/>
      <sql>
        <![CDATA[
          SELECT DISTINCT ta.organism as term
             , ta.organism as internal
          FROM ApidbTuning.TranscriptAttributes ta, Apidb.phenotypemodel pm ,Apidb.phenotyperesult pr, APIDB.NAFEATUREPHENOTYPEMODEL na
          WHERE ta.gene_na_feature_id = na.na_feature_id
            AND (ta.project_id = '@PROJECT_ID@' OR 'UniDB' = '@PROJECT_ID@')
            AND pm.phenotype_model_id = na.PHENOTYPE_MODEL_ID
            AND pm.phenotype_model_id = pr.phenotype_model_id
            AND pr.PHENOTYPE_ENTITY_TERM_ID is not null
          ORDER BY term
        ]]>
      </sql>
    </sqlQuery>

    <processQuery name="withPhenotype" sorting="term ASC" includeProjects="EuPathDB"
                  processName="org.apidb.apicomplexa.wsfplugin.apifed.ApiFedPlugin">
      <wsColumn name="internal" width="255" wsName="internal"/>
      <wsColumn name="term" width="255" wsName="term"/>
      <!--      <wsColumn name="parentTerm" width="255" wsName="parentTerm"/>-->
    </processQuery>


    <sqlQuery name="withPhenotype_phenotype_QIAGEN_RSRC" includeProjects="FungiDB,UniDB">
      <column name="internal"/>
      <column name="term"/>
      <sql>
        <![CDATA[
          SELECT DISTINCT ta.organism as term
             , ta.organism as internal
          FROM ApidbTuning.TranscriptAttributes ta, Apidb.phenotypemodel pm ,Apidb.phenotyperesult pr, APIDB.NAFEATUREPHENOTYPEMODEL na
          WHERE ta.gene_na_feature_id = na.na_feature_id
            AND (ta.project_id = '@PROJECT_ID@' OR 'UniDB' = '@PROJECT_ID@')
            AND pm.phenotype_model_id = na.PHENOTYPE_MODEL_ID
            AND pm.phenotype_model_id = pr.phenotype_model_id
            AND pr.PHENOTYPE_ENTITY_TERM_ID is not null
            AND ta.organism like 'Cry%'
          ORDER BY term
        ]]>
      </sql>
    </sqlQuery>

    <processQuery name="withPhenotype_phenotype_QIAGEN_RSRC" sorting="term ASC" includeProjects="EuPathDB"
                  processName="org.apidb.apicomplexa.wsfplugin.apifed.ApiFedPlugin">
      <wsColumn name="internal" width="255" wsName="internal"/>
      <wsColumn name="term" width="255" wsName="term"/>
      <!--      <wsColumn name="parentTerm" width="255" wsName="parentTerm"/>-->
    </processQuery>


    <!-- for manually curated phenotypes in FungiDB -->
    <sqlQuery name="withPhenotype_phenotype_DATA_RSRC" includeProjects="FungiDB,UniDB">
      <column name="internal"/>
      <column name="term"/>
      <sql>
        <![CDATA[
          SELECT DISTINCT ta.organism as term
             , ta.organism as internal
          FROM ApidbTuning.TranscriptAttributes ta, Apidb.phenotypemodel pm ,Apidb.phenotyperesult pr, APIDB.NAFEATUREPHENOTYPEMODEL na
                 , sres.externaldatabase d, sres.externaldatabaserelease r
          WHERE ta.gene_na_feature_id = na.na_feature_id
            AND (ta.project_id = '@PROJECT_ID@' OR 'UniDB' = '@PROJECT_ID@')
            AND pm.phenotype_model_id = na.PHENOTYPE_MODEL_ID
            AND pm.phenotype_model_id = pr.phenotype_model_id
            AND pr.PHENOTYPE_ENTITY_TERM_ID is not null
            AND pm.external_database_release_id = r.external_database_release_id
            AND r.external_database_id = d.external_database_id
            AND d.name like '%_phenotype_VEuPathDB_curated_phenotype_RSRC'
          ORDER BY term
        ]]>
      </sql>
    </sqlQuery>

    <processQuery name="withPhenotype_phenotype_DATA_RSRC" sorting="term ASC" includeProjects="EuPathDB"
                  processName="org.apidb.apicomplexa.wsfplugin.apifed.ApiFedPlugin">
      <wsColumn name="internal" width="255" wsName="internal"/>
      <wsColumn name="term" width="255" wsName="term"/>
      <!--      <wsColumn name="parentTerm" width="255" wsName="parentTerm"/>-->
    </processQuery>



    <!-- for manually curated phenotypes in FungiDB -->
    <sqlQuery name="withPhenotype_phenotype_Magnaporthe_Pheno_RSRC" includeProjects="FungiDB,UniDB">
      <column name="internal"/>
      <column name="term"/>
      <sql>
        <![CDATA[
          SELECT DISTINCT ta.organism as term
             , ta.organism as internal
          FROM ApidbTuning.TranscriptAttributes ta, Apidb.phenotypemodel pm ,Apidb.phenotyperesult pr, APIDB.NAFEATUREPHENOTYPEMODEL na
                 , sres.externaldatabase d, sres.externaldatabaserelease r
          WHERE ta.gene_na_feature_id = na.na_feature_id
            AND (ta.project_id = '@PROJECT_ID@' OR 'UniDB' = '@PROJECT_ID@')
            AND pm.phenotype_model_id = na.PHENOTYPE_MODEL_ID
            AND pm.phenotype_model_id = pr.phenotype_model_id
            AND pr.PHENOTYPE_ENTITY_TERM_ID is not null
            AND pm.external_database_release_id = r.external_database_release_id
            AND r.external_database_id = d.external_database_id
            AND d.name like 'mory70-15_phenotype_Magnaporthe_Pheno_RSRC'
          ORDER BY term
        ]]>
      </sql>
    </sqlQuery>

    <processQuery name="withPhenotype_phenotype_Magnaporthe_Pheno_RSRC" sorting="term ASC" includeProjects="EuPathDB"
                  processName="org.apidb.apicomplexa.wsfplugin.apifed.ApiFedPlugin">
      <wsColumn name="internal" width="255" wsName="internal"/>
      <wsColumn name="term" width="255" wsName="term"/>
    </processQuery>

    <sqlQuery name="withPhenotype_fgraPH-1_phenotype_Fusarium_Pheno_RSRC" includeProjects="FungiDB,UniDB">
      <column name="internal"/>
      <column name="term"/>
      <sql>
        <![CDATA[
	      SELECT DISTINCT ta.organism as term
               , ta.organism as internal
          FROM ApidbTuning.TranscriptAttributes ta, Apidb.phenotypemodel pm ,Apidb.phenotyperesult pr, APIDB.NAFEATUREPHENOTYPEMODEL na
          WHERE ta.gene_na_feature_id = na.na_feature_id
	        AND (ta.project_id = '@PROJECT_ID@' OR 'UniDB' = '@PROJECT_ID@')
	        AND pm.phenotype_model_id = na.PHENOTYPE_MODEL_ID
	        AND pm.phenotype_model_id = pr.phenotype_model_id
            AND pr.PHENOTYPE_ENTITY_TERM_ID is not null
            AND ta.organism like 'Fus%'
          ORDER BY term
        ]]>
      </sql>
    </sqlQuery>

    <processQuery name="withPhenotype_fgraPH-1_phenotype_Fusarium_Pheno_RSRC" sorting="term ASC" includeProjects="EuPathDB"
                  processName="org.apidb.apicomplexa.wsfplugin.apifed.ApiFedPlugin">
      <wsColumn name="internal" width="255" wsName="internal"/>
      <wsColumn name="term" width="255" wsName="term"/>
      <!--      <wsColumn name="parentTerm" width="255" wsName="parentTerm"/>-->
    </processQuery>

    <sqlQuery name="withPhenotype_mory70-15_phenotype_Magnaporthe_Pheno_RSRC" includeProjects="FungiDB,UniDB">
      <column name="internal"/>
      <column name="term"/>
      <sql>
        <![CDATA[
          SELECT DISTINCT ta.organism as term
            , ta.organism as internal
          FROM ApidbTuning.TranscriptAttributes ta, Apidb.phenotypemodel pm ,Apidb.phenotyperesult pr, APIDB.NAFEATUREPHENOTYPEMODEL na
          WHERE ta.gene_na_feature_id = na.na_feature_id
            AND (ta.project_id = '@PROJECT_ID@' OR 'UniDB' = '@PROJECT_ID@')
            AND pm.phenotype_model_id = na.PHENOTYPE_MODEL_ID
            AND pm.phenotype_model_id = pr.phenotype_model_id
            AND pr.PHENOTYPE_ENTITY_TERM_ID is not null
            AND ta.organism like 'Pyriculari%'
          ORDER BY term
        ]]>
      </sql>
    </sqlQuery>

    <processQuery name="withPhenotype_mory70-15_phenotype_Magnaporthe_Pheno_RSRC" sorting="term ASC" includeProjects="EuPathDB"
                  processName="org.apidb.apicomplexa.wsfplugin.apifed.ApiFedPlugin">
      <wsColumn name="internal" width="255" wsName="internal"/>
      <wsColumn name="term" width="255" wsName="term"/>
      <!-- <wsColumn name="parentTerm" width="255" wsName="parentTerm"/>-->
    </processQuery>


    <!--===================================================================-->
    <!-- used in other recordtype queries (other than gene) for dumping    -->
    <!--===================================================================-->


    <sqlQuery name="withGenesGFF" excludeProjects="EuPathDB">
      <column name="internal"/>
      <column name="term"/>

      <sql>
        <![CDATA[
          SELECT distinct ga.organism as term,ns.taxon_id as internal
          FROM dots.NaSequence ns, dots.GeneFeature gf,ApidbTuning.geneattributes ga
          WHERE gf.na_sequence_id = ns.na_sequence_id
            AND ga.source_id = gf.source_id
            AND (ga.project_id = '@PROJECT_ID@' OR 'UniDB' = '@PROJECT_ID@')
          ORDER BY organism asc
        ]]>
      </sql>
    </sqlQuery>


    <!--===================================================================-->
    <!-- used in gene query for dumping    -->
    <!--===================================================================-->


    <sqlQuery name="nameWithGenesGFF" excludeProjects="EuPathDB">
      <column name="internal"/>
      <column name="term"/>
      <sql excludeProjects="ToxoDB,CryptoDB,TriTrypDB">
        <![CDATA[
          SELECT geneOrgs.organism as term, geneOrgs.organism as internal
          FROM (
              SELECT DISTINCT organism FROM ApidbTuning.GeneAttributes
            ) geneOrgs LEFT JOIN (
              SELECT 'Cryptosporidium parvum' AS name, 1 AS rank
               UNION
              SELECT 'Cryptosporidium hominis' as name, 2 as rank
               UNION
              SELECT 'Cryptosporidium muris' as name, 2 as rank
               UNION
              SELECT 'Plasmodium falciparum' as name, 4 as rank
               UNION
              SELECT 'Plasmodium vivax' as name, 4 as rank
               UNION
              SELECT 'Plasmodium yoelii' as name, 5 as rank
               UNION
              SELECT 'Toxoplasma gondii' as name, 6 as rank
               UNION
              SELECT 'Neospora caninum' as name, 7 as rank
            ) partial_ordering ON geneOrgs.organism = partial_ordering.name
          ORDER BY coalesce(partial_ordering.rank, 9999), geneOrgs.organism
        ]]>
      </sql>
      <sql includeProjects="ToxoDB,CryptoDB,TriTrypDB">
        <![CDATA[
           SELECT distinct ga.organism as term,ns.taxon_id as internal
           FROM dots.NaSequence ns, dots.GeneFeature gf,ApidbTuning.geneattributes ga
           WHERE gf.na_sequence_id = ns.na_sequence_id
             AND ga.source_id = gf.source_id
             --AND (ga.project_id = '@PROJECT_ID@' OR 'UniDB' = '@PROJECT_ID@')
           ORDER BY organism asc
        ]]>
      </sql>
    </sqlQuery>

    <processQuery name="withGenesGFF" includeProjects="EuPathDB" sorting="term ASC"
                  processName="org.apidb.apicomplexa.wsfplugin.apifed.ApiFedPlugin">
      <wsColumn name="internal" width="255" wsName="internal"/>
      <wsColumn name="term" width="255" wsName="term"/>
    </processQuery>

    <processQuery name="nameWithGenesGFF" sorting="term ASC" includeProjects="EuPathDB"
                  processName="org.apidb.apicomplexa.wsfplugin.apifed.ApiFedPlugin">
      <wsColumn name="internal" width="255" wsName="internal"/>
      <wsColumn name="term" width="255" wsName="term"/>
    </processQuery>

    <!--===================================================================-->
    <!-- with ESTs - doesnt look like it is use! -->
    <!--===================================================================-->
    <!--
        <sqlQuery name="withESTs" excludeProjects="EuPathDB" isCacheable="true">
            <column name="internal"/>
            <column name="term"/>
             <sql>
                SELECT orgs.term, orgs.internal
                FROM (SELECT tn.name AS term, t.taxon_id AS internal
                      FROM sres.TaxonName tn, sres.taxon t
                      WHERE tn.name_class='scientific name'
                        AND t.taxon_id = tn.taxon_id
                        AND t.rank = 'species'
                        AND t.taxon_id in
                            (SELECT taxon_id
                             FROM sres.taxon
                             CONNECT BY taxon_id = prior parent_id
                             START WITH taxon_id IN
                             (SELECT ens.taxon_id
                              FROM dots.ExternalNaSequence ens, dots.Est e, ApidbTuning.EstAttributes ea
                              WHERE e.na_sequence_id = ens.na_sequence_id
                              AND ens.source_id = ea.source_id
                              AND ea.project_id = '@PROJECT_ID@'
                             ))) orgs,
                     (SELECT 'Plasmodium falciparum' AS term, 1 as rank from dual
                      UNION
                      SELECT 'Plasmodium vivax' AS term, 2 as rank from dual
                      UNION
                      SELECT 'Plasmodium yoelii' AS term, 3 as rank from dual) partial_order
                  WHERE orgs.term = partial_order.term(+)
                  ORDER BY partial_order.rank
            </sql>
        </sqlQuery>

<processQuery name="withESTs" includeProjects="EuPathDB"
        processName="org.apidb.apicomplexa.wsfplugin.apifed.ApiFedPlugin">
      <wsColumn name="internal" width="255" wsName="internal"/>
      <wsColumn name="term" width="255" wsName="term"/>
    </processQuery>
    -->


    <!--===================================================================-->
    <!-- with EC Number -->
    <!--===================================================================-->



    <sqlQuery name="withEC" excludeProjects="MicrospordiaDB,EuPathDB" isCacheable="true">
      <column name="internal"/>
      <column name="term"/>
      <column name="parentTerm"/>
      <sql>
        <![CDATA[
          WITH FilterQuery AS (
            SELECT DISTINCT ta.organism
            FROM ApidbTuning.TranscriptAttributes ta, apidb.organism o
            WHERE (ta.ec_numbers IS NOT NULL OR ta.ec_numbers_derived IS NOT NULL)
              AND (ta.project_id = '@PROJECT_ID@' OR 'UniDB' = '@PROJECT_ID@')
              AND ta.taxon_id = o.taxon_id
          )
          /* end filter query */
          SELECT DISTINCT term, parentTerm
            , string_agg(internal::varchar, ', ') AS internal
          FROM ApidbTuning.OrganismTree ot, FilterQuery fq
          WHERE ot.organism = fq.organism
          GROUP BY term, parentTerm
          ORDER BY parentTerm,term
        ]]>
      </sql>
    </sqlQuery>

    <processQuery name="withEC" processName="org.apidb.apicomplexa.wsfplugin.apifed.ApiFedPlugin" sorting="parentTerm,term ASC" includeProjects="EuPathDB">
      <wsColumn name="internal" width="255" wsName="internal"/>
      <wsColumn name="term" width="255" wsName="term"/>
      <wsColumn name="parentTerm" width="255" wsName="parentTerm"/>
    </processQuery>


    <!--===================================================================-->
    <!-- all (organisms) with an EC number -->
    <!-- used to provide quick link to get ALL genes with an EC number -->
    <!--===================================================================-->


    <sqlQuery name="allWithEC" excludeProjects="EuPathDB" isCacheable="true">
      <column name="internal"/>
      <column name="term"/>
      <sql>
        <![CDATA[
          WITH FilterQuery AS (
            SELECT DISTINCT ta.organism
            FROM ApidbTuning.TranscriptAttributes ta,apidb.organism o
            WHERE (ta.ec_numbers IS NOT NULL OR ta.ec_numbers_derived IS NOT NULL)
              AND (ta.project_id = '@PROJECT_ID@' OR 'UniDB' = '@PROJECT_ID@')
              AND ta.taxon_id = o.taxon_id
          )
          SELECT 'all' as term,
              string_agg(internal::varchar, ', ') AS internal
          FROM ApidbTuning.OrganismTree ot, FilterQuery fq
          WHERE ot.organism = fq.organism
        ]]>
      </sql>
    </sqlQuery>

    <processQuery name="allWithEC" processName="org.apidb.apicomplexa.wsfplugin.apifed.ApiFedPlugin" sorting="term ASC" includeProjects="EuPathDB">
      <wsColumn name="internal" width="255" wsName="internal"/>
      <wsColumn name="term" width="255" wsName="term"/>
    </processQuery>


    <!--===================================================================-->
    <!-- with tfBindingSite -->
    <!--===================================================================-->

    <sqlQuery name="tfBindingSite" includeProjects="PlasmoDB,UniDB" isCacheable="true">
      <column name="internal"/>
      <column name="term"/>
      <column name="parentTerm"/>
      <sql>
        <![CDATA[
          /* tfBindingSite filter query */
          WITH FilterQuery AS (
            SELECT DISTINCT ga.organism
            FROM ApidbTuning.GeneAttributes ga, ApidbTuning.tfbsgene tg
            WHERE tg.gene_source_id = ga.source_id
              AND (ga.project_id = '@PROJECT_ID@' OR 'UniDB' = '@PROJECT_ID@')
          )
          SELECT DISTINCT term, parentTerm
            , string_agg(tn.name, ', ') AS internal
          FROM ApidbTuning.OrganismTree ot, FilterQuery fq, Sres.TaxonName tn
          WHERE ot.organism = fq.organism
            AND tn.taxon_id = ot.internal
            AND tn.name_class = 'scientific name'
          GROUP BY term, parentTerm
          ORDER BY parentTerm,term
        ]]>
      </sql>
    </sqlQuery>

    <processQuery name="tfBindingSite" processName="org.apidb.apicomplexa.wsfplugin.apifed.ApiFedPlugin" sorting="parentTerm,term ASC" includeProjects="EuPathDB">
      <wsColumn name="internal" width="255" wsName="internal"/>
      <wsColumn name="term" width="255" wsName="term"/>
      <wsColumn name="parentTerm" width="255" wsName="parentTerm"/>
    </processQuery>

    <!--===================================================================-->
    <!-- TriTrypWithGenes  -->
    <!--===================================================================-->

    <!-- Appears Unused

          <sqlQuery name="withTriTrypGenes" includeProjects="TriTrypDB" isCacheable="true">
          <testParamValues excludeProjects="TriTrypDB" minRows="0"/>
          <column name="internal"/>
          <column name="term"/>
          <sql>
            <![CDATA[
              select tn.name as term, clade.subtaxa as internal
              from sres.TaxonName tn,
                   (select species_taxon_id, apidb.tab_to_string(set(cast(collect(trim(to_char(taxon_id)))
                                                           as apidb.varchartab)), ', ') subtaxa
                    from ApidbTuning.TaxonSpecies ts
                    where ts.taxon_id in (/* taxa relevant to this param */
                                          select taxon_id from ApidbTuning.GeneAttributes)
                    group by species_taxon_id) clade,
                   (
                      select 'Trypanosoma cruzi' as name, 1 as rank from dual
                   ) partial_ordering
              where tn.taxon_id = clade.species_taxon_id
                and tn.name_class = 'scientific name'
                and tn.name = partial_ordering.name(+)
              order by partial_ordering.rank, tn.name
            ]]>
          </sql>
        </sqlQuery>
        <processQuery name="withTriTrypGenes" processName="org.apidb.apicomplexa.wsfplugin.apifed.ApiFedPlugin" includeProjects="EuPathDB">
          <wsColumn name="internal" width="255" wsName="internal"/>
          <wsColumn name="term" width="255" wsName="term"/>
        </processQuery>
    -->

    <!--====================================================================-->
    <!-- withPlamsoTrichGiardiaGenes used in genes by secondary structure   ,
               now includes crypto  and tritryp

    -->
    <!--====================================================================-->


    <sqlQuery name="withSecondaryStructure" includeProjects="CryptoDB,PlasmoDB,GiardiaDB,TrichDB,TriTrypDB,ToxoDB,UniDB" isCacheable="true">

      <testParamValues excludeProjects="GiardiaDB,TrichDB,PlasmoDB" minRows="0"/>
      <column name="internal"/>
      <column name="term"/>
      <column name="parentTerm"/>
      <sql>
        <![CDATA[
          /* withSecondaryStructure filter query */
          WITH FilterQuery AS (
            SELECT DISTINCT ta.organism
            FROM dots.SecondaryStructure ss, ApidbTuning.TranscriptAttributes ta
            WHERE ta.aa_sequence_id = ss.aa_sequence_id
              AND (ta.project_id = '@PROJECT_ID@' OR 'UniDB' = '@PROJECT_ID@')
          )
          -- end filter query
          SELECT DISTINCT term, parentTerm
            , string_agg(internal, ', ') AS internal
          FROM ApidbTuning.OrganismTree ot, FilterQuery fq
          WHERE ot.organism = fq.organism
          GROUP BY term, parentTerm
          ORDER BY parentTerm,term
        ]]>
      </sql>
    </sqlQuery>
    <processQuery name="withSecondaryStructure" includeProjects="EuPathDB" sorting="parentTerm,term ASC"
                  processName="org.apidb.apicomplexa.wsfplugin.apifed.ApiFedPlugin">
      <wsColumn name="internal" width="255" wsName="internal"/>
      <wsColumn name="term" width="255" wsName="term"/>
      <wsColumn name="parentTerm" width="255" wsName="parentTerm"/>
    </processQuery>


    <sqlQuery name="WithAlphaFold" excludeProjects="EuPathDB" isCacheable="true">
      <column name="internal"/>
      <column name="term"/>
      <column name="parentTerm"/>

      <sql>
        <![CDATA[
          --alphafold filter query
          WITH FilterQuery AS (
            SELECT DISTINCT ga.organism
            FROM apidbtuning.geneattributes ga
              , apidbtuning.alphafoldgenes afg
            WHERE ga.source_id = afg.gene_source_id
            AND (ga.project_id = '@PROJECT_ID@' OR 'UniDB' = '@PROJECT_ID@')
          )
          -- end filter query
          SELECT DISTINCT term
            , parentTerm
            , string_agg(internal, ', ') AS internal
          FROM apidbtuning.organismtree ot
            , FilterQuery fq
          WHERE ot.organism = fq.organism
          GROUP BY term, parentTerm
          ORDER BY parentTerm, term
          ]]>
      </sql>
    </sqlQuery>
    <processQuery name="WithAlphaFold" includeProjects="EuPathDB" sorting="parentTerm, term ASC"
                  processName="org.apidb.apicomplexa.wsfplugin.apifed.ApiFedPlugin">
      <wsColumn name="internal" width="255" wsName="internal"/>
      <wsColumn name="term" width="255" wsName="term"/>
      <wsColumn name="parentTerm" width="255" wsName="parentTerm"/>
    </processQuery>


  <sqlQuery name="WithSingleCell" includeProjects="TriTrypDB,PlasmoDB,PiroplasmaDB,ToxoDB,CryptoDB,HostDB" isCacheable="true">
    <column name="internal"/>
    <column name="term"/>

      <sql>
        <![CDATA[
        SELECT DISTINCT ga.organism as term
          , ga.taxon_id as internal
        FROM apidbtuning.geneattributes ga
          , apidb.cellxgene cxg
        WHERE cxg.na_feature_id = ga.na_feature_id
        AND (ga.project_id = '@PROJECT_ID@' OR 'UniDB' = '@PROJECT_ID@')
      ]]>
      </sql>
    </sqlQuery>

    <processQuery name="WithSingleCell" includeProjects="EuPathDB"
                  processName="org.apidb.apicomplexa.wsfplugin.apifed.ApiFedPlugin">
      <wsColumn name="internal" width="255" wsName="internal"/>
      <wsColumn name="term" width="255" wsName="term"/>
    </processQuery>


    <sqlQuery name="withCellularLocImages" includeProjects="GiardiaDB,TriTrypDB,UniDB" isCacheable="true">
      <column name="internal"/>
      <column name="term"/>
      <sql>
        <![CDATA[
        SELECT distinct ta.organism as term, ta.taxon_id as internal
        FROM apidbtuning.transcriptattributes ta, apidbtuning.gotermsummary gs
        WHERE gs.source in ('TrypTag', 'DawsonLab')
          AND ta.aa_sequence_id = gs.aa_sequence_id
          AND (ta.project_id = '@PROJECT_ID@' OR 'UniDB' = '@PROJECT_ID@')
        GROUP BY ta.taxon_id, ta.organism
        ]]>
      </sql>
    </sqlQuery>
    <processQuery name="withCellularLocImages" includeProjects="EuPathDB"
                  processName="org.apidb.apicomplexa.wsfplugin.apifed.ApiFedPlugin">
      <wsColumn name="internal" width="255" wsName="internal"/>
      <wsColumn name="term" width="255" wsName="term"/>

    </processQuery>

    <!--===================================================================-->
    <!-- strain flatvocab query -->
    <!--===================================================================-->

    <sqlQuery name="withStrains" includeProjects="ToxoDB,UniDB">
      <column name="internal"/>
      <column name="term"/>
      <sql>
        <![CDATA[
          SELECT distinct organism AS term, ncbi_tax_id AS internal
          FROM ApidbTuning.GeneAttributes
          WHERE (project_id = '@PROJECT_ID@' OR 'UniDB' = '@PROJECT_ID@')
          ORDER BY organism asc
        ]]>
      </sql>
    </sqlQuery>



    <sqlQuery name="OrgsWithNonNuclearGenes" includeProjects="AmoebaDB,PlasmoDB,ToxoDB,FungiDB,HostDB,PiroplasmaDB,VectorBase,UniDB">
      <column name="internal"/>
      <column name="term"/>
      <sql>
        <![CDATA[
          SELECT distinct ga.organism as term, ga.organism as internal
          FROM  apidbtuning.geneattributes ga, ApidbTuning.GenomicSeqAttributes sa, SRes.ontologyTerm ot
          WHERE ga.na_sequence_id = sa.na_sequence_id
            AND sa.so_id = ot.source_id
            AND ot.name in  ('mitochondrial_chromosome', 'apicoplast_chromosome')
            AND (ga.project_id = '@PROJECT_ID@' OR 'UniDB' = '@PROJECT_ID@')
          ORDER BY ga.organism
	    ]]>
      </sql>
    </sqlQuery>

    <processQuery name="OrgsWithNonNuclearGenes" processName="org.apidb.apicomplexa.wsfplugin.apifed.ApiFedPlugin" sorting="term ASC" includeProjects="EuPathDB">
      <wsColumn name="internal" width="100" wsName="internal"/>
      <wsColumn name="term" width="100" wsName="term"/>
    </processQuery>


    <sqlQuery name="OrgsWithCentromereGenes" includeProjects="PlasmoDB,ToxoDB,TriTrypDB,UniDB">
      <column name="internal"/>
      <column name="term"/>
      <sql>
        <![CDATA[
          SELECT distinct ta.organism  as term, ta.organism as internal
          FROM ApidbTuning.TranscriptCenDistance tcd, ApidbTuning.TranscriptAttributes ta
          WHERE tcd.transcript = ta.source_id
            AND (ta.project_id = '@PROJECT_ID@' OR 'UniDB' = '@PROJECT_ID@')
	      ORDER BY ta.organism
	    ]]>
      </sql>
    </sqlQuery>

    <processQuery name="OrgsWithCentromereGenes" processName="org.apidb.apicomplexa.wsfplugin.apifed.ApiFedPlugin" sorting="term ASC" includeProjects="EuPathDB">
      <wsColumn name="internal" width="100" wsName="internal"/>
      <wsColumn name="term" width="100" wsName="term"/>
    </processQuery>


    <sqlQuery name="OrgsWithHagaiPathways" includeProjects="PlasmoDB,ToxoDB,UniDB">
      <column name="internal"/>
      <column name="term"/>
      <sql>
        <![CDATA[
          SELECT DISTINCT tn.name  as term, tn.name  as internal
          FROM apidb.dataSource ds, sres.taxonName tn
          WHERE ds.name IN ('pfal3D7_dbxref_simple_gene2HagaiPathway_RSRC','tgonME49_dbxref_protein2Pathways_Feng_RSRC')
            AND ds.taxon_id = tn.taxon_id
            AND tn.name_class = 'scientific name'
        ]]>
      </sql>
    </sqlQuery>

    <processQuery name="OrgsWithHagaiPathways" processName="org.apidb.apicomplexa.wsfplugin.apifed.ApiFedPlugin" sorting="term ASC" includeProjects="EuPathDB">
      <wsColumn name="internal" width="100" wsName="internal"/>
      <wsColumn name="term" width="100" wsName="term"/>
    </processQuery>


    <sqlQuery name="fromDataset" excludeProjects="EuPathDB">
      <paramRef ref="sharedParams.metadata_datasets"/>
      <column name="internal"/>
      <column name="term"/>
      <sql>
        <![CDATA[
          SELECT DISTINCT organism AS term, organism AS internal
          FROM apidbTuning.Ontology
          WHERE dataset_name = '$$metadata_datasets$$'
	    ]]>
      </sql>
    </sqlQuery>

    <processQuery name="fromDataset" processName="org.apidb.apicomplexa.wsfplugin.apifed.ApiFedPlugin" sorting="term ASC" includeProjects="EuPathDB">
      <paramRef ref="sharedParams.metadata_datasets"/>
      <wsColumn name="internal" width="100" wsName="internal"/>
      <wsColumn name="term" width="100" wsName="term"/>
    </processQuery>



     <sqlQuery name="withFileAttrs" isCacheable="true" excludeProjects="EuPathDB">
      <column name="term"/>
      <column name="internal"/>
      <sql>
     select distinct term, internal
     from (
         WITH FilterQuery as (
              select distinct tn.name as organism
              from sres.taxonName tn, apidb.organism o
              where o.is_annotated_genome = 1
                and (o.project_name = '@PROJECT_ID@' OR 'UniDB' = '@PROJECT_ID@')
                and o.taxon_id = tn.taxon_id
                and tn.name_class = 'scientific name')
         /* end filter query */
         SELECT DISTINCT term, parentTerm, apidb.tab_to_string(set
              (cast(collect(trim(to_char(internal)))as apidb.varchartab)), ', ')
              AS internal
         FROM ApidbTuning.OrganismTree ot, FilterQuery fq
         WHERE ot.organism = fq.organism
         GROUP BY term, parentTerm
         ORDER BY parentTerm,term
       ) taxa, apidb.fileattributes fa
     where fa.organism  = taxa.term
      </sql>
    </sqlQuery>


      <processQuery name="withFileAttrs" processName="org.apidb.apicomplexa.wsfplugin.apifed.ApiFedPlugin" sorting="term ASC" includeProjects="EuPathDB">
	<wsColumn name="term" width="100" wsName="term"/>
	<wsColumn name="internal" width="100" wsName="internal"/>
      </processQuery>

  </querySet>

</wdkModel><|MERGE_RESOLUTION|>--- conflicted
+++ resolved
@@ -1152,14 +1152,9 @@
         <![CDATA[
 	WITH FilterQuery AS (
             SELECT DISTINCT ta.organism
-<<<<<<< HEAD
               FROM ApidbTuning.TranscriptAttributes ta, apidb.aasequenceepitope ae
               WHERE ta.aa_sequence_id = ae.aa_sequence_id
-=======
-              FROM ApidbTuning.TranscriptAttributes ta, Apidb.DataSource ds
-              WHERE ds.name like '%_epitope_IEDB_RSRC'
-              AND ta.taxon_id = ds.taxon_id
->>>>>>> dab0bd73
+
               AND (ta.project_id = '@PROJECT_ID@' OR 'UniDB' = '@PROJECT_ID@')
           )
           /* end filter query */
