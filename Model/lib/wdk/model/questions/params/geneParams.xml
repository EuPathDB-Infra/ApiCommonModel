<wdkModel>

<!-- notes

  * need to correct OrganismWithEC cv query

-->


  <!--===========================================================================-->
  <!-- Params  -->
  <!--===========================================================================-->

  <paramSet name="geneParams">
    
        <!-- Gene  MetaCycle Starts -->
        <!-- Gene  MetaCycle Starts -->

    <flatVocabParam name="metacycle_study" includeProjects="UniDB,FungiDB,TriTrypDB,EuPathDB"
                    queryRef="GeneVQ.metacycle_study"
                    prompt="Study/Experiment"
                    quote="false"
                    multiPick="false" >
      <help>Choose the Study/Experiment that you are interested in</help>
    </flatVocabParam>


    <flatVocabParam name="phenotypeScoreDataset"
                    queryRef="GeneVQ.PhenotypeScoreDataset"
                    prompt="Dataset"
                    quote="false"
                    visible="false"
                    multiPick="false" >
      <help>Internal Dataset Name</help>
    </flatVocabParam>
    

    <enumParam name="metacycle_protocol" prompt="Protocol" quote="false">
      <noTranslation value="true" includeProjects="EuPathDB" />
      <help>
        Select the algorithm for MetaCycle analysis
      </help>
      <enumList>   
        <enumValue>
          <term>JTK_Cycle</term>
          <internal>JTKresult_</internal>
        </enumValue>
	<enumValue>
          <term>ARSER</term>
          <internal>ARSresult_</internal>
        </enumValue>

      </enumList>   
    </enumParam>
    
    

   <numberRangeParam name="metacycle_period"
                      prompt="Period Range"
                      integer="false"
                      min="20"
                      max="28"
                      increment="1">
      <help>Set the range of period length of interested rhythm that match your search criteria to restrict the number of genes returned.</help>
      <suggest default="{'min': '20', 'max': '28'}" />
   </numberRangeParam>
   
   <stringParam name="metacycle_amplitude"
                     prompt="Amplitude equals to or greater than (fpkm)"
                     number="true">
       <help>The amplitude value for this search.</help>
       <suggest default="5"/>
     </stringParam>

     <stringParam name="metacycle_pvalue"
                     prompt="P value  equals to or less than"
                     number="true">
       <help>The p value cutoff for this search.                                                                                                        
       </help>
       <suggest default="0.05"/>
     </stringParam>


  <!--++++++++++++++++++++++++++++++++++++++++++++++++++++++++++++++-->
  <!-- VB cyclic params -->
  <!--++++++++++++++++++++++++++++++++++++++++++++++++++++++++++++++-->

    <flatVocabParam name="vb_metacycle_study" includeProjects="VectorBase,UniDB,EuPathDB"
                    queryRef="GeneVQ.vb_metacycle_study"
                    prompt="Study/Experiment"
                    quote="false"
                    multiPick="false" >
      <help>Choose the Study/Experiment that you are interested in</help>
    </flatVocabParam>
    

    <enumParam name="vb_metacycle_protocol" prompt="Protocol" quote="false">
      <noTranslation value="true" includeProjects="EuPathDB" />
      <help>
        Select the algorithm for MetaCycle analysis
      </help>
      <enumList>   
        <enumValue>
          <term>JTK_Cycle</term>
          <internal>JTKresult_</internal>
        </enumValue>
	<enumValue>
          <term>ARSER</term>
          <internal>ARSresult_</internal>
        </enumValue>

      </enumList>   
    </enumParam>
    
    

   <numberRangeParam name="vb_metacycle_period"
                      prompt="Period Range"
                      integer="false"
                      min="20"
                      max="28"
                      increment="1">
      <help>Set the range of period length of interested rhythm that match your search criteria to restrict the number of genes returned.</help>
      <suggest default="{'min': '20', 'max': '28'}" />
   </numberRangeParam>
   
   <stringParam name="vb_metacycle_amplitude"
                     prompt="Amplitude equals to or greater than"
                     number="true">
       <help>The amplitude value for this search.</help>
       <suggest default="5"/>
     </stringParam>

     <stringParam name="vb_metacycle_pvalue"
                     prompt="P value  equals to or less than"
                     number="true">
       <help>The p value cutoff for this search.                                                                                                        
       </help>
       <suggest default="0.05"/>
     </stringParam>



  <!--++++++++++++++++++++++++++++++++++++++++++++++++++++++++++++++-->
  <!-- FungiDB MetaCycle params -->
  <!--++++++++++++++++++++++++++++++++++++++++++++++++++++++++++++++-->

    <flatVocabParam name="fungi_metacycle_study" includeProjects="FungiDB,UniDB,EuPathDB"
                    queryRef="GeneVQ.fungi_metacycle_study"
                    prompt="Study/Experiment"
                    quote="false"
                    multiPick="false" >
      <help>Choose the Study/Experiment that you are interested in</help>
    </flatVocabParam>
    

    <enumParam name="fungi_metacycle_protocol" prompt="Protocol" quote="false">
      <noTranslation value="true" includeProjects="EuPathDB" />
      <help>
        Select the algorithm for MetaCycle analysis
      </help>
      <enumList>   
        <enumValue>
          <term>JTK_Cycle</term>
          <internal>JTKresult_</internal>
        </enumValue>
	<enumValue>
          <term>ARSER</term>
          <internal>ARSresult_</internal>
        </enumValue>

      </enumList>   
    </enumParam>
    
    

   <numberRangeParam name="fungi_metacycle_period"
                      prompt="Period Range"
                      integer="false"
                      min="18"
                      max="26"
                      increment="1">
      <help>Set the range of period length of interested rhythm that match your search criteria to restrict the number of genes returned.</help>
      <suggest default="{'min': '18', 'max': '26'}" />
   </numberRangeParam>
   
   <stringParam name="fungi_metacycle_amplitude"
                     prompt="Amplitude equals to or greater than"
                     number="true">
       <help>The amplitude value for this search.</help>
       <suggest default="5"/>
     </stringParam>

     <stringParam name="fungi_metacycle_pvalue"
                     prompt="P value  equals to or less than"
                     number="true">
       <help>The p value cutoff for this search.                                                                                                        
       </help>
       <suggest default="0.05"/>
     </stringParam>

<!-- intronjunction params -->

   <numberRangeParam name="percent_max"
                      prompt="Percent of Most Abundant Intron (MAI)"
                      integer="false"
                      min="1"
                      max="100"
                      increment="100">
      <help>The most abundant intron (MAI; supported by the highest number of intron-spanning reads; ISRs) provides context for the expected observation frequency: introns mistakenly omitted from the gene model are likely to be as abundant as correctly annotated introns; alternative splice variants may be observed at ~20-80%, but you may not be interested in rare 'typographical errors' made by the splicing machinery.</help>
      <suggest default="{'min': '20', 'max': '100'}" />
   </numberRangeParam>

   <numberRangeParam name="number_annot_introns"
                      prompt="Number of annotated introns"
                      integer="true"
                      min="1"
                      max="100"
                      increment="1">
      <help>Set the range of number of exons in the genes you want to consider.  For example, if you don't want to include single exon genes set the min to 2.</help>
      <suggest default="{'min': '1', 'max': '30'}" />
   </numberRangeParam>
  
   <stringParam name="min_total_unique" 
                prompt="Minimum number of unique reads &gt;="
                number="true"
                excludeProjects="VectorBase">
     <help>Enter the minimum number of total unique reads required to consider an intron.</help>
     <suggest default="20" />
   </stringParam>

   <stringParam name="min_total_unique" 
                prompt="Minimum unique reads / million (ISRPM) &gt;="
                number="true"
                includeProjects="VectorBase">
     <help>Enter the minimum number of total ISRPM (unique intron spaning reads per million intron spanning reads) required to consider an intron.</help>
     <suggest default="20" />
   </stringParam>

   <stringParam name="max_flanking_bp" 
                prompt="Consider 5' &amp; 3' Flanking Sequence up to (bp)"
                number="true">
     <help>Enter the maximum number of nucleotides flanking the annotated gene model to explore when looking for unannotated introns.  Search automatically includes the annotated gene model, and only considers putative introns on the same strand. </help>
     <suggest default="0" />
   </stringParam>

     <!-- iterativeWGCNA Starts -->

<!--
    <flatVocabParam name="wgcna_study" includeProjects="UniDB"
                    queryRef="GeneVQ.wgcna_study"
                    prompt="Study/Experiment"
                    quote="false"
                    multiPick="false" >
      <help>Choose the Study/Experiment that you are interested in</help>
    </flatVocabParam>
-->   

<!--
   <numberRangeParam name="wgcna_kME"
                      prompt="Correlation"
                      integer="false"
                      min="0.00"
                      max="1.00"
                      increment="0.1">
      <help>Set the range of (Module Membership) kME of interested that match your search criteria to restrict the number of genes returned.</help>
      <suggest default="{'min': '0.5', 'max': '1.0'}" />
   </numberRangeParam>


   <stringParam name="wgcna_profileGeneId"
                     prompt="Gene ID"
		     number="false">
       <help>Input of interested gene ID, which will return all matched genes within the same functional module</help>
       <suggest default="PF3D7_0100100"/>
   </stringParam>
   
-->

  <flatVocabParam name="singleCellDataset" includeProjects="TriTrypDB,PlasmoDB,PiroplasmaDB,EuPathDB"
                  queryRef="GeneVQ.singleCellDataset"
                  prompt="Single Cell RNA-Seq Dataset"
                  quote="false"
                  multiPick="false"
                  dependedParamRef="organismParams.organismsWithSingleCell">
    <help>Please choose the datasets you wish to query</help>
  </flatVocabParam>


  <!--++++++++++++++++++++++++++++++++++++++++++++++++++++++++++++++-->
  <!-- WGCNA module parameters -->
  <!--++++++++++++++++++++++++++++++++++++++++++++++++++++++++++++++-->

  <flatVocabParam name="wgcnaDataset"
                 queryRef="GeneVQ.wgcnaDataset"
                 prompt="WGCNA Module Dataset"
                 visible="false"
                 quote="false"
                 multiPick="false" >
    <help>Please choose a dataset.</help>
  </flatVocabParam>

  <flatVocabParam name="wgcnaParam"
                 queryRef="GeneVQ.wgcnaParam"
                 prompt="WGCNA Module"
                 visible="true"
                 multiPick="false"
                 dependedParamRef="geneParams.wgcnaDataset">

    <help>Please select a WGCNA module.</help>
  </flatVocabParam>

  <stringParam name="wgcna_correlation_cutoff"
                prompt="Gene expression correlation with module eigengene greater than or equal to"
                number="true"
                visible="true">
      <help>For each gene, the WGCNA analysis calculates a correlation between the gene's expression profile and a representative profile of the module.</help> 
      <suggest default="0.9"/>
  </stringParam>



  <!--++++++++++++++++++++++++++++++++++++++++++++++++++++++++++++++-->
  <!-- Gene List params -->
  <!--++++++++++++++++++++++++++++++++++++++++++++++++++++++++++++++-->

  <flatVocabParam name="geneListDataset"
                 queryRef="GeneVQ.geneListDataset"
                 prompt="Gene List Dataset"
                 visible="false"
                 quote="false"
                 multiPick="false" >
    <help>Please choose a dataset.</help>
  </flatVocabParam>

  <flatVocabParam name="geneListParam"
                 queryRef="GeneVQ.geneListParam"
                 prompt="Gene List"
                 visible="true"
                 multiPick="false"
                 dependedParamRef="geneParams.geneListDataset">

    <help>Please select a list of genes.</help>
  </flatVocabParam>
     
  <!--++++++++++++++++++++++++++++++++++++++++++++++++++++++++++++++-->
  <!-- LOPIT params -->
  <!--++++++++++++++++++++++++++++++++++++++++++++++++++++++++++++++-->
    <enumParam name="lopit_method" prompt="Method" quote="false">
      <noTranslation value="true" includeProjects="EuPathDB" />
      <visibleHelp><![CDATA[TAGM-MAP (default): predicts the most likely protein steady-state location based on the modal probability (each location parameter will only show the final predicted location and probability for each gene).<br>TAGM-MCMC (advanced): samples the entire distribution of protein localization probabilities across all compartments, predicts the most likely protein location based on the average probability and quantifies the uncertainty of localization prediction.]]></visibleHelp>

      <help><![CDATA[Select the method for protein subcellular location prediction based on hyperLOPIT spatial proteome data.]]> </help>
      <enumList>   
        <enumValue>
          <term>TAGM-MAP (default)</term>
          <internal>TAGM-MAP-Final-Probability</internal>
        </enumValue>
	<enumValue>
          <term>TAGM-MCMC (advanced)</term>
          <internal>TAGM-MCMC-Joint-Probability</internal>
        </enumValue>

      </enumList>   
    </enumParam>

    
    <filterParam name="lopit_filter" 
                 ontologyQueryRef="GeneVQ.lopitOntologyQuery"
                 metadataQueryRef="GeneVQ.lopitMetadataQuery"
                 backgroundQueryRef="GeneVQ.lopitMetadataQuery"
                 countPredictsAnswerCount="true"
                 filterDataTypeDisplayName="genes"
                 prompt="Subcellular location probabilities"
                 dependedParamRef="geneParams.lopit_method"
                 trimMetadataTerms="true">
      <help>
	Select one of the 26 defined subcellular locations or “Any compartments” to filter proteins based on the localization probability.
      </help>
    </filterParam>
    
     
    <filterParam name="gene_model_char" 
                 ontologyQueryRef="GeneVQ.GeneModelCharOntology"
                 metadataQueryRef="GeneVQ.GeneModelCharMetadata"
                 backgroundQueryRef="GeneVQ.GeneModelCharMetadata"
                 countPredictsAnswerCount="true"
                 filterDataTypeDisplayName="Genes/Transcripts"
                 prompt="Gene Model Characteristics"
                 dependedParamRef="geneParams.gene_or_transcript,organismParams.organism_select_all"
                 trimMetadataTerms="true">
      <visibleHelp><![CDATA[
      Be sure to select organism (species) of interest, and specify additional constraints if desired (eg. protein-coding genes, tRNAs, etc).  Both <a href="http://useast.ensembl.org/info/genome/genebuild/biotypes.html">Biotype Classifications</a> and <a href="http://www.sequenceontology.org/">Sequence Ontology Terms</a> are available as filters.
        ]]>
      </visibleHelp>
      <help>
        Be sure to select organism (species) of interest, and specify additional constraints if desired (eg. protein-coding genes, tRNAs, etc).
      </help> 
    </filterParam>





<!--   <enumParam name="metacycle_pvalue" includeProjects="EuPathDB,TritrypDB,UniDB"
               prompt="p value &lt;="
               multiPick="false"
               displayType="checkBox"
               quote="false">
      <noTranslation value="true" includeProjects="EuPathDB" />
      <help>
        <![CDATA[
		 The p value cutoff for this search (To Do)
        ]]>
      </help>
      <enumList>
        <enumValue>
          <display><![CDATA[1X10<sup>-5</sup>]]></display>
          <term>1E-5</term>
          <internal>1E-5</internal>
        </enumValue>
        <enumValue>
          <display><![CDATA[5X10<sup>-5</sup>]]></display>
          <term>5E-5</term>
          <internal>5E-5</internal>
        </enumValue>
        <enumValue default="true">
          <display><![CDATA[1X10<sup>-4</sup>]]></display>
          <term>1E-4</term>
          <internal>1E-4</internal>
        </enumValue>
        <enumValue>
          <display><![CDATA[5X10<sup>-4</sup>]]></display>
          <term>5E-4</term>
          <internal>5E-4</internal>
        </enumValue>
      </enumList>
    </enumParam>
    
-->    
       <!-- Gene  MetaCycle Ends -->
       <!-- Gene  MetaCycle Ends -->


    <flatVocabParam name="geneListUserDataset"
                    queryRef="GeneVQ.geneListUserDataset"
                    prompt="Your Gene List Dataset"
                    quote="false"
                    multiPick="false" >
         <help>A Gene List dataset you have imported into your workspace, and that is installed in @PROJECT_ID@ </help>
    </flatVocabParam>



    <enumParam name="RodMalStage"
               prompt="Stage in which phenotype is observed" quote="false">
      <noTranslation value="true" includeProjects="EuPathDB" />
      <help>
        Select the lifecycle stage in which you want to look for phenotype changes
      </help>
      <enumList>   
        <enumValue default="true">
          <term>Gametocyte</term>
          <internal>gametocyte</internal>
        </enumValue>
        <enumValue>
          <term>Asexual</term>
          <internal>asexual</internal>
        </enumValue>
        <enumValue>
          <term>Ookinete</term>
          <internal>ookinete</internal>
        </enumValue>
        <enumValue>
          <term>Oocyst</term>
          <internal>oocyst</internal>
        </enumValue>
        <enumValue>
          <term>Sporozoite</term>
          <internal>sporozoite</internal>
        </enumValue>
        <enumValue>
          <term>Liver Stage</term>
          <internal>liverstage</internal>
        </enumValue>
      </enumList>   
    </enumParam>

    <enumParam name="RodMalType"
               prompt="Type of gene modification" multiPick="true" displayType="checkBox">
      <noTranslation value="true" includeProjects="EuPathDB" />
      <help>
        Select gene modification by mutation or disruption
      </help>
      <enumList>   
        <enumValue default="true">
          <term>Mutated</term>
          <internal>mutated</internal>
        </enumValue>
        <enumValue>
          <term>Disrupted</term>
          <internal>disrupted</internal>
        </enumValue>
      </enumList>   
    </enumParam>

    <enumParam name="RodMalSuccess"
               prompt="Success of gene modification">
      <noTranslation value="true" includeProjects="EuPathDB" />
      <help>
        Select whether the modification was successful or not 
      </help>
      <enumList>   
        <enumValue default="true">
          <term>Successful</term>
          <internal>yes</internal>
        </enumValue>
        <enumValue>
          <term>Unsuccessful</term>
          <internal>no</internal>
        </enumValue>
      </enumList>   
    </enumParam>

    <enumParam name="RodMalPhenotype"
               prompt="Effect on Phenotype">
      <noTranslation value="true" includeProjects="EuPathDB" />
      <help>
        Select the effect on the phenotype from not different to wild-type, changed from wild-type or not tested.  Specifics of phenotype changes can be viewed on the gene record pages
      </help>
      <enumList>   
        <enumValue>
          <term>Not Tested</term>
          <internal>0</internal>
        </enumValue>
        <enumValue>
          <term>Not different to wild-type</term>
          <internal>1</internal>
        </enumValue>
        <enumValue default="true">
          <term>Changed from wild-type</term>
          <internal>2</internal>
        </enumValue>
      </enumList>   
    </enumParam>



     <enumParam name="protein_coding_only"
                     prompt="Protein Coding Only:"
                 multiPick="false"
                 quote="true">

    <noTranslation value="true" includeProjects="EuPathDB" />

        <help>Should only protein coding genes be returned?</help>
        <enumList>
          <enumValue default="true">
            <display>protein coding</display>
            <term>yes</term>
            <internal>protein coding gene</internal>
          </enumValue>
          <enumValue>
            <display>all</display>
            <term>no</term>
            <internal>no</internal>
          </enumValue>
        </enumList>
     </enumParam>


     <enumParam name="channel"
		prompt="Channel :"
		multiPick="false"
		visible="false"
                quote="false">
    <noTranslation value="true" includeProjects="EuPathDB" />
        <help>For two Channel Microarray experiments, percentiles are computed on raw data.  Channel 1 corresponds to the numerator of the ratio and Channel 2 the denominator.  Often it is necessary to look at a corresponding bar graph for this study to determine which channel is approprate.  If the experiment was a two channel w/ a common reference you are most likely interested in channel 1.</help>
        <enumList>
          <enumValue default="true">
            <term>Channel 1</term>
            <internal>channel1</internal>
          </enumValue>
          <enumValue>
            <term>Channel 2</term>
            <internal>channel2</internal>
          </enumValue>
        </enumList>
              </enumParam>

    <!--++++++++++++++++++++++++++++++++++++++++++++++++++++++++++++++-->
    <!-- Gene Id -->  
    <!--++++++++++++++++++++++++++++++++++++++++++++++++++++++++++++++-->

        <stringParam name="single_gene_id"
                     prompt="Gene ID"
		     length="100"
                     number="false">
            <help><![CDATA[Enter the ID for the gene that you wish to query. ]]></help>
            <suggest default="%%defaultGene%%"/>
            <regex>
                <![CDATA[
                   ^[^\\]*$
                ]]>
            </regex>
        </stringParam>

    <!--++++++++++++++++++++++++++++++++++++++++++++++++++++++++++++++-->
    <!-- TFBS chip params -->  
    <!--++++++++++++++++++++++++++++++++++++++++++++++++++++++++++++++-->

    <flatVocabParam name="tfbs_name" includeProjects="PlasmoDB,EuPathDB,UniDB"
                    queryRef="GeneVQ.TfbsNames"
                    prompt="Transcription Factor"
                    quote="true"
                    multiPick="false" >
         <help>The image displayed below indicates the binding site for the chosen transcription factor.</help>
    </flatVocabParam>

        <stringParam name="tfbs_distance" includeProjects="EuPathDB,PlasmoDB,UniDB"
                     prompt="Maximum distance from 5' gene end"
                     number="true">
            <help>Enter the maximum distance you want to allow the center of the peak to be from the 5' end of the gene.  Note that the larger the value entered here (3000 bp maximum) the greater the chance for aberrant results.</help>
            <suggest default="1000" />
        </stringParam>

     <enumParam name="tfbs_pvalue" includeProjects="EuPathDB,PlasmoDB,UniDB"
                     prompt="p value &lt;="
                 multiPick="false"
                 displayType="checkBox"
                 quote="false">
 <noTranslation value="true" includeProjects="EuPathDB" />
        <help>
          <![CDATA[
        The p value cutoff for this search. The P value is the probability that the binding site with that score would match at that position given the input DNA (inter-genic and telomeric regions).  For example, a P value of 1X10<sup>-4</sup> means that you would find a match that good every 10,000 basepairs on average on that strand.
          ]]>
        </help>
        <enumList>
          <enumValue>
            <display><![CDATA[1X10<sup>-5</sup>]]></display>
            <term>1E-5</term>
            <internal>1E-5</internal>
          </enumValue>
          <enumValue>
            <display><![CDATA[5X10<sup>-5</sup>]]></display>
            <term>5E-5</term>
            <internal>5E-5</internal>
          </enumValue>
          <enumValue default="true">
            <display><![CDATA[1X10<sup>-4</sup>]]></display>
            <term>1E-4</term>
            <internal>1E-4</internal>
          </enumValue>
          <enumValue>
            <display><![CDATA[5X10<sup>-4</sup>]]></display>
            <term>5E-4</term>
            <internal>5E-4</internal>
          </enumValue>
        </enumList>
      </enumParam>

      <enumParam name="tfbs_num_sites" includeProjects="EuPathDB,PlasmoDB,UniDB"
                 prompt="Minimum number of sites / gene"
                 multiPick="false"
                 quote="false">
 <noTranslation value="true" includeProjects="EuPathDB" />
        <help>
           Choose the minimum number of sites per gene that meet your other criteria.
        </help>
        <enumList>
          <enumValue default="true">
            <term>1</term>
            <internal>1</internal>
          </enumValue>
          <enumValue>
            <term>2</term>
            <internal>2</internal>
          </enumValue>
          <enumValue>
            <term>3</term>
            <internal>3</internal>
          </enumValue>
          <enumValue>
            <term>4</term>
            <internal>4</internal>
          </enumValue>
        </enumList>
      </enumParam>

      <enumParam name="tfbs_direction" includeProjects="EuPathDB,PlasmoDB,UniDB"
                 prompt="Binding Site location relative to 5' end of gene"
                 multiPick="false"
                 quote="true">
 <noTranslation value="true" includeProjects="EuPathDB" />
        <help>
           Choose whether the peak should be upstream or downstream of the 5' end of the gene.
        </help>
        <enumList>
          <enumValue>
            <term>Upstream</term>
            <internal>-</internal>
          </enumValue>
          <enumValue>
            <term>Downstream</term>
            <internal>+</internal>
          </enumValue>
          <enumValue default="true">
            <term>Either</term>
            <internal>Either</internal>
          </enumValue>
        </enumList>
      </enumParam>


  <enumParam name="tagType"
                     prompt="Location of tag"
                     quote="false"
                     displayType="checkBox"
                     multiPick="false">
        <noTranslation value="true" includeProjects="TriTrypDB,GiardiaDB,UniDB" />
        <help>Choose which images you would like to see between N terminal C terminal tags.</help>
      <enumList>
        <enumValue>
	  <display> N-terminal</display>
          <term>N terminal tag - mNG (fluorescent tag) image</term>
          <internal>N terminal tag - mNG (fluorescent tag) image</internal>
        </enumValue>
        <enumValue default="true">
          <display>C-terminal</display>
	  <term>C terminal tag - mNG (fluorescent tag) image</term>
          <internal>C terminal tag - mNG (fluorescent tag) image</internal>
        </enumValue>
      </enumList>
</enumParam>




    <!--++++++++++++++++++++++++++++++++++++++++++++++++++++++++++++++-->
    <!-- ChIP chip params -->  
    <!--++++++++++++++++++++++++++++++++++++++++++++++++++++++++++++++-->

        <stringParam name="chip_distance" includeProjects="FungiDB,ToxoDB,EuPathDB,PlasmoDB,TriTrypDB,UniDB"
                     prompt="Maximum distance from 5' gene end"
                     number="true">
            <help>Enter the maximum distance you want to allow the center of the peak to be from the 5' end of the gene.  Note that the larger the value entered here (3000 bp maximum) the greater the chance for aberrant results.</help>
            <suggest default="1000" />
        </stringParam>

        <stringParam name="chip_score" includeProjects="FungiDB,ToxoDB,EuPathDB,PlasmoDB,TriTrypDB,UniDB"
                     prompt="Peak score >"
                     number="true">
            <help>The score for a peak is the average of the normalized log ratio values for all the probes covered in the peak (the log ratio value of the probe used in computing the average is normalized with respect to all the probes).</help>
            <suggest default="0" />
        </stringParam>




      <enumParam name="chip_reps" includeProjects="ToxoDB,EuPathDB,UniDB"
                 prompt="Number of peaks"
                 multiPick="false"
                 quote="false">
 <noTranslation value="true" includeProjects="EuPathDB" />
        <help>
        Choose the number of peaks for this antibody/treatment.  Note that the PLK (TypeII) strain was only done with one replicate.  Note that this is the total number of peaks per antibody/treatment pair.
        </help>
        <enumList>
          <enumValue default="true">
            <term>1</term>
            <internal>1</internal>
          </enumValue>
          <enumValue>
            <term>2</term>
            <internal>2</internal>
          </enumValue>
        </enumList>
      </enumParam>

      <enumParam name="chip_direction" includeProjects="FungiDB,ToxoDB,EuPathDB,PlasmoDB,TriTrypDB,UniDB"
                 prompt="Peak location relative to 5' end of gene"
                 multiPick="false"
                 quote="true">
 <noTranslation value="true" includeProjects="EuPathDB" />
        <help>
           Choose whether the peak should be upstream or downstream of the 5' end of the gene.
        </help>
        <enumList>
          <enumValue>
            <term>Upstream</term>
            <internal>-</internal>
          </enumValue>
          <enumValue>
            <term>Downstream</term>
            <internal>+</internal>
          </enumValue>
          <enumValue default="true">
            <term>Either</term>
            <internal>Either</internal>
          </enumValue>
        </enumList>
      </enumParam>

      
        <flatVocabParam name="chip_strains" includeProjects="ToxoDB,EuPathDB,UniDB"
                     queryRef="GeneVQ.ChIp_Assays"
                     prompt="Strain used in assay"
                     quote="true"
                     multiPick="false" >
            <help>Choose a strain from which the samples were prepared.</help>
        </flatVocabParam>

        <flatVocabParam name="chip_antibody_toxo" includeProjects="ToxoDB,EuPathDB,UniDB"
                     queryRef="GeneVQ.ChIPAntibodyToxo"
                     prompt="Antibody/Treatment"
                     quote="true"
                     displayType="checkBox"
                     multiPick="false"
                     dependedParamRef="geneParams.chip_strains">
            <help>Choose an Antibody</help>
            <suggest selectMode="none" />
        </flatVocabParam>

        <flatVocabParam name="chip_replicates" includeProjects="ToxoDB,EuPathDB,UniDB"
                     queryRef="GeneVQ.ChIPReplicates"
                     prompt="Present in both replicates"
                     quote="true"
                     displayType="checkBox" 
                     multiPick="false"
                     dependedParamRef="geneParams.chip_strains"> 
            <help>Choose 'Yes' if you would like to fetch genes that have evidence from both replicates.</help>
            <suggest selectMode="none" />
        </flatVocabParam>

        <flatVocabParam name="chip_replicates_plasmo" includeProjects="PlasmoDB,EuPathDB,UniDB"
                     queryRef="GeneVQ.PlasmoChIPReplicates"
                     prompt="Present in both replicates"
                     quote="true"
                     displayType="checkBox" 
                     multiPick="false"
                     dependedParamRef="geneParams.chip_experiment">
            <help>Choose 'Yes' if you would like to fetch genes that have evidence from both replicates.</help>
            <suggest selectMode="none" />
        </flatVocabParam>

        <flatVocabParam name="chip_experiment" includeProjects="PlasmoDB,EuPathDB,UniDB"
                     queryRef="GeneVQ.ChIp_Experiments"
                     prompt="ChIP chip Experiment"
                     quote="false"
                     multiPick="false" >
            <help>Choose a ChIP on chip assay/experiment</help>
        </flatVocabParam>

        <flatVocabParam name="chip_antibody_plasmo" includeProjects="PlasmoDB,EuPathDB,UniDB"
                     queryRef="GeneVQ.ChIPAntibodyPlasmo"
                     prompt="Antibody used in the assay"
                     quote="true"
                     displayType="checkBox"
                     multiPick="false"
                     dependedParamRef="geneParams.chip_experiment">
            <help>Choose an Antibody</help>
            <suggest selectMode="none" />
        </flatVocabParam>

        <flatVocabParam name="chip_genotypes" includeProjects="PlasmoDB,EuPathDB,UniDB"
                     queryRef="GeneVQ.ChIPGenotype"
                     prompt="Genotype used in the assay"
                     quote="true"
                     displayType="checkBox"
                     multiPick="false"
                     dependedParamRef="geneParams.chip_experiment">
            <help>Choose a Genotype</help>
            <suggest selectMode="none" />
        </flatVocabParam>


        <flatVocabParam name="metabolic_pathway_id" includeProjects="PlasmoDB,EuPathDB,UniDB"
                     queryRef="GeneVQ.MetbPathwaysList"
                     prompt="Metabolic Pathways"
                     quote="true"
                     multiPick="false">
             <help>Choose a Pathway for which you wish to find associated genes</help>
            <suggest selectMode="none" />
        </flatVocabParam>

  <!--++++++++++++++++++++++++++++++++++++++++++++++++++++++++++++++-->
  <!-- temporary question for modified annotation -->  
  <!--+++++++++++++++++++queryset+++++++++++++++++++++++++++++++++++++++++++-->

      <enumParam name="plasmo_new_product"
                 prompt="Product Name Changed"
                 multiPick="false"
                 quote="false">
 <noTranslation value="true" includeProjects="EuPathDB" />
        <help>
           Choose whether to return genes with new gene product names since the last @PROJECT_ID@ release.  
        </help>
        <enumList>
          <enumValue>
            <term>Yes</term>
            <internal> > 0</internal>
          </enumValue>
          <enumValue>
            <term>No</term>
            <internal> = 0</internal>
          </enumValue>
          <enumValue default="true">
            <term>Don't care</term>
            <internal> = -1</internal>
          </enumValue>
        </enumList>
      </enumParam>

      <enumParam name="plasmo_new_ec"
                 prompt="EC Numbers Changed"
                 multiPick="false"
                 quote="false">
 <noTranslation value="true" includeProjects="EuPathDB" />
        <help>
           Choose whether to return genes with altered EC numbers since the last @PROJECT_ID@ release.  
        </help>
        <enumList>
          <enumValue>
            <term>Yes</term>
            <internal> > 0</internal>
          </enumValue>
          <enumValue>
            <term>No</term>
            <internal> = 0</internal>
          </enumValue>
          <enumValue default="true">
            <term>Don't care</term>
            <internal> = -1</internal>
          </enumValue>
        </enumList>
      </enumParam>

      <enumParam name="plasmo_new_go"
                 prompt="GO Functions Changed"
                 multiPick="false"
                 quote="false">
 <noTranslation value="true" includeProjects="EuPathDB" />
        <help>
           Choose whether to return genes with altered Gene Ontology (GO) assignments since the last @PROJECT_ID@ release.  
        </help>
        <enumList>
          <enumValue>
            <term>Yes</term>
            <internal> > 0</internal>
          </enumValue>
          <enumValue>
            <term>No</term>
            <internal> = 0</internal>
          </enumValue>
          <enumValue default="true">
            <term>Don't care</term>
            <internal> = -1</internal>
          </enumValue>
        </enumList>
      </enumParam>

      <enumParam name="plasmo_new_cds"
                 prompt="Coding Sequence Changed"
                 multiPick="false"
                 quote="false">
	<noTranslation value="true" includeProjects="EuPathDB" />
        <help>
           Choose whether to return genes with altered coding sequence since the last @PROJECT_ID@ release.
        </help>
        <enumList>
          <enumValue>
            <term>Yes</term>
            <internal> > 0</internal>
          </enumValue>
          <enumValue>
            <term>No</term>
            <internal> = 0</internal>
          </enumValue>
          <enumValue default="true">
            <term>Don't care</term>
            <internal> = -1</internal>
          </enumValue>
        </enumList>
      </enumParam>

<!--Not needed for the querying the genes based on old  annotation 

      <enumParam name="plasmo_snapshot_changed"
                 prompt="Updated since the July 15, 2008 re-annotation snapshot"
                 multiPick="false"
                 quote="false">
        <help>
           Choose whether to return genes that have been updated since the last re-annotation snapshot was provided in PlasmoDB. The actual annotation may not have changed if a gene has now been reviewd that had not been reviewed previously.
        </help>
        <enumList>
          <enumValue>
            <term>Yes</term>
            <internal>1</internal>
          </enumValue>
          <enumValue>
            <term>No</term>
            <internal>0</internal>
          </enumValue>
          <enumValue default="true">
            <term>Don't care</term>
            <internal>0,1</internal>
          </enumValue>
        </enumList>
      </enumParam>
-->
      <enumParam name="plasmo_annot_status"
                 prompt="Status change from old (release 5.5) to new (release 6.0) annotation"
                 multiPick="true"
                 quote="true">
 <noTranslation value="true" includeProjects="EuPathDB" />
        <help>
           Choose which genes to return based on their change in status from old to new annotation.
        </help>
        <enumList>
          <enumValue default="true">
            <term>Changed</term>
            <internal>changed</internal>
          </enumValue>
          <enumValue>
            <term>New</term>
            <internal>new</internal>
          </enumValue>
<!--all information pertaining to deleted genes(sequence,features,GO, EC etc.) has been phased out after the rel. 6 annotation became official.
    so this option is not carried forward.
          <enumValue>
            <term>Deleted</term>
            <internal>deleted</internal>
          </enumValue>
-->
          <enumValue>
            <term>Unchanged</term>
            <internal>unchanged</internal>
          </enumValue>

        </enumList>
      </enumParam>


    <!--++++++++++++++++++++++++++++++++++++++++++++++++++++++++++++++-->
    <!-- EC Number -->  
    <!--++++++++++++++++++++++++++++++++++++++++++++++++++++++++++++++-->

        <flatVocabParam name="ec_number_pattern"
                     queryRef="GeneVQ.EcNumberList"
                     prompt="EC Number or Term"
                     displayType="typeAhead">
            <help><![CDATA[Enzyme Commission numbers describe enzymes hierarchically by the class of reactions they catalyze.  
            Begin typing an EC number or name to 
            see a list of all possible EC categories that match what you have typed. Then choose an EC category from 
            the list. Use '-' as a wildcard in place of numbers to denote partial EC Numbers. ]]></help>
	    <suggest selectMode="none" />
	    <noTranslation value="true" includeProjects="EuPathDB" />

        </flatVocabParam>

    <!--++++++++++++++++++++++++++++++++++++++++++++++++++++++++++++++-->
    <!-- EC Number Wildcard Parameter -->  
    <!--++++++++++++++++++++++++++++++++++++++++++++++++++++++++++++++-->

        <stringParam name="ec_wildcard"
                        prompt="EC Number wildcard search" number="false">
            <suggest default="N/A"/>
            <help>Asterisks can be used as wildcard characters in an EC Number (e.g. "1.*"). To find genes with any EC Number, you may use "*" or "any".</help>
        </stringParam>

      <flatVocabParam name="ec_source"
                     queryRef="GeneVQ.EcNumberSource"
                     prompt="Source of assignment"
                     multiPick="true"
                     quote="true">
        <help ><![CDATA[
	  @PROJECT_ID@ integrates EC numbers from several sources.  EC assignments 
          from more than one source may be queried in a single search. Select any or all EC number sources.]]> 
        </help>
	<suggest selectMode="all" />
      </flatVocabParam>



    <!--++++++++++++++++++++++++++++++++++++++++++++++++++++++++++++++-->
    <!--  -->  
    <!--++++++++++++++++++++++++++++++++++++++++++++++++++++++++++++++-->

    <enumParam name="scope" quote="false"
               prompt="Count exons per" >
      <noTranslation value="true" includeProjects="EuPathDB" />
      <help>
        Choose whether to search against the total number of exons per gene or the number of exons in each specific transcript.
      </help>
      <enumList>   
        <enumValue  excludeProjects="TriTrypDB">
          <term>Gene</term>
          <internal>gene_exon_count</internal>
        </enumValue>
        <enumValue default="true">
          <term>Transcript</term>
          <internal>exon_count</internal>
        </enumValue>
      </enumList>   
    </enumParam>

    <enumParam name="gene_or_transcript" quote="false"
               prompt="Genes or Transcripts" displayType="checkBox">
      <help>
        Choose gene to return all transcripts for each gene or transcript to return only those transcripts that match transcript specific attributes in the filter below.
      </help>
      <enumList>   
        <enumValue default="true">
          <term>Genes</term>
          <internal>gene_source_id</internal>
        </enumValue>
        <enumValue>
          <term>Transcripts</term>
          <internal>source_id</internal>
        </enumValue>
      </enumList>   
    </enumParam>

        <stringParam name="num_exons_gte"
                     prompt="Exon Count >="
                     number="true">
            <help><![CDATA[Exon count = exons/gene:<br><br> Enter the lower limit of exon number range that you wish to query. 
            Genes returned by the search will have <b>at least</b> this many exons.]]> </help>
            <suggest default="2"/>
        </stringParam>

        <stringParam name="num_exons_lte"
                     prompt="Exon Count &lt;="
                     number="true">
            <help><![CDATA[Exon count = exons/gene:<br><br> Enter the upper limit of exon number range that you wish to query. 
            Genes returned by this search will have <b>no more than</b> this number of exons.]]></help>
            <suggest default="20"/>
        </stringParam>


        <stringParam name="min_number_est_aligned"
                     prompt="Number of ESTs aligned &gt;="
                     number="true">
            <help>Enter the minimum number of ESTs that must align from the libraries selected to return a gene.</help>
            <suggest default="1"/>
        </stringParam>

    <!--++++++++++++++++++++++++++++++++++++++++++++++++++++++++++++++-->
    <!--  -->
    <!--++++++++++++++++++++++++++++++++++++++++++++++++++++++++++++++-->

       <numberRangeParam name="num_paralogs"
                      prompt="Paralog Count:"
                      integer="true"
                      min="0"
                      max="1000000">
           <help>Set the upper and lower limits of the paralog number range that you wish to query. Genes returned by the search will have a paralog count within this range.</help>
           <suggest default="{'min':'1','max':'50'}"/>
       </numberRangeParam>
<!--   
        <stringParam name="num_paralogs_gte"
                     prompt="Paralog Count >="
                     number="true">
            <help><![CDATA[Paralog count = paralogs/gene:<br><br> Enter the lower limit of paralog number range that you wish to query. 
            Genes returned by the search will have <b>at least</b> this many paralogs.]]> </help>
            <suggest default="1"/>
        </stringParam>

        <stringParam name="num_paralogs_lte"
                     prompt="Paralog Count &lt;="
                     number="true">
            <help><![CDATA[Paralog count = paralogs/gene:<br><br> Enter the upper limit of paralog number range that you wish to query. 
            Genes returned by this search will have <b>no more than</b> this number of paralogs.]]></help>
            <suggest default="1000"/>
        </stringParam>
-->
    <!--++++++++++++++++++++++++++++++++++++++++++++++++++++++++++++++-->
    <!--  -->  
    <!--++++++++++++++++++++++++++++++++++++++++++++++++++++++++++++++-->

        <stringParam name="pf_gene_ids"
                     prompt="Gene IDs"
                     number="false">
            <help>Enter a list if Gene IDs</help> 
            <suggest default="PF11_0300"/>
        </stringParam>


        <stringParam name="pf_gene_id"
                     prompt="Gene ID"
                     number="false">
            <help>Enter a Gene ID</help> 
            <suggest default="PF11_0300"/>
        </stringParam>

     <enumParam name="sequence_id"
                      prompt="Chromosome"
                      multiPick="false" 
                      includeProjects="PlasmoDB,EuPathDB,UniDB">
      <noTranslation value="true" includeProjects="EuPathDB" />
       <enumList>
         <enumValue includeProjects="PlasmoDB,EuPathDB,UniDB">
           <term>Pf3D7_01_v3</term>
           <internal>Pf3D7_01_v3</internal>
         </enumValue>
         <enumValue includeProjects="PlasmoDB,EuPathDB,UniDB">
           <term>Pf3D7_02_v3</term>
           <internal>Pf3D7_02_v3</internal>
         </enumValue>
         <enumValue includeProjects="PlasmoDB,EuPathDB,UniDB">
           <term>Pf3D7_03_v3</term>
           <internal>Pf3D7_03_v3</internal>
         </enumValue>
         <enumValue includeProjects="PlasmoDB,EuPathDB,UniDB">
           <term>Pf3D7_04_v3</term>
           <internal>Pf3D7_04_v3</internal>
         </enumValue>
        <enumValue includeProjects="PlasmoDB,EuPathDB,UniDB">
           <term>Pf3D7_05_v3</term>
           <internal>Pf3D7_05_v3</internal>
         </enumValue>
         <enumValue includeProjects="PlasmoDB,EuPathDB,UniDB">
           <term>Pf3D7_06_v3</term>
           <internal>Pf3D7_06_v3</internal>
         </enumValue>
         <enumValue includeProjects="PlasmoDB,EuPathDB,UniDB">
           <term>Pf3D7_07_v3</term>
           <internal>Pf3D7_07_v3</internal>
         </enumValue>
         <enumValue includeProjects="PlasmoDB,EuPathDB,UniDB">
           <term>Pf3D7_08_v3</term>
           <internal>Pf3D7_08_v3</internal>
         </enumValue>
         <enumValue includeProjects="PlasmoDB,EuPathDB,UniDB">
           <term>Pf3D7_09_v3</term>
           <internal>Pf3D7_09_v3</internal>
         </enumValue>
         <enumValue includeProjects="PlasmoDB,EuPathDB,UniDB">
           <term>Pf3D7_10_v3</term>
           <internal>Pf3D7_10_v3</internal>
         </enumValue>
         <enumValue includeProjects="PlasmoDB,EuPathDB,UniDB">
           <term>Pf3D7_11_v3</term>
           <internal>Pf3D7_11_v3</internal>
         </enumValue>
         <enumValue includeProjects="PlasmoDB,EuPathDB,UniDB">
           <term>Pf3D7_12_v3</term>
           <internal>Pf3D7_12_v3</internal>
         </enumValue>
         <enumValue includeProjects="PlasmoDB,EuPathDB,UniDB">
           <term>Pf3D7_13_v3</term>
           <internal>Pf3D7_13_v3</internal>
         </enumValue>
         <enumValue includeProjects="PlasmoDB,EuPathDB,UniDB">
           <term>Pf3D7_14_v3</term>
           <internal>Pf3D7_14_v3</internal>
         </enumValue>
      </enumList>
     </enumParam>


        <stringParam name="lod_score"
                     prompt="LOD score greater than or equal to"
                     number="true">
 <help><![CDATA[Enter a cut-off value for LOD score.<br> Here is a list of corresponding P values for a range of LOD scores.<br><br> 
<table>
<tr><td>LOD score</td><td>P value</td></tr>
<tr><td>0.5</td><td>0.1292</td></tr>
<tr><td>1</td><td>0.0319</td></tr>
<tr><td>1.5</td><td>0.0086</td></tr>
<tr><td>2</td><td>0.0024</td></tr>
<tr><td>2.5</td><td>6.91E-04</td></tr>
<tr><td>3</td><td>2.02E-04</td></tr>
<tr><td>3.5</td><td>5.95E-05</td></tr>
<tr><td>4</td><td>1.77E-05</td></tr>
<tr><td>4.5</td><td>5.31E-06</td></tr>
<tr><td>5</td><td>1.60E-06</td></tr>
<tr><td>5.5</td><td>4.84E-07</td></tr>
<tr><td>6</td><td>1.47E-07</td></tr>
<tr><td>6.5</td><td>4.47E-08</td></tr>
<tr><td>7</td><td>1.37E-08</td></tr>
<tr><td>7.5</td><td>4.18E-09</td></tr>
<tr><td>8</td><td>1.28E-09</td></tr></table>]]> </help>
 <suggest default="1.5"/>
        </stringParam>


        <stringParam name="p_value"
                     prompt="P value less than or equal to"
                     number="true">
            <help>The p value cutoff for this search.</help> 
            <suggest default="1E-10"/>
        </stringParam>


        <stringParam name="adj_p_value"
                     prompt="adjusted P value less than or equal to"
                     number="true">
            <help>The adjusted p value cutoff for this search. The Benjamini-Hochberg adjusted p value for the gene indicates the accepted False discovery rate. for example if 10% false positives are acceptable, all genes with an adjusted p value below 10% = 0.1 are considered significant.
</help> 
            <suggest default="0.1"/>
        </stringParam>


        <stringParam name="confidence"
                     prompt="Confidence >= "
                     number="true">
            <help>PaGE reports 1 - False Discovery Rate (FDR), which is called the "confidence" for the predictions.  The FDR of a set of predictions is the expected percent of false predictions in the set of predictions. For example if the algorithm returns 100 genes with a false discovery rate of .3 (confidence=0.7) then we should expect 70 of them to be correct. 
</help> 
            <suggest default="0.8"/>
        </stringParam>


        <stringParam name="e_value_confidence"
                     prompt="Confidence >= "
                     number="true">
            <help>Confidence.  
            </help> 
            <suggest default="3.0 E-15"/>
        </stringParam>


       <stringParam name="false_discovery_rate"
                     prompt="False Discovery Rate &lt;= "
                     number="true">
            <help>The FDR of a set of predictions is the expected percent of false predictions. For example, if the algorithm returns 100 genes with a false discovery rate of .3, then 70 of them are expected to be correct. 
</help> 
            <suggest default="0.8"/>
        </stringParam>

        <stringParam name="fold_change_cov"
                     prompt="fold difference"
                     number="true">
            <help>Enter a non-negative number.  NOTE:  fold difference is reported in the summary as positive numbers for genes with greater coverage in the comparison than reference sample and negative numbers for genes with lesser coverage in the comparison than the reference sample</help> 
            <suggest default="2"/>
        </stringParam>


        <stringParam name="fold_change"
                     prompt="fold difference >="
                     number="true">
            <help>Enter a non-negative number.  NOTE:  fold difference is reported in the summary as positive numbers for up-regulated genes and negative numbers for down-regulated genes</help> 
            <suggest default="2"/>
        </stringParam>

        <stringParam name="fold_difference"
                     prompt="Fold difference >="
                     number="true">
            <help>Enter a non-negative number.  NOTE:  Fold difference is reported in the summary as positive numbers for up-regulated genes and negative numbers for down-regulated genes</help> 
            <suggest default="2"/>
        </stringParam>

        <flatVocabParam name="hard_floor"
                     prompt="Floor ="
                     multiPick="false"
		     quote="false"
		     queryRef="GeneVQ.hardFloor"
                     dependedParamRef="geneParams.profileset_generic"
		     visible="false">
        <noTranslation value="true" includeProjects="EuPathDB" />
            <help><![CDATA[Choose the minimum number of reads per gene for the floor. The number of reads that map to a gene is used to calculate a gene's TPM. In this search, a gene's change in expression value between two samples is represented as fold change (FC) such that FC = TPM(comparison) divided by TPM(reference). Misleading FC values can result when one of those TPM values is close to zero. To avoid misleading FC values, we raise very low TPM values to a default TPM floor which represents 10 mapped reads for the gene. The TPM value for the default floor is determined by two factors: (1) the amount of sequencing for the particular dataset, and (2) the transcript size of the gene. The floor can be adjusted with the pull-down menu. Choosing a floor value greater than default effectively increases the expression threshold and may reduce the number of genes returned by the search. If you choose multiple samples for either reference or comparison, we apply your chosen floor after calculating the average, min, max or median of the sample expression values. In some cases (e.g., scaled data), a default floor cannot be calculated and thus is set to 1 TPM.]]></help>
        </flatVocabParam>

        <flatVocabParam name="antisense_floor"
                     prompt="To calculate fold-changes, use a floor of: "
                     multiPick="false"
		     quote="false"
		     queryRef="GeneVQ.antisenseFloor"
                     dependedParamRef="geneParams.samples_comp_antisense"
		     visible="true">
        <noTranslation value="true" includeProjects="EuPathDB" />
            <help><![CDATA[Choose the minimum number of reads per gene for the floor. The number of reads that map to a gene is used to calculate a gene's TPM. In this search, a gene's change in expression value between two samples is represented as fold change (FC) such that FC = TPM(comparison) divided by TPM(reference). Misleading FC values can result when one of those TPM values is close to zero. To avoid misleading FC values, we raise very low TPM values to a default TPM floor which represents 10 mapped reads for the gene. The TPM value for the default floor is determined by two factors: (1) the amount of sequencing for the particular dataset, and (2) the average transcript size for the organism. The floor can be adjusted with the pull-down menu. Choosing a floor value greater than default effectively increases the expression threshold and may reduce the number of genes returned by the search. If you choose multiple samples for either reference or comparison, we apply your chosen floor after calculating the average, min, max or median of the sample expression values. In some cases (e.g., scaled data), a default floor cannot be calculated and thus is set to 1 TPM.]]></help>
        </flatVocabParam>

        <stringParam name="fraction_change_antisense"
                     prompt="Change in antisense fraction >= "
                     number="true">
            <help>The fraction of total transcripts that are antisense must change (up or down) by at least this amount. Enter a number between 0 and 1. Larger fractions will select for genes with a large fraction of antisense in one sample and small fraction of antisense in the other sample.</help> 
            <suggest default="0.5"/>
        </stringParam>


       <flatVocabParam name="samples_ref_antisense"
		     queryRef="GeneVQ.AntisenseSamples"
                     prompt="between expression in any of the following Reference Samples:"
                     quote="false"
                     displayType="checkBox"
                     multiPick="true">
            <help>Choose one or more samples. Each of the chosen Comparison samples will be compared to each of the Reference samples. To identify genes that meet the fold-change criteria relative to any of the Reference samples, choose all Reference samples.</help>
          <suggest selectMode="all" />
       </flatVocabParam>

       <flatVocabParam name="samples_comp_antisense"
		     queryRef="GeneVQ.AntisenseSamples"
                     prompt="and expression in any of the following Comparison Samples:"
                     quote="false"
                     displayType="checkBox"
                     multiPick="true">
            <help>Choose one or more samples. Each of these chosen Comparison samples will be compared to each of the chosen Reference Samples. To identify genes that meet the fold-change criteria in only one sample, select that sample. To identify genes that meet the fold-change criteria in any sample, select all of the samples.</help>
          <suggest selectMode="all" />
       </flatVocabParam>

        <flatVocabParam name="sense_direction"
                     queryRef="GeneVQ.SenseDirection"
		     prompt="while the same gene's sense transcripts "
                     multiPick="false"
		     visible="true"
		     quote="false">
	    <noTranslation value="true" includeProjects="EuPathDB" />
            <help>Select whether the number of sense transcripts should increase or decrease in the Comparison Sample relative to the Reference Sample.</help>
	    <suggest default="decrease"/> 
        </flatVocabParam>

        <flatVocabParam name="antisense_direction"
                     queryRef="GeneVQ.AntisenseDirection"
		     prompt="Find genes whose antisense transcripts "
                     multiPick="false"
		     visible="true"
		     quote="false">
	    <noTranslation value="true" includeProjects="EuPathDB" />
            <help>Select whether the number of antisense transcripts should increase or decrease in the Comparison Sample relative to the Reference Sample.</help>
	    <suggest default="increase"/> 
        </flatVocabParam>

        <stringParam name="sense_fold_change"
                     prompt="with a fold change >="
                     number="true">
            <help>Enter a non-negative number.  The fold change is the fold increase/decrease (as selected above) when going from the Reference Sample to the Comparison sample.</help> 
            <suggest default="2"/>
        </stringParam>

        <stringParam name="antisense_fold_change"
                     prompt="with a fold change >="
                     number="true">
            <help>Enter a non-negative number. The fold change is the fold increase/decrease (as selected above) when going from the Reference Sample to the Comparison sample.</help> 
            <suggest default="2"/>
        </stringParam>

        <stringParam name="minimum_percentile_value"
                     prompt="Percentile threshold >="
                     number="true">
            <help>Enter a number for the minimum percentile value that  the selected samples must meet in order to be included in the fold difference calculation.  Note: this value is the minimum of the reference if down-regulated or the comparator if up-regulated.   </help> 
            <suggest default="50"/>
        </stringParam>

        <stringParam name="correlation"
                     prompt="Correlation >="
                     number="true">
            <help>Enter a non-negative number.  NOTE:  Correlation is reported in the summary as positive numbers for positively correlated genes and negative numbers for negatively correlated genes</help> 
            <suggest default="0.75"/>
        </stringParam>

    <flatVocabParam name="regulated_dir_coverage"
                    prompt="Direction"
                    multiPick="false"
                    queryRef="GeneVQ.regulatedDirection">
    <noTranslation value="true" includeProjects="EuPathDB" />
      <help>
            For ConditionA vs. ConditionB, select  'increase in coverage' for genes where ConditionA > ConditionB and select 'decrease in coverage' for genes where ConditionB > ConditionA.
      </help>
    </flatVocabParam>


    <flatVocabParam name="regulated_dir"
                    prompt="Direction"
                    multiPick="false"
                    quote="false"
                    queryRef="GeneVQ.regulatedDirection">
    <noTranslation value="true" includeProjects="EuPathDB" />
      <help><![CDATA[
            <ul>
<li>- Select 'up-regulated' to find genes that have higher expression
in the comparator as compared to the reference.</li><br>
<li>- Select 'down-regulated' to find genes that have lower expression
in the comparator as compared to the reference.</li><br>
<li>- Select 'up or down regulated' to find genes that have higher or
lower expression in the comparator as compared to the reference.</li>
</ul>
      ]]></help>
      <suggest default="up or down regulated"/>
    </flatVocabParam>

    <flatVocabParam name="regulated_dir_immune_response"
                    prompt="Direction"
                    multiPick="false"
                    quote="false"
                    queryRef="GeneVQ.regulatedDirectionImmune">
    <noTranslation value="true" includeProjects="EuPathDB" />
      <help><![CDATA[
            <ul>
<li>- Select 'increased immunogenicity' to find genes that have higher expression
in the comparator as compared to the reference.</li><br>
<li>- Select 'decreased immunogenicity' to find genes that have lower expression
in the comparator as compared to the reference.</li><br>
<li>- Select 'increased or decreased immunogenicity' to find genes that have higher or
lower expression in the comparator as compared to the reference.</li>
</ul>
      ]]></help>
      <suggest default="increased immunogenicity"/>
    </flatVocabParam>


    <enumParam name="regulated_dir_up_down_only"
                     prompt="Direction"
                     multiPick="false">
 <noTranslation value="true" includeProjects="EuPathDB" />
      <help>
          <![CDATA[
            Select up-regulated for genes where Reference < Comparison and select down-regulated for genes where Reference > Comparison. Note that when selecting up-regulated, the minimum value of samples selected in Reference will be used and reported and the maximum value of samples in Comparison.  The opposite is true if down-regulated is selected.
          ]]>
      </help>
      <enumList>
        <enumValue>
          <term>up-regulated</term>
          <internal>+</internal>
        </enumValue>
        <enumValue>
          <term>down-regulated</term>
          <internal>-</internal>
        </enumValue>
      </enumList>
    </enumParam>

    <enumParam name="group_operator"
                     prompt="Operation when selecting multiple samples"
                     multiPick="false">
 <noTranslation value="true" includeProjects="EuPathDB" />
      <help>
          <![CDATA[
Choose the operation to use if you select multiple samples.   Choosing minimum / maximum if doing up-regulated will use the minimum of the Reference and the maximum of the Comparison to calculate fold difference (opposite for down-regulated).  Choosing average will use the average of the samples selected in each group to calculate the fold difference.
          ]]>
      </help>
      <enumList>
        <enumValue>
          <term>minimum / maximum</term>
          <internal>minmax</internal>
        </enumValue>
        <enumValue>
          <term>average</term>
          <internal>average</internal>
        </enumValue>
      </enumList>
    </enumParam>


    <enumParam name="fold_change_operator"
                     prompt="Operation Applied to Fold Difference"
                     multiPick="false">
 <noTranslation value="true" includeProjects="EuPathDB" />
      <help>
          <![CDATA[Choose the operation (min/max/average) to be applied when genes have multiple fold difference values (due to comparison with different samples/time points). This parameter only makes a difference if more than one sample/time point is chosen.
          ]]>
      </help>
      <enumList>
        <enumValue>
          <term>minimum</term>
          <internal>minimum</internal>
        </enumValue>
        <enumValue>
          <term>maximum</term>
          <internal>maximum</internal>
        </enumValue>
        <enumValue>
          <term>average</term>
          <internal>average</internal>
        </enumValue>
      </enumList>
    </enumParam>


       <flatVocabParam name="min_max_avg_comp"
                     queryRef="GeneVQ.MinMaxAvgComp"
                     prompt="Operation Applied to Comparison Samples"
                     dependedParamRef="geneParams.regulated_dir">
      <help>
          <![CDATA[
Choose the operation (min/max/average) to be applied to the chosen sample(s).  This parameter only makes a difference if more than one sample/time point is chosen.
          ]]>
      </help>
        </flatVocabParam>



       <flatVocabParam name="min_max_avg_ref"
                     queryRef="GeneVQ.MinMaxAvgRef"
                     prompt="Operation Applied to Reference Samples"
                     dependedParamRef="geneParams.regulated_dir">
      <help>
          <![CDATA[
Choose the operation (min/max/average) to be applied to the chosen sample(s).  This parameter only makes a difference if more than one sample/time point is chosen.
          ]]>
      </help>
        </flatVocabParam>

       <flatVocabParam name="operation_no_dependency_comp"
                       queryRef="GeneVQ.MinMaxAvgMed"
                       prompt="Operation Applied to Comparison Samples"
                       visible="false">
      <help>
          <![CDATA[
Choose the operation (min/max/average/med) to be applied to the chosen sample(s).  This parameter only makes a difference if more than one sample/time point is chosen. Average is selected by default
          ]]>
      </help>
       <suggest default="average"/>
      </flatVocabParam>


       <flatVocabParam name="operation_no_dependency_ref"
                       queryRef="GeneVQ.MinMaxAvgMed"
                       prompt="Operation Applied to Reference Samples"
                       visible="false">
      <help>
          <![CDATA[
Choose the operation (min/max/average/med) to be applied to the chosen sample(s).  This parameter only makes a difference if more than one sample/time point is chosen. Average is selected by default
          ]]>
      </help>
       <suggest default="average"/>
      </flatVocabParam>

    <enumParam name="apply_scaling"
                     prompt="Apply RNA / nuclei number scaling"
                     multiPick="false"
                     quote="false">
 <noTranslation value="true" includeProjects="EuPathDB" />
      <help>
          <![CDATA[
Choose whether to apply the scaling factor for the amount of RNA isolated and number of nuclei described below.
          ]]>
      </help>
      <enumList>
        <enumValue>
          <term>No</term>
          <internal>1</internal>
        </enumValue>
        <enumValue>
          <term>Yes</term>
          <internal>sc.scaling</internal>
        </enumValue>
      </enumList>
    </enumParam>

    <enumParam name="global_min_max"
                     prompt="Global min / max in selected time points"
		     quote="true"
                     multiPick="false">
 <noTranslation value="true" includeProjects="EuPathDB" />
      <help>
          <![CDATA[
Is the minimum and/or maximum expression value across the entire experiment contained in the chosen samples?  
          ]]>
      </help>
      <enumList>
        <enumValue default="true">
          <term>Don't care</term>
          <internal>dont_care</internal>
        </enumValue>
        <enumValue>
          <term>Minimum</term>
          <internal>min</internal>
        </enumValue>
        <enumValue>
          <term>Maximum</term>
          <internal>max</internal>
        </enumValue>
        <enumValue>
          <term>Both minimum and maximum</term>
          <internal>both</internal>
        </enumValue>
      </enumList>
    </enumParam>

    <enumParam name="correlation_dir"
                     prompt="Direction"
                     multiPick="false">
 <noTranslation value="true" includeProjects="EuPathDB" />
      <help>
       There are two types or directions of correlation (two patterns that correlations can follow).
      </help>
      <enumList>
        <enumValue>
          <term>positive</term>
          <internal>+</internal>
        </enumValue>
        <enumValue>
          <term>negative</term>
          <internal>-</internal>
        </enumValue>
      </enumList>
    </enumParam>


    <enumParam name="expressionPercentileSamples"
                     prompt="Sample Group"
                     multiPick="true"
                     quote="true"
                     displayType="checkBox"
                     includeProjects="GiardiaDB,EuPathDB,UniDB">
 <noTranslation value="true" includeProjects="EuPathDB" />
      <help>
       The percentile was calculated on the mean of each sample group over all the spots on the array.
      </help>
      <enumList>
        <enumValue>
          <display><![CDATA[Control<sup>1</sup>]]></display>
          <term>Stress Response percentiles by temperature or varying DTT concentrations-red values|Control</term>
          <internal>Stress Response percentiles by temperature or varying DTT concentrations-red values|Control</internal>
        </enumValue>
        <enumValue>
          <display><![CDATA[30min 7.1mM DTT<sup>1</sup>]]></display>
          <term>Stress Response percentiles by temperature or varying DTT concentrations-red values|7.1mM DTT</term>
          <internal>Stress Response percentiles by temperature or varying DTT concentrations-red values|7.1mM DTT</internal>
        </enumValue>
        <enumValue>
          <display><![CDATA[30min 14.2mM DTT<sup>1</sup>]]></display>
          <term>Stress Response percentiles by temperature or varying DTT concentrations-red values|14.2mM DTT</term>
          <internal>Stress Response percentiles by temperature or varying DTT concentrations-red values|14.2mM DTT</internal>
        </enumValue>
        <enumValue>
          <display><![CDATA[30min 21.3mM DTT<sup>1</sup>]]></display>
          <term>Stress Response percentiles by temperature or varying DTT concentrations-red values|21.3mM DTT</term>
          <internal>Stress Response percentiles by temperature or varying DTT concentrations-red values|21.3mM DTT</internal>
        </enumValue>
        <enumValue>
          <display><![CDATA[30min 40C<sup>1</sup>]]></display>
          <term>Stress Response percentiles by temperature or varying DTT concentrations-red values|40 C</term>
          <internal>Stress Response percentiles by temperature or varying DTT concentrations-red values|40 C</internal>
        </enumValue>

        <enumValue>
          <display><![CDATA[Control<sup>2</sup>]]></display>
          <term>Stress Response percentiles by varying DTT incubation time-red values|Control</term>
          <internal>Stress Response percentiles by varying DTT incubation time-red values|Control</internal>
        </enumValue>
        <enumValue>
          <display><![CDATA[30min 14.2mM DTT<sup>2</sup>]]></display>
          <term>Stress Response percentiles by varying DTT incubation time-red values|30min 14.2mM DTT</term>
          <internal>Stress Response percentiles by varying DTT incubation time-red values|30min 14.2mM DTT</internal>
        </enumValue>
        <enumValue>
          <display><![CDATA[60min 14.2mM DTT<sup>2</sup>]]></display>
          <term>Stress Response percentiles by varying DTT incubation time-red values|60min 14.2mM DTT</term>
          <internal>Stress Response percentiles by varying DTT incubation time-red values|60min 14.2mM DTT</internal>
        </enumValue>
        <enumValue>
          <display><![CDATA[120min 14.2mM DTT<sup>2</sup>]]></display>
          <term>Stress Response percentiles by varying DTT incubation time-red values|120min 14.2mM DTT</term>
          <internal>Stress Response percentiles by varying DTT incubation time-red values|120min 14.2mM DTT</internal>
        </enumValue>
      </enumList>
    </enumParam>


    <enumParam name="expressionPercentileSamplesTwo"
                     prompt="Sample Group"
                     multiPick="true"
                     quote="true"
                     displayType="checkBox"
                     includeProjects="GiardiaDB,EuPathDB,UniDB">
 <noTranslation value="true" includeProjects="EuPathDB" />
      <help>
       The percentile was calculated on the mean of each sample group over all the spots on the array.
      </help>
      <enumList>
        <enumValue>
          <display><![CDATA[Control]]></display>
          <term>Hehl encystation expression percentile-red|Control</term>
          <internal>Hehl encystation expression percentile-red|Control</internal>
        </enumValue>
        <enumValue>
          <display><![CDATA[45 minute]]></display>
          <term>Hehl encystation expression percentile-red|45 minute</term>
          <internal>Hehl encystation expression percentile-red|45 minute</internal>
        </enumValue>
        <enumValue>
          <display><![CDATA[3 hour]]></display>
          <term>Hehl encystation expression percentile-red|3 hour</term>
          <internal>Hehl encystation expression percentile-red|3 hour</internal>
        </enumValue>
        <enumValue default="true">
          <display><![CDATA[7 hour]]></display>
          <term>Hehl encystation expression percentile-red|7 hour</term>
          <internal>Hehl encystation expression percentile-red|7 hour</internal>
        </enumValue>
        <enumValue>
          <display><![CDATA[7 hour lipid starvation]]></display>
          <term>Hehl encystation expression percentile-red|7 hour LS</term>
          <internal>Hehl encystation expression percentile-red|7 hour LS</internal>
        </enumValue>
      </enumList>
    </enumParam>



        <stringParam name="percentile"
                     prompt="Percentile >="
                     number="true">
            <help>
             Expression percentile reflects the expression level of one gene compared to other genes from the same array for one time point.  Genes are returned if ANY time point in the series has a percentile above the chosen value.   
              </help> 
            <suggest default="90"/>
        </stringParam>

    <!--++++++++++++++++++++++++++++++++++++++++++++++++++++++++++++++-->
    <!-- Transmembrane parameters -->  
    <!--++++++++++++++++++++++++++++++++++++++++++++++++++++++++++++++-->

        <stringParam name="min_tm"
                     prompt="Minimum Number of Transmembrane Domains"
                     number="true">
            <help><![CDATA[ Enter the lower limit of the TM range that you wish to query.  
            The protein products of genes returned by this search are predicted to have <b>at least</b> this number of transmembrane domains.]]></help>
            <suggest default="1"/>
        </stringParam>

         <stringParam name="max_tm"
                     prompt="Maximum Number of Transmembrane Domains"
                     number="true">
            <help><![CDATA[Enter the upper limit of the TM range that you wish to query.  
            The protein products of genes returned by this search are predicted to have <b>no greater than</b> this number of transmembrane domains.]]></help>
            <suggest default="99"/>
        </stringParam>

    <!--++++++++++++++++++++++++++++++++++++++++++++++++++++++++++++++-->
    <!--  -->  
    <!--++++++++++++++++++++++++++++++++++++++++++++++++++++++++++++++-->

    <enumParam name="isSyntenic"
                     prompt="Syntenic Orthologs Only?"
                     multiPick="false"
                     quote="true">
      <noTranslation value="true" includeProjects="EuPathDB" />
      <help>Only Return Orthologs which also are syntenic</help>
      <enumList>
        <enumValue>
          <term>yes</term>
          <internal>yes</internal>
        </enumValue>
        <enumValue default="true">
          <term>no</term>
          <internal>no</internal>
        </enumValue>  
      </enumList>
    </enumParam>


        <stringParam name="extDbName"
                     prompt="External Database Name" number="false">
            <help>The name of an external database as found in GUS</help>
        </stringParam>

        <stringParam name="extDbRlsVer"
                     prompt="External Database Release Version" number="false">
            <help>The version of an external database release as found in GUS</help>
        </stringParam>


    <!--  -->  
    <!--++++++++++++++++++++++++++++++++++++++++++++++++++++++++++++++-->
<!--
    <enumParam name="whole_words" excludeProjects="CryptoDB,TriTrypDB,ToxoDB,GiardiaDB,PlasmoDB"
                     prompt="Match only whole words?"
                     multiPick="false">
 <noTranslation value="true" includeProjects="EuPathDB" />
      <noTranslation value="false" excludeProjects="EuPathDB" /> 
      <help>
             Select whether to reject text matches that start or end in the middle of a word
      </help>
      <enumList>
        <enumValue>
          <term>yes</term>
          <internal>true</internal>
        </enumValue>
        <enumValue default="true">
          <term>no</term>
          <internal>false</internal>
        
        </enumValue>
      </enumList>
    </enumParam>

    <enumParam name="whole_words" includeProjects="CryptoDB,TriTrypDB,ToxoDB,GiardiaDB,PlasmoDB" visible="false"
                     prompt="Match only whole words?"
                     multiPick="false">
 <noTranslation value="true" includeProjects="EuPathDB" />
      <noTranslation value="false" excludeProjects="EuPathDB" />
      <help>
             Select whether to reject text matches that start or end in the middle of a word
      </help>
      <enumList>
        <enumValue>
          <term>yes</term>
          <internal>true</internal>
        </enumValue>
        <enumValue default="true">
          <term>no</term>
          <internal>false</internal>
        
        </enumValue>
      </enumList>
    </enumParam>
-->
    <!--++++++++++++++++++++++++++++++++++++++++++++++++++++++++++++++-->
    <!--  Gene Type Parameters-->  
    <!--++++++++++++++++++++++++++++++++++++++++++++++++++++++++++++++-->

      <flatVocabParam name="geneType"
                     queryRef="GeneVQ.GeneTypes"
                     prompt="Gene type"
                     multiPick="true"
                     quote="true">
            <suggest default="protein coding"/>
        <help excludeProjects="EuPathDB,UniDB,TrichDB">
              <![CDATA[ Select one or more gene types. Genes returned by this search will have gene 
products of your selected type (or types).<br><br>]]>
        </help>
 <help includeProjects="TrichDB">
           <![CDATA[  
Select one or more gene types. Genes returned by this search will have gene 
products of your selected type (or types).<br><br>

The gene type called 'Repeat region' refers 
to the most common 59 repeat families identified in the assembly. They constitute 
~39 Mb of the genome and can be classified as (1) virus-like; (2) transposon-like; 
(3) retrotransposon-like; and (4) unclassified (no similarity to known proteins; 
peptide motifs; or nucleotide sequences).   Most are present in hundreds of copies 
(average ~660) and each family is extraordinarily homogenous; with a ~2.5% average 
polymorphism. ]]>

        </help>

 <help includeProjects="EuPathDB,UniDB">
           <![CDATA[Select one or more gene types. Genes returned by this search will have gene 
products of your selected type (or types).<br><br>

<table><tr><th>Type</th><th>Valid for: </th></tr>
<tr><td nowrap>snRNA encoding</td><td>Amoeba. Giardia, Microsporidia, Plasmo, TriTryp</td></tr>
<tr><td nowrap>tRNA encoding</td><td>all</td></tr> 
<tr><td nowrap>ncRNA</td><td>Amoeba. Microsporidia, TriTryp</td></tr>
<tr><td nowrap>rRNA encoding</td><td>all</td></tr> 
<tr><td nowrap>snoRNA encoding</td><td nowrap>Crypto, Giardia, TriTryp</td></tr> 
<tr><td nowrap>misc RNA</td><td nowrap>Crypto, Plasmo</td></tr> 
<tr><td nowrap>SRP RNA encoding</td><td>Giardia</td></tr> 
<tr><td nowrap>RNase P RNA</td><td>Giardia</td></tr> 
<tr><td nowrap>RNase MRP RNA</td><td>Giardia</td></tr> 
<tr><td nowrap>repeat region</td><td>Trich</td></tr> 
<tr><td nowrap>scRNA encoding</td><td>TriTryp</td></tr>
</table> 

          ]]>
        </help>


      </flatVocabParam>

      <enumParam name="includePseudogenes"
                     prompt="Include Pseudogenes"
                     multiPick="false"
                     quote="false">
 <noTranslation value="true" includeProjects="EuPathDB" />
      <help><![CDATA[
             Choose whether to include pseudogenes in your query results.<br></br>
             Pseudogenes are dysfunctional genes that no longer encode protein or are no longer 
             expressed, usually due to the accumulation of mutations.]]>
      </help>
      <enumList>
        <enumValue>
          <term>No</term>
          <internal>0</internal>
        </enumValue>
        <enumValue>
          <term>Yes</term>
          <internal>0,1</internal>
        </enumValue>
        <enumValue>
          <term>Pseudogenes Only</term>
          <internal>1</internal>
        </enumValue>
      </enumList>
    </enumParam>

    <!--++++++++++++++++++++++++++++++++++++++++++++++++++++++++++++++-->
    <!-- plasmodb 4.4 dataset -->  
    <!--++++++++++++++++++++++++++++++++++++++++++++++++++++++++++++++-->

        <stringParam name="plasmodb_4-4_dataset"
                     visible="false"
                     prompt="PlasmoDB 4.4 dataset"
                     number="true">
            <help>PlasmoDB 4.4 dataset</help>
        </stringParam>

    <!--++++++++++++++++++++++++++++++++++++++++++++++++++++++++++++++-->
    <!-- Go Term Parameter -->  
    <!--++++++++++++++++++++++++++++++++++++++++++++++++++++++++++++++-->

        <flatVocabParam name="go_typeahead"
                     queryRef="GeneVQ.GoTermList"
                     prompt="GO Term or GO ID"
                     multiPick="true"
                     displayType="typeAhead"
                     dependedParamRef="geneParams.go_term_slim">
            <suggest selectMode="none"/>
            <help><![CDATA[
            
            Use this parameter to indicate the GO Term (e.g. "catalytic activity") or GO ID (e.g. "GO:0003824") that you wish to query for. Genes returned by this search 
            are annotated with the GO Term or ID you indicate here.</br></br>
            
            Begin typing a GO Term or ID to see a list of all possible categories that match what you have typed. Then choose 
            a Term/ID from the list. You can choose more than onee using CTRL- or CMD-click when choosing the domains. Or paste 
            a list of domain IDs separated by a comma, new line, white space or semicolon. Any unkown IDs will be marked as not found.<br><br>
            The numbers to the right of the term reflect the GO hierarchy level.  Your results will include genes annotated with any child term of the term chosen.
            ]]>
            </help>
            <!--
            <help>Enter a GO ID (e.g. "GO:0003824") or GO Term (e.g. "catalytic activity").  Asterisks can be used as wildcard characters in a GO Term (e.g. "*kinase*")</help>
            -->
        </flatVocabParam>

        <flatVocabParam name="go_typeahead_cl"
                     queryRef="GeneVQ.GoTermListCL"
                     prompt="GO Term or GO ID"
                     multiPick="true"
                     displayType="typeAhead">
            <suggest selectMode="none"/>
            <help><![CDATA[
            
            Use this parameter to indicate the GO Term (e.g. "catalytic activity") or GO ID (e.g. "GO:0003824") that you wish to query for. Genes returned by this search 
            are annotated with the GO Term or ID you indicate here.</br></br>
            
            Begin typing a GO Term or ID to see a list of all possible categories that match what you have typed. Then choose 
            a Term/ID from the list. You can choose more than onee using CTRL- or CMD-click when choosing the domains. Or paste 
            a list of domain IDs separated by a comma, new line, white space or semicolon. Any unkown IDs will be marked as not found]]>
            </help>
            <!--
            <help>Enter a GO ID (e.g. "GO:0003824") or GO Term (e.g. "catalytic activity").  Asterisks can be used as wildcard characters in a GO Term (e.g. "*kinase*")</help>
            -->
        </flatVocabParam>



    <!--++++++++++++++++++++++++++++++++++++++++++++++++++++++++++++++-->
    <!-- Go Wildcard Parameter -->  
    <!--++++++++++++++++++++++++++++++++++++++++++++++++++++++++++++++-->

        <stringParam name="go_term"
                     prompt="GO Term or GO ID wildcard search" number="false"
                     sanityDefault="catalytic activity">
            <suggest default="N/A"/>
            <help><![CDATA[
                  
                  
                  Use this parameter to indicate the GO Term (e.g. "catalytic activity") or ID (e.g. "GO:0003824") that you wish to query for. Genes returned by this search 
            are annotated with the GO Term or ID you indicate here.<br><br>
            To find genes with any GO association, you may use "*" or "any"<br><br>
            Type the text term you wish to find, including an asterisk wildcard for ambiguous portions of your text term. (*ase, kin*, *kinase*) 
            The search will query for all GO Terms and IDs that contain your text.
            
            
            
            
            ]]>
            </help>
        </stringParam>

    <!--++++++++++++++++++++++++++++++++++++++++++++++++++++++++++++++-->
    <!-- other Go search Parameter -->  
    <!--++++++++++++++++++++++++++++++++++++++++++++++++++++++++++++++-->
      <enumParam name="go_term_evidence"
                     prompt="Evidence"
                     quote="true"
                     displayType="checkBox"
                     multiPick="true">
        <noTranslation value="true" includeProjects="EuPathDB" />
        <help>Choose the evidence of the GO annotation.</help>
      <enumList>
        <enumValue default="true">
          <term>Curated</term>
          <internal>Curated</internal>
        </enumValue>
        <enumValue default="true">
          <term>Computed</term>
          <internal>Computed</internal>
        </enumValue>
      </enumList>
    </enumParam>


     <enumParam name="go_term_slim"
                     prompt="Limit to GO Slim terms"
                     quote="true"
                     displayType="checkBox"
                     multiPick="false">
        <noTranslation value="true" includeProjects="EuPathDB" />
        <help>limit the search to GO Slim generic terms only.</help>
      <enumList>
        <enumValue>
          <term>Yes</term>
          <internal>Yes</internal>
        </enumValue>
        <enumValue default="true">
          <term>No</term>
          <internal>No</internal>
        </enumValue>
      </enumList>
     </enumParam>
    
    <!--++++++++++++++++++++++++++++++++++++++++++++++++++++++++++++++-->
    <!--  -->  
    <!--++++++++++++++++++++++++++++++++++++++++++++++++++++++++++++++-->

        <stringParam name="pfam_term"
                     prompt="Pfam Family ID or Description" number="false">
            <help>Enter a Pfam accession number (e.g. \"PF00478\") or definition (\"NPR nonapeptide repeat\") .  Asterisks can be used as wildcard characters in a Pfam definition (e.g. \"Ribosomal*\"</help>
            <suggest default="IMP dehydrogenase / GMP reductase domain"
/>
        </stringParam>

    <!--++++++++++++++++++++++++++++++++++++++++++++++++++++++++++++++-->
    <!-- Protein protein interaction -->  
    <!--++++++++++++++++++++++++++++++++++++++++++++++++++++++++++++++-->

    <enumParam name="bait_or_prey"
                     prompt="Specified protein is bait or prey"
                     multiPick="false">
 <noTranslation value="true" includeProjects="EuPathDB" />
      <help>
             Indicate whether the protein product of the Gene ID should be the bait (fused to the binding domain) 
or prey (fused to the activation domain) in the yeast two-hybrid experiment. 
      </help>
      <enumList>
        <enumValue>
          <term>bait</term>
          <internal>bait</internal>
        </enumValue>
        <enumValue>
          <term>prey</term>
          <internal>prey</internal>
        </enumValue>
      </enumList>
    </enumParam>


  <stringParam name="min_glycosome_score"
                     prompt="Log2(H/L)"
                     number="true">
  <help></help>
 <suggest default="1.0"/>
        </stringParam>

    <enumParam name="glycosome_confidence"
                        prompt="Confidence"
                        multiPick="false" quote="false">
 <noTranslation value="true" includeProjects="EuPathDB" />
      <help>
      </help>
      <enumList>
       <enumValue>
         <term>[any]</term>
         <internal>0,1,2</internal>
       </enumValue>
       <enumValue default="true">
         <term>High</term>
         <internal>2</internal>
       </enumValue>
       <enumValue default="true">
         <term>Possible</term>
         <internal>1</internal>
       </enumValue>
       <enumValue>
         <term>Unlikely</term>
         <internal>0</internal>
       </enumValue>
      </enumList>
    </enumParam>


        <stringParam name="min_observed"
                     prompt="Restrict by the minimum number of times this interaction was found"
                     number="true">
            <help>Indicate the minimum number of times a given interaction was identified in all 
            yeast two-hybrid screens before a gene is considered an interacting partner of the Gene ID. </help>
            <suggest default="1"/>
        </stringParam>

        <stringParam name="min_searches"
                     prompt="Restrict by the minimum number of Y2H screens that found this interaction"
                     number="true">
            <help>Indicate the minimum number of Y2H screens that identified this interaction before a gene is considered 
            an interacting partner of the Gene ID. </help>
            <suggest default="1"/>
        </stringParam>

<!-- Does not appear to belong to this query
        <stringParam name="max_results"
                     prompt="Maximum number of results">
            <help>Upper limit on the number of results returned by the query</help>
            <suggest default="5"/>
        </stringParam>
-->

    <!--++++++++++++++++++++++++++++++++++++++++++++++++++++++++++++++-->
    <!-- BLAST -->  
    <!--++++++++++++++++++++++++++++++++++++++++++++++++++++++++++++++-->

<!-- currently using the param defined in sharedParams.xml  Jan 28, 2008 -->
    <enumParam name="BlastDatabaseType"
                     prompt="Target Data Type"
                     multiPick="false">

      <help>
             The type of the target database (eg CDS, Transcripts, Proteins)
      </help>
      <enumList>
        <enumValue>
          <term>Proteins</term>
          <internal>Proteins</internal>
        </enumValue>
        <enumValue>
          <term>Transcripts</term>
          <internal>Transcripts</internal>
        </enumValue>
<!--        <enumValue>
          <term>Translated Transcripts</term>
          <internal>Transcripts Translated</internal>
        </enumValue> -->
      </enumList>
    </enumParam>


    <!--++++++++++++++++++++++++++++++++++++++++++++++++++++++++++++++-->
    <!--  -->  
    <!--++++++++++++++++++++++++++++++++++++++++++++++++++++++++++++++-->

    <enumParam name="epitope_confidence"
                        prompt="Confidence"
                        multiPick="true" quote="false">
 <noTranslation value="true" includeProjects="EuPathDB" />
      <help>
             Epitopes are mapped to genes in @PROJECT_ID@ using high quality BLAST similarities (percent identity >= 97%) between the GenBank proteins listed on IEDB and the proteins found in @PROJECT_ID@, and exact string matching.  Confidence levels are assigned to each set of epitopes based on the quality of this mapping.  A high confidence is assigned to a set where all of the epitopes are found on a given BLAST hit.  A medium confidence is assigned to a set where either some, but not all, of the epitopes in a set are found on a given BLAST hit, or where all of the epitopes in a set are found in a given protein, but the protein was not identified as a match by BLAST.  A low confidence is assigned to sets where some, but not all, of the epitopes are found in a given protein, but the protein was not identified by BLAST.  Choose one or more assigned confidence levels to search for epitopes in.
      </help>
      <enumList>
       <enumValue default="true">
         <term>High</term>
         <internal>'Full Set On Blast Hit'</internal>
       </enumValue>
       <enumValue default="true">
         <term>Medium</term>
         <internal>'Full Set Not on Blast Hit','Not Full Set On Blast Hit'</internal>
       </enumValue>
       <enumValue>
         <term>Low</term>
         <internal>'Not Full Set Not on Blast Hit'</internal>
       </enumValue>
      </enumList>
    </enumParam>
    <!--++++++++++++++++++++++++++++++++++++++++++++++++++++++++++++++-->
    <!--  -->  
    <!--++++++++++++++++++++++++++++++++++++++++++++++++++++++++++++++-->

       <stringParam name="dn_ds_ratio_upper"
                     prompt="Non-synonymous / synonymous SNP ratio &lt;= "
                     number="true">
            <help>Upper Bound on the ratio of non-synonymous to synonymous coding snps.  NOTE:  Leaving this parameter value empty means you don't care what the upper bound is.</help>
            <suggest allowEmpty="true" emptyValue="-1"/>
        </stringParam>

      <stringParam name="dn_ds_ratio_lower"
                     prompt="Non-synonymous / synonymous SNP ratio >= "
                     number="true">
            <help>Lower Bound on the ratio of non-synonymous to synonymous coding snps</help>
            <suggest default="0"/>
        </stringParam>


      <stringParam name="min_num_coding_snps"
                     prompt="Number of coding SNPs >= "
                     number="true">
            <help>Lower Bound on the number of coding snps</help>
            <suggest default="1"/>
        </stringParam>

       <stringParam name="occurrences_upper"
                     prompt="Number of SNPs of above class &lt;= "
                     number="true">
            <help>Upper Bound on the number of SNPs of the selected class.  NOTE:  Leaving this parameter value empty means you don't care what the upper bound is.</help>
            <suggest allowEmpty="true" emptyValue="-1"/>
        </stringParam>

      <stringParam name="occurrences_lower"
                     prompt="Number of SNPs of above class >= "
                     number="true">
            <help>Lower Bound on the number of SNPs of the selected class</help>
            <suggest default="0"/>
        </stringParam>

      <stringParam name="tajimaD_lower"
                     prompt="Tajimas D value "
                     number="true">
            <help>Lower Bound on Tajima's D value</help>
            <suggest default="-2"/>
        </stringParam>

      <stringParam name="tajimaD_upper"
                     prompt="Tajimas D value "
                     number="true">
            <help>Upper Bound on Tajima s D value</help>
            <suggest default="2"/>
        </stringParam>


      <stringParam name="snp_density_lower"
                     prompt="SNPs per KB (CDS) >= "
                     number="true">
            <help>Find genes containing a density of coding snps greater than this parameter. Density is expressed in number of snps / KB of coding sequence</help>
            <suggest default="0"/>
        </stringParam>

      <stringParam name="snp_density_upper"
                     prompt="SNPs per KB (CDS) &lt;= "
                     number="true">
            <help>Find genes containing a density of coding snps less than this parameter. Density is expressed in number of snps / KB of coding sequence.  NOTE:  Leaving this parameter value empty means you don't care what the upper bound is.</help>
            <suggest allowEmpty="true" emptyValue="-1"/>
       </stringParam>



    <enumParam name="include_reichenowi"
		     prompt="Include P. reichenowi"
                     multiPick="false">
 <noTranslation value="true" includeProjects="EuPathDB" />
      <help>
             Click yes to include P. reichenowi snps in this query.  P.r snps were generated by alignment of P. reichenowi sequence with the P falciparum 3D7 reference sequence.  Note, if you want to only query reichenowi, you must click 'None' in the P. falciparum strains select list.
      </help>
      <enumList>
        <enumValue>
          <term>No</term>
          <internal>foobar</internal>
        </enumValue>
        <enumValue>
          <term>Yes</term>
          <internal>Preich</internal>
        </enumValue>
      </enumList>
    </enumParam>

    <enumParam name="snp_stat"
		     prompt="SNP Class"
                     multiPick="false"
                     quote="false">
      <noTranslation value="true" includeProjects="EuPathDB" />
 
      <help>
             Choose the class of SNP you want to query on ... choose minumum and maximum numbers below
      </help>
      <enumList>
        <enumValue>
          <term>All SNPs</term>
          <internal>total</internal>
        </enumValue>
        <enumValue>
          <term>Coding</term>
          <internal>non_synonymous + synonymous</internal>
        </enumValue>
        <enumValue>
          <term>Non-Coding</term>
          <internal>non_coding</internal>
        </enumValue>
        <enumValue>
          <term>Non-Synonymous</term>
          <internal>non_synonymous</internal>
        </enumValue>
        <enumValue>
          <term>Nonsense</term>
          <internal>stop</internal>
        </enumValue>
        <enumValue>
          <term>Synonymous</term>
          <internal>synonymous</internal>
        </enumValue>
      </enumList>
    </enumParam>

    <enumParam name="snp_class"
		     prompt="SNP Class"
                     multiPick="false"
                     quote="false">
      <noTranslation value="true" includeProjects="EuPathDB" />
 
      <help>
             Choose the class of SNP you want to query on ... choose minumum and maximum numbers below
      </help>
      <enumList>
        <enumValue>
          <term>All SNPs</term>
          <internal>all</internal>
        </enumValue>
        <enumValue>
          <term>Coding</term>
          <internal>coding</internal>
        </enumValue>
        <enumValue>
          <term>Non-Coding</term>
          <internal>noncoding</internal>
        </enumValue>
        <enumValue>
          <term>Non-Synonymous</term>
          <internal>nonsynonymous</internal>
        </enumValue>
        <enumValue>
          <term>Nonsense</term>
          <internal>nonsense</internal>
        </enumValue>
        <enumValue>
          <term>Synonymous</term>
          <internal>synonymous</internal>
        </enumValue>
      </enumList>
    </enumParam>

    <enumParam name="snp_order"
		     prompt="Sort by"
                     multiPick="false">
 <noTranslation value="true" includeProjects="EuPathDB" />
      <help>
             Results will be sorted on this column in descending order
      </help>
      <enumList>
        <enumValue>
          <term>All SNPs</term>
          <internal>total</internal>
        </enumValue>
        <enumValue>
          <term>Non-Coding SNPs</term>
          <internal>non_coding</internal>
        </enumValue>
        <enumValue>
          <term>Non-Synonymous SNPs</term>
          <internal>non_synonymous</internal>
        </enumValue>
        <enumValue>
          <term>Non-synonymous / Synonymous ratio</term>
          <internal>dn_ds_ratio</internal>
        </enumValue>
        <enumValue>
          <term>Nonsense SNPs</term>
          <internal>stop</internal>
        </enumValue>
        <enumValue>
          <term>SNP density in CDS</term>
          <internal>cds_snp_density</internal>
        </enumValue>
        <enumValue>
          <term>Synonymous SNPs</term>
          <internal>synonymous</internal>
        </enumValue>
      </enumList>
    </enumParam>

    <enumParam name="sort_order"
		     prompt="Sort direction"
                     multiPick="false">
 <noTranslation value="true" includeProjects="EuPathDB" />
      <help>
             Results will be sorted ascending or descending order
      </help>
      <enumList>
        <enumValue>
          <term>Descending</term>
          <internal>DESC</internal>
        </enumValue>
        <enumValue>
          <term>Ascending</term>
          <internal>ASC</internal>
        </enumValue>
      </enumList>
    </enumParam>

    <enumParam name="profileSetFalc"
                     prompt="Microarray time course(s) to query"
                     multiPick="false"
                     includeProjects="EuPathDB,PlasmoDB,ToxoDB,UniDB">
      <help>
        Choose experiment(s) to query.  Note that all of the time courses will only return genes that match the search criteria in all experiments.
      </help>
      <enumList>
        <enumValue>
          <term>Dev. Series 3D7 (glass slide - DeRisi)</term>
          <internal>DeRisi 3D7 Smoothed</internal>
        </enumValue>
        <enumValue>
          <term>Dev. Series Dd2 (glass slide - DeRisi)</term>
          <internal>DeRisi Dd2 Smoothed</internal>
        </enumValue>
        <enumValue>
          <term>Dev. Series HB3 (glass slide - DeRisi)</term>
          <internal>DeRisi HB3 Smoothed</internal>
        </enumValue>
        <enumValue default="true">
          <term>Any of the time courses</term>
          <internal>DeRisi % Smoothed</internal>
        </enumValue>
        <enumValue>
          <term>All of the time courses</term>
          <internal>3</internal>
        </enumValue>
      </enumList>
    </enumParam>


    

<!-- where is this param used?  -->
<!--
    <enumParam name="require_replicates"
                     prompt="Require Both Replicates"
                     multiPick="false"
                     quote="false"
                     includeProjects="TriTrypDB">
      <help>
             Require that both replicates match the search parameters
      </help>
      <enumList>
        <enumValue default="true">
          <term>No</term>
          <internal>1</internal>
        </enumValue>
        <enumValue>
          <term>Yes</term>
          <internal>2</internal>
        </enumValue>
      </enumList>
    </enumParam>
-->

    <enumParam name="minOrMax"
                     prompt="Query based on"
                     multiPick="false">
 <noTranslation value="true" includeProjects="EuPathDB" />
      <help>
         Find genes where the expression level is at its highest or lowest point in the time series.
      </help>
      <enumList>
        <enumValue default="true">
          <term>Timing of maximal expression</term>
          <internal>max</internal>
        </enumValue>
        <enumValue>
          <term>Timing of minimal expression</term>
          <internal>min</internal>
        </enumValue>
      </enumList>
    </enumParam>

    <enumParam name="exprHourRNASeq"
                     prompt="Timing"
                     multiPick="true"
                     quote="false"
                     includeProjects="EuPathDB,PlasmoDB,UniDB">
 <noTranslation value="true" includeProjects="EuPathDB" />
      <help>
         Time point where expression level was minimal or maximal
      </help>
      <enumList>
        <enumValue default="true">
          <term>0 hours</term>
          <internal>0</internal>        
				</enumValue>
        <enumValue>
          <term>8 hours</term>
          <internal>8</internal>
        </enumValue>
        <enumValue>
          <term>16 hours</term>
          <internal>16</internal>
        </enumValue>
        <enumValue>
          <term>24 hours</term>
          <internal>24</internal>
        </enumValue>
        <enumValue>
          <term>32 hours</term>
          <internal>32</internal>
        </enumValue>
        <enumValue>
          <term>40 hours</term>
          <internal>40</internal>
        </enumValue>
        <enumValue>
          <term>48 hours</term>
          <internal>48</internal>
        </enumValue>
     </enumList>
    </enumParam>

    <enumParam name="exprHourCellCycle"
                     prompt="Timing"
                     multiPick="true"
                     quote="false"
                     includeProjects="EuPathDB,ToxoDB,UniDB">
 <noTranslation value="true" includeProjects="EuPathDB" />
      <help>
         Time point where expression level was minimal or maximal
      </help>
      <enumList>
        <enumValue default="true">
          <term>0 hours</term>
          <internal>0</internal>        
	</enumValue>
        <enumValue>
          <term>1 hours</term>
          <internal>1</internal>
        </enumValue>
        <enumValue>
          <term>2 hours</term>
          <internal>2</internal>
        </enumValue>
        <enumValue>
          <term>3 hours</term>
          <internal>3</internal>
        </enumValue>
        <enumValue>
          <term>4 hours</term>
          <internal>4</internal>
        </enumValue>
        <enumValue>
          <term>5 hours</term>
          <internal>5</internal>
        </enumValue>
        <enumValue>
          <term>6 hours</term>
          <internal>6</internal>
        </enumValue>
        <enumValue>
          <term>7 hours</term>
          <internal>7</internal>
        </enumValue>
        <enumValue>
          <term>8 hours</term>
          <internal>8</internal>
        </enumValue>
        <enumValue>
          <term>9 hours</term>
          <internal>9</internal>
        </enumValue>
        <enumValue>
          <term>10 hours</term>
          <internal>10</internal>
        </enumValue>
        <enumValue>
          <term>11 hours</term>
          <internal>11</internal>
        </enumValue>
        <enumValue>
          <term>12 hours</term>
          <internal>12</internal>
        </enumValue>
     </enumList>
    </enumParam>


    <enumParam name="exprHourVivax"
                     prompt="Timing"
                     multiPick="true"
                     quote="false"
                     includeProjects="EuPathDB,PlasmoDB,UniDB">  
 <noTranslation value="true" includeProjects="EuPathDB" />
      <help>
         Time point where expression level was minimal or maximal
      </help>
      <enumList>
        <enumValue default="true">
          <term>9 hours</term>
          <internal>1</internal>
        </enumValue>
        <enumValue>
          <term>13 hours</term>
          <internal>2</internal>
        </enumValue>
        <enumValue>
          <term>17 hours</term>
          <internal>3</internal>
        </enumValue>
        <enumValue>
          <term>20 hours</term>
          <internal>4</internal>
        </enumValue>
        <enumValue>
          <term>23 hours</term>
          <internal>5</internal>
        </enumValue>
        <enumValue>
          <term>29 hours</term>
          <internal>6</internal>
        </enumValue>
        <enumValue>
          <term>35 hours</term>
          <internal>7</internal>
        </enumValue>
        <enumValue>
          <term>40 hours</term>
          <internal>8</internal>
        </enumValue>
        <enumValue>
          <term>43 hours</term>
          <internal>9</internal>
        </enumValue>
      </enumList>
    </enumParam>


<!--
        <flatVocabParam name="ts_fc_one_matt" includeProjects="ToxoDB,EuPathDB"
                     queryRef="GeneVQ.TimeSeriesFoldChangeMatt"
                     prompt="Comparison Samples"
                     quote="false"
                     displayType="checkBox"
                     multiPick="true">
            <help>Choose one or more time point.  NOTE: if more than one is chosen the fold difference will be calculated using the average of all samples within the group</help>
            <suggest default="0 days"/>
        </flatVocabParam>

        <flatVocabParam name="ts_fc_two_matt" includeProjects="ToxoDB,EuPathDB"
                     queryRef="GeneVQ.TimeSeriesFoldChangeMatt"
                     prompt="Reference Samples"
                     quote="false"
                     displayType="checkBox"
                     multiPick="true">
            <help>Choose one or more time point.  NOTE: if more than one is chosen the fold difference will be calculated using the average of all samples within the group</help>
            <suggest default="2 days"/>
        </flatVocabParam>
-->


  <!--++++++++++++++++++++++++++++++++++++++++++++++++++++++++++++++-->
   <!-- Expression Percentiles Params ToxoDB -->
  <!--++++++++++++++++++++++++++++++++++++++++++++++++++++++++++++++-->

    <enumParam name="maxExprHourFalc"
                     prompt="Timing"
                     multiPick="false"
                     quote="false"
                     includeProjects="EuPathDB,PlasmoDB,UniDB">  
 <noTranslation value="true" includeProjects="EuPathDB" />
      <help>
         Time point where expression level was minimal or maximal
      </help>
      <enumList>
          <enumValue>
          <term>1 hour</term>
          <internal>1</internal>
        </enumValue>
        <enumValue>
          <term>2 hours</term>
          <internal>2</internal>
        </enumValue>
        <enumValue>
          <term>3 hours</term>
          <internal>3</internal>
        </enumValue>
        <enumValue>
          <term>4 hours</term>
          <internal>4</internal>
        </enumValue>
        <enumValue>
          <term>5 hours</term>
          <internal>5</internal>
        </enumValue>
        <enumValue>
          <term>6 hours</term>
          <internal>6</internal>
        </enumValue>
        <enumValue>
          <term>7 hours</term>
          <internal>7</internal>
        </enumValue>
        <enumValue>
          <term>8 hours</term>
          <internal>8</internal>
        </enumValue>
        <enumValue>
          <term>9 hours</term>
          <internal>9</internal>
        </enumValue>
        <enumValue>
          <term>10 hours</term>
          <internal>10</internal>
        </enumValue>
        <enumValue>
          <term>11 hours</term>
          <internal>11</internal>
        </enumValue>
        <enumValue>
          <term>12 hours</term>
          <internal>12</internal>
        </enumValue>
        <enumValue>
          <term>13 hours</term>
          <internal>13</internal>
        </enumValue>
        <enumValue>
          <term>14 hours</term>
          <internal>14</internal>
        </enumValue>
        <enumValue>
          <term>15 hours</term>
          <internal>15</internal>
        </enumValue>
        <enumValue>
          <term>16 hours</term>
          <internal>16</internal>
        </enumValue>
        <enumValue>
          <term>17 hours</term>
          <internal>17</internal>
        </enumValue>
        <enumValue>
          <term>18 hours</term>
          <internal>18</internal>
        </enumValue>
        <enumValue>
          <term>19 hours</term>
          <internal>19</internal>
        </enumValue>
        <enumValue>
          <term>20 hours</term>
          <internal>20</internal>
        </enumValue>
        <enumValue>
          <term>21 hours</term>
          <internal>21</internal>
        </enumValue>
        <enumValue>
          <term>22 hours</term>
          <internal>22</internal>
        </enumValue>
        <enumValue>
          <term>23 hours</term>
          <internal>23</internal>
        </enumValue>
        <enumValue>
          <term>24 hours</term>
          <internal>24</internal>
        </enumValue>
        <enumValue>
          <term>25 hours</term>
          <internal>25</internal>
        </enumValue>
        <enumValue>
          <term>26 hours</term>
          <internal>26</internal>
        </enumValue>
        <enumValue>
          <term>27 hours</term>
          <internal>27</internal>
        </enumValue>
        <enumValue>
          <term>28 hours</term>
          <internal>28</internal>
        </enumValue>
        <enumValue>
          <term>29 hours</term>
          <internal>29</internal>
        </enumValue>
        <enumValue>
          <term>30 hours</term>
          <internal>30</internal>
        </enumValue>
        <enumValue>
          <term>31 hours</term>
          <internal>31</internal>
        </enumValue>
        <enumValue>
          <term>32 hours</term>
          <internal>32</internal>
        </enumValue>
        <enumValue>
          <term>33 hours</term>
          <internal>33</internal>
        </enumValue>
        <enumValue>
          <term>34 hours</term>
          <internal>34</internal>
        </enumValue>
        <enumValue>
          <term>35 hours</term>
          <internal>35</internal>
        </enumValue>
        <enumValue>
          <term>36 hours</term>
          <internal>36</internal>
        </enumValue>
        <enumValue>
          <term>37 hours</term>
          <internal>37</internal>
        </enumValue>
        <enumValue>
          <term>38 hours</term>
          <internal>38</internal>
        </enumValue>
        <enumValue>
          <term>39 hours</term>
          <internal>39</internal>
        </enumValue>
        <enumValue>
          <term>40 hours</term>
          <internal>40</internal>
        </enumValue>
        <enumValue>
          <term>41 hours</term>
          <internal>41</internal>
        </enumValue>
        <enumValue>
          <term>42 hours</term>
          <internal>42</internal>
        </enumValue>
        <enumValue>
          <term>43 hours</term>
          <internal>43</internal>
        </enumValue>
        <enumValue>
          <term>44 hours</term>
          <internal>44</internal>
        </enumValue>
        <enumValue>
          <term>45 hours</term>
          <internal>45</internal>
        </enumValue>
        <enumValue>
          <term>46 hours</term>
          <internal>46</internal>
        </enumValue>
        <enumValue>
          <term>47 hours</term>
          <internal>47</internal>
        </enumValue>
        <enumValue>
          <term>48 hours</term>
          <internal>48</internal>
        </enumValue>
      </enumList>
    </enumParam>



    <enumParam name="maxPlusMinusHours2"
                     prompt="Expression time +/- "
                     multiPick="false"
                     quote="false">
 <noTranslation value="true" includeProjects="EuPathDB" />
      <help>
          Increase the window for examining the maximum expression time by choosing the number of hours to go in each direction (plus / minus)
      </help>
      <enumList>
        <enumValue>
          <term>1 hour</term>
          <internal>1</internal>
        </enumValue>
        <enumValue>
          <term>2 hours</term>
          <internal>2</internal>
        </enumValue>
        <enumValue>
          <term>3 hours</term>
          <internal>3</internal>
        </enumValue>
        <enumValue>
          <term>4 hours</term>
          <internal>4</internal>
        </enumValue>
        <enumValue>
          <term>5 hours</term>
          <internal>5</internal>
        </enumValue>
        <enumValue>
          <term>6 hours</term>
          <internal>6</internal>
        </enumValue>
        <enumValue>
          <term>7 hours</term>
          <internal>7</internal>
        </enumValue>
        <enumValue>
          <term>8 hours</term>
          <internal>8</internal>
        </enumValue>
        <enumValue>
          <term>9 hours</term>
          <internal>9</internal>
        </enumValue>
        <enumValue>
          <term>10 hours</term>
          <internal>10</internal>
        </enumValue>
        <enumValue>
          <term>11 hours</term>
          <internal>11</internal>
        </enumValue>
        <enumValue default="true">
          <term>12 hours</term>
          <internal>12</internal>
        </enumValue>
        <enumValue>
          <term>13 hours</term>
          <internal>13</internal>
        </enumValue>
        <enumValue>
          <term>14 hours</term>
          <internal>14</internal>
        </enumValue>
        <enumValue>
          <term>15 hours</term>
          <internal>15</internal>
        </enumValue>
        <enumValue>
          <term>16 hours</term>
          <internal>16</internal>
        </enumValue>
        <enumValue>
          <term>17 hours</term>
          <internal>17</internal>
        </enumValue>
        <enumValue>
          <term>18 hours</term>
          <internal>18</internal>
        </enumValue>
        <enumValue>
          <term>19 hours</term>
          <internal>19</internal>
        </enumValue>
        <enumValue>
          <term>20 hours</term>
          <internal>20</internal>
        </enumValue>
        <enumValue>
          <term>21 hours</term>
          <internal>21</internal>
        </enumValue>
        <enumValue>
          <term>22 hours</term>
          <internal>22</internal>
        </enumValue>
        <enumValue>
          <term>23 hours</term>
          <internal>23</internal>
        </enumValue>
        <enumValue>
          <term>24 hours</term>
          <internal>24</internal>
        </enumValue>
      </enumList>
    </enumParam>

    <enumParam name="maxPlusMinusHours"
                     prompt="Expression time +/- "
                     multiPick="false"
                     quote="false">
 <noTranslation value="true" includeProjects="EuPathDB" />
      <help>
          Increase the window for examining the maximum expression time by choosing the number of hours to go in each direction (plus / minus)
      </help>
      <enumList>
        <enumValue>
          <term>1 hour</term>
          <internal>1</internal>
        </enumValue>
        <enumValue>
          <term>2 hours</term>
          <internal>2</internal>
        </enumValue>
        <enumValue>
          <term>3 hours</term>
          <internal>3</internal>
        </enumValue>
        <enumValue>
          <term>4 hours</term>
          <internal>4</internal>
        </enumValue>
        <enumValue>
          <term>5 hours</term>
          <internal>5</internal>
        </enumValue>
        <enumValue>
          <term>6 hours</term>
          <internal>6</internal>
        </enumValue>
        <enumValue>
          <term>7 hours</term>
          <internal>7</internal>
        </enumValue>
        <enumValue>
          <term>8 hours</term>
          <internal>8</internal>
        </enumValue>
        <enumValue>
          <term>9 hours</term>
          <internal>9</internal>
        </enumValue>
        <enumValue>
          <term>10 hours</term>
          <internal>10</internal>
        </enumValue>
        <enumValue>
          <term>11 hours</term>
          <internal>11</internal>
        </enumValue>
        <enumValue default="true">
          <term>12 hours</term>
          <internal>12</internal>
        </enumValue>
        <enumValue>
          <term>13 hours</term>
          <internal>13</internal>
        </enumValue>
        <enumValue>
          <term>14 hours</term>
          <internal>14</internal>
        </enumValue>
        <enumValue>
          <term>15 hours</term>
          <internal>15</internal>
        </enumValue>
        <enumValue>
          <term>16 hours</term>
          <internal>16</internal>
        </enumValue>
        <enumValue>
          <term>17 hours</term>
          <internal>17</internal>
        </enumValue>
        <enumValue>
          <term>18 hours</term>
          <internal>18</internal>
        </enumValue>
        <enumValue>
          <term>19 hours</term>
          <internal>19</internal>
        </enumValue>
        <enumValue>
          <term>20 hours</term>
          <internal>20</internal>
        </enumValue>
        <enumValue>
          <term>21 hours</term>
          <internal>21</internal>
        </enumValue>
        <enumValue>
          <term>22 hours</term>
          <internal>22</internal>
        </enumValue>
        <enumValue>
          <term>23 hours</term>
          <internal>23</internal>
        </enumValue>
        <enumValue>
          <term>24 hours</term>
          <internal>24</internal>
        </enumValue>
      </enumList>
    </enumParam>

    <enumParam name="minExprHour"
                     prompt="Timing of minimum expression"
                     multiPick="false"
                     quote="false"
                     includeProjects="EuPathDB,PlasmoDB,TriTrypDB,UniDB">
 <noTranslation value="true" includeProjects="EuPathDB" />
      <help>
       Time point where expression level was minimal
      </help>
      <enumList>
        <enumValue includeProjects="PlasmoDB,EuPathDB,UniDB">
          <term>1 hour</term>
          <internal>1</internal>
        </enumValue>
        <enumValue includeProjects="PlasmoDB,EuPathDB,UniDB">
          <term>2 hours</term>
          <internal>2</internal>
        </enumValue>
        <enumValue includeProjects="PlasmoDB,EuPathDB,UniDB">
          <term>3 hours</term>
          <internal>3</internal>
        </enumValue>
        <enumValue includeProjects="PlasmoDB,EuPathDB,UniDB">
          <term>4 hours</term>
          <internal>4</internal>
        </enumValue>
        <enumValue includeProjects="PlasmoDB,EuPathDB,UniDB">
          <term>5 hours</term>
          <internal>5</internal>
        </enumValue>
        <enumValue includeProjects="PlasmoDB,EuPathDB,UniDB">
          <term>6 hours</term>
          <internal>6</internal>
        </enumValue>
        <enumValue includeProjects="PlasmoDB,EuPathDB,UniDB">
          <term>7 hours</term>
          <internal>7</internal>
        </enumValue>
        <enumValue includeProjects="PlasmoDB,EuPathDB,UniDB">
          <term>8 hours</term>
          <internal>8</internal>
        </enumValue>
        <enumValue includeProjects="PlasmoDB,EuPathDB,UniDB">
          <term>9 hours</term>
          <internal>9</internal>
        </enumValue>
        <enumValue includeProjects="PlasmoDB,EuPathDB,UniDB">
          <term>10 hours</term>
          <internal>10</internal>
        </enumValue>
        <enumValue includeProjects="PlasmoDB,EuPathDB,UniDB">
          <term>11 hours</term>
          <internal>11</internal>
        </enumValue>
        <enumValue default="true" includeProjects="PlasmoDB,EuPathDB,UniDB">
          <term>12 hours</term>
          <internal>12</internal>
        </enumValue>
        <enumValue includeProjects="PlasmoDB,EuPathDB,UniDB">
          <term>13 hours</term>
          <internal>13</internal>
        </enumValue>
        <enumValue includeProjects="PlasmoDB,EuPathDB,UniDB">
          <term>14 hours</term>
          <internal>14</internal>
        </enumValue>
        <enumValue includeProjects="PlasmoDB,EuPathDB,UniDB">
          <term>15 hours</term>
          <internal>15</internal>
        </enumValue>
        <enumValue includeProjects="PlasmoDB,EuPathDB,UniDB">
          <term>16 hours</term>
          <internal>16</internal>
        </enumValue>
        <enumValue includeProjects="PlasmoDB,EuPathDB,UniDB">
          <term>17 hours</term>
          <internal>17</internal>
        </enumValue>
        <enumValue includeProjects="PlasmoDB,EuPathDB,UniDB">
          <term>18 hours</term>
          <internal>18</internal>
        </enumValue>
        <enumValue includeProjects="PlasmoDB,EuPathDB,UniDB">
          <term>19 hours</term>
          <internal>19</internal>
        </enumValue>
        <enumValue includeProjects="PlasmoDB,EuPathDB,UniDB">
          <term>20 hours</term>
          <internal>20</internal>
        </enumValue>
        <enumValue includeProjects="PlasmoDB,EuPathDB,UniDB">
          <term>21 hours</term>
          <internal>21</internal>
        </enumValue>
        <enumValue includeProjects="PlasmoDB,EuPathDB,UniDB">
          <term>22 hours</term>
          <internal>22</internal>
        </enumValue>
        <enumValue includeProjects="PlasmoDB,EuPathDB,UniDB">
          <term>23 hours</term>
          <internal>23</internal>
        </enumValue>
        <enumValue includeProjects="PlasmoDB,EuPathDB,UniDB">
          <term>24 hours</term>
          <internal>24</internal>
        </enumValue>
        <enumValue includeProjects="PlasmoDB,EuPathDB,UniDB">
          <term>25 hours</term>
          <internal>25</internal>
        </enumValue>
        <enumValue includeProjects="PlasmoDB,EuPathDB,UniDB">
          <term>26 hours</term>
          <internal>26</internal>
        </enumValue>
        <enumValue includeProjects="PlasmoDB,EuPathDB,UniDB">
          <term>27 hours</term>
          <internal>27</internal>
        </enumValue>
        <enumValue includeProjects="PlasmoDB,EuPathDB,UniDB">
          <term>28 hours</term>
          <internal>28</internal>
        </enumValue>
        <enumValue includeProjects="PlasmoDB,EuPathDB,UniDB">
          <term>29 hours</term>
          <internal>29</internal>
        </enumValue>
        <enumValue includeProjects="PlasmoDB,EuPathDB,UniDB">
          <term>30 hours</term>
          <internal>30</internal>
        </enumValue>
        <enumValue includeProjects="PlasmoDB,EuPathDB,UniDB">
          <term>31 hours</term>
          <internal>31</internal>
        </enumValue>
        <enumValue includeProjects="PlasmoDB,EuPathDB,UniDB">
          <term>32 hours</term>
          <internal>32</internal>
        </enumValue>
        <enumValue includeProjects="PlasmoDB,EuPathDB,UniDB">
          <term>33 hours</term>
          <internal>33</internal>
        </enumValue>
        <enumValue includeProjects="PlasmoDB,EuPathDB,UniDB">
          <term>34 hours</term>
          <internal>34</internal>
        </enumValue>
        <enumValue includeProjects="PlasmoDB,EuPathDB,UniDB">
          <term>35 hours</term>
          <internal>35</internal>
        </enumValue>
        <enumValue includeProjects="PlasmoDB,EuPathDB,UniDB">
          <term>36 hours</term>
          <internal>36</internal>
        </enumValue>
        <enumValue includeProjects="PlasmoDB,EuPathDB,UniDB">
          <term>37 hours</term>
          <internal>37</internal>
        </enumValue>
        <enumValue includeProjects="PlasmoDB,EuPathDB,UniDB">
          <term>38 hours</term>
          <internal>38</internal>
        </enumValue>
        <enumValue includeProjects="PlasmoDB,EuPathDB,UniDB">
          <term>39 hours</term>
          <internal>39</internal>
        </enumValue>
        <enumValue includeProjects="PlasmoDB,EuPathDB,UniDB">
          <term>40 hours</term>
          <internal>40</internal>
        </enumValue>
        <enumValue includeProjects="PlasmoDB,EuPathDB,UniDB">
          <term>41 hours</term>
          <internal>41</internal>
        </enumValue>
        <enumValue includeProjects="PlasmoDB,EuPathDB,UniDB">
          <term>42 hours</term>
          <internal>42</internal>
        </enumValue>
        <enumValue includeProjects="PlasmoDB,EuPathDB,UniDB">
          <term>43 hours</term>
          <internal>43</internal>
        </enumValue>
        <enumValue includeProjects="PlasmoDB,EuPathDB,UniDB">
          <term>44 hours</term>
          <internal>44</internal>
        </enumValue>
        <enumValue includeProjects="PlasmoDB,EuPathDB,UniDB">
          <term>45 hours</term>
          <internal>45</internal>
        </enumValue>
        <enumValue includeProjects="PlasmoDB,EuPathDB,UniDB">
          <term>46 hours</term>
          <internal>46</internal>
        </enumValue>
        <enumValue includeProjects="PlasmoDB,EuPathDB,UniDB">
          <term>47 hours</term>
          <internal>47</internal>
        </enumValue>
        <enumValue includeProjects="PlasmoDB,EuPathDB,UniDB">
          <term>48 hours</term>
          <internal>48</internal>
        </enumValue>
        <enumValue includeProjects="TriTrypDB,UniDB">
          <term>2.5 hours</term>
          <internal>2</internal>
        </enumValue>
        <enumValue includeProjects="TriTrypDB,UniDB">
          <term>5.0 hours</term>
          <internal>5</internal>
        </enumValue>
        <enumValue includeProjects="TriTrypDB,UniDB">
          <term>7.5 hours</term>
          <internal>7</internal>
        </enumValue>
        <enumValue includeProjects="TriTrypDB,UniDB">
          <term>10 hours</term>
          <internal>10</internal>
        </enumValue>
        <enumValue includeProjects="TriTrypDB,UniDB">
          <term>15 hours</term>
          <internal>15</internal>
        </enumValue>
        <enumValue includeProjects="TriTrypDB,UniDB">
          <term>24 hours</term>
          <internal>24</internal>
        </enumValue>
        <enumValue includeProjects="TriTrypDB,UniDB">
          <term>144 hours</term>
          <internal>144</internal>
        </enumValue>
      </enumList>
    </enumParam>

    <enumParam name="minPlusMinusHours"
                     prompt="Minimum expression time +/- "
                     multiPick="false"
                     quote="false">
 <noTranslation value="true" includeProjects="EuPathDB" />
      <help>
          Increase the window for examining the minimum expression time by choosing the number of hours to go in each direction (plus / minus)
      </help>
      <enumList>
        <enumValue>
          <term>1 hour</term>
          <internal>1</internal>
        </enumValue>
        <enumValue>
          <term>2 hours</term>
          <internal>2</internal>
        </enumValue>
        <enumValue>
          <term>3 hours</term>
          <internal>3</internal>
        </enumValue>
        <enumValue>
          <term>4 hours</term>
          <internal>4</internal>
        </enumValue>
        <enumValue>
          <term>5 hours</term>
          <internal>5</internal>
        </enumValue>
        <enumValue>
          <term>6 hours</term>
          <internal>6</internal>
        </enumValue>
        <enumValue>
          <term>7 hours</term>
          <internal>7</internal>
        </enumValue>
        <enumValue>
          <term>8 hours</term>
          <internal>8</internal>
        </enumValue>
        <enumValue>
          <term>9 hours</term>
          <internal>9</internal>
        </enumValue>
        <enumValue>
          <term>10 hours</term>
          <internal>10</internal>
        </enumValue>
        <enumValue>
          <term>11 hours</term>
          <internal>11</internal>
        </enumValue>
        <enumValue default="true">
          <term>12 hours</term>
          <internal>12</internal>
        </enumValue>
        <enumValue>
          <term>13 hours</term>
          <internal>13</internal>
        </enumValue>
        <enumValue>
          <term>14 hours</term>
          <internal>14</internal>
        </enumValue>
        <enumValue>
          <term>15 hours</term>
          <internal>15</internal>
        </enumValue>
        <enumValue>
          <term>16 hours</term>
          <internal>16</internal>
        </enumValue>
        <enumValue>
          <term>17 hours</term>
          <internal>17</internal>
        </enumValue>
        <enumValue>
          <term>18 hours</term>
          <internal>18</internal>
        </enumValue>
        <enumValue>
          <term>19 hours</term>
          <internal>19</internal>
        </enumValue>
        <enumValue>
          <term>20 hours</term>
          <internal>20</internal>
        </enumValue>
        <enumValue>
          <term>21 hours</term>
          <internal>21</internal>
        </enumValue>
        <enumValue>
          <term>22 hours</term>
          <internal>22</internal>
        </enumValue>
        <enumValue>
          <term>23 hours</term>
          <internal>23</internal>
        </enumValue>
        <enumValue>
          <term>24 hours</term>
          <internal>24</internal>
        </enumValue>
      </enumList>
    </enumParam>

    <enumParam name="inductionFold"
                     prompt="Max/Min Expression Ratio >= "
                     multiPick="false"
                     quote="false">
 <noTranslation value="true" includeProjects="EuPathDB" />
      <help>
             Expression induction ratio reflects the change between the highest and lowest expression level for each gene over the time course. 
      </help>
      <enumList>
        <enumValue>
          <term>-- None --</term>
          <internal>0</internal>
        </enumValue>
        <enumValue>
          <term>2 fold induction</term>
          <internal>2</internal>
        </enumValue>
        <enumValue default="true">
          <term>4 fold induction</term>
          <internal>4</internal>
        </enumValue>
        <enumValue>
          <term>8 fold induction</term>
          <internal>8</internal>
        </enumValue>
        <enumValue>
          <term>16 fold induction</term>
          <internal>16</internal>
        </enumValue>
        <enumValue>
          <term>32 fold induction</term>
          <internal>32</internal>
        </enumValue>
      </enumList>
    </enumParam>

    <enumParam name="expressionPct"
                     prompt="Maximum Expression percentile >= "
                     multiPick="false"
                     quote="false">
 <noTranslation value="true" includeProjects="EuPathDB" />
      <help>
            Expression percentile reflects the expression level of one gene compared to other genes from the same array for one time point.  Genes are returned if ANY time point in the series has a percentile above the chosen value.
      </help>
      <enumList>
        <enumValue>
          <term>-- None --</term>
          <internal>0</internal>
        </enumValue>
        <enumValue>
          <term>10th percentile</term>
          <internal>10</internal>
        </enumValue>
        <enumValue>
          <term>20th percentile</term>
          <internal>20</internal>
        </enumValue>
        <enumValue>
          <term>30th percentile</term>
          <internal>30</internal>
        </enumValue>
        <enumValue>
          <term>40th percentile</term>
          <internal>40</internal>
        </enumValue>
        <enumValue>
          <term>50th percentile</term>
          <internal>50</internal>
        </enumValue>
        <enumValue>
          <term>60th percentile</term>
          <internal>60</internal>
        </enumValue>
        <enumValue default="true">
          <term>70th percentile</term>
          <internal>70</internal>
        </enumValue>
        <enumValue>
          <term>80th percentile</term>
          <internal>80</internal>
        </enumValue>
        <enumValue>
          <term>90th percentile</term>
          <internal>90</internal>
        </enumValue>
      </enumList>
    </enumParam>


        <stringParam name="start_location"
                     prompt="Start Location"
                     number="true">
            <help>Lower bound on nucleotide range to search for gene</help>
            <suggest default="1"/>
        </stringParam>

        <stringParam name="end_location"
                     prompt="End Location"
                     number="true">
            <help>Upper bound on nucleotide range to search for gene.  Use a number larger than the sequence length to search to the end of the sequence.</help>
            <suggest default="10000000000"/>
        </stringParam>

        <stringParam name="percentile_threshold"
                     prompt="Minimum intensity percentile"
                     number="true">
            <help>Lower bound on intensity percentile.</help>
            <suggest default="50"/>
        </stringParam>

        <stringParam name="min_expression_percentile"
                     prompt="Minimum expression percentile"
                     number="true">
            <help>Lower bound on expression percentile.</help>
            <suggest default="50"/>
        </stringParam>

        <stringParam name="max_expression_percentile"
                     prompt="Maximum expression percentile"
                     number="true">
            <help>Upper bound on expression percentile.</help>
            <suggest default="100"/>
        </stringParam>

        <stringParam name="r_min_expression_percentile"
                     prompt="Rings min percentile"
                     number="true">
            <help>Lower bound on expression percentile.</help>
            <suggest default="0"/>
        </stringParam>

        <stringParam name="r_max_expression_percentile"
                     prompt="Rings max percentile"
                     number="true">
            <help>Upper bound on expression percentile.</help>
            <suggest default="100"/>
        </stringParam>

        <stringParam name="yt_min_expression_percentile"
                     prompt="Early trophs min percentile"
                     number="true">
            <help>Lower bound on expression percentile.</help>
            <suggest default="0"/>
        </stringParam>

        <stringParam name="yt_max_expression_percentile"
                     prompt="Early trophs max percentile"
                     number="true">
            <help>Upper bound on expression percentile.</help>
            <suggest default="100"/>
       </stringParam>

        <stringParam name="ys_min_expression_percentile"
                     prompt="Early schizont min percentile"
                     number="true">
            <help>Lower bound on expression percentile.</help>
            <suggest default="0"/>
        </stringParam>

        <stringParam name="ys_max_expression_percentile"
                     prompt="Early schizont max percentile"
                     number="true">
            <help>Upper bound on expression percentile.</help>
            <suggest default="100"/>
        </stringParam>

        <stringParam name="ms_min_expression_percentile"
                     prompt="Late schizont min percentile"
                     number="true">
            <help>Lower bound on expression percentile.</help>
            <suggest default="0"/>
        </stringParam>

        <stringParam name="ms_max_expression_percentile"
                     prompt="Late schizont max percentile"
                     number="true">
            <help>Upper bound on expression percentile.</help>
            <suggest default="100"/>
        </stringParam>


        <stringParam name="percentage_sim_haploblck"
                     prompt="Percentage of similarly associated regions >="
                     number="true">
            <help>The percentage of regions associated to this gene that must also be associated to returned genes.</help>
            <suggest default="25"/>
        </stringParam>


    <enumParam name="localization"
                     prompt="Localization"
                     multiPick="false">
 <noTranslation value="true" includeProjects="EuPathDB" />
      <help> <![CDATA[
             Select the target localization that you wish to query.<br></br>  
             Genes returned by the search are predicted to be 
             targeted to the apicoplast based on amino acid characteristics of their 
             protein products or targeted to the red blood cell memebrane based on the 
             presence of Pexel or HT motifs. 
                       ]]></help>
      <enumList>
        <enumValue>
          <term>Apicoplast</term>
          <internal>apicoplast</internal>
        </enumValue>
        <enumValue>
          <term>RBC membrane (Pexel motif)</term>
          <internal>pexel</internal>
        </enumValue>
        <enumValue>
          <term>RBC membrane (HT motif)</term>
          <internal>ht</internal>
        </enumValue>
      </enumList>
    </enumParam>

        <stringParam name="ortholog_pattern"
                     prompt="Ortholog pattern" number="false">
            <help>This will be generated by clicking the species tree nodes.</help>
            <suggest default=""/>
        </stringParam>


    <!--+++++++++++++++++++++++++++++++++++++++++++++++++++++++++++++++++++++++++++++-->
    <!--  If 'ARCH' term becomes obsolete, UPDATE  WdkQueryPlugin.java line 458-->  
    <!--  (it is a param only used by the View, but it has to be sent by ApiFedPlugin.java) -->
    <!--++++++++++++++++++++++++++++++++++++++++++++++++++++++++++++++++++++++++++++++++++-->
    <!--+++++++++++++++++++++++++++++++++++++++++++++++++++++++++++++++++++++++++++++-->
    <!-- adding allowEmpty and emptyValue to simplify the REST URL :  -->
    <!--   make them not-required but still provide a valid value (otherwise stepFactory complains) -->
    <!--++++++++++++++++++++++++++++++++++++++++++++++++++++++++++++++++++++++++++++++++++++++++++++-->


    <flatVocabParam name="phyletic_indent_map"
		    queryRef="GeneVQ.PhyleticIndentMap"
                    visible="false"
		    quote="false"
		    multiPick="true">
      <help>Results will be sorted ascending or descending order</help>
      <suggest selectMode="none"  allowEmpty="true" emptyValue="ARCH"/>
    </flatVocabParam>

    <flatVocabParam name="phyletic_term_map"
		    queryRef="GeneVQ.PhyleticTermMap"
                    visible="false"
		    quote="false"
		    multiPick="true">
      <help>Results will be sorted ascending or descending order</help>
      <suggest selectMode="none"  allowEmpty="true" emptyValue="rnor"/>
    </flatVocabParam>

    <enumParam name="phyletic_indent_map2"
                     visible="false"
                     quote="false">
      <help>
             Results will be sorted ascending or descending order
      </help>
      <enumList>
        <enumValue>
          <term>Archaea</term>
          <internal>0</internal>
        </enumValue>
        <enumValue>
          <term>halo</term>
          <internal>1</internal>
        </enumValue>
        <enumValue>
          <term>mjan</term>
          <internal>1</internal>
        </enumValue>
        <enumValue>
          <term>nequ</term>
          <internal>1</internal>
        </enumValue>
        <enumValue>
          <term>ssol</term>
          <internal>1</internal>
        </enumValue>
        <enumValue>
          <term>Bacteria</term>
          <internal>0</internal>
        </enumValue>
        <enumValue>
          <term>aaeo</term>
          <internal>1</internal>
        </enumValue>
        <enumValue>
          <term>bant</term>
          <internal>1</internal>
        </enumValue>
        <enumValue>
          <term>cper</term>
          <internal>1</internal>
        </enumValue>
        <enumValue>
          <term>cpne</term>
          <internal>1</internal>
        </enumValue>
        <enumValue>
          <term>ctep</term>
          <internal>1</internal>
        </enumValue>
        <enumValue>
          <term>deth</term>
          <internal>1</internal>
        </enumValue>
        <enumValue>
          <term>drad</term>
          <internal>1</internal>
        </enumValue>
        <enumValue>
          <term>lmon</term>
          <internal>1</internal>
        </enumValue>
        <enumValue>
          <term>mtub</term>
          <internal>1</internal>
        </enumValue>
        <enumValue>
          <term>rbal</term>
          <internal>1</internal>
        </enumValue>
        <enumValue>
          <term>saur</term>
          <internal>1</internal>
        </enumValue>
        <enumValue>
          <term>spne</term>
          <internal>1</internal>
        </enumValue>
        <enumValue>
          <term>syne</term>
          <internal>1</internal>
        </enumValue>
        <enumValue>
          <term>tmar</term>
          <internal>1</internal>
        </enumValue>
        <enumValue>
          <term>tpal</term>
          <internal>1</internal>
        </enumValue>
        <enumValue>
          <term>Proteobacteria</term>
          <internal>1</internal>
        </enumValue>
        <enumValue>
          <term>atum</term>
          <internal>2</internal>
        </enumValue>
        <enumValue>
          <term>bsui</term>
          <internal>2</internal>
        </enumValue>
        <enumValue>
          <term>bmal</term>
          <internal>2</internal>
        </enumValue>
        <enumValue>
          <term>cbur</term>
          <internal>2</internal>
        </enumValue>
        <enumValue>
          <term>cjej</term>
          <internal>2</internal>
        </enumValue>
        <enumValue>
          <term>ecol</term>
          <internal>2</internal>
        </enumValue>
        <enumValue>
          <term>ftul</term>
          <internal>2</internal>
        </enumValue>
        <enumValue>
          <term>gsul</term>
          <internal>2</internal>
        </enumValue>
        <enumValue>
          <term>rsol</term>
          <internal>2</internal>
        </enumValue>
        <enumValue>
          <term>rtyp</term>
          <internal>2</internal>
        </enumValue>
        <enumValue>
          <term>sfle</term>
          <internal>2</internal>
        </enumValue>
        <enumValue>
          <term>sent</term>
          <internal>2</internal>
        </enumValue>
        <enumValue>
          <term>vcho</term>
          <internal>2</internal>
        </enumValue>
        <enumValue>
          <term>wsuc</term>
          <internal>2</internal>
        </enumValue>
        <enumValue>
          <term>ypes</term>
          <internal>2</internal>
        </enumValue>
        <enumValue>
          <term>Eukaryota</term>
          <internal>0</internal>
        </enumValue>
        <enumValue>
          <term>ddis</term>
          <internal>1</internal>
        </enumValue>
        <enumValue>
          <term>edis</term>
          <internal>1</internal>
        </enumValue>
        <enumValue>
          <term>ehis</term>
          <internal>1</internal>
        </enumValue>
        <enumValue>
          <term>einv</term>
          <internal>1</internal>
        </enumValue>
        <enumValue>
          <term>Diplomonads</term>
          <internal>1</internal>
        </enumValue>
        <enumValue>
          <term>glam</term>
          <internal>2</internal>
        </enumValue>
        <enumValue>
          <term>glab</term>
          <internal>2</internal>
        </enumValue>
        <enumValue>
          <term>glae</term>
          <internal>2</internal>
        </enumValue>
        <enumValue>
          <term>Alveolates</term>
          <internal>1</internal>
        </enumValue>
        <enumValue>
          <term>Ciliates</term>
          <internal>2</internal>
        </enumValue>
        <enumValue>
          <term>tthe</term>
          <internal>3</internal>
        </enumValue>
        <enumValue>
          <term>Apicomplexa</term>
          <internal>2</internal>
        </enumValue>
        <enumValue>
          <term>Coccidia</term>
          <internal>3</internal>
        </enumValue>
        <enumValue>
          <term>chom</term>
          <internal>4</internal>
        </enumValue>
        <enumValue>
          <term>cpar</term>
          <internal>4</internal>
        </enumValue>
        <enumValue>
          <term>tgon</term>
          <internal>4</internal>
        </enumValue>
        <enumValue>
          <term>ncan</term>
          <internal>4</internal>
        </enumValue>
        <enumValue>
          <term>Haemosporida</term>
          <internal>3</internal>
        </enumValue>
        <enumValue>
          <term>pber</term>
          <internal>4</internal>
        </enumValue>
        <enumValue>
          <term>pcha</term>
          <internal>4</internal>
        </enumValue>
        <enumValue>
          <term>pfal</term>
          <internal>4</internal>
        </enumValue>
        <enumValue>
          <term>pviv</term>
          <internal>4</internal>
        </enumValue>
        <enumValue>
          <term>pyoe</term>
          <internal>4</internal>
        </enumValue>
        <enumValue>
          <term>pkno</term>
          <internal>4</internal>
        </enumValue>
        <enumValue>
          <term>Piroplasmida</term>
          <internal>3</internal>
        </enumValue>
        <enumValue>
          <term>tpar</term>
          <internal>4</internal>
        </enumValue>
        <enumValue>
          <term>tann</term>
          <internal>4</internal>
        </enumValue>
        <enumValue>
          <term>Kinetoplastida</term>
          <internal>1</internal>
        </enumValue>
        <enumValue>
          <term>lbra</term>
          <internal>2</internal>
        </enumValue>
        <enumValue>
          <term>lmex</term>
          <internal>2</internal>
        </enumValue>
        <enumValue>
          <term>linf</term>
          <internal>2</internal>
        </enumValue>
        <enumValue>
          <term>lmaj</term>
          <internal>2</internal>
        </enumValue>
        <enumValue>
          <term>tbru</term>
          <internal>2</internal>
        </enumValue>
        <enumValue>
          <term>tbrg</term>
          <internal>2</internal>
        </enumValue>
        <enumValue>
          <term>tcon</term>
          <internal>2</internal>
        </enumValue>
        <enumValue>
          <term>tcru</term>
          <internal>2</internal>
        </enumValue>
        <enumValue>
          <term>tviv</term>
          <internal>2</internal>
        </enumValue>
        <enumValue>
          <term>Plants/Algae</term>
          <internal>1</internal>
        </enumValue>
        <enumValue>
          <term>atha</term>
          <internal>2</internal>
        </enumValue>
        <enumValue>
          <term>crei</term>
          <internal>2</internal>
        </enumValue>
        <enumValue>
          <term>cmer</term>
          <internal>2</internal>
        </enumValue>
        <enumValue>
          <term>gthe</term>
          <internal>2</internal>
        </enumValue>
        <enumValue>
          <term>osat</term>
          <internal>2</internal>
        </enumValue>
        <enumValue>
          <term>otau</term>
          <internal>2</internal>
        </enumValue>
        <enumValue>
          <term>tpse</term>
          <internal>2</internal>
        </enumValue>
        <enumValue>
          <term>Fungi</term>
          <internal>1</internal>
        </enumValue>
        <enumValue>
          <term>egos</term>
          <internal>2</internal>
        </enumValue>
        <enumValue>
          <term>aory</term>
          <internal>2</internal>
        </enumValue>
        <enumValue>
          <term>cgla</term>
          <internal>2</internal>
        </enumValue>
        <enumValue>
          <term>cneo</term>
          <internal>2</internal>
        </enumValue>
        <enumValue>
          <term>dhan</term>
          <internal>2</internal>
        </enumValue>
        <enumValue>
          <term>ecun</term>
          <internal>2</internal>
        </enumValue>
        <enumValue includeProjects="MicrosporidiaDB,UniDB">
          <term>eint</term>
          <internal>2</internal>
        </enumValue>
        <enumValue>
          <term>klac</term>
          <internal>2</internal>
        </enumValue>
        <enumValue>
          <term>ncra</term>
          <internal>2</internal>
        </enumValue>
        <enumValue>
          <term>pchr</term>
          <internal>2</internal>
        </enumValue>
        <enumValue>
          <term>scer</term>
          <internal>2</internal>
        </enumValue>
        <enumValue>
          <term>spom</term>
          <internal>2</internal>
        </enumValue>
        <enumValue>
          <term>ylip</term>
          <internal>2</internal>
        </enumValue>
        <enumValue>
          <term>Animals</term>
          <internal>1</internal>
        </enumValue>
        <enumValue>
          <term>Platyhelminthes</term>
          <internal>2</internal>
        </enumValue>
        <enumValue>
          <term>sman</term>
          <internal>3</internal>
        </enumValue>
        <enumValue>
          <term>Nematodes</term>
          <internal>2</internal>
        </enumValue>
        <enumValue>
          <term>bmaa</term>
          <internal>3</internal>
        </enumValue>
        <enumValue>
          <term>cele</term>
          <internal>3</internal>
        </enumValue>
        <enumValue>
          <term>cbri</term>
          <internal>3</internal>
        </enumValue>
        <enumValue>
          <term>Arthropoda</term>
          <internal>2</internal>
        </enumValue>
        <enumValue>
          <term>aaeg</term>
          <internal>3</internal>
        </enumValue>
        <enumValue>
          <term>agam</term>
          <internal>3</internal>
        </enumValue>
        <enumValue>
          <term>amel</term>
          <internal>3</internal>
        </enumValue>
        <enumValue>
          <term>dmel</term>
          <internal>3</internal>
        </enumValue>
        <enumValue>
          <term>Vertebrates</term>
          <internal>2</internal>
        </enumValue>
        <enumValue>
          <term>Bony Fish</term>
          <internal>3</internal>
        </enumValue>
        <enumValue>
          <term>cint</term>
          <internal>4</internal>
        </enumValue>
        <enumValue>
          <term>drer</term>
          <internal>4</internal>
        </enumValue>
        <enumValue>
          <term>trub</term>
          <internal>4</internal>
        </enumValue>
        <enumValue>
          <term>tnig</term>
          <internal>4</internal>
        </enumValue>
        <enumValue>
          <term>Tetrapoda</term>
          <internal>3</internal>
        </enumValue>
        <enumValue>
          <term>Birds</term>
          <internal>4</internal>
        </enumValue>
        <enumValue>
          <term>ggal</term>
          <internal>5</internal>
        </enumValue>
        <enumValue>
          <term>Mammals</term>
          <internal>4</internal>
        </enumValue>
        <enumValue>
          <term>hsap</term>
          <internal>5</internal>
        </enumValue>
        <enumValue>
          <term>mmus</term>
          <internal>5</internal>
        </enumValue>
        <enumValue>
          <term>rnor</term>
          <internal>5</internal>
        </enumValue>
      </enumList>
    </enumParam>


 <!--+++++++++++++++++++++++++++++++++++++++++++++++++++++++++++++++++++++++++++++++++++++-->
    <!--  If the 4 letter code 'rnor' becomes obsolete, UPDATE  WdkQueryPlugin.java line 460-->  
    <!--  (it is a param only used by the View, but it has to be sent by ApiFedPlugin.java) -->
    <!--+++++++++++++++++++++++++++++++++++++++++++++++++++++++++++++++++++++++++++++++++++-->

    <enumParam name="phyletic_term_map2"
                     visible="false">
      <help>
             Results will be sorted ascending or descending order
      </help>
      <enumList>
        <enumValue>
          <term>aaeg</term>
          <internal>Aedes aegypti</internal>
        </enumValue>
        <enumValue>
          <term>atum</term>
          <internal>Agrobacterium tumefaciens C58 Uwash</internal>
        </enumValue>
        <enumValue>
          <term>agam</term>
          <internal>Anopheles gambiae PEST</internal>
        </enumValue>
        <enumValue>
          <term>amel</term>
          <internal>Apis mellifera</internal>
        </enumValue>
        <enumValue>
          <term>aaeo</term>
          <internal>Aquifex aeolicus VF5</internal>
        </enumValue>
        <enumValue>
          <term>atha</term>
          <internal>Arabidopsis thaliana</internal>
        </enumValue>
        <enumValue>
          <term>egos</term>
          <internal>Eremothecium gossypii</internal>
        </enumValue>
        <enumValue>
          <term>aory</term>
          <internal>Aspergillus oryzae</internal>
        </enumValue>
        <enumValue>
          <term>bant</term>
          <internal>Bacillus anthracis Ames</internal>
        </enumValue>
        <enumValue>
          <term>bsui</term>
          <internal>Brucella suis 1330</internal>
        </enumValue>
        <enumValue>
          <term>bmaa</term>
          <internal>Brugia malayi</internal>
        </enumValue>
        <enumValue>
          <term>bmal</term>
          <internal>Burkholderia mallei ATCC 23344</internal>
        </enumValue>
        <enumValue>
          <term>cbri</term>
          <internal>Caenorhabditis briggsae</internal>
        </enumValue>
        <enumValue>
          <term>cele</term>
          <internal>Caenorhabditis elegans</internal>
        </enumValue>
        <enumValue>
          <term>cjej</term>
          <internal>Campylobacter jejuni subsp. jejuni NCTC 11168</internal>
        </enumValue>
        <enumValue>
          <term>cgla</term>
          <internal>Candida glabrate CBS138</internal>
        </enumValue>
        <enumValue>
          <term>crei</term>
          <internal>Chlamydomonas reinhardtii</internal>
        </enumValue>
        <enumValue>
          <term>cpne</term>
          <internal>Chlamydophila pneumoniae CWL029</internal>
        </enumValue>
        <enumValue>
          <term>ctep</term>
          <internal>Chlorobium tepidum TLS</internal>
        </enumValue>
        <enumValue>
          <term>cint</term>
          <internal>Ciona intestinalis</internal>
        </enumValue>
        <enumValue>
          <term>cper</term>
          <internal>Clostridium perfringens str. 13</internal>
        </enumValue>
        <enumValue>
          <term>cbur</term>
          <internal>Coxiella burnetii RSA 493</internal>
        </enumValue>
        <enumValue>
          <term>cneo</term>
          <internal>Cryptococcus neoformans</internal>
        </enumValue>
        <enumValue>
          <term>chom</term>
          <internal>Cryptosporidium hominis TU502 (Type 1)</internal>
        </enumValue>
        <enumValue>
          <term>cpar</term>
          <internal>Cryptosporidium parvum Iowa (Type2)</internal>
        </enumValue>
        <enumValue>
          <term>cmer</term>
          <internal>Cyanodioschyzon merolae 10D</internal>
        </enumValue>
        <enumValue>
          <term>drer</term>
          <internal>Danio rerio</internal>
        </enumValue>
        <enumValue>
          <term>dhan</term>
          <internal>Debaryomyces hansenii CBS767</internal>
        </enumValue>
        <enumValue>
          <term>deth</term>
          <internal>Dehalococcoides ethenogenes 195</internal>
        </enumValue>
        <enumValue>
          <term>drad</term>
          <internal>Deinococcus radiodurans R1</internal>
        </enumValue>
        <enumValue>
          <term>ddis</term>
          <internal>Dictyostelium discoideum</internal>
        </enumValue>
        <enumValue>
          <term>dmel</term>
          <internal>Drosophila melanogaster</internal>
        </enumValue>
        <enumValue>
          <term>ecun</term>
          <internal>Encephalitozoon cuniculi</internal>
        </enumValue>
        <enumValue includeProjects="MicrosporidiaDB,UniDB">
          <term>eint</term>
          <internal>Encephalitozoon intestinalis</internal>
        </enumValue>
        <enumValue>
          <term>edis</term>
          <internal>Entamoeba dispar SAW760</internal>
        </enumValue>
        <enumValue>
          <term>ehis</term>
          <internal>Entamoeba histolytica</internal>
        </enumValue>
        <enumValue>
          <term>einv</term>
          <internal>Entamoeba invadens IP1</internal>
        </enumValue>
        <enumValue>
          <term>ecol</term>
          <internal>Escherichia coli K12</internal>
        </enumValue>
        <enumValue>
          <term>ftul</term>
          <internal>Francisella tularensis subsp. tularensis SCHU S4</internal>
        </enumValue>
        <enumValue>
          <term>trub</term>
          <internal>Takifugu rubripes</internal>
        </enumValue>
        <enumValue>
          <term>ggal</term>
          <internal>Gallus gallus</internal>
        </enumValue>
        <enumValue>
          <term>gsul</term>
          <internal>Geobacter sulfurreducens PCA</internal>
        </enumValue>
        <enumValue>
          <term>glam</term>
          <internal>Giardia lamblia Assemblage A isolate WB</internal>
        </enumValue>
        <enumValue>
          <term>glab</term>
          <internal>Giardia lamblia Assemblage B isolate GS</internal>
        </enumValue>
        <enumValue>
          <term>glae</term>
          <internal>Giardia lamblia Assemblage E isolate P15</internal>
        </enumValue>
        <enumValue>
          <term>gthe</term>
          <internal>Guillardia theta</internal>
        </enumValue>
        <enumValue>
          <term>halo</term>
          <internal>Halobacterium sp. NRC-1</internal>
        </enumValue>
        <enumValue>
          <term>hsap</term>
          <internal>Homo sapiens</internal>
        </enumValue>
        <enumValue>
          <term>klac</term>
          <internal>Kluyveromyces lactis CLIB210</internal>
        </enumValue>
        <enumValue>
          <term>lbra</term>
          <internal>Leishmania braziliensis</internal>
        </enumValue>
        <enumValue>
          <term>linf</term>
          <internal>Leishmania infantum</internal>
        </enumValue>
        <enumValue>
          <term>lmaj</term>
          <internal>Leishmania major</internal>
        </enumValue>
        <enumValue>
          <term>lmex</term>
          <internal>Leishmania mexicana</internal>
        </enumValue>
        <enumValue>
          <term>lmon</term>
          <internal>Listeria monocytogenes EGD-e</internal>
        </enumValue>
        <enumValue>
          <term>mjan</term>
          <internal>Methanococcus jannaschii DSSM 2661</internal>
        </enumValue>
        <enumValue>
          <term>mmus</term>
          <internal>Mus musculus</internal>
        </enumValue>
        <enumValue>
          <term>mtub</term>
          <internal>Mycobacterium tuberculosis H37Rv</internal>
        </enumValue>
        <enumValue>
          <term>nequ</term>
          <internal>Nanoarchaeum equitans Kin4-M</internal>
        </enumValue>
        <enumValue>
          <term>ncra</term>
          <internal>Neurospora crassa OR74A</internal>
        </enumValue>
        <enumValue>
          <term>osat</term>
          <internal>Oryza sativa</internal>
        </enumValue>
        <enumValue>
          <term>otau</term>
          <internal>Ostreococcus tauri</internal>
        </enumValue>
        <enumValue>
          <term>pchr</term>
          <internal>Phanerochaete chrysosporium</internal>
        </enumValue>
        <enumValue>
          <term>pber</term>
          <internal>Plasmodium berghei</internal>
        </enumValue>
        <enumValue>
          <term>pcha</term>
          <internal>Plasmodium chabaudi</internal>
        </enumValue>
        <enumValue>
          <term>pfal</term>
          <internal>Plasmodium falciparum 3D7</internal>
        </enumValue>
        <enumValue>
          <term>pkno</term>
          <internal>Plasmodium knowlesi</internal>
        </enumValue>
        <enumValue>
          <term>pviv</term>
          <internal>Plasmodium vivax</internal>
        </enumValue>
        <enumValue>
          <term>pyoe</term>
          <internal>Plasmodium yoelii 17X</internal>
        </enumValue>
        <enumValue>
          <term>rsol</term>
          <internal>Ralstonia solanacearum GMI1000</internal>
        </enumValue>
        <enumValue>
          <term>rnor</term>
          <internal>Rattus norvegicus</internal>
        </enumValue>
        <enumValue>
          <term>rbal</term>
          <internal>Rhodopirellula baltica SH_1</internal>
        </enumValue>
        <enumValue>
          <term>rtyp</term>
          <internal>Rickettsia typhi str. Wilmington</internal>
        </enumValue>
        <enumValue>
          <term>scer</term>
          <internal>Saccharomyces cerevisiae S288C</internal>
        </enumValue>
        <enumValue>
          <term>sent</term>
          <internal>Salmonella enterica subsp. enterica serovar Typhi str. CT18</internal>
        </enumValue>
        <enumValue>
          <term>sman</term>
          <internal>Schistosoma mansoni</internal>
        </enumValue>
        <enumValue>
          <term>spom</term>
          <internal>Schizosaccharomyces pombe</internal>
        </enumValue>
        <enumValue>
          <term>sfle</term>
          <internal>Shigella flexneri 2a str. 301</internal>
        </enumValue>
        <enumValue>
          <term>saur</term>
          <internal>Staphylococcus aureus subsp. aureus Mu50</internal>
        </enumValue>
        <enumValue>
          <term>spne</term>
          <internal>Streptococcus pneumoniae TIGR4</internal>
        </enumValue>
        <enumValue>
          <term>ssol</term>
          <internal>Sulfolobus solfataricus P2</internal>
        </enumValue>
        <enumValue>
          <term>syne</term>
          <internal>Synechococcus sp. WH8102</internal>
        </enumValue>
        <enumValue>
          <term>tthe</term>
          <internal>Tetrahymena thermophila</internal>
        </enumValue>
        <enumValue>
          <term>tnig</term>
          <internal>Tetraodon nigroviridis</internal>
        </enumValue>
        <enumValue>
          <term>tpse</term>
          <internal>Thalassiosira pseudonana</internal>
        </enumValue>
        <enumValue>
          <term>tann</term>
          <internal>Theileria annulata</internal>
        </enumValue>
        <enumValue>
          <term>tpar</term>
          <internal>Theileria parva</internal>
        </enumValue>
        <enumValue>
          <term>tmar</term>
          <internal>Thermotoga maritima MSB8</internal>
        </enumValue>
        <enumValue>
          <term>tgon</term>
          <internal>Toxoplasma gondii</internal>
        </enumValue>
        <enumValue>
          <term>ncan</term>
          <internal>Neospora caninum</internal>
        </enumValue>
        <enumValue>
          <term>tpal</term>
          <internal>Treponema pallidum subsp. pallidum str. Nichols</internal>
        </enumValue>
        <enumValue>
          <term>tbru</term>
          <internal>Trypanosoma brucei</internal>
        </enumValue>
        <enumValue>
          <term>tcon</term>
          <internal>Trypanosoma congolense</internal>
        </enumValue>
        <enumValue>
          <term>tcru</term>
          <internal>Trypanosoma cruzi</internal>
        </enumValue>
        <enumValue>
          <term>tbrg</term>
          <internal>Trypanosoma brucei gambiense</internal>
        </enumValue>
        <enumValue>
          <term>tviv</term>
          <internal>Trypanosoma vivax</internal>
        </enumValue>
        <enumValue>
          <term>vcho</term>
          <internal>Vibrio cholerae O1 biovar eltor str. N16961</internal>
        </enumValue>
        <enumValue>
          <term>wsuc</term>
          <internal>Wolinella succinogenes DSM 1740</internal>
        </enumValue>
        <enumValue>
          <term>ylip</term>
          <internal>Yarrowia lipolytica CLIB99</internal>
        </enumValue>
        <enumValue>
          <term>ypes</term>
          <internal>Yersinia pestis CO92</internal>
        </enumValue>
      </enumList>
    </enumParam>

      <flatVocabParam name="metabolic_pathway" includeProjects="PlasmoDB,ToxoDB,EuPathDB,UniDB"
                     queryRef="GeneVQ.MetabolicPathways"
                     prompt="Metabolic Pathway"
                     multiPick="false"
                     dependedParamRef="organismParams.org_with_Hagai_pathways">
        <help>
             Results will be sorted ascending or descending order
        </help>
      </flatVocabParam>


        <stringParam name="phenotype_score_gt"
                     prompt="Phenotype Score >="
                     number="true">
            <help><![CDATA[ A gene's contribution to fitness: clones with guide RNAs for genes that contribute to fitness will grow slowly in the loss of function screen and have a negative phenotype score.  log2(gRNA infected / gRNA library)]]> </help>
            <suggest default="-6.89"/>
        </stringParam>
 
        <stringParam name="phenotype_score_lt"
                     prompt="Phenotype Score &lt;="
                     number="true">
            <help><![CDATA[A gene's contribution to fitness: clones with guide RNAs for genes that contribute to fitness will grow slowly in the loss of function screen and have a negative phenotype score.  log2(gRNA infected / gRNA library)]]></help>
            <suggest default="2.96"/>
        </stringParam>


       <filterParam name="phenoImageProtocolAppNodes" includeProjects="FungiDB,UniDB"
                      metadataQueryRef="GeneVQ.MetadataQuery_ncraOR74A_phenotype_GeneImage_NAFeaturePhenotypeImage_RSRC"
                      backgroundQueryRef="GeneVQ.MetadataQuery_ncraOR74A_phenotype_GeneImage_NAFeaturePhenotypeImage_RSRC"
                      ontologyQueryRef="GeneVQ.OntologyQuery_ncraOR74A_phenotype_GeneImage_NAFeaturePhenotypeImage_RSRC"
                      prompt="Images"
                      trimMetadataTerms="false">
         <help>
              Filter based on phenotype data
         </help>
       </filterParam>


       <filterParam name="phiBasedPhenotypeProtocolAppNodes" includeProjects="FungiDB,UniDB"
                      metadataQueryRef="GeneVQ.MetadataQuery_PHI-base_curated_phenotype_NAFeaturePhenotypeGeneric_RSRC"
                      backgroundQueryRef="GeneVQ.MetadataQuery_PHI-base_curated_phenotype_NAFeaturePhenotypeGeneric_RSRC"
                      ontologyQueryRef="GeneVQ.OntologyQuery_PHI-base_curated_phenotype_NAFeaturePhenotypeGeneric_RSRC"
                      prompt="Genes"
                      trimMetadataTerms="false">
         <help>
              Filter based on phenotype data
         </help>
       </filterParam>


       <filterParam name="phenoMutNAFeatureIds" includeProjects="FungiDB,UniDB"
                      metadataQueryRef="GeneVQ.MetadataQuery_ncraOR74A_phenotype_knockout_mutants_RSRC"
                      backgroundQueryRef="GeneVQ.MetadataQuery_ncraOR74A_phenotype_knockout_mutants_RSRC"
                      ontologyQueryRef="GeneVQ.OntologyQuery_ncraOR74A_phenotype_knockout_mutants_RSRC"
                      prompt="Genes"
                      trimMetadataTerms="false">
         <help>
              Filter based on phenotype data
         </help>
       </filterParam>




       <filterParam name="phenoBushnellGrowthRatesNAFeatureIds" includeProjects="PlasmoDB,UniDB"
                      metadataQueryRef="GeneVQ.MetadataQuery_pberANKA_phenotype_Bushnell_functional_profiling_RSRC"
                      backgroundQueryRef="GeneVQ.MetadataQuery_pberANKA_phenotype_Bushnell_functional_profiling_RSRC"
                      ontologyQueryRef="GeneVQ.OntologyQuery_pberANKA_phenotype_Bushnell_functional_profiling_RSRC"
                      prompt="Genes"
                      trimMetadataTerms="false">
         <help>
              Filter based on phenotype data
         </help>
       </filterParam>




       <filterParam name="phenotypeScoreFileterParam"
                      metadataQueryRef="GeneVQ.MetadataQuery_PhenotypeScore"
                      backgroundQueryRef="GeneVQ.MetadataQuery_PhenotypeScore"
                      ontologyQueryRef="GeneVQ.OntologyQuery_PhenotypeScore"
                      prompt="Genes"
                      dependedParamRef="geneParams.phenotypeScoreDataset"
                      trimMetadataTerms="false">
         <help>
              Filter based on phenotype data
         </help>
       </filterParam>




        <flatVocabParam name="phenotypeQualifier" includeProjects="TriTrypDB,FungiDB,EuPathDB,UniDB"
             queryRef="GeneVQ.phenotypeQualifier"
             prompt="Phenotype Qualifier"
             multiPick="false"
             quote="false"
             dependedParamRef="organismParams.organismwithPhenotype">
             
             <help>
             Choose a phenotype qualifier to see all available phenotypes for choosen organism with this qualifier. 
        </help>
        </flatVocabParam>

        <flatVocabParam name="phenotype" includeProjects="TriTrypDB,FungiDB,EuPathDB,UniDB"
             queryRef="GeneVQ.phenotype"
             prompt="Phenotype"
             multiPick="false"
             quote="false"
             dependedParamRef="organismParams.organismwithPhenotype,geneParams.phenotypeQualifier">

             
             <help>
             Choose one or more phenotypes. Genes returned by this search were interrupted (e.g. by RNAi) and the  
             resulting modified parasite exhibited this phenotype.
        </help>
        </flatVocabParam>



      <flatVocabParam name="reagent_type" includeProjects="PlasmoDB,EuPathDB,CryptoDB,ToxoDB,UniDB"
                     queryRef="GeneVQ.Reagents"
                     prompt="Reagent Type"
                     multiPick="false">
        <help>
             Choose a reagent type
        </help>
      </flatVocabParam>


    <!--++++++++++++++++++++++++++++++++++++++++++++++++++++++++++++++-->
    <!--  -->
    <!--++++++++++++++++++++++++++++++++++++++++++++++++++++++++++++++-->

        <stringParam name="min_isoelectric_point"
                     prompt="Min Isoelectric Point"
                     number="true">
            <help>   <![CDATA[ Enter the lower limit for the isoelectric point range that you wish to query. 
             Genes returned by this search will have protein products with isoelectric points of 
             <b>at least</b> this value.]]></help>
            <suggest default="6"/>
        </stringParam>

        <stringParam name="max_isoelectric_point"
                     prompt="Max Isoelectric Point"
                     number="true">
            <help>      <![CDATA[ Enter the upper limit for the isoelectric point range that you wish to query. 
             Genes returned by this search will have protein products with isoelectric points of <b>no greater than</b> 
             this value.]]></help>
            <suggest default="10"/>
        </stringParam>

        <stringParam name="min_molecular_weight"
                     prompt="Min Molecular Weight (Daltons)"
                     number="true">
            <help>  <![CDATA[ Enter the lower limit for the molecular weight range (Daltons) that you wish to query. 
             Genes returned by this search will have protein products weighing <b>at least</b> this molecular weight.]]></help>
            <suggest default="10000"/>
        </stringParam>

        <stringParam name="max_molecular_weight"
                     prompt="Max Molecular Weight (Daltons)"
                     number="true">
            <help><![CDATA[Enter the upper limit for the molecular weight range (Daltons) that you wish to query. 
            Genes returned by this search will have protein products weighing <b>no more than</b> this molecular weight.]]></help>
            <suggest default="50000"/>
        </stringParam>

        <stringParam name="profile_pattern"
                     visible="false" length="4000" 
                     prompt="Profile Pattern" number="false">
            <help>Example: 'hsap=1T'</help>
            <suggest default="hsap=1T"/>
        </stringParam>

  <!--+++++++++++++++++++++++++++++++++++++++++++++++++++++++++++++++++++++++++++++-->
    <!-- adding allowEmpty to simplify the REST URL :  -->
    <!--   make them not-required  -->
    <!--++++++++++++++++++++++++++++++++++++++++++++++++++++++++++++++++++++++++++++++++++-->
        <stringParam name="included_species"
                     prompt="Included Species" number="false">
            <help>List of included species (for documentation only)</help>
            <suggest allowEmpty="true"/>
        </stringParam>

        <stringParam name="excluded_species"
                     prompt="Excluded Species" number="false">
            <help>List of excluded species (for documentation only)</help>
            <suggest allowEmpty="true"/>
        </stringParam>

        <stringParam name="min_exportpred_score"
                     prompt="Minimum ExportPred Score"
                     number="true">
            <help><![CDATA[Enter a mininum ExportPred score that must be assigned to a gene 
            before it is returne dby this search.<br><br>    
            A score threshold of 4.3 corresponds to a 5% FDR, meaning that we expect 5% of the resulting set 
            of ExportPred predictions above this threshold to be false positives.
            
                  ]]></help>
            <suggest default="10"/>
        </stringParam>

    <enumParam name="asexual_blood_stages_value"
                     prompt="Asexual blood stages">
 <noTranslation value="true" includeProjects="EuPathDB" />
      <help>
             Select "do not care", "not observed" or "observed" from the drop down menu, to search for peptides in this stage of the P. berghei life cycle.
      </help>
      <enumList>
        <enumValue>
          <term>do not care</term>
          <internal>any</internal>
        </enumValue>
        <enumValue>
          <term>not observed</term>
          <internal>0</internal>
        </enumValue>
        <enumValue>
          <term>observed</term>
          <internal>1</internal>
        </enumValue>
      </enumList>
    </enumParam>

    <enumParam name="gametocytes_value"
                     prompt="Gametocytes">
 <noTranslation value="true" includeProjects="EuPathDB" />
      <help>
             Select "do not care", "not observed" or "observed" from the drop down menu, to search for peptides in this stage of the P. berghei life cycle.
      </help>
      <enumList>
        <enumValue>
          <term>do not care</term>
          <internal>any</internal>
        </enumValue>
        <enumValue>
          <term>not observed</term>
          <internal>0</internal>
        </enumValue>
        <enumValue>
          <term>observed</term>
          <internal>1</internal>
        </enumValue>
      </enumList>
    </enumParam>

    <enumParam name="ookinetes_value"
                     prompt="Ookinetes">
 <noTranslation value="true" includeProjects="EuPathDB" />
      <help>
            Select "do not care", "not observed" or "observed" from the drop down menu, to search for peptides in this stage of the P. berghei life cycle.
      </help>
      <enumList>
        <enumValue>
          <term>do not care</term>
          <internal>any</internal>
        </enumValue>
        <enumValue>
          <term>not observed</term>
          <internal>0</internal>
        </enumValue>
        <enumValue>
          <term>observed</term>
          <internal>1</internal>
        </enumValue>
      </enumList>
    </enumParam>

    <enumParam name="oocysts_value"
                     prompt="Oocysts">
 <noTranslation value="true" includeProjects="EuPathDB" />
      <help>
             Select "do not care", "not observed" or "observed" from the drop down menu, to search for peptides in this stage of the P. berghei life cycle.
      </help>
      <enumList>
        <enumValue>
          <term>do not care</term>
          <internal>any</internal>
        </enumValue>
        <enumValue>
          <term>not observed</term>
          <internal>0</internal>
        </enumValue>
        <enumValue>
          <term>observed</term>
          <internal>1</internal>
        </enumValue>
      </enumList>
    </enumParam>

    <enumParam name="sporozoites_value"
                     prompt="Sporozoites">
 <noTranslation value="true" includeProjects="EuPathDB" />
      <help>
             Select "do not care", "not observed" or "observed" from the drop down menu, to search for peptides in this stage of the P. berghei life cycle.
      </help>
      <enumList>
        <enumValue>
          <term>do not care</term>
          <internal>any</internal>
        </enumValue>
        <enumValue>
          <term>not observed</term>
          <internal>0</internal>
        </enumValue>
        <enumValue>
          <term>observed</term>
          <internal>1</internal>
        </enumValue>
      </enumList>
    </enumParam>


    <enumParam name="liberal_conservative"
                     prompt="For haplotype block boundaries, use :">
 <noTranslation value="true" includeProjects="EuPathDB" />
      <help>
             Select if Liberal or Conservative co-ordinates for haplotype blocks are to be used. A Conservative estimate of a haplotype block starts at the first microsatellite to map within the region and ends at the last microsatellite to map in the region. A Liberal estimate of a haplotype block starts at the end of the last microsatellite that was mapped in the previous haplotype block region and ends at the beginning of the first microsatellite mapped in the next haplotype block region. Both estimates are provided because of the lack of accurate co-ordinates of where exactly the cross-over event happened.
      </help>
      <enumList>
        <enumValue>
          <term>Liberal Locations</term>
          <internal>liberal</internal>
        </enumValue>
        <enumValue>
          <term>Conservative Locations</term>
          <internal>conservative</internal>
        </enumValue>
      </enumList>
    </enumParam>

     <flatVocabParam name="ms_assay"
                     queryRef="GeneVQ.MassAssay"
                     prompt="Experiments and Samples"
                     displayType="treeBox"
                     suppressNode="false"
                     multiPick="true">

        <help><![CDATA[
             Choose the Proteomics Experiment(s) and/or Sample(s) that you wish to query.  Click the + to expand a section.<br><br>
             
             Experiments are listed under the organism (reference genome) that peptides are aligned to. Experiment names are followed by the strain 
             of the model organism and the first author's name in parentheses. Click the + next to the Experiment name for 
             a list of samples analyzed in that experiment. Individual samples can be queried.]]>
             
        </help>
        <suggest selectMode="none"/>

        <propertyList name="organismProperties">
          <value>pruneNodesWithSingleExtendingChild</value>
          <value>showOnlyPreferredOrganisms</value>
        </propertyList>
      </flatVocabParam>

    <flatVocabParam name="ptm_assay" includeProjects="PlasmoDB,ToxoDB,TriTrypDB,FungiDB,HostDB,EuPathDB,UniDB,PiroplasmaDB"
                    queryRef="GeneVQ.PTMAssay"
                    prompt="Experiments and Samples"
                    displayType="treeBox"
                    suppressNode="false"
                    quote="true"
                    dependedParamRef="geneParams.ptm_type"
                    multiPick="true">
        <help><![CDATA[
                Choose the experiment(s) and/or sample(s) that you wish to query for post-translational modifications.  Click the + to expand a section. <br><br>

                Experiments are listed by the organism (reference genome) that peptides are aligned to.]]>
        </help>

        <propertyList name="organismProperties">
          <value>pruneNodesWithSingleExtendingChild</value>
          <value>showOnlyPreferredOrganisms</value>
        </propertyList>
    </flatVocabParam>

    <flatVocabParam name="ptm_type" includeProjects="PlasmoDB,ToxoDB,TriTrypDB,FungiDB,HostDB,EuPathDB,UniDB,PiroplasmaDB"
                    queryRef="GeneVQ.PTMType"
                    prompt="Type of Post-Translational Modification"
                    multiPick="false">
        <suggest selectMode="first" />
        <help><![CDATA[
                Choose the type(s) of post-translational modifications that you are interested in searching for.
        ]]></help>
    </flatVocabParam>

    <enumParam name="ptm_operator"
               prompt="Number of modifications is">
        <noTranslation value="true" includeProjects="EuPathDB"/>
        <help><![CDATA[Search for genes where the number of post-translational modifications is greater than or equal to, equal to, or less than or equal to the entered number]]></help>
        <enumList>
            <enumValue default="true">
                <term>Greater than or equal to</term>
                <internal>&gt;=</internal>
            </enumValue>
            <enumValue>
                <term>Equal to</term>
                <internal>=</internal>
            </enumValue>
            <enumValue>
                <term> Less than or equal to</term>
                <internal>&lt;=</internal>
            </enumValue>
        </enumList>
    </enumParam>
               

    <stringParam name="ptm_count"
                 prompt="Number of Modifications"
                 number="true">
            <help><![CDATA[Restrict your search by the number of post-translational modifications per gene]]></help>
            <suggest default="1"/>
    </stringParam>

        <stringParam name="genbank_accession"
                     prompt="GenBank Accession Number"
                     number="false">
            <help>Enter a GenBank Accession number</help>
            <suggest default="1575532"/>
        </stringParam>

        <stringParam name="distanceFromTelomere"
                      prompt="Maximum Distance from Telomere"
                      number="true">
            <help><![CDATA[Define the size of the genomic region you wish to query by entering the 'Maximum Distance from Telomere'.<br><br>
            For each chromsome you have chosen, the search will query for genes that overlap two genomic regions.  Each genomic region has size equal to your 
            distance but one begins at the start of the chromosome and one begins at the end of the chromosome.]]></help>
            <suggest default="30000"/>
        </stringParam>

<!--
        <stringParam name="percentLowComplexity"
                      number="true"
                      prompt="Percent of Low Complexity in Protein">
            <help>Enter an lower bound on the percent of low complexity.</help>
            <suggest default="30"/>
        </stringParam>
-->

        <stringParam name="max_centromere_distance"
                      prompt="Maximum Distance from Centromere"
                      number="true">
            <help><![CDATA[Define the query region by entering a distance (in nucleotides) from the centromere. <br><br>
            The search queries two regions.  Each region is the size of your Max Distance but is located on the opposite side of the centromere.</br></br> 
            Genes between the centromere and the Maximum Distance from Centromere will be returned by the search.]]></help>
            <suggest default="10000"/>
        </stringParam>

    <enumParam name="start_from"
                     prompt="Start Location"
                     multiPick="false">
 <noTranslation value="true" includeProjects="EuPathDB" />
      <help>
             Select whether to measure the start point from the beginning or end of the sequence
      </help>
      <enumList>
        <enumValue>
          <term>beginning</term>
          <internal>beginning</internal>
        </enumValue>
        <enumValue>
          <term>end</term>
          <internal>end</internal>
        </enumValue>
      </enumList>
    </enumParam>

    <enumParam name="end_from"
                     prompt="From"
                     multiPick="false">
 <noTranslation value="true" includeProjects="EuPathDB" />
      <help>
             Select whether to measure the end point from the beginning or end of the sequence
      </help>
      <enumList>
        <enumValue>
          <term>end</term>
          <internal>end</internal>
        </enumValue>
        <enumValue>
          <term>beginning</term>
          <internal>beginning</internal>
        </enumValue>
      </enumList>
    </enumParam>

    <enumParam name="protein_dataset"
                     prompt="Protein Dataset"
                     multiPick="true">
 <noTranslation value="true" includeProjects="EuPathDB" />
      <help>
             Select whether to measure the end point from the beginning or end of the sequence
      </help>
      <enumList>
        <enumValue>
          <term>GenBank</term>
          <internal>'NRDB_gb_dbXRefBySeqIdentity'</internal>
        </enumValue>
        <enumValue>
          <term>RefSeq</term>
          <internal>'NRDB_ref_dbXRefBySeqIdentity'</internal>
        </enumValue>
        <enumValue>
          <term>Swiss-Prot</term>
          <internal>'NRDB_sp_dbXRefBySeqIdentity'</internal>
        </enumValue>
      </enumList>
    </enumParam>

        <stringParam name="pvalue_cutoff"
                     prompt="BLAST P-value less than 10 to the"
                     number="true">
            <help>Only consider BLAST similarities with a P-value less than ten to the given power.</help>
            <suggest default="-20"/>
        </stringParam>

      <flatVocabParam name="clades"
                     queryRef="GeneVQ.Clades"
                     prompt="With similarity to PDB Proteins from"
                     multiPick="true">

        <help>
             Select one or more clades.
        </help>
        <suggest default="Eukaryota"/>
      </flatVocabParam>

        <stringParam name="accession"
                     prompt="Accession number"
                     number="false">
            <help>Enter a GenBank, RefSeq, or SwissProt accession number</help>
            <suggest default="CAD50836.1"/>
        </stringParam>

        <stringParam name="min_coil"
                     prompt="Minimum percent coil"
                     number="true">
            <help>       <![CDATA[ Enter the lower limit (percentage) for the range of coil content that you wish to query. 
             Genes returned by this search will have protein products with secondary structure content  
             <b>at least</b> this percentage coil.]]></help>
            <suggest default="0"/>
        </stringParam>

        <stringParam name="max_coil"
                     prompt="Maximum percent coil"
                     number="true">
            <help> <![CDATA[ Enter the upper limit (percentage) for the range of coil content that you wish to query. 
             Genes returned by this search will have protein products with secondary structure content 
             <b>no greater than</b> this percentage coil.]]></help>
            <suggest default="100"/>
        </stringParam>


        <stringParam name="min_strand"
                     prompt="Minimum percent strand"
                     number="true">
            <help><![CDATA[ Enter the lower limit (percentage) for the range of strand content that you wish to query. 
             Genes returned by this search will have protein products with secondary structure content of 
             <b>at least</b> this percentage strand.]]></help>
            <suggest default="0"/>
        </stringParam>

        <stringParam name="max_strand"
                     prompt="Maximum percent strand"
                     number="true">
            <help><![CDATA[ Enter the upper limit (percentage) for the range of strand content that you wish to query. 
             Genes returned by this search will have protein products with secondary structure content 
             <b>no greater than</b> this percentage strand.]]></help>
            <suggest default="100"/>
        </stringParam>

        <stringParam name="min_helix"
                     prompt="Minimum percent helix"
                     number="true">
            <help><![CDATA[ Enter the lower limit (percentage) for the range of helix content that you wish to query. 
             Genes returned by this search will have protein products with secondary structure content of 
             <b>at least</b> this percentage helix.]]></help>
            <suggest default="0"/>
        </stringParam>

        <stringParam name="max_helix"
                     prompt="Maximum percent helix"
                     number="true">
            <help><![CDATA[ Enter the upper limit (percentage) for the range of helix content that you wish to query. 
             Genes returned by this search will have protein products with secondary structure content 
             <b>no greater than</b> this percentage helix.]]></help>
            <suggest default="100"/>
        </stringParam>

    <!--++++++++++++++++++++++++++++++++++++++++++++++++++++++++++++++-->
    <!-- Expression profile similarity  -->
    <!--++++++++++++++++++++++++++++++++++++++++++++++++++++++++++++++-->

        <stringParam name="ProfileGeneId"
                     prompt="Gene Id"
                     number="false">
            <help>Gene Id for which genes with a similar expression profile are to be fetched.</help>
            <suggest default="PF3D7_1133400" includeProjects="PlasmoDB,UniDB"/>
            <suggest default="TGME49_253730" includeProjects="ToxoDB"/>
            <suggest default="cgd3_510" includeProjects="CryptoDB"/>
            <suggest default="[e.g. CNAG_07878,NCU00010,YPR102C]" includeProjects="FungiDB"/>
            <suggest default="ENSMUSG00000021403.2" includeProjects="HostDB"/>
	     <noTranslation value="true"  />
        </stringParam>

    <enumParam name="ProfileDistanceMethod"
                     prompt="Distance Method"
                     multiPick="false">
      <noTranslation value="true" includeProjects="EuPathDB" />
      <noTranslation value="false" excludeProjects="EuPathDB" />
      <help>
             The method used to calculate the similarity distance
      </help>
      <enumList>
        <enumValue>
          <term>Euclidean Distance</term>
          <internal>euclidean_distance</internal>
        </enumValue>
        <enumValue>
          <term>Pearson Correlation</term>
          <internal>pearson_correlation</internal>
        </enumValue>
      </enumList>
    </enumParam>

    <stringParam name="ProfileNumToReturn"
		 prompt="# of Matches"
		 number="true">
      <help>The number of genes in the result</help>
      <suggest default="50"/>
    </stringParam>

    <stringParam name="ProfileMissingPtsPercent"
		 prompt="% of missing data points "
		 number="true">
      <help>Percentage of missing data points permissible</help>
      <suggest default="10"/>
    </stringParam>

    <enumParam name="ProfileSearchGoal"
                     prompt="Search Goal"
                     multiPick="false">
      <noTranslation value="true" includeProjects="EuPathDB" />
      <noTranslation value="false" excludeProjects="EuPathDB" />
      <help>
             Type of correlation the search should look for
      </help>
      <enumList>
        <enumValue>
          <term>Positive Correlation</term>
          <internal>similar</internal>
        </enumValue>
        <enumValue>
          <term>Negative Correlation</term>
          <internal>dissimilar</internal>
        </enumValue>
      </enumList>
    </enumParam>

   <flatVocabParam name="profile_profile_set" includeProjects="EuPathDB,MicrosporidiaDB,PlasmoDB,ToxoDB,CryptoDB,FungiDB,HostDB,UniDB"
		   queryRef="GeneVQ.ProfileProfileSet" 
		   prompt="Experiment"
		   quote="false"
		   multiPick="false" >
     <help>Choose an Experiment. An Experiment consists of a set of samples that is defined by the data provider or the analytical method. The samples within an Experiment can be compared to each other. Datasets will have multiple Experiments if the samples are generated using different biological, experimental or analytical methods: sense vs. antisense, scaled vs. non-scaled, wild-type vs. mutant.</help>
     <suggest selectMode="none" />
   </flatVocabParam>


    <flatVocabParam name="profile_time_shift" includeProjects="EuPathDB,MicrosporidiaDB,PlasmoDB,ToxoDB,CryptoDB,FungiDB,HostDB,UniDB"
		    queryRef="GeneVQ.ProfileTimeShift" 
                     prompt="Time Shift"
                     multiPick="false"
                     quote="false">
      <help>The minimum time by which the similarity of expression profile of a gene can be shifted in time when compared to the input gene's profile (Hence, selecting 0 would return profiles that closely match the profile of the input gene Id).  </help> 
      <suggest default="0 hours"/>
   </flatVocabParam>


   <stringParam name="ProfileScaleFactor" number="true" visible="false"
		includeProjects="MicrosporidiaDB,PlasmoDB,ToxoDB,CryptoDB,FungiDB,HostDB,EuPathDB,UniDB">
     <suggest default="1"/>
   </stringParam>
                     

   <stringParam name="ProfileMinPoints" number="true" visible="false"
		includeProjects="MicrosporidiaDB,PlasmoDB,ToxoDB,CryptoDB,FungiDB,HostDB,EuPathDB,UniDB">
     <suggest default="10"/>
   </stringParam>



    <!--++++++++++++++++++++++++++++++++++++++++++++++++++++++++++++++-->
    <!-- text fields -->
    <!--++++++++++++++++++++++++++++++++++++++++++++++++++++++++++++++-->

    <!-- Don't use vocab query until the WDK lets us control which picks are selected by default
    <flatVocabParam name="text_fields" excludeProjects="EuPathDB"
                    queryRef="GeneVQ.TextFields"
                    prompt="Fields"
                    multiPick="true" >
         <help>Choose which text fields to search.</help>
    </flatVocabParam>
    -->

    <enumParam name="text_fields"
                     prompt="Fields"
                     multiPick="true">
      <noTranslation value="true" includeProjects="EuPathDB" />
      <noTranslation value="false" excludeProjects="EuPathDB" />
      <help>
             Choose which text fields to search.
      </help>
      <enumList>
        <enumValue default="true" >
          <term>Alias</term>
          <internal>Alias</internal>
        </enumValue>
        <enumValue includeProjects="GiardiaDB,TriTrypDB,UniDB" default="true">
          <term>Cellular localization</term>
          <internal>CellularLocalization</internal>
        </enumValue>
        <enumValue includeProjects="FungiDB,UniDB"  default="true">
          <term>Community annotation</term>
          <internal>CommunityAnnotation</internal>
        </enumValue>
        <enumValue  default="true">
          <term>EC descriptions</term>
          <internal>EcNumbers</internal>
        </enumValue>
        <enumValue default="true">
          <term>Gene ID</term>
          <internal>GeneId</internal>
        </enumValue>
        <enumValue  default="true">
          <term>Gene notes</term>
          <internal>Notes</internal>
        </enumValue>
<!--
        <enumValue includeProjects="PlasmoDB"  default="true">
          <term>Genes of previous release</term>
          <internal>PreviousReleaseGenes</internal>
        </enumValue>
-->
        <enumValue default="true">
          <term>Gene product</term>
          <internal>Product</internal>
        </enumValue>
        <enumValue default="true">
          <term>Gene name</term>
          <internal>GeneName</internal>
        </enumValue>
        <enumValue  default="true">
          <term>GO terms and definitions</term>
          <internal>GOTerms</internal>
        </enumValue>
        <enumValue excludeProjects="CryptoDB,GiardiaDB,TrichDB,TriTrypDB"  default="true">
          <term>Metabolic pathway names and descriptions</term>
          <internal>MetabolicPathways</internal>
        </enumValue>
        <enumValue includeProjects="FungiDB,TriTrypDB,EuPathDB,UniDB"  default="true">
          <term>Phenotype</term>
          <internal>Phenotype</internal>
        </enumValue>
        <enumValue  default="true">
          <term>Protein domain names and descriptions</term>
          <internal>InterPro</internal>
        </enumValue>
        <enumValue  default="true">
          <term>PubMed</term>
          <internal>PubMed</internal>
        </enumValue>
        <enumValue includeProjects="PlasmoDB,EuPathDB,UniDB"  default="true">
          <term>Rodent Malaria Phenotype</term>
          <internal>RodMalPhenotype</internal>
        </enumValue>
        <enumValue>
          <term>Similar proteins (BLAST hits v. NRDB/PDB)</term>
          <internal>Blastp</internal>
        </enumValue>
        <enumValue  default="true">
          <term>User comments</term>
          <internal>UserComments</internal>
        </enumValue>
      </enumList>
    </enumParam>

        <stringParam name="max_pvalue"
                     prompt="Max p-value exponent (BLAST Hits v. NRDB)"
                     number="true">
            <help>Only applicable to the 'Similar proteins' field.  Use this to filter away BLAST hits that are below a threshold of significance, so you only search the descriptions of significantly similar proteins.</help>
            <suggest default="-30"/>
            <regex>-\d+\.*\d*</regex>
        </stringParam>

        <stringParam name="e_value"
                     prompt="E value &lt;="
                     number="true">
            <help>Enter the maximum E value allowed to report domain matches.</help>
            <suggest default="0.05"/>
        </stringParam>

      <flatVocabParam name="domain_database"
                     queryRef="GeneVQ.DomainDatabase"
                     prompt="Domain Database"
                     quote="true"
                     multiPick="false">
        <help>
             Choose one of the constituent databases of InterPro.
        </help>
        <suggest default="PFAM"/>
      </flatVocabParam>

        <flatVocabParam name="domain_typeahead"
                     queryRef="GeneVQ.DomainAccession"
                     prompt="Specific Domain(s)"
                     multiPick="true"
                     displayType="typeAhead"
                     dependedParamRef="geneParams.domain_database">
            <suggest selectMode="none" />
            <help><![CDATA[Use this parameter to indicate the domain you wish to query for. Genes returned by this 
            search have protein products that are predicted to contain the domain(s) you indicate here.<br><br>
            
            Begin typing a domain name, accession or description, to 
            see a list of all possible domains that match what you have typed. Then choose a domain name from 
            the list. You can choose multiple domains using CTRL- or CMD-click when choosing the domains. <br><br>
            
            Or paste 
            a list of domain IDs separated by a comma, new line, white space or semicolon.  ]]></help>
        </flatVocabParam>
    <!--++++++++++++++++++++++++++++++++++++++++++++++++++++++++++++++-->
    <!-- Domain Wildcard Parameter -->  
    <!--++++++++++++++++++++++++++++++++++++++++++++++++++++++++++++++-->

        <stringParam name="domain_accession"
           prompt="Free Text (use '*' for wildcard)" number="false" length="150">
            <suggest default=""/>
            <help><![CDATA[Use this parameter to indicate the domain you wish to query for. Genes returned by this 
            search have protein products that are predicted to contain the domain(s) you indicate here. <br><br>
            Type the text term you wish to find, including an asterisk wildcard 
            for ambiguous portions of your text term.  (*ase, kin*, *kinase*)  The search will query for all domains whose 
            names, accessions or descriptions contain your text.
               ]]></help>
        </stringParam>

<!--
      <flatVocabParam name="day_and_strain" includeProjects="PlasmoDB,EuPathDB"
                     queryRef="GeneVQ.DayAndStrain"
                     prompt="Day of Gametocytogenesis and Strain"
                     multiPick="true">
        <help>
             Choose one or more strain/day combination
        </help>
      </flatVocabParam>

-->
    <enumParam name="gl_exprnsample" includeProjects="EuPathDB,GiardiaDB,UniDB"
             prompt="Experiments"
             quote="true"
             multiPick="false"
             displayType="checkBox"
             visible="true">
      <noTranslation value="true" includeProjects="EuPathDB" />

         <help>Choose one or more comparisons.  Choosing more than one will result in the union of results.</help>

      <enumList>
          <enumValue default="true">
           <display><![CDATA[40 degrees C vs. Control <sup>1</sup>]]></display>
            <term>40 degrees</term>
            <internal>40 degrees</internal>
          </enumValue>
          <enumValue>
           <display><![CDATA[7.1mM DTT vs. Control (30min) <sup>1</sup>]]></display>
            <term>7.1mM DTT</term>
            <internal>7.1mM DTT</internal>
          </enumValue>
          <enumValue>
           <display><![CDATA[14.2mM DTT vs. Control (30min) <sup>1</sup>]]></display>
            <term>14.2mM DTT</term>
            <internal>14.2mM DTT</internal>
          </enumValue>
          <enumValue>
           <display><![CDATA[21.3mM DTT vs. Control (30min) <sup>1</sup>]]></display>
            <term>21.3mM DTT</term>
            <internal>21.3mM DTT</internal>
          </enumValue>

          <enumValue>
           <display><![CDATA[30min vs. Control (14.2mM DTT) <sup>2</sup>]]></display>
            <term>30min</term>
            <internal>30min</internal>
          </enumValue>
          <enumValue>
           <display><![CDATA[60min vs. Control (14.2mM DTT) <sup>2</sup>]]></display>
            <term>60min</term>
            <internal>60min</internal>
          </enumValue>
          <enumValue>
           <display><![CDATA[120min vs. Control (14.2mM DTT) <sup>2</sup>]]></display>
            <term>120min</term>
            <internal>120min</internal>
          </enumValue>
      </enumList>
    </enumParam>


    <enumParam name="gl_exprnsample_two" includeProjects="EuPathDB,GiardiaDB,UniDB"
             prompt="Experiments"
             quote="true"
             multiPick="false"
             displayType="checkBox"
             visible="true">
      <noTranslation value="true" includeProjects="EuPathDB" />
         <help>Choose one or more comparisons.  Choosing more than one will result in the union of results.</help>

      <enumList>
          <enumValue>
           <display><![CDATA[45 minute vs. Control]]></display>
            <term>45 minute</term>
            <internal>45 minute</internal>
          </enumValue>
          <enumValue>
           <display><![CDATA[3 hour vs. Control]]></display>
            <term>3 hour</term>
            <internal>3 hour</internal>
          </enumValue>
          <enumValue default="true">
           <display><![CDATA[7 hour vs. Control]]></display>
            <term>7 hour</term>
            <internal>7 hour</internal>
          </enumValue>
          <enumValue>
           <display><![CDATA[7 hour lipid starvation vs. Control]]></display>
            <term>7 hour LS</term>
            <internal>7 hour LS</internal>
          </enumValue>
      </enumList>
    </enumParam>

    <enumParam name="exprnsample"
               prompt="Expression of :"
               multiPick="false">
      <noTranslation value="true" includeProjects="EuPathDB" />

      <enumList>
    <enumValue>
      <term>Type II vs. Type I</term>
      <internal>Type2vsType1</internal>
    </enumValue>
    <enumValue>
      <term>Type III vs. Type I</term>
      <internal>Type3vsType1</internal>
    </enumValue>
    <enumValue>
      <term>Type III vs. Type II</term>
      <internal>Type3vsType2</internal>
    </enumValue>
      </enumList>
    </enumParam>


    <enumParam name="lineages_a"
               prompt="Comparison"
               multiPick="false">
      <noTranslation value="true" includeProjects="EuPathDB" />
     <help>Numerator in Fold Difference Calculation.  fold difference greater than 0 means the expression is higher in this sample</help>

      <enumList>
    <enumValue>
      <term>RH (Type I)</term>
      <internal>rh</internal>
    </enumValue>
    <enumValue>
      <term>GT1 (Type I)</term>
      <internal>gt1</internal>
    </enumValue>
    <enumValue>
      <term>ME49 (Type II)</term>
      <internal>me49</internal>
    </enumValue>
    <enumValue>
      <term>Pru (Type II)</term>
      <internal>pru</internal>
    </enumValue>
    <enumValue>
      <term>CTG (Type III)</term>
      <internal>ctg</internal>
    </enumValue>
    <enumValue>
      <term>VEG (Type III)</term>
      <internal>veg</internal>
    </enumValue>
      </enumList>
    </enumParam>

    <enumParam name="lineages_b"
               prompt="Reference"
               multiPick="false">
      <noTranslation value="true" includeProjects="EuPathDB" />
     <help>Denominator in Fold Difference Calculation.  fold chage less than 0 means the expression is higher in this sample</help>


      <enumList>
    <enumValue>
      <term>RH (Type I)</term>
      <internal>rh</internal>
    </enumValue>
    <enumValue>
      <term>GT1 (Type I)</term>
      <internal>gt1</internal>
    </enumValue>
    <enumValue>
      <term>ME49 (Type II)</term>
      <internal>me49</internal>
    </enumValue>
    <enumValue>
      <term>Pru (Type II)</term>
      <internal>pru</internal>
    </enumValue>
    <enumValue>
      <term>CTG (Type III)</term>
      <internal>ctg</internal>
    </enumValue>
    <enumValue>
      <term>VEG (Type III)</term>
      <internal>veg</internal>
    </enumValue>
      </enumList>
    </enumParam>



    <enumParam name="sample"
               prompt="Expression of :"
               multiPick="false">
      <noTranslation value="true" includeProjects="EuPathDB" />
      <help> Select a sample.</help>
      <enumList>
        <enumValue>
          <term>RH (Type I)</term>
          <internal>RH(Type I)</internal>
        </enumValue>
        <enumValue>
          <term>GT1 (Type I)</term>
          <internal>GT1(Type I)</internal>
        </enumValue>
        <enumValue>
          <term>ME49 (Type II)</term>
          <internal>ME49(Type II)</internal>
        </enumValue>

        <enumValue>
          <term>Prugniaud (Type II)</term>
          <internal>Prugniaud(Type II)</internal>
        </enumValue>
        <enumValue>
          <term>VEG (Type III)</term>
          <internal>VEG(Type III)</internal>
        </enumValue>
        <enumValue>
          <term>CTG(Type III)</term>
          <internal>CTG(Type III)</internal>
        </enumValue>
      </enumList>
    </enumParam>


    <!--===========================================================================-->
    <!-- params for subType filters  -->
    <!--===========================================================================-->
    <!-- the value for this param will be either cacheTable name (for WsQuery), 
         or the whole ID query (for SqlQuery). The value is fetched by WDK
         automatically
    -->
    <answerParam name="gene_result"
                  prompt="Input Result Set"
                  readonly="true"
                  visible="false">
       <recordClass ref="TranscriptRecordClasses.TranscriptRecordClass" />
    </answerParam>
                 
    <!-- TODO UniDB Problem -->
    <enumParam name="subType"
               prompt="Include deprecated (demoted) genes"
               quote="false"
               multiPick="false" 
               includeProjects="GiardiaDB,UniDB">
      <help>Genes with little or no evidence that overlapped (or were subsumed by) larger genes for which there was evidence such as protein similarities, expression evidence from EST alignments, or proteomics data were marked as deprecated.  These genes will likely be removed in a subsequent release of GiardiaDB (and in GenBank) unless additional evidence is provided indicating they should be moved into the real gene category.  Please add a user comment to those deprecated genes for which you have experimental evidence indicating that they are real. </help>
      <enumList>
        <enumValue default="true">
          <term>No</term>
          <internal>0</internal>
        </enumValue>
        <enumValue>
          <display>Yes</display>
          <term>skip</term>
          <internal>0,1</internal>
        </enumValue>
        <enumValue>
          <term>Deprecated Only</term>
          <internal>1</internal>
        </enumValue>
      </enumList>
    </enumParam>
                  
<!--
    <enumParam name="subType"
               prompt="Include redundant genes"
               quote="false"
               multiPick="false"
               includeProjects="ToxoDB">
      <enumList>
        <enumValue default="true">
          <term>No</term>
          <internal>0</internal>
        </enumValue>
        <enumValue>
          <display>Yes</display>
          <term>skip</term>
          <internal>1</internal>
        </enumValue>
      </enumList>
    </enumParam>
-->
    <enumParam name="subType"
               prompt="Gene Instances Returned"
               quote="false"
               multiPick="false"
               includeProjects="ToxoDB">
      <enumList>
        <enumValue default="true">
          <term>Nonredundant representative (ME49 > GT1 > VEG)</term>
          <internal>508771,507601,432359</internal>
        </enumValue>
        <enumValue>
          <term>  Nonredundant ME49 only</term>
          <internal>508771</internal>
        </enumValue>
        <enumValue>
          <term>  Nonredundant GT1 only</term>
          <internal>507601</internal>
        </enumValue>
        <enumValue>
          <term>  Nonredundant VEG only</term>
          <internal>432359</internal>
        </enumValue>
        <enumValue>
          <display>Redundant instances (returns all instances)</display>
          <term>skip</term>
          <internal>1</internal>
        </enumValue>
      </enumList>
    </enumParam>



    <enumParam name="any_or_all_pathway"
                     prompt="Pathways must contain: "
                     multiPick="false"
                     quote="false">
      <noTranslation value="true" includeProjects="EuPathDB" />
      <help>Return pathways associated with ANY of the record entered or return only pathways associated to ALL the records</help>
      <enumList>
        <enumValue default="true">
          <term>any</term>
          <internal>any</internal>
	  <display>any of the specified genes</display>
        </enumValue>
        <enumValue>
          <term>all</term>
          <internal>all</internal>
	  <display>all of the specified genes</display>
        </enumValue>  
      </enumList>
    </enumParam>



    <enumParam name="any_or_all_DynSeg"
                     prompt="Segments associated to Any OR All genes"
                     multiPick="false"
                     quote="false">
      <noTranslation value="true" includeProjects="EuPathDB" />
      <help>Return segments associated with ANY of the genes or only segements associated to ALL the genes</help>
      <enumList>
        <enumValue default="true">
          <term>any</term>
          <internal>any</internal>
        </enumValue>
        <enumValue>
          <term>all</term>
          <internal>all</internal>
        </enumValue>  
      </enumList>
    </enumParam>



    <enumParam name="any_or_all_hpgrp"
                     prompt="Matches Any or All associated regions"
                     multiPick="false"
                     quote="false">
      <noTranslation value="true" includeProjects="EuPathDB" />
      <help>Do Any OR All of the regions associated with this gene, should be associated with other genes ? (within the LOD cut off)</help>
      <enumList>
        <enumValue default="true">
          <term>any</term>
          <internal>any</internal>
        </enumValue>
        <enumValue>
          <term>all</term>
          <internal>all</internal>
        </enumValue>  
      </enumList>
    </enumParam>


    <enumParam name="any_or_all"
                     prompt="Matches Any or All Selected Samples?"
                     multiPick="false"
                     quote="true">
      <noTranslation value="true" includeProjects="EuPathDB" />
      <help>Does the percentile range match any or all of the chosen samples?</help>
      <enumList>
        <enumValue default="true">
          <term>any</term>
          <internal>any</internal>
        </enumValue>
        <enumValue>
          <term>all</term>
          <internal>all</internal>
        </enumValue>  
      </enumList>
    </enumParam>


    <enumParam name="any_or_all_fc"
                     prompt="Apply to Any or All Selected Samples?"
                     multiPick="false"
                     quote="false">
      <noTranslation value="true" includeProjects="EuPathDB" />
      <help>Does the fold difference and p value criteria/filter apply to any or all of the chosen samples?</help>
      <enumList>
        <enumValue default="true">
          <term>any</term>
          <internal>any</internal>
        </enumValue>
        <enumValue>
          <term>all</term>
          <internal>all</internal>
        </enumValue>  
      </enumList>
    </enumParam>



       <flatVocabParam name="samples_fc_ref_generic_coverage"
                     queryRef="GeneVQ.GenericCoverageSamples"
                     prompt="Reference Sample(s)"
                     quote="false"
                     displayType="checkBox"
                     multiPick="true"
                     dependedParamRef="geneParams.profileset_generic_coverage">
            <help>Choose one or more sample.  NOTE: if more than one is chosen the fold difference in coverage will be calculated using the specified operation applied to the samples within the group</help>
          <suggest selectMode="none" />
        </flatVocabParam>

       <flatVocabParam name="samples_fc_comp_generic_coverage"
                     queryRef="GeneVQ.GenericCoverageSamples"
                     prompt="Comparison Sample(s)"
                     quote="false"
                     displayType="checkBox"
                     multiPick="true"
                     dependedParamRef="geneParams.profileset_generic_coverage">
            <help>Choose one or more sample.  NOTE: if more than one is chosen the fold difference in coverage will be calculated using the specified operation applied to the samples within the group</help>
          <suggest selectMode="none" />
        </flatVocabParam>




      <flatVocabParam name="samples_fc_direct_generic_page"
                     queryRef="GeneVQ.GenericDirectPageSamples"
                     prompt="Comparisons"
                     quote="false"
                     displayType="checkBox"
                     multiPick="false"
                     dependedParamRef="geneParams.profileset_generic">
            <help>Choose a comparison.  The sample shown is compared to Control Sample unless otherwise specified.</help>
          <suggest selectMode="none" />
        </flatVocabParam>





      <flatVocabParam name="samples_fc_ref_generic"
                     queryRef="GeneVQ.GenericSamples"
                     prompt="Reference Samples"
                     quote="false"
                     displayType="checkBox"
                     multiPick="true"
                     dependedParamRef="geneParams.profileset_generic">
            <help>Choose one or more sample.  NOTE: if more than one is chosen the fold difference will be calculated using the specified operation applied to the samples within the group</help>
          <suggest selectMode="none" />
        </flatVocabParam>

       <flatVocabParam name="samples_fc_comp_generic"
                     queryRef="GeneVQ.GenericSamples"
                     prompt="Comparison Samples"
                     quote="false"
                     displayType="checkBox"
                     multiPick="true"
                     dependedParamRef="geneParams.profileset_generic">
            <help>Choose one or more sample.  NOTE: if more than one is chosen the fold difference will be calculated using the specified operation applied to the samples within the group</help>
          <suggest selectMode="none" />
        </flatVocabParam>

       <flatVocabParam name="samples_direct_comp_generic"
                     queryRef="GeneVQ.GenericDirectSamples"
                     prompt="Samples"
                     quote="false"
                     displayType="checkBox"
                     multiPick="false"
                     dependedParamRef="geneParams.profileset_generic">
            <help>Choose one or more samples.</help>
          <suggest selectMode="all" />
        </flatVocabParam>

    <flatVocabParam name="samples_direct_comp_fdr_generic"
                     queryRef="GeneVQ.GenericSamples"
                     prompt="Samples"
                     quote="false"
                     multiPick="false"
                     dependedParamRef="geneParams.profileset_generic">
            <help>Choose one or more samples.</help>
          <suggest selectMode="none" />
        </flatVocabParam>


       <flatVocabParam name="samples_percentile_generic"
                     queryRef="GeneVQ.GenericPercentileSamples"
                     prompt="Samples"
                     quote="false"
                     displayType="checkBox"
                     multiPick="true"
                     dependedParamRef="geneParams.profileset_generic,geneParams.channel">
            <help>Choose one or more sample.  Use the any/all param to indicate whether any samples should match the percentile cutoff or all samples.</help>
          <suggest selectMode="none" />
        </flatVocabParam>


  <flatVocabParam name="samples_de_ref_generic_deseq"
                     queryRef="GeneVQ.GenericDESeqSamples"
                     prompt="Reference Sample"
                     quote="true"
                     displayType="checkBox"
                     multiPick="false"
                     dependedParamRef="geneParams.profileset_generic">
            <help>Choose reference sample for differential expression analysis. note only those samples with 2 or more replicates can be compared</help>
          <suggest selectMode="none" />
        </flatVocabParam>
        


    <flatVocabParam name="samples_de_comp_generic_deseq"
                     queryRef="GeneVQ.GenericDESeqSamples"
                     prompt="Comparator Sample"
                     quote="true"
                     displayType="checkBox"
                     multiPick="false"
                     dependedParamRef="geneParams.profileset_generic">
            <help>Choose comparator sample for differential expression analysis. note only those samples with 2 or more replicates can be compared</help>
          <suggest selectMode="none" />
        </flatVocabParam>


      <flatVocabParam name="samples_direct_generic_confidence"
                     queryRef="GeneVQ.GenericSamplesConfidence"
                     prompt="Comparison"
                     quote="false"
                     displayType="checkBox"
                     multiPick="true"
                     dependedParamRef="geneParams.profileset_generic">
            <help>Choose one or more sample.  NOTE: if more than one is chosen the fold difference will be calculated using the specified operation applied to the samples within the group</help>
          <suggest selectMode="all" />
        </flatVocabParam>

       <filterParam name="ref_samples_filter_metadata_all" includeProjects="PlasmoDB,EuPathDB,UniDB"
                      metadataQueryRef="GeneVQ.SamplesMetadataMultiWiz"
                      backgroundQueryRef="GeneVQ.SamplesMetadataMultiWiz"
                      ontologyQueryRef="GeneVQ.OntologyMetadataSpec_ICEMR_Wiz"
                      prompt="Reference Samples"
                      trimMetadataTerms="false">
         <help>
              Select reference samples. 
         </help>
       </filterParam>

       <filterParam name="ref_samples_filter_metadata_all_wiz" includeProjects="PlasmoDB,UniDB" 
                      metadataQueryRef="GeneVQ.SamplesMetadataMultiWiz"
                      backgroundQueryRef="GeneVQ.SamplesMetadataMultiWiz"
                      ontologyQueryRef="GeneVQ.OntologyMetadataSpec_ICEMR_Wiz"
                      prompt="Reference Samples"
                      trimMetadataTerms="false">
         <help>
              Select reference samples. 
         </help>
       </filterParam>

       <filterParam name="comp_samples_filter_metadata_all_wiz" includeProjects="PlasmoDB,UniDB" 
                      metadataQueryRef="GeneVQ.SamplesMetadataMultiWiz"
                      backgroundQueryRef="GeneVQ.SamplesMetadataMultiWiz"
                      ontologyQueryRef="GeneVQ.OntologyMetadataSpec_ICEMR_Wiz"
                      prompt="Comparison Samples"
                      trimMetadataTerms="false">
         <help>
              Select comparison samples. 
         </help>
       </filterParam>

       <filterParam name="comp_samples_filter_metadata_all" includeProjects="PlasmoDB,EuPathDB,UniDB"
                      metadataQueryRef="GeneVQ.SamplesMetadataMultiWiz"
                      backgroundQueryRef="GeneVQ.SamplesMetadataMultiWiz"
                      ontologyQueryRef="GeneVQ.OntologyMetadataSpec_ICEMR_Wiz"
                      prompt="Comparison Samples"
                      trimMetadataTerms="false">
         <help>
              Select comparison samples. 
         </help>
       </filterParam>


       <filterParam name="ref_samples_filter_metadata_loffler" includeProjects="PlasmoDB,EuPathDB,UniDB"
                      metadataQueryRef="GeneVQ.SamplesMetadataLoffler"
                      backgroundQueryRef="GeneVQ.SamplesMetadataLoffler"
                      ontologyQueryRef="GeneVQ.OntologyMetadataSpec_Loffler"
                      prompt="Reference Samples"
                      trimMetadataTerms="false">
         <help>
              Select reference samples. 
         </help>
       </filterParam>

       <filterParam name="comp_samples_filter_metadata_loffler" includeProjects="PlasmoDB,EuPathDB,UniDB"
                      metadataQueryRef="GeneVQ.SamplesMetadataLoffler"
                      backgroundQueryRef="GeneVQ.SamplesMetadataLoffler"
                      ontologyQueryRef="GeneVQ.OntologyMetadataSpec_Loffler"
                      prompt="Comparison Samples"
                      trimMetadataTerms="false">
         <help>
              Select comparison samples. 
         </help>
       </filterParam>

       <filterParam name="ref_samples_filter_metadata_loffler_wiz" includeProjects="PlasmoDB,UniDB"
                      metadataQueryRef="GeneVQ.SamplesMetadataLoffler"
                      backgroundQueryRef="GeneVQ.SamplesMetadataLoffler"
                      ontologyQueryRef="GeneVQ.OntologyMetadataSpec_Loffler"
                      prompt="Reference Samples"
                      trimMetadataTerms="false">
         <help>
              Select reference samples. 
         </help>
       </filterParam>

       <filterParam name="comp_samples_filter_metadata_loffler_wiz" includeProjects="PlasmoDB,UniDB"
                      metadataQueryRef="GeneVQ.SamplesMetadataLoffler"
                      backgroundQueryRef="GeneVQ.SamplesMetadataLoffler"
                      ontologyQueryRef="GeneVQ.OntologyMetadataSpec_Loffler"
                      prompt="Comparison Samples"
                      trimMetadataTerms="false">
         <help>
              Select comparison samples. 
         </help>
       </filterParam>


       <flatVocabParam name="profileset_generic"
                     queryRef="GeneVQ.GenericProfiles"
                     prompt="Experiment"
                     quote="false"
                     displayType="checkBox"
                     multiPick="false">
            <help>Choose an Experiment. An Experiment consists of a set of samples that is defined by the data provider or the analytical method. The samples within an Experiment can be compared to each other. Datasets will have multiple Experiments if the samples are generated using different biological, experimental or analytical methods: sense vs. antisense, scaled vs. non-scaled, wild-type vs. mutant.</help> 
        </flatVocabParam>

       <flatVocabParam name="profileset_generic_coverage"
                     queryRef="GeneVQ.GenericProfiles"
                     prompt="Experiment"
                     quote="false"
                     displayType="checkBox" 
                     multiPick="false">
            <help>Choose an Experiment. An Experiment consists of a set of samples that is defined by the data provider or the analytical method. The samples within an Experiment can be compared to each other. Datasets will have multiple Experiments if the samples are generated using different biological, experimental or analytical methods: sense vs. antisense, scaled vs. non-scaled, wild-type vs. mutant.</help> 
        </flatVocabParam>

       <flatVocabParam name="dataset_url"
                     queryRef="GeneVQ.DatasetUrl"
		     visible="false"
                     prompt="Dataset Url"
                     quote="false"
                     multiPick="false">
            <help>Internal param that provides the url for a dataset.</help> 
        </flatVocabParam>


<!-- params for Splice Site Q -->

        <flatVocabParam name="splice_site_generic" includeProjects="EuPathDB,TriTrypDB,UniDB"
                     queryRef="GeneVQ.SpliceSiteExperiment" 
                     prompt="Experiment"
                     quote="false"
                     multiPick="false" >
            <help>Choose the experiment</help>
          <suggest selectMode="none" />
        </flatVocabParam>

        <flatVocabParam name="splice_site_sample_one" includeProjects="EuPathDB,TriTrypDB,UniDB"
                     queryRef="GeneVQ.SpliceSiteSample" 
                     prompt="Reference Sample"
                     quote="false"
                     multiPick="false" 
                     dependedParamRef="geneParams.splice_site_generic">
            <help>Choose a sample</help>
          <suggest selectMode="none" />
        </flatVocabParam>
        <flatVocabParam name="splice_site_sample_two" includeProjects="EuPathDB,TriTrypDB,UniDB"
                     queryRef="GeneVQ.SpliceSiteSample" 
                     prompt="Comparison Sample"
                     quote="false"
                     multiPick="false" 
                     dependedParamRef="geneParams.splice_site_generic">
            <help>Choose a sample</help>
          <suggest selectMode="none" />
        </flatVocabParam>

        
        <stringParam name="percent_diff"
                     prompt="Predominant splice site percent minimum"
                     number="true">
            <help>Choose the minimum percentile of all the splice sites for this gene that the predominant splice site must meet in order to consider it for inclusion in this query.
	    </help> 
            <suggest default="60"/>
        </stringParam>

        <stringParam name="min_norm_count"
                     prompt="Minimum number of reads"
                     number="true">
            <help>Choose the minimum number of ((normalized) reads of the splice sites for this gene in order to consider it for inclusion in this query. 	    </help> 
            <suggest default="10"/>
        </stringParam>

	<flatVocabParam name="nonnuclear_sequence" includeProjects="AmoebaDB,PlasmoDB,ToxoDB,EuPathDB,FungiDB,HostDB,PiroplasmaDB,VectorBase,UniDB"
			queryRef="GeneVQ.NonNuclearSequence"
			prompt="Nonnuclear Genomic Sequence"
			multiPick="true" 
			dependedParamRef="organismParams.org_with_nonnuclear_genes">
	  <help includeProjects="PlasmoDB">Nonnuclear genomic sequence of various Plasmodium organisms includes the sequence of the mitochondrial and apicoplast genomes.</help>
	  <help includeProjects="ToxoDB">Nonnuclear genomic sequence for T. gondii includes the sequence of the apicoplast genome. </help>
	  <help includeProjects="EuPathDB,UniDB">Nonnuclear genomic sequence of various Plasmodium organisms includes the sequence of the mitochondrial and apicoplast genomes. Nonnuclear genomic sequence for T. gondii includes the sequence of the apicoplast genome. </help>
	</flatVocabParam>

    <!--+++++++++++++++++++++++++++++++++++++++++++++++++++++++++++++++++++++++++++-->
    <!--Genes by CNV params                                                        -->
    <!--+++++++++++++++++++++++++++++++++++++++++++++++++++++++++++++++++++++++++++-->

    <stringParam name="copyNumber" includeProjects="AmoebaDB,CryptoDB,PlasmoDB,ToxoDB,TriTrypDB,FungiDB,UniDB"
        prompt="Copy Number"
        number="true">
        <help><![CDATA[Enter a value for copy number.]]></help>
        <suggest default="2"/>
    </stringParam>

    <enumParam name="CNV_type" includeProjects="AmoebaDB,CryptoDB,PlasmoDB,ToxoDB,TriTrypDB,FungiDB,UniDB"
        prompt="Copy Number Metric">
        <noTranslation value="true" includeProjects="EuPathDB"/>
        <help><![CDATA[Haploid number is the number of copies of a gene on a single chromosome.  Gene dose is the total number of copies of this gene, taking into account the ploidy of the chromosome it is encoded on.  For example, a single-copy gene on a diploid chromosome has a haploid number of 1 and a gene dose of 2]]></help>
        <enumList>
            <enumValue default="true">
                <term>Haploid number</term>
                <internal>haploid_number </internal>
            </enumValue>  
            <enumValue >
                <term>Gene dose</term>
                <internal>gene_dose</internal>
            </enumValue>
      </enumList>
    </enumParam>

    <enumParam name="medianOrIndividual" includeProjects="AmoebaDB,CryptoDB,PlasmoDB,ToxoDB,TriTrypDB,FungiDB,UniDB" 
            prompt="Median Or By Strain/Sample?"
            multiPick="false">
        <help><![CDATA[Choose to find genes where the median copy number across all the selected isolates meets the criteria (Median) or to find genes where any one of the selected isolates meets the criteria (By Strain/Sample)"]]></help>

        <enumList>
            <enumValue default="true">
                <term>Median of Selected Strains/Samples</term>
                <internal>median</internal>
            </enumValue>
            <enumValue default="true">
                <term>By Strain/Sample (at least one selected strain/sample meets criteria)</term>
                <internal>sample</internal>
            </enumValue>
        </enumList>
    </enumParam>

    <enumParam name="operator" includeProjects="AmoebaDB,CryptoDB,PlasmoDB,ToxoDB,TriTrypDB,FungiDB,UniDB"
        prompt="Operator">
        <noTranslation value="true" includeProjects="EuPathDB"/>
        <help><![CDATA[Choose whether you want to search for genes where the copy number is greater than or equal to, equal to, or less than or equal to the chosen value]]></help>
        <enumList>
            <enumValue default="true">
                <term>Greater than or equal to</term>
                <internal>&gt;=</internal>
            </enumValue>
            <enumValue>
                <term>Equal to</term>
                <internal>=</internal>
            </enumValue>
            <enumValue>
                <term>Less than or equal to</term>
                <internal>&lt;=</internal>
            </enumValue>
        </enumList>
    </enumParam>

    <enumParam name="comparisonOperator" includeProjects="AmoebaDB,CryptoDB,PlasmoDB,ToxoDB,TriTrypDB,FungiDB,UniDB"
        prompt="What comparison do you want to make?">
        <noTranslation value="true" includeProjects="EuPathDB"/>
        <help><![CDATA[Choose whether you want to search for genes where the copy number in the resequenced strain is greater than, less than, or equal to the reference]]></help>
        <enumList>
            <enumValue default="true">
                <term>Copy number in resequenced strain is greater than reference</term>
                <internal>&gt;</internal>
            </enumValue>
            <enumValue>
                <term>Copy number in resequenced strain is equal to reference</term>
                <internal>=</internal>
            </enumValue>
            <enumValue>
                <term>Copy number in resequenced strain is less than reference</term>
                <internal>&lt;</internal>
            </enumValue>
        </enumList>
    </enumParam>

   <enumParam name="genesWithTranscripts"
               prompt="Genes with:" multiPick="false" displayType="checkBox">
      <noTranslation value="true" includeProjects="EuPathDB" />
      <help>
        Choose genes in a previous result based on whether they do or don't have at least one transcript missing from that result
      </help>
      <enumList>   
        <enumValue default="true">
          <display>missing transcripts in the result</display>
          <term>genes_missing_transcripts</term>
          <internal>genes_missing_transcripts</internal>
        </enumValue>
        <enumValue>
          <display>all transcripts included in the result</display>
          <term>genes_not_missing_transcripts</term>
          <internal>genes_not_missing_transcripts</internal>
        </enumValue>
      </enumList>   
    </enumParam>

   <flatVocabParam name="missingOrFoundTranscripts"
               prompt="Transcripts that were:" 
               multiPick="false"
               queryRef="GeneVQ.missingOrFoundTranscripts"
               dependedParamRef="geneParams.genesWithTranscripts">

      <noTranslation value="true" includeProjects="EuPathDB" />
      <help>
        Choose transcripts of the genes in a previous result based on whether the transcripts were missing or found in that result
      </help>
    </flatVocabParam>

    <enumParam name="coexp_correlation"
               prompt="Correlation" multiPick="false">
        <noTranslation value="true" includeProjects="EuPathDB"/>
        <help>Type of correlation the search should look for</help>
        <enumList>
            <enumValue default="true">
                <term>Positive Correlation</term>
                <internal>&gt;=</internal>
            </enumValue>
            <enumValue>
                <term>Negative Correlation</term>
                <internal>&lt;=</internal>
            </enumValue>
        </enumList>
    </enumParam>

    <stringParam name="coexp_value" includeProjects="FungiDB,UniDB,EuPathDB"
        prompt="Spearman coefficient (greater or equal to)"
        number="true">
        <help><![CDATA[Enter a value for Spearman coefficient between 1 and -1.]]></help>
        <suggest default="0.75"/>
    </stringParam>


   <!-- Dataset was removed from Bld49 and loaded for bld-49 - redmine #41023 -->
    <enumParam name="coexp_network_distance"
               prompt="Highest reciprocal rank (HRR) network distance" multiPick="false">
        <noTranslation value="true" includeProjects="EuPathDB"/>
        <help>Type of correlation the search should look for</help>
        <enumList>
            <enumValue default="true">
                <term>High : &lt;= 10 </term>
                <internal>&lt;=10</internal>
            </enumValue>
            <enumValue>
                <term>Medium : &lt;= 20</term>
                <internal>&lt;=20</internal>
            </enumValue>
            <enumValue>
                <term>Low : &lt;= 30</term>
                <internal>&lt;=30</internal>
            </enumValue>
        </enumList>
    </enumParam>

  </paramSet>


  <paramSet name="genePhenotypeParams">

    <enumParam name="text_fields"
               prompt="Fields"
               includeProjects="PlasmoDB,FungiDB,UniDB,EuPathDB,TriTrypDB"
               multiPick="true">
      <noTranslation value="true" includeProjects="EuPathDB" />
      <noTranslation value="false" excludeProjects="EuPathDB" />
      <help>
             Choose which text fields to search.
      </help>
      <enumList>
        <enumValue includeProjects="TriTrypDB,FungiDB,EuPathDB,UniDB" default="true">
          <display>Phenotype</display>
          <term>Phenotype</term>
          <internal>Phenotype</internal>
        </enumValue>
        <enumValue includeProjects="PlasmoDB,EuPathDB,UniDB"  default="true">
          <display>Rodent Malaria Phenotype</display>
          <term>RodMalPhenotype</term>
          <internal>RodMalPhenotype</internal>
        </enumValue>
      </enumList>
    </enumParam>

  </paramSet>

  <paramSet name="userDatasetParams">
    <flatVocabParam name="rna_seq_dataset"
                    queryRef="GeneVQ.RnaSeqUserDataset"
                    prompt="Your RNA-Seq Dataset"
                    quote="false"
                    multiPick="false" >
         <help>An RNA-Seq dataset that you have imported into your workspace, and that is installed in @PROJECT_ID@ </help>
    </flatVocabParam>

       <flatVocabParam name="profileset_generic"
                     queryRef="GeneVQ.rna_seq_profileset"
                     prompt="Experiment"
                     quote="false"
                     multiPick="false"
                     dependedParamRef="userDatasetParams.rna_seq_dataset">
            <help>Choose an Experiment. An Experiment consists of a set of samples that is defined by the data provider or the analytical method. The samples within an Experiment can be compared to each other. Datasets will have multiple Experiments if the samples are generated using different biological, experimental or analytical methods: sense vs. antisense, scaled vs. non-scaled, wild-type vs. mutant.</help> 
        </flatVocabParam>

       <flatVocabParam name="samples_fc_ref_generic"
                     queryRef="GeneVQ.RnaSeqSamples"
                     prompt="Reference Sample(s)"
                     quote="false"
                     displayType="checkBox"
                     multiPick="true"
                     dependedParamRef="userDatasetParams.rna_seq_dataset,userDatasetParams.profileset_generic">
            <help>Choose one or more sample.  NOTE: if more than one is chosen the fold difference in coverage will be calculated using the specified operation applied to the samples within the group</help>
          <suggest selectMode="none" />
        </flatVocabParam>

       <flatVocabParam name="samples_fc_comp_generic"
                     queryRef="GeneVQ.RnaSeqSamples"
                     prompt="Comparison Sample(s)"
                     quote="false"
                     displayType="checkBox"
                     multiPick="true"
                     dependedParamRef="userDatasetParams.rna_seq_dataset,userDatasetParams.profileset_generic">
            <help>Choose one or more sample.  NOTE: if more than one is chosen the fold difference in coverage will be calculated using the specified operation applied to the samples within the group</help>
          <suggest selectMode="none" />
      </flatVocabParam>

       <flatVocabParam name="profileset_generic_antisense"
                     queryRef="GeneVQ.rna_seq_profileset"
                     prompt="Experiment"
                     quote="false"
                     multiPick="false"
                     dependedParamRef="userDatasetParams.rna_seq_dataset">
            <help>Choose an Experiment</help> 
        </flatVocabParam>

       <flatVocabParam name="samples_fc_ref_generic_antisense"
                     queryRef="GeneVQ.RnaSeqSamplesAntisense"
                     prompt="Reference Sample(s)"
                     quote="false"
                     displayType="checkBox"
                     multiPick="true"
                     dependedParamRef="userDatasetParams.rna_seq_dataset">
            <help>Choose one or more sample.  NOTE: if more than one is chosen the fold difference in coverage will be calculated using the specified operation applied to the samples within the group</help>
          <suggest selectMode="none" />
        </flatVocabParam>

       <flatVocabParam name="samples_fc_comp_generic_antisense"
                     queryRef="GeneVQ.RnaSeqSamplesAntisense"
                     prompt="Comparison Sample(s)"
                     quote="false"
                     displayType="checkBox"
                     multiPick="true"
                     dependedParamRef="userDatasetParams.rna_seq_dataset">
            <help>Choose one or more sample.  NOTE: if more than one is chosen the fold difference in coverage will be calculated using the specified operation applied to the samples within the group</help>
          <suggest selectMode="none" />
      </flatVocabParam>

  </paramSet>


    <!--===========================================================================-->
    <!-- Vocab queries  -->
    <!--===========================================================================-->

          <!-- MetaCycle Vocab queries Starts -->
          <!-- metaCycle Vocab queries Strats -->

    <querySet name="GeneVQ" queryType="vocab" isCacheable="true">

    <sqlQuery name="GeneModelCharOntology" isCacheable="false">
      <column name="ontology_term_name"/>
      <column name="parent_ontology_term_name"/>
      <column name="display_name"/>
      <column name="description"/>
      <column name="type"/>
      <column name="units"/>
      <column name="precision"/>
      <column name="is_range"/>

      <sqlParamValue name="deprecated" includeProjects="GiardiaDB">
        <![CDATA[
               UNION
               select 'is_deprecated' as ontology_term_name, cast(null as varchar2(1)) as parent_ontology_term_name,
               'Deprecated Genes' as display_name, 'Select deprecated genes' as description, cast(null as varchar2(1)) as units,
               'string' as type, 0 as is_range, cast(null as varchar2(1)) as precision, 7 as display_order
               from dual
            ]]>
      </sqlParamValue>
      <sqlParamValue name="deprecated" excludeProjects="GiardiaDB"/>

      <sql>
        <![CDATA[
               select * from (
               select 'transcript_count' as ontology_term_name, cast(null as varchar2(1)) as parent_ontology_term_name,
               'Transcript Count' as display_name, 'Number of transcripts per gene' as description, cast(null as varchar2(1)) as units,
               'number' as type, 1 as is_range, cast(null as varchar2(1)) as precision, 4 as display_order
               from dual
               UNION
               select 'transcript_exon_count' as ontology_term_name, cast(null as varchar2(1)) as parent_ontology_term_name,
               'Transcript Exon Count' as display_name, 'Number of exons in the transcript' as description, cast(null as varchar2(1)) as units,
               'number' as type, 1 as is_range, cast(null as varchar2(1)) as precision, 6 as display_order
               from dual
               UNION
               select 'gene_exon_count' as ontology_term_name, cast(null as varchar2(1)) as parent_ontology_term_name,
               'Gene Exon Count' as display_name, 'Number of exons in the gene' as description, cast(null as varchar2(1)) as units,
               'number' as type, 1 as is_range, cast(null as varchar2(1)) as precision, 5 as display_order
               from dual
               UNION
               select 'transcript_type' as ontology_term_name, cast(null as varchar2(1)) as parent_ontology_term_name,
               'Transcript Type (SO)' as display_name, 'Select a sequence ontology term for this transcript' as description, cast(null as varchar2(1)) as units,
               'string' as type, 0 as is_range, cast(null as varchar2(1)) as precision, 2 as display_order
               from dual
               UNION
               select 'gene_type' as ontology_term_name, cast(null as varchar2(1)) as parent_ontology_term_name,
               'Gene Type (SO)' as display_name, 'Select a sequence ontology term for this gene' as description, cast(null as varchar2(1)) as units,
               'string' as type, 0 as is_range, cast(null as varchar2(1)) as precision, 1 as display_order
               from dual
               UNION
               select 'gene_type_ebi' as ontology_term_name, cast(null as varchar2(1)) as parent_ontology_term_name,
               'Gene Type (Biotype)' as display_name, 'Select gene biotype classification for this gene' as description, cast(null as varchar2(1)) as units,
               'string' as type, 0 as is_range, cast(null as varchar2(1)) as precision, 1 as display_order
               from dual
               UNION
               select 'organism' as ontology_term_name, cast(null as varchar2(1)) as parent_ontology_term_name,
               'Organism' as display_name, 'Select organism' as description, cast(null as varchar2(1)) as units,
               'string' as type, 0 as is_range, cast(null as varchar2(1)) as precision, 0 as display_order
               from dual
               &&deprecated&&
               )
               order by display_order, display_name
         ]]>
    </sql>
   </sqlQuery>

   <sqlQuery name="GeneModelCharMetadata" isCacheable="false" excludeProjects="EuPathDB">
     <paramRef ref="geneParams.gene_or_transcript" />
     <paramRef ref="organismParams.organism_select_all" />
     <column name="ontology_term_name"/>
     <column name="internal"/>
     <column name="filter_item_id"/>
     <column name="number_value"/>
     <column name="date_value"/>
     <column name="string_value"/>
     <sql>
       <![CDATA[
                select $$gene_or_transcript$$ as filter_item_id,
                       source_id as internal,
		       ontology_term_name, string_value, number_value,
                       cast(null as date) as date_value
                from (select *
                      from apidbTuning.GeneModelCharMD
                      where taxon_id in ($$organism_select_all$$)
		     )
          ]]>
    </sql>
    </sqlQuery>

   <sqlQuery name="GeneModelCharMetadata" isCacheable="false" includeProjects="EuPathDB">
     <paramRef ref="geneParams.gene_or_transcript" />
     <paramRef ref="organismParams.organism_select_all" />
     <column name="ontology_term_name"/>
     <column name="internal"/>
     <column name="filter_item_id"/>
     <column name="number_value"/>
     <column name="date_value"/>
     <column name="string_value"/>
     <sql>
       <![CDATA[
                select $$gene_or_transcript$$ as filter_item_id,
                       source_id as internal,
		       ontology_term_name, string_value, number_value,
                       cast(null as date) as date_value
                from (select *
                      from apidbTuning.GeneModelCharOrgMD
                      where taxon_name in ($$organism_select_all$$)
		     )
          ]]>
    </sql>
    </sqlQuery>


      <sqlQuery name="metacycle_study" includeProjects="TriTrypDB">
             <column name="internal"/>
             <column name="term"/>
          <sql>
           <![CDATA[

	   SELECT s.name as internal, 
	   CASE  WHEN s.name ='BSF Alt MetaCycle' THEN 'BSF Alt'               
	   WHEN s.name ='BSF Const MetaCycle' THEN 'BSF Const'                                                            
	   WHEN s.name ='PF Alt MetaCycle' THEN 'PF Alt'                                                                    
	   ELSE 'PF Const' END "term"                                                                                     
	   FROM STUDY.STUDY s, STUDY.STUDY i                                                                                    
	   Where i.name = 'tbruTREU927_Rijo_Circadian_Regulation_ebi_rnaSeq_RSRC'                                                  
	   And i.study_id = s.INVESTIGATION_ID and s.name like '%MetaCycle%'  

            ]]>
          </sql>
        </sqlQuery>
        <processQuery name="metacycle_study" processName="org.apidb.apicomplexa.wsfplugin.apifed.ApiFedPlugin" includeProjects="EuPathDB"> 
            <wsColumn name="internal" width="300"/>
            <wsColumn name="term" width="300"/>
        </processQuery>


<<<<<<< HEAD
=======
      -->
      <sqlQuery name="metacycle_study" includeProjects="FungiDB,UniDB">
             <column name="internal"/>
             <column name="term"/>
          <sql>
           <![CDATA[

	   SELECT s.name as internal, REPLACE (s.name, ' MetaCycle', '') as term
	   FROM STUDY.STUDY s, STUDY.STUDY i
	   WHERE i.name = 'ncraOR74A_Hurley_2014_NC_3_ebi_rnaSeq_RSRC'
	   AND i.study_id = s.INVESTIGATION_ID and s.name like '%MetaCycle%'
            ]]>
          </sql>
        </sqlQuery>
        <processQuery name="metacycle_study" processName="org.apidb.apicomplexa.wsfplugin.apifed.ApiFedPlugin" includeProjects="EuPathDB"> 
            <wsColumn name="internal" width="300"/>
            <wsColumn name="term" width="300"/>
        </processQuery>

>>>>>>> f6ca7dc6
          <!-- MetaCycle Vocab queries Ends -->
          <!-- metaCycle Vocab queries Ends -->

        <!-- TEMPLATE_ANCHOR rnaSeqMetaCycleParamQuery -->




      <sqlQuery name="vb_metacycle_study" isCacheable="false" includeProjects="VectorBase,UniDB">
            <column name="internal" />
            <column name="term" />
        <sql>              
	  SELECT s.name as internal,s.name as term
	  FROM STUDY.STUDY s, STUDY.STUDY i 
	  WHERE i.name = 'agamPEST_microarrayExpression_GSE22585_circadian_rhythm_RSRC' 
	  AND i.study_id = s.investigation_id and s.name like '%circadian%'
	</sql>
      </sqlQuery>
        <processQuery name="vb_metacycle_study" processName="org.apidb.apicomplexa.wsfplugin.apifed.ApiFedPlugin" includeProjects="EuPathDB"> 
            <wsColumn name="internal" width="300"/>
            <wsColumn name="term" width="300"/>
        </processQuery>



      <sqlQuery name="fungi_metacycle_study" isCacheable="false" includeProjects="FungiDB,UniDB">
            <column name="internal" />
            <column name="term" />
        <sql>              
	  SELECT s.name as internal,
             CASE  WHEN s.name ='WT MetaCycle FirstStrand' THEN 'WT - Sense'
             WHEN s.name ='MSN MetaCycle FirstStrand' THEN 'ΔMSN - Sense'
             WHEN s.name ='WT MetaCycle SecondStrand' THEN 'WT - Antisense'
             ELSE 'ΔMSN Antisense' END "term"
          FROM STUDY.STUDY s, STUDY.STUDY i
          Where i.name = 'ncraOR74A_Bharath_Circadian_Time_Course_ebi_rnaSeq_RSRC'
          And i.study_id = s.INVESTIGATION_ID and s.name like '%MetaCycle%'
	</sql>
      </sqlQuery>
        <processQuery name="fungi_metacycle_study" processName="org.apidb.apicomplexa.wsfplugin.apifed.ApiFedPlugin" includeProjects="EuPathDB"> 
            <wsColumn name="internal" width="300"/>
            <wsColumn name="term" width="300"/>
        </processQuery>

  <sqlQuery name="singleCellDataset" isCacheable="true" includeProjects="TriTrypDB,PlasmoDB,PiroplasmaDB">
    <paramRef ref="organismParams.organismsWithSingleCell" />
    <column name="term"/>
    <column name="internal"/>

    <sql>
      <![CDATA[
        SELECT dsp.display_name || ' (' || dsp.short_attribution || ')' as term
        , edr.external_database_release_id as internal
        FROM sres.externaldatabaserelease edr
        , sres.externaldatabase ed
        , apidbtuning.datasetpresenter dsp
        , apidbtuning.datasetnametaxon dnt
        WHERE dnt.taxon_id = $$organismsWithSingleCell$$
        AND dsp.name like '%cellxgene%'
        AND dsp.name = dnt.name
        AND ed.name = dnt.name
        AND dsp.name = ed.name
        AND ed.external_database_id = edr.external_database_id
      ]]>
    </sql>
  </sqlQuery>

  <processQuery name="singleCellDataset" processName="org.apidb.apicomplexa.wsfplugin.apifed.ApiFedPlugin" includeProjects="EuPathDB">
    <paramRef ref="organismParams.organismsWithSingleCell"/>
    <wsColumn name="internal" width="300"/>
    <wsColumn name="term" width="300"/>
  </processQuery>


  <sqlQuery name="wgcnaDataset" isCacheable="false" excludeProjects="EuPathDB">
    <column name="term"/>
    <column name="internal"/>

    <sql>
      <![CDATA[
        select distinct d.name as term, r.external_database_release_id  as internal
        from sres.externaldatabase d
          , sres.externaldatabaserelease r
          , apidb.nafeatureWGCNAResults fwr
          , study.studylink sl
          , study.study s
        where sl.protocol_app_node_id = fwr.protocol_app_node_id
          and sl.study_id=  s.study_id
          and r.external_database_release_id = s.external_database_release_id
          and d.external_database_id = r.external_database_id
      ]]>
    </sql>
  </sqlQuery>

  <processQuery name="wgcnaDataset" processName="org.apidb.apicomplexa.wsfplugin.apifed.ApiFedPlugin" includeProjects="EuPathDB">
    <wsColumn name="internal" width="50" wsName="internal"/>
    <wsColumn name="term" width="50" wsName="term"/>
  </processQuery>

  <sqlQuery name="wgcnaParam" isCacheable="false" excludeProjects="EuPathDB">
    <paramRef ref="geneParams.wgcnaDataset" />
    <column name="term"/>
    <column name="internal"/>
    <column name="display"/>
    <sql>
      <![CDATA[
        select distinct pan.name as term
          , pan.protocol_app_node_id as internal
          , regexp_replace(pan.name,'(((\w+)\s){1}).*', '\1') as display --clean pan.name by keeping only the first full word
        from study.protocolappnode pan
          , study.study s
          , study.studylink sl
        where s.external_database_release_id = $$wgcnaDataset$$
          and s.study_id = sl.study_id
          and sl.protocol_app_node_id = pan.protocol_app_node_id
          and pan.name like '%module%'
      ]]>
    </sql>
  </sqlQuery>

  <processQuery name="wgcnaParam" processName="org.apidb.apicomplexa.wsfplugin.apifed.ApiFedPlugin" includeProjects="EuPathDB">
    <wsColumn name="internal" width="50" wsName="internal"/>
    <wsColumn name="term" width="50" wsName="term"/>
    <wsColumn name="display" width="50" wsName="display"/>
  </processQuery>




  <sqlQuery name="geneListDataset" isCacheable="false" excludeProjects="EuPathDB">
    <column name="term"/>
    <column name="internal"/>

    <sql>
      <![CDATA[
        select distinct d.name as term, r.external_database_release_id  as internal
              from sres.externaldatabase d
          , sres.externaldatabaserelease r
          , apidb.nafeaturelist fl
          , study.studylink sl
          , study.study s
        where sl.protocol_app_node_id = fl.protocol_app_node_id
        and sl.study_id=  s.study_id
        and r.external_database_release_id = s.external_database_release_id
        and d.external_database_id = r.external_database_id
      ]]>
    </sql>
  </sqlQuery>

  <processQuery name="geneListDataset" processName="org.apidb.apicomplexa.wsfplugin.apifed.ApiFedPlugin" includeProjects="EuPathDB">
    <wsColumn name="internal" width="50" wsName="internal"/>
    <wsColumn name="term" width="100" wsName="term"/>
  </processQuery>

  <sqlQuery name="geneListParam" isCacheable="false" excludeProjects="EuPathDB">
    <paramRef ref="geneParams.geneListDataset" />
    <column name="term"/>
    <column name="internal"/>
    <sql>
      <![CDATA[
        select distinct replace(pan.name,' (functional_data)','') as term
          , pan.protocol_app_node_id as internal
        from study.protocolappnode pan, study.study s, study.studylink sl
          where s.external_database_release_id =$$geneListDataset$$
          and s.study_id = sl.study_id
          and sl.protocol_app_node_id = pan.protocol_app_node_id
          order by TO_NUMBER(REGEXP_SUBSTR(term, '\d+'))
      ]]>
    </sql>
  </sqlQuery>

  <processQuery name="geneListParam" processName="org.apidb.apicomplexa.wsfplugin.apifed.ApiFedPlugin" includeProjects="EuPathDB">
    <paramRef ref="geneParams.geneListDataset"/> 
    <wsColumn name="internal" width="50" wsName="internal"/>
    <wsColumn name="term" width="100" wsName="term"/>
  </processQuery>





   <sqlQuery name="lopitOntologyQuery" isCacheable="true">
     <paramRef ref="geneParams.lopit_method" />  
     <column name="ontology_term_name"/>
     <column name="parent_ontology_term_name"/>
     <column name="display_name"/>
     <column name="description"/>
     <column name="type"/>
     <column name="units"/>
     <column name="precision"/>
     <column name="is_range"/>
    <sql>
      <![CDATA[
select 'Any compartments (lopit)' as ontology_term_name, cast(null as varchar2(1)) as parent_ontology_term_name,'- Any compartments probability'  as display_name, cast(null as varchar2(1)) as description, cast(null as varchar2(1)) as units,'number' as type,1 as is_range,1 as precision, cast(null as varchar2(1)) as display_order                                           
from dual 

UNION

SELECT distinct pan.name as ontology_term_name, cast(null as varchar2(1)) as parent_ontology_term_name,
case when pan.name ='outlier (lopit)' THEN  '- ' || upper(substr(replace(pan.name,' (lopit)','') || ' probability',1,1)) || substr(replace(pan.name,' (lopit)','') || ' probability',2,9999) 
ELSE upper(substr(replace(pan.name,' (lopit)','') || ' probability',1,1)) || substr(replace(pan.name,' (lopit)','') || ' probability',2,9999) END as display_name, cast(null as varchar2(1)) as description, cast(null as varchar2(1)) as units, 'number' as type,1 as is_range,1 as precision, cast(null as varchar2(1)) as display_order
FROM study.study s , study.studyLink sl, study.ProtocolAppNode pan, apidb.LopitResults lr, apidbtuning.geneattributes ga
where s.name = '$$lopit_method$$'
and s.study_id = sl.study_id
and sl.protocol_app_node_id = pan.protocol_app_node_id
and pan.protocol_app_node_id = lr.protocol_app_node_id
and ga.na_feature_id = lr.na_feature_id
order by display_name

        ]]>
    </sql>
   </sqlQuery>

    <sqlQuery name="lopitMetadataQuery" isCacheable="false">
      <paramRef ref="geneParams.lopit_method" />  
      <column name="ontology_term_name"/>
      <column name="internal"/>
      <column name="number_value"/>
      <column name="date_value"/>
      <column name="string_value"/>
      <sql>
        <![CDATA[
select ga.source_id as internal, pan.name as ontology_term_name, round(lr.probability_mean,2) as number_value, round(to_char(lr.probability_mean),2) as string_value,cast(null as date) as date_value
from study.study s , study.studyLink sl, study.ProtocolAppNode pan, apidb.LopitResults lr, apidbtuning.geneattributes ga
where s.name in ('$$lopit_method$$')
and s.study_id = sl.study_id
and sl.protocol_app_node_id = pan.protocol_app_node_id
and pan.protocol_app_node_id = lr.protocol_app_node_id
and ga.na_feature_id = lr.na_feature_id

UNION
select ga.source_id as internal, 'Any compartments (lopit)' as ontology_term_name, round(lr.probability_mean,2) as number_value, round(to_char(lr.probability_mean),2) as string_value,cast(null as date) as date_value
from study.study s , study.studyLink sl, study.ProtocolAppNode pan, apidb.LopitResults lr, apidbtuning.geneattributes ga
where s.name in ('$$lopit_method$$')
and s.study_id = sl.study_id
and sl.protocol_app_node_id = pan.protocol_app_node_id
and pan.protocol_app_node_id = lr.protocol_app_node_id
and ga.na_feature_id = lr.na_feature_id
and pan.name  != 'outlier (lopit)' 
        ]]>
      </sql>
    </sqlQuery>


	<sqlQuery name="MetadataQuery_ncraOR74A_phenotype_knockout_mutants_RSRC" doNotTest="1">
          <column name="ontology_term_name"/>
          <column name="internal"/>
          <column name="number_value"/>
          <column name="date_value"/>
          <column name="string_value"/>
          <sql>
           <![CDATA[
select na_feature_id as internal
     , 'conidia_number' as ontology_term_name
     , cast(null as number(10)) as number_value
     , conidia_number as string_value
     , cast(null as number(10)) as date_value
from APIDB.PHENOTYPEMUTANTS
UNION
select na_feature_id as internal
     , 'conidia_morphology' as ontology_term_name
     , cast(null as number(10)) as number_value
     , conidia_morphology as string_value
     , cast(null as number(10)) as date_value
from APIDB.PHENOTYPEMUTANTS
UNION
select na_feature_id as internal
     , 'protoperithecia_number' as ontology_term_name
     , cast(null as number(10)) as number_value
     , protoperithecia_number as string_value
     , cast(null as number(10)) as date_value
from APIDB.PHENOTYPEMUTANTS
UNION
select na_feature_id as internal
     , 'protoperithecial_morphology' as ontology_term_name
     , cast(null as number(10)) as number_value
     , protoperithecial_morphology as string_value
     , cast(null as number(10)) as date_value
from APIDB.PHENOTYPEMUTANTS
UNION
select na_feature_id as internal
     , 'perithecia_number' as ontology_term_name
     , cast(null as number(10)) as number_value
     , perithecia_number as string_value
     , cast(null as number(10)) as date_value
from APIDB.PHENOTYPEMUTANTS
UNION
select na_feature_id as internal
     , 'perithecia_morphology' as ontology_term_name
     , cast(null as number(10)) as number_value
     , perithecia_morphology as string_value
     , cast(null as number(10)) as date_value
from APIDB.PHENOTYPEMUTANTS
UNION
select na_feature_id as internal
     , 'ascospore_number' as ontology_term_name
     , cast(null as number(10)) as number_value
     , ascospore_number as string_value
     , cast(null as number(10)) as date_value
from APIDB.PHENOTYPEMUTANTS
UNION
select na_feature_id as internal
     , 'ascospore_morphology' as ontology_term_name
     , cast(null as number(10)) as number_value
     , ascospore_morphology as string_value
     , cast(null as number(10)) as date_value
from APIDB.PHENOTYPEMUTANTS
UNION
select na_feature_id as internal
     , 'basal_hyphae_growth_rate' as ontology_term_name
     , basal_hyphae_growth_rate as number_value
     , '' as string_value
     , cast(null as number(10)) as date_value
from APIDB.PHENOTYPEMUTANTS
UNION
select na_feature_id as internal
     , 'aerial_hyphae_height' as ontology_term_name
     , aerial_hyphae_height as number_value
     , '' as string_value
     , cast(null as number(10)) as date_value
from APIDB.PHENOTYPEMUTANTS
           ]]>
            </sql>
        </sqlQuery>

	<sqlQuery name="OntologyQuery_ncraOR74A_phenotype_knockout_mutants_RSRC" doNotTest="1">
          <column name="ontology_term_name"/>
          <column name="parent_ontology_term_name"/>
          <column name="display_name"/>
          <column name="description"/>
          <column name="type"/>
          <column name="units"/>
          <column name="precision"/>
          <column name="is_range"/>
          <sql>
           <![CDATA[

select * from (
select 'conidia_number' as ontology_term_name
     , 'Conidia Number' as display_name
     , 'string' as type
     , 0 as is_range
from dual
UNION
select 'conidia_morphology' as ontology_term_name
     , 'Conidia Morphology' as display_name
     , 'string' as type
     , 0 as is_range
from dual
UNION
select 'protoperithecia_number' as ontology_term_name
     , 'Protoperithecia Number' as display_name
     , 'string' as type
     , 0 as is_range
from dual
UNION
select 'protoperithecial_morphology' as ontology_term_name
     , 'Protoperithecial Morphology' as display_name
     , 'string' as type
     , 0 as is_range
from dual
UNION
select 'perithecia_number' as ontology_term_name
     , 'Perithecia Number' as display_name
     , 'string' as type
     , 0 as is_range
from dual
UNION
select 'perithecia_morphology' as ontology_term_name
     , 'Perithecia Morphology' as display_name
     , 'string' as type
     , 0 as is_range
from dual
UNION
select 'ascospore_number' as ontology_term_name
     , 'Ascospore Number' as display_name
     , 'string' as type
     , 0 as is_range
from dual
UNION
select 'ascospore_morphology' as ontology_term_name
     , 'Ascospore Morphology' as display_name
     , 'string' as type
     , 0 as is_range
from dual
UNION
select 'basal_hyphae_growth_rate' as ontology_term_name
     , 'Basal Hyphae Growth Rate' as display_name
     , 'Number' as type
     , 1 as is_range
from dual
UNION
select 'aerial_hyphae_height' as ontology_term_name
     , 'Aerial Hyphae Height' as display_name
     , 'Number' as type
     , 1 as is_range
from dual
), 
(select cast(null as varchar(10)) as parent_ontology_term_name
     , cast(null as varchar(10)) as description
     , cast(null as varchar(10)) as units
     , 1 as precision from dual
     )
           ]]>
            </sql>
        </sqlQuery>


	<sqlQuery name="PhenotypeScoreDataset" doNotTest="1">
          <column name="term"/>
          <column name="internal"/>
          <sql>
           <![CDATA[ select distinct d.name as term
                                   , d.name as internal
                     from sres.externaldatabase d
                        , sres.externaldatabaserelease r
                        , study.study s
                        , study.studylink sl
                        , apidb.phenotypescore ps
                     where d.external_database_id = r.external_database_id
                     and r.external_database_release_id = s.external_database_release_id
                     and s.study_id = sl.study_id
                     and sl.protocol_app_node_id = ps.protocol_app_node_id
                    ]]>
          </sql>
        </sqlQuery>

	<sqlQuery name="MetadataQuery_PhenotypeScore" doNotTest="1">
          <paramRef ref="geneParams.phenotypeScoreDataset"/>
          <column name="ontology_term_name"/>
          <column name="internal"/>
          <column name="number_value"/>
          <column name="date_value"/>
          <column name="string_value"/>
          <sql>
           <![CDATA[
            select ps.na_feature_id as internal
                 , pan.name as ontology_term_name
                 , score as number_value
                 , cast(null as varchar(10)) as string_value
                 , cast(null as number(10)) as date_value
            from apidb.PhenotypeScore ps
               , study.protocolappnode pan
               , (select distinct sl.protocol_app_node_id
                  from study.study s
                     , study.studylink sl
                     , sres.externaldatabase d
                     , sres.externaldatabaserelease r
                  where d.name = '$$phenotypeScoreDataset$$'
                  and d.external_database_id = r.external_database_id
                  and r.external_database_release_id = s.external_database_release_id
                  and s.study_id = sl.study_id) sl   
            where ps.protocol_app_node_id = pan.protocol_app_node_id
            and pan.protocol_app_node_id = sl.protocol_app_node_id
           ]]>
            </sql>
        </sqlQuery>

	<sqlQuery name="OntologyQuery_PhenotypeScore" doNotTest="1">
          <paramRef ref="geneParams.phenotypeScoreDataset"/>
          <column name="ontology_term_name"/>
          <column name="parent_ontology_term_name"/>
          <column name="display_name"/>
          <column name="description"/>
          <column name="type"/>
          <column name="units"/>
          <column name="precision"/>
          <column name="is_range"/>
          <sql>
           <![CDATA[
            select distinct pan.name as ontology_term_name
                    , cast(null as varchar(10)) as parent_ontology_term_name
                    , regexp_replace(pan.name, ' \(phenotype\)$', '')  as display_name
                    , p.score_type  as description 
                    , cast(null as varchar(10)) as units
                    , 'number' as type
                    , 1 as is_range
                    , 1 as precision
            from apidb.phenotypescore p
               , study.protocolappnode pan
               , (select distinct sl.protocol_app_node_id
                  from study.study s
                     , study.studylink sl
                     , sres.externaldatabase d
                     , sres.externaldatabaserelease r
                  where d.name = '$$phenotypeScoreDataset$$'
                  and d.external_database_id = r.external_database_id
                  and r.external_database_release_id = s.external_database_release_id
                  and s.study_id = sl.study_id) sl   
            where p.protocol_app_node_id = pan.protocol_app_node_id
            and pan.protocol_app_node_id = sl.protocol_app_node_id
            order by pan.name

           ]]>
            </sql>
        </sqlQuery>



	<sqlQuery name="MetadataQuery_pberANKA_phenotype_Bushnell_functional_profiling_RSRC" doNotTest="1">
          <column name="ontology_term_name"/>
          <column name="internal"/>
          <column name="number_value"/>
          <column name="date_value"/>
          <column name="string_value"/>
          <sql>
           <![CDATA[
select na_feature_id as internal
     , 'phenotype' as ontology_term_name
     , cast(null as number(10)) as number_value
     , phenotype as string_value
     , cast(null as number(10)) as date_value
from APIDB.PHENOTYPEGROWTHRATE
UNION
select na_feature_id as internal
     , 'relative_growth_rate' as ontology_term_name
     , relative_growth_rate as number_value
     , '' as string_value
     , cast(null as number(10)) as date_value
from APIDB.PHENOTYPEGROWTHRATE
           ]]>
            </sql>
        </sqlQuery>



	<sqlQuery name="OntologyQuery_pberANKA_phenotype_Bushnell_functional_profiling_RSRC" doNotTest="1">
          <column name="ontology_term_name"/>
          <column name="parent_ontology_term_name"/>
          <column name="display_name"/>
          <column name="description"/>
          <column name="type"/>
          <column name="units"/>
          <column name="precision"/>
          <column name="is_range"/>
          <sql>
           <![CDATA[
select * from (
select 'phenotype' as ontology_term_name
     , 'Phenotype' as display_name
     , 'string' as type
     , 0 as is_range
from dual
UNION
select 'relative_growth_rate' as ontology_term_name
     , 'Relative Growth Rate' as display_name
     , 'Number' as type
     , 1 as is_range
from dual
), 
(select cast(null as varchar(10)) as parent_ontology_term_name
     , cast(null as varchar(10)) as description
     , cast(null as varchar(10)) as units
     , 1 as precision from dual
     )
           ]]>
            </sql>
        </sqlQuery>



	<sqlQuery name="MetadataQuery_ncraOR74A_phenotype_GeneImage_NAFeaturePhenotypeImage_RSRC" doNotTest="1">
          <column name="ontology_term_name"/>
          <column name="internal"/>
          <column name="number_value"/>
          <column name="date_value"/>
          <column name="string_value"/>
          <sql>
           <![CDATA[
                SELECT distinct p.protocol_app_node_id as internal
                    , p.property as ontology_term_name
                    , cast(null as number(10)) as number_value
                    , lower(p.value) as string_value
                    , cast(null as date) as date_value
               FROM apidb.nafeaturephenotype p, study.study s, study.studylink sl
               WHERE s.name = 'ncraOR74A_phenotype_GeneImage_NAFeaturePhenotypeImage_RSRC'
               AND s.study_id = sl.study_id
               AND sl.protocol_app_node_id = p.protocol_app_node_id
           ]]>
            </sql>
        </sqlQuery>



	<sqlQuery name="OntologyQuery_ncraOR74A_phenotype_GeneImage_NAFeaturePhenotypeImage_RSRC" doNotTest="1">
          <column name="ontology_term_name"/>
          <column name="parent_ontology_term_name"/>
          <column name="display_name"/>
          <column name="description"/>
          <column name="type"/>
          <column name="units"/>
          <column name="precision"/>
          <column name="is_range"/>
          <sql>
           <![CDATA[
               SELECT distinct p.property as ontology_term_name
                    , cast(null as varchar(10)) as parent_ontology_term_name
                    , initcap(p.property) as display_name
                    , cast(null as varchar(10)) as description
                    , cast(null as varchar(10)) as units
                    , 'string' as type
                    , 0 as is_range
                    , 1 as precision
               FROM apidb.nafeaturephenotype p, study.study s, study.studylink sl
               WHERE s.name = 'ncraOR74A_phenotype_GeneImage_NAFeaturePhenotypeImage_RSRC'
               AND s.study_id = sl.study_id
               AND sl.protocol_app_node_id = p.protocol_app_node_id
               ORDER BY initcap(p.property)
           ]]>
            </sql>
        </sqlQuery>


	<sqlQuery name="MetadataQuery_PHI-base_curated_phenotype_NAFeaturePhenotypeGeneric_RSRC" doNotTest="1">
          <column name="ontology_term_name"/>
          <column name="internal"/>
          <column name="number_value"/>
          <column name="date_value"/>
          <column name="string_value"/>
          <sql>
           <![CDATA[
                SELECT distinct p.protocol_app_node_id as internal
                    , p.property as ontology_term_name
                    , cast(null as number(10)) as number_value
                    , p.value as string_value
                    , cast(null as date) as date_value
               FROM apidb.nafeaturephenotype p, study.study s, study.studylink sl
               WHERE s.name like '%_PHI-base_curated_phenotype_NAFeaturePhenotypeGeneric_RSRC'
               AND s.study_id = sl.study_id
               AND sl.protocol_app_node_id = p.protocol_app_node_id
               AND p.property NOT IN ('Co-mutated gene(s)','Gene inducer','PHI-base entry','PMID')
               AND p.property  NOT like 'Comments%' 
           ]]>
            </sql>
        </sqlQuery>



	<sqlQuery name="OntologyQuery_PHI-base_curated_phenotype_NAFeaturePhenotypeGeneric_RSRC" doNotTest="1">
          <column name="ontology_term_name"/>
          <column name="parent_ontology_term_name"/>
          <column name="display_name"/>
          <column name="description"/>
          <column name="type"/>
          <column name="units"/>
          <column name="precision"/>
          <column name="is_range"/>
          <sql>
           <![CDATA[
               SELECT distinct p.property as ontology_term_name
                    , cast(null as varchar(10)) as parent_ontology_term_name
                    , initcap(p.property) as display_name
                    , cast(null as varchar(10)) as description
                    , cast(null as varchar(10)) as units
                    , 'string' as type
                    , 0 as is_range
                    , 1 as precision
               FROM apidb.nafeaturephenotype p, study.study s, study.studylink sl
               WHERE s.name like '%_PHI-base_curated_phenotype_NAFeaturePhenotypeGeneric_RSRC'
               AND s.study_id = sl.study_id
               AND sl.protocol_app_node_id = p.protocol_app_node_id
               AND p.property NOT IN ('Co-mutated gene(s)','Gene inducer','PHI-base entry','PMID')
               AND p.property  NOT like 'Comments%' 
               ORDER BY initcap(p.property)
           ]]>
            </sql>
        </sqlQuery>




       <sqlQuery name="PhenotypeGrowthRate" isCacheable="false" includeProjects="UniDB,PlasmoDB">
            <column name="internal" />
            <column name="term" />
        <sql>
          select distinct phenotype as term , phenotype as internal from APIDB.PHENOTYPEGROWTHRATE
       </sql>
       </sqlQuery>
        <processQuery name="PhenotypeGrowthRate" processName="org.apidb.apicomplexa.wsfplugin.apifed.ApiFedPlugin" includeProjects="EuPathDB">
            <wsColumn name="internal" width="50" wsName="internal"/>
            <wsColumn name="term" width="50" wsName="term"/>
        </processQuery>


       <sqlQuery name="geneListUserDataset" isCacheable="false">
        <paramRef ref="InternalParams.user_id"/>
            <column name="internal" />
            <column name="term" />
            <column name="display" />
        <sql>
   --force 'Choose...' line to be first, then order by display name
   select  term, internal, display from (
     select 0 as term, 0 as internal, 'Choose a Gene List Dataset, if you have any' as display, 1 as num from dual
     UNION
     select distinct a.user_dataset_id as term, a.user_dataset_id as internal, name as display, 2 as num
      from ApiDbUserDatasets.installedUserDataset i, ApiDbUserDatasets.UserDatasetAccessControl a,
         ApiDbUserDatasets.UD_GeneId g
      where a.user_id = $$user_id$$
      and a.user_dataset_id = i.user_dataset_id
      and g.user_dataset_id = i.user_dataset_id
      and (i.is_invalid is null or i.is_invalid = 0)
   ) order by num, display
       </sql>
       </sqlQuery>

        <sqlQuery name="RnaSeqUserDataset" isCacheable="false">
           <paramRef ref="InternalParams.user_id"/>
           <column name="internal"/>
           <column name="term"/>
           <column name="display"/>
           <sql>
           <![CDATA[
   select term, internal, display
   from (--   select 0 as term, 0 as internal,
         --          'Choose an RNA-Seq dataset, if you have any' as display,
         --          1 as ordering
         --  from dual
         -- union
           select iud.user_dataset_id as term, iud.user_dataset_id as internal,
                  iud.name as display, 2 as ordering
           from apidbUserDatasets.InstalledUserDataset iud
           where iud.user_dataset_id
                 in (select udac.user_dataset_id
                     from apidbUserDatasets.UserDatasetAccessControl udac,
                          apidbUserDatasets.UD_ProfileSet ps,
                          apidbUserDatasets.UD_ProtocolAppNode pan,
                          apidbUserDatasets.UD_NaFeatureExpression nfe
                     where udac.user_id = $$user_id$$ -- enforce dataset access
                       and udac.user_dataset_id = ps.user_dataset_id
                       and ps.profile_set_id = pan.profile_set_id
                       and pan.protocol_app_node_id = nfe.protocol_app_node_id
                    )
             and (iud.is_invalid is null or iud.is_invalid = 0)
        ) order by ordering, display
             ]]>
           </sql>
        </sqlQuery>

        <sqlQuery name="StrandedRnaSeqUserDataset" isCacheable="false">
           <paramRef ref="InternalParams.user_id"/>
           <column name="internal"/>
           <column name="term"/>
           <column name="display"/>
           <sql>
           <![CDATA[
   select term, internal, display
   from (  select iud.user_dataset_id as term, iud.user_dataset_id as internal,
                  iud.name as display, 2 as ordering
           from apidbUserDatasets.InstalledUserDataset iud
           where iud.user_dataset_id
                 in (select udac.user_dataset_id
                     from apidbUserDatasets.UserDatasetAccessControl udac,
                          apidbUserDatasets.UD_ProfileSet ps,
                          apidbUserDatasets.UD_ProtocolAppNode pan,
                          apidbUserDatasets.UD_NaFeatureExpression nfe
                     where udac.user_id = $$user_id$$ -- enforce dataset access
                       and udac.user_dataset_id = ps.user_dataset_id
                       and ps.profile_set_id = pan.profile_set_id
                       and ps.name = 'sense'
                       and pan.protocol_app_node_id = nfe.protocol_app_node_id
                    )
             and (iud.is_invalid is null or iud.is_invalid = 0)
        ) order by ordering, display
             ]]>
           </sql>
        </sqlQuery>

       <sqlQuery name="PFTimeSeriesFoldChangeProfileSet" includeProjects="PlasmoDB,UniDB">
            <column name="internal" />
            <column name="term" />
            <column name="display" />
                    <sql>
    select distinct pt.profile_set_name as term,
           pt.profile_study_id as internal,
           replace((replace (pt.profile_set_name,'DeRisi','iRBC')),'Smoothed','(48 Hour scaled)')  as display
    from apidbtuning.profiletype pt
    where pt.profile_set_name in ('DeRisi 3D7 Smoothed','DeRisi Dd2 Smoothed','DeRisi HB3 Smoothed')
    order by pt.profile_set_name desc
                    </sql>
       </sqlQuery>

        <processQuery name="PFTimeSeriesFoldChangeProfileSet" processName="org.apidb.apicomplexa.wsfplugin.apifed.ApiFedPlugin" includeProjects="EuPathDB">
            <wsColumn name="internal" width="100" wsName="internal"/>
            <wsColumn name="term" width="200" wsName="term"/>
            <wsColumn name="display" width="100" wsName="display"/>
        </processQuery>


      <sqlQuery name="PFTimeSeriesSamples" includeProjects="PlasmoDB,UniDB">
          <paramRef ref="geneParams.profileset_generic"/>
          <column name="parentTerm" />
          <column name="internal" />
          <column name="display" />
          <column name="term" />
            <sql>
           <![CDATA[
              select display, term,internal,parentTerm,sortTerm from ( 
select r.value || ' Hour' as display
  , r.value || ' Hour' as term
  , listagg(ps.protocol_app_node_id, ',') within group (order by ps.protocol_app_node_id) as internal
  , CASE WHEN r.value > 0 AND r.value <= 8 THEN 'Early Ring'
         WHEN r.value > 8 AND r.value <= 16 THEN 'Late Ring'
         WHEN r.value > 16 AND r.value <= 23 THEN 'Early Trophozoite'
         WHEN r.value > 23 AND r.value <= 30 THEN 'Late Trophozoite'
         WHEN r.value > 30 AND r.value <= 39 THEN 'Early Schizont'
    ELSE 'Late Schizont' END as parentTerm
  , r.value as sortTerm
from APIDBTUNING.profilesamples ps
 , apidbtuning.profilesamples tpps
 , APIDB.ONTOLOGYTERMRESULT r
 , sres.ontologyterm ot
where ps.study_id =  $$profileset_generic$$
and tpps.study_name = decode(ps.study_name, 'DeRisi 3D7 Smoothed', 'Timepoint Mapping And Life Stage Fractions - 3D7',
                                            'DeRisi HB3 Smoothed', 'Timepoint Mapping And Life Stage Fractions - HB3',
                                            'DeRisi Dd2 Smoothed', 'Timepoint Mapping And Life Stage Fractions - Dd2')
and ps.PROTOCOL_APP_NODE_NAME = tpps.PROTOCOL_APP_NODE_NAME 
and tpps.PROTOCOL_APP_NODE_ID = r.PROTOCOL_APP_NODE_ID
and r.ONTOLOGY_TERM_ID = ot.ONTOLOGY_TERM_ID
and ot.name = 'timepoint'
and ps.PROFILE_TYPE = 'values'
group by r.value
              UNION
              select '1-16 Hours' as display, 'Ring' as term, '-1' as internal, '' as parentTerm, -3 as sortTerm from dual
              UNION
              select '1-8 Hours' as display, 'Early Ring' as term, '-1' as internal, 'Ring' as parentTerm, -2 as sortTerm from dual
              UNION
              select '9-16 Hours' as display, 'Late Ring' as term, '-1' as internal, 'Ring' as parentTerm, -1 as sortTerm from dual
              UNION
              select '17-30 Hours' as display, 'Trophozoite' as term, '-1' as internal, '' as parentTerm, -2 as sortTerm  from dual
              UNION
              select '17-23 Hours' as display, 'Early Trophozoite' as term, '-1' as internal, 'Trophozoite' as parentTerm, -2 as sortTerm  from dual
              UNION
              select '24-30 Hours' as display, 'Late Trophozoite' as term, '-1' as internal, 'Trophozoite' as parentTerm, -1 as sortTerm  from dual
              UNION
              select '31-48 Hours' as display, 'Schizont' as term, '-1' as internal, '' as parentTerm, -1 as sortTerm  from dual
              UNION
              select '31-39 Hours' as display, 'Early Schizont' as term, '-1' as internal, 'Schizont' as parentTerm, -2 as sortTerm  from dual
              UNION
              select '40-48 Hours' as display, 'Late Schizont' as term, '-1' as internal, 'Schizont' as parentTerm, -1 as sortTerm  from dual
              ) order by to_number(sortTerm)
             ]]>
            </sql>
      </sqlQuery>

        <processQuery name="PFTimeSeriesSamples" processName="org.apidb.apicomplexa.wsfplugin.apifed.ApiFedPlugin" includeProjects="EuPathDB">
          <paramRef ref="geneParams.profileset_generic"/>
            <wsColumn name="internal" width="100" wsName="internal"/>
            <wsColumn name="term" width="200" wsName="term"/>
            <wsColumn name="display" width="100" wsName="display"/>
            <wsColumn name="parentTerm" width="200" wsName="parentTerm"/>
        </processQuery>



      <sqlQuery name="PFTimeSeriesSamplesPct" includeProjects="PlasmoDB,UniDB">
          <paramRef ref="geneParams.profileset_generic"/>
          <paramRef ref="geneParams.channel"/>
          <column name="parentTerm" />
          <column name="internal" />
          <column name="display" />
          <column name="term" />
            <sql>
           <![CDATA[
              select display, term,internal,parentTerm,sortTerm from ( 
select r.value || ' Hour' as display
  , r.value || ' Hour' as term
  , listagg(ps.protocol_app_node_id, ',') within group (order by ps.protocol_app_node_id) as internal
  , CASE WHEN r.value > 0 AND r.value <= 8 THEN 'Early Ring'
         WHEN r.value > 8 AND r.value <= 16 THEN 'Late Ring'
         WHEN r.value > 16 AND r.value <= 23 THEN 'Early Trophozoite'
         WHEN r.value > 23 AND r.value <= 30 THEN 'Late Trophozoite'
         WHEN r.value > 30 AND r.value <= 39 THEN 'Early Schizont'
    ELSE 'Late Schizont' END as parentTerm
  , r.value as sortTerm
from APIDBTUNING.profilesamples ps
 , apidbtuning.profilesamples tpps
 , APIDB.ONTOLOGYTERMRESULT r
 , sres.ontologyterm ot
where ps.study_id =  $$profileset_generic$$
and tpps.study_name = decode(ps.study_name, 'DeRisi 3D7 Smoothed', 'Timepoint Mapping And Life Stage Fractions - 3D7',
                                            'DeRisi HB3 Smoothed', 'Timepoint Mapping And Life Stage Fractions - HB3',
                                            'DeRisi Dd2 Smoothed', 'Timepoint Mapping And Life Stage Fractions - Dd2')
and ps.PROTOCOL_APP_NODE_NAME = tpps.PROTOCOL_APP_NODE_NAME 
and tpps.PROTOCOL_APP_NODE_ID = r.PROTOCOL_APP_NODE_ID
and r.ONTOLOGY_TERM_ID = ot.ONTOLOGY_TERM_ID
and ot.name = 'timepoint'
and ps.PROFILE_TYPE = 'values'
group by r.value
              UNION
              select '1-16 Hours' as display, 'Ring' as term, '-1' as internal, '' as parentTerm, -3 as sortTerm from dual
              UNION
              select '1-8 Hours' as display, 'Early Ring' as term, '-1' as internal, 'Ring' as parentTerm, -2 as sortTerm from dual
              UNION
              select '9-16 Hours' as display, 'Late Ring' as term, '-1' as internal, 'Ring' as parentTerm, -1 as sortTerm from dual
              UNION
              select '17-30 Hours' as display, 'Trophozoite' as term, '-1' as internal, '' as parentTerm, -2 as sortTerm  from dual
              UNION
              select '17-23 Hours' as display, 'Early Trophozoite' as term, '-1' as internal, 'Trophozoite' as parentTerm, -2 as sortTerm  from dual
              UNION
              select '24-30 Hours' as display, 'Late Trophozoite' as term, '-1' as internal, 'Trophozoite' as parentTerm, -1 as sortTerm  from dual
              UNION
              select '31-48 Hours' as display, 'Schizont' as term, '-1' as internal, '' as parentTerm, -1 as sortTerm  from dual
              UNION
              select '31-39 Hours' as display, 'Early Schizont' as term, '-1' as internal, 'Schizont' as parentTerm, -2 as sortTerm  from dual
              UNION
              select '40-48 Hours' as display, 'Late Schizont' as term, '-1' as internal, 'Schizont' as parentTerm, -1 as sortTerm  from dual
              ) order by to_number(sortTerm)
             ]]>
            </sql>
      </sqlQuery>

        <processQuery name="PFTimeSeriesSamplesPct" processName="org.apidb.apicomplexa.wsfplugin.apifed.ApiFedPlugin" includeProjects="EuPathDB">
          <paramRef ref="geneParams.profileset_generic"/>
          <paramRef ref="geneParams.channel"/>
            <wsColumn name="internal" width="100" wsName="internal"/>
            <wsColumn name="term" width="200" wsName="term"/>
            <wsColumn name="display" width="100" wsName="display"/>
            <wsColumn name="parentTerm" width="200" wsName="parentTerm"/>
        </processQuery>





      <sqlQuery name="GenericSamplesMulti" includeProjects="PlasmoDB,UniDB">

	<column name="internal"/>
	<column name="term"/>
	<column name="display"/>
	<sql>
	  <![CDATA[
            select distinct pan_name as term, pan_name as display, pan_id as internal
            from apidbTuning.Metadata
            where lower(dataset_name) like '%icemr%'
	  ]]>
	</sql>
      </sqlQuery>

  <processQuery name="GenericSamplesMulti" processName="org.apidb.apicomplexa.wsfplugin.apifed.ApiFedPlugin" includeProjects="EuPathDB">
  	<wsColumn name="internal" width="100" wsName="internal"/>
	  <wsColumn name="term" width="100" wsName="term"/>
	  <wsColumn name="display" width="100" wsName="display"/>
  </processQuery>


      <sqlQuery name="NonNuclearSequence" includeProjects="AmoebaDB,PlasmoDB,ToxoDB,FungiDB,HostDB,PiroplasmaDB,VectorBase,UniDB">
	<paramRef ref="organismParams.org_with_nonnuclear_genes" /> 
	<column name="internal"/>
	<column name="term"/>
	<column name="display"/>
	<sql>
	  <![CDATA[
	    SELECT sa.source_id as internal, sa.source_id as term, sa.source_id || ' - ' || ot.name as display
	    FROM  ApidbTuning.GenomicSeqAttributes sa, SRes.ontologyTerm ot
	    WHERE sa.so_id = ot.source_id
	    AND ot.name in  ('mitochondrial_chromosome', 'apicoplast_chromosome')
	    AND sa.organism = $$org_with_nonnuclear_genes$$
	    AND sa.source_id IN 
	       (SELECT sequence_id FROM ApidbTuning.TranscriptAttributes)
	    ORDER BY display
	  ]]>
	</sql>
      </sqlQuery>

      <processQuery name="NonNuclearSequence" processName="org.apidb.apicomplexa.wsfplugin.apifed.ApiFedPlugin" includeProjects="EuPathDB">
	<paramRef ref="organismParams.org_with_nonnuclear_genes" quote="false"/> 
	<wsColumn name="internal" width="100" wsName="internal"/>
	<wsColumn name="term" width="100" wsName="term"/>
      </processQuery>



     <sqlQuery name="ProfileTimeNoShift">
             <column name="internal"/>
             <column name="term"/>
             <column name="display"/>
	  <sql>
                   select 0 as internal, 0 as term, 0 as display from dual
          </sql>
     </sqlQuery>


     <sqlQuery name="ProfileTimeShift_CryptoRTPCR" includeProjects="CryptoDB,UniDB,EuPathDB">
             <column name="internal"/>
             <column name="term"/>
             <column name="display"/>
          <sql>
          <![CDATA[
	    SELECT num AS internal, num ||' hours' AS term, num ||' hours' AS display
	    FROM
	    (SELECT Rownum num FROM dual
 	     CONNECT BY Rownum <= 36
	     UNION
	     SELECT 0 num FROM dual
	     UNION
	     SELECT Rownum * (-1) num FROM dual
	     CONNECT BY Rownum <= 36
	    ) t 
            WHERE mod(num,12) = 0
	    ORDER BY t.num asc
          ]]>
          </sql>

     </sqlQuery>



     <sqlQuery name="ProfileTimeShift_Toxo" includeProjects="ToxoDB,UniDB,EuPathDB">
             <column name="internal"/>
             <column name="term"/>
             <column name="display"/>
          <sql>
          <![CDATA[
	    SELECT num AS internal, num ||' hours' AS term, num ||' hours' AS display
	    FROM
	    (SELECT Rownum num FROM dual
 	     CONNECT BY Rownum <= 6
	     UNION
	     SELECT 0 num FROM dual
	     UNION
	     SELECT Rownum * (-1) num FROM dual
	     CONNECT BY Rownum <= 6
	    ) t
	    ORDER BY t.num asc
          ]]>
          </sql>

     </sqlQuery>



     <sqlQuery name="ProfileTimeShift" includeProjects="MicrosporidiaDB,PlasmoDB,ToxoDB,CryptoDB,FungiDB,HostDB,UniDB">
             <column name="internal"/>
             <column name="term"/>
             <column name="display"/>
	  <sql includeProjects="PlasmoDB,UniDB">
          <![CDATA[
	    SELECT num AS internal, num ||' hours' AS term, num ||' hours' AS display
	    FROM
	    (SELECT Rownum num FROM dual
 	     CONNECT BY Rownum <= 24
	     UNION
	     SELECT 0 num FROM dual
	     UNION
	     SELECT Rownum * (-1) num FROM dual
	     CONNECT BY Rownum <= 24
	    ) t
	    ORDER BY t.num asc
          ]]>
          </sql>
          <sql includeProjects="ToxoDB">
          <![CDATA[
	    SELECT num AS internal, num ||' hours' AS term, num ||' hours' AS display
	    FROM
	    (SELECT Rownum num FROM dual
 	     CONNECT BY Rownum <= 6
	     UNION
	     SELECT 0 num FROM dual
	     UNION
	     SELECT Rownum * (-1) num FROM dual
	     CONNECT BY Rownum <= 6
	    ) t
	    ORDER BY t.num asc
          ]]>
          </sql>
          <sql includeProjects="CryptoDB">
          <![CDATA[
	    SELECT num AS internal, num ||' hours' AS term, num ||' hours' AS display
	    FROM
	    (SELECT Rownum num FROM dual
 	     CONNECT BY Rownum <= 36
	     UNION
	     SELECT 0 num FROM dual
	     UNION
	     SELECT Rownum * (-1) num FROM dual
	     CONNECT BY Rownum <= 36
	    ) t 
            WHERE mod(num,12) = 0
	    ORDER BY t.num asc
          ]]>
          </sql>

          <sql includeProjects="FungiDB">
          <![CDATA[
	    SELECT num AS internal, num ||' hours' AS term, num ||' hours' AS display
	    FROM
	    (SELECT Rownum num FROM dual
 	     CONNECT BY Rownum <= 12
	     UNION
	     SELECT 0 num FROM dual
	     UNION
	     SELECT Rownum * (-1) num FROM dual
	     CONNECT BY Rownum <= 12
	    ) t 
            WHERE mod(num,12) = 0
	    ORDER BY t.num asc
          ]]>
          </sql>
	  <sql includeProjects="HostDB,MicrosporidiaDB">
                   select 0 as internal, 0 as term, 0 as display from dual
          </sql>

     </sqlQuery>

       <processQuery name="ProfileTimeShift" processName="org.apidb.apicomplexa.wsfplugin.apifed.ApiFedPlugin" includeProjects="EuPathDB">
            <wsColumn name="internal" width="100" wsName="internal"/>
            <wsColumn name="term" width="100" wsName="term"/>
            <wsColumn name="display" width="100" wsName="display"/>
        </processQuery>


     <sqlQuery name="ProfileTimeShiftFerdig" includeProjects="PlasmoDB,UniDB">
             <column name="internal"/>
             <column name="term"/>
             <column name="display"/>
	  <sql>
          <![CDATA[
	    SELECT num AS internal, num ||' hours' AS term, num ||' hours' AS display
	    FROM
	    (SELECT Rownum num FROM dual
 	     CONNECT BY Rownum <= 18
	     UNION
	     SELECT 0 num FROM dual
	     UNION
	     SELECT Rownum * (-1) num FROM dual
	     CONNECT BY Rownum <= 18
	    ) t
	    ORDER BY t.num asc
          ]]>
          </sql>
     </sqlQuery>

       <processQuery name="ProfileTimeShiftFerdig" processName="org.apidb.apicomplexa.wsfplugin.apifed.ApiFedPlugin" includeProjects="EuPathDB">
            <wsColumn name="internal" width="100" wsName="internal"/>
            <wsColumn name="term" width="100" wsName="term"/>
            <wsColumn name="display" width="100" wsName="display"/>
        </processQuery>

     <sqlQuery name="ProfileTimeShiftFungiScer" includeProjects="FungiDB,UniDB">
             <column name="internal"/>
             <column name="term"/>
             <column name="display"/>
	  <sql>
          <![CDATA[
	    SELECT num AS internal, num ||' hours' AS term, num ||' hours' AS display
	    FROM
	    (SELECT Rownum num FROM dual
 	     CONNECT BY Rownum <= 25
	     UNION
	     SELECT 0 num FROM dual
	     UNION
	     SELECT Rownum * (-1) num FROM dual
	     CONNECT BY Rownum <= 25
	    ) t
	    ORDER BY t.num asc
          ]]>
          </sql>
     </sqlQuery>

       <processQuery name="ProfileTimeShiftFungiScer" processName="org.apidb.apicomplexa.wsfplugin.apifed.ApiFedPlugin" includeProjects="EuPathDB">
            <wsColumn name="internal" width="100" wsName="internal"/>
            <wsColumn name="term" width="100" wsName="term"/>
            <wsColumn name="display" width="100" wsName="display"/>
        </processQuery>


     <sqlQuery name="ProfileTimeShiftFungiNcrass" includeProjects="FungiDB,UniDB">
             <column name="internal"/>
             <column name="term"/>
             <column name="display"/>
	  <sql>
          <![CDATA[
	    SELECT num AS internal, num ||' hours' AS term, num ||' hours' AS display
	    FROM
	    (SELECT Rownum num FROM dual
 	     CONNECT BY Rownum <= 48
	     UNION
	     SELECT 0 num FROM dual
	     UNION
	     SELECT Rownum * (-1) num FROM dual
	     CONNECT BY Rownum <= 48
	    ) t
	    ORDER BY t.num asc
          ]]>
          </sql>
     </sqlQuery>

       <processQuery name="ProfileTimeShiftFungiNcrass" processName="org.apidb.apicomplexa.wsfplugin.apifed.ApiFedPlugin" includeProjects="EuPathDB">
            <wsColumn name="internal" width="100" wsName="internal"/>
            <wsColumn name="term" width="100" wsName="term"/>
            <wsColumn name="display" width="100" wsName="display"/>
        </processQuery>


 <sqlQuery name="ProfileTimeShiftBirkholtzGametocyte" includeProjects="PlasmoDB,UniDB">
             <column name="internal"/>
             <column name="term"/>
             <column name="display"/>
	  <sql>
          <![CDATA[
	    SELECT 0 AS internal, '0 hours' AS term, '0 hours' AS display
	    FROM DUAL          ]]>
          </sql>
     </sqlQuery>

       <processQuery name="ProfileTimeShiftBirkholtzGametocyte" processName="org.apidb.apicomplexa.wsfplugin.apifed.ApiFedPlugin" includeProjects="EuPathDB">
            <wsColumn name="internal" width="100" wsName="internal"/>
            <wsColumn name="term" width="100" wsName="term"/>
            <wsColumn name="display" width="100" wsName="display"/>
        </processQuery>


     <sqlQuery name="ProfileProfileSet_CryptoRTPCR" includeProjects="CryptoDB,UniDB">
             <column name="display"/>
             <column name="internal"/>
             <column name="term"/>
          <sql>
        select 'Cparvum_RT_PCR_Kissinger' as term,
               'Cparvum_RT_PCR_Kissinger' as internal,
               'C. parvum post-infection semi quantitative Real Time PCR' as display
        from dual
          </sql>
     </sqlQuery>

       <processQuery name="ProfileProfileSet_CryptoRTPCR" processName="org.apidb.apicomplexa.wsfplugin.apifed.ApiFedPlugin" includeProjects="EuPathDB">
            <wsColumn name="internal" width="100" wsName="internal"/>
            <wsColumn name="term" width="100" wsName="term"/>
            <wsColumn name="display" width="100" wsName="display"/>
        </processQuery>


     <sqlQuery name="ProfileProfileSet_Toxo" includeProjects="ToxoDB,UniDB">
             <column name="display"/>
             <column name="internal"/>
             <column name="term"/>
          <sql>
        select 'M.White Cell Cycle Microarray spline smoothed' as term,
               'M.White Cell Cycle Microarray spline smoothed' as internal,
               'M.White Cell Cycle Microarray spline smoothed' as display
        from dual
          </sql>
     </sqlQuery>

       <processQuery name="ProfileProfileSet_Toxo" processName="org.apidb.apicomplexa.wsfplugin.apifed.ApiFedPlugin" includeProjects="EuPathDB">
            <wsColumn name="internal" width="100" wsName="internal"/>
            <wsColumn name="term" width="100" wsName="term"/>
            <wsColumn name="display" width="100" wsName="display"/>
        </processQuery>


     <sqlQuery name="ProfileProfileSet" includeProjects="ToxoDB,CryptoDB,MicrosporidiaDB,PlasmoDB,FungiDB,HostDB,UniDB">
             <column name="display"/>
             <column name="internal"/>
             <column name="term"/>
          <sql includeProjects="ToxoDB">
        select 'M.White Cell Cycle Microarray spline smoothed' as term,
               'M.White Cell Cycle Microarray spline smoothed' as internal,
               'M.White Cell Cycle Microarray spline smoothed' as display
        from dual
          </sql>
          <sql includeProjects="CryptoDB">
        select 'Cparvum_RT_PCR_Kissinger' as term,
               'Cparvum_RT_PCR_Kissinger' as internal,
               'C. parvum post-infection semi quantitative Real Time PCR' as display
        from dual
          </sql>
          <sql includeProjects="PlasmoDB,UniDB">       
        select distinct profile_set_name as term,
               profile_set_name as internal,
               profile_set_name as display
        from apidbTuning.profile
        where profile_set_name like 'DeRisi % Smoothed'
          </sql>
          <sql includeProjects="FungiDB">       
        SELECT DISTINCT profile_set_name as term, 
               profile_set_name AS internal,
               REGEXP_REPLACE (profile_set_name, '\[(.)+\]', '')  AS display
        FROM apidbtuning.profiletype
        WHERE dataset_name = 'cneoH99_Haase_Kelliher_Cell_Cycle_rnaSeq_RSRC' 
          </sql>
          <sql includeProjects="HostDB">       
        SELECT DISTINCT profile_set_name, 
               profile_set_name AS internal,
               REGEXP_REPLACE (profile_set_name, '\[(.)+\]', '')  AS display
        FROM apidbtuning.profiletype
        WHERE dataset_name = 'mmusC57BL6J_Saeij_Jeroen_strains_rnaSeq_RSRC'
          </sql>
          <sql includeProjects="MicrosporidiaDB">
        SELECT DISTINCT profile_set_name as term, 
               profile_set_name AS internal,
               REGEXP_REPLACE (profile_set_name, '\[(.)+\]', '')  AS display
        FROM apidbtuning.profiletype
        WHERE dataset_name ='nparERTm1_Troemel_Time_Course_ebi_rnaSeq_RSRC'
          </sql>
     </sqlQuery>

       <processQuery name="ProfileProfileSet" processName="org.apidb.apicomplexa.wsfplugin.apifed.ApiFedPlugin" includeProjects="EuPathDB">
            <wsColumn name="internal" width="100" wsName="internal"/>
            <wsColumn name="term" width="100" wsName="term"/>
            <wsColumn name="display" width="100" wsName="display"/>
        </processQuery>


     <sqlQuery name="ProfileProfileSetFerdig" includeProjects="PlasmoDB,UniDB">
             <column name="display"/>
             <column name="internal"/>
             <column name="term"/>
          <sql>
         select 'Profiles of DD2-HB3 expression from Ferdig' as term,
                'Profiles of DD2-HB3 expression from Ferdig' as internal,
                'Profiles of DD2-HB3 expression from Ferdig' as display
        from dual
          </sql>
        </sqlQuery>

       <processQuery name="ProfileProfileSetFerdig" processName="org.apidb.apicomplexa.wsfplugin.apifed.ApiFedPlugin" includeProjects="EuPathDB">
            <wsColumn name="internal" width="100" wsName="internal"/>
            <wsColumn name="term" width="100" wsName="term"/>
            <wsColumn name="display" width="100" wsName="display"/>
        </processQuery>



     <sqlQuery name="ProfileProfileSetBirkholtzGametocyte" includeProjects="PlasmoDB,UniDB">
             <column name="display"/>
             <column name="internal"/>
             <column name="term"/>
          <sql>
         select 'Pfal3D7 Gametocyte time course' as term,
                'Pfal3D7 Gametocyte time course' as internal,
                'Pfal3D7 Gametocyte time course' as display
        from dual
          </sql>
        </sqlQuery>

       <processQuery name="ProfileProfileSetBirkholtzGametocyte" processName="org.apidb.apicomplexa.wsfplugin.apifed.ApiFedPlugin" includeProjects="EuPathDB">
            <wsColumn name="internal" width="100" wsName="internal"/>
            <wsColumn name="term" width="100" wsName="term"/>
            <wsColumn name="display" width="100" wsName="display"/>
        </processQuery>


     <sqlQuery name="ProfileProfileSetFungiScer" includeProjects="FungiDB,UniDB">
             <column name="display"/>
             <column name="internal"/>
             <column name="term"/>
          <sql>
        SELECT DISTINCT profile_set_name as term, 
               profile_set_name AS internal,
               REGEXP_REPLACE (profile_set_name, '\[(.)+\]', '')  AS display
        FROM apidbtuning.profiletype
        WHERE dataset_name = 'scerS288c_Haase_Kelliher_Cell_Cycle_rnaSeq_RSRC'          </sql>
        </sqlQuery>

       <processQuery name="ProfileProfileSetFungiScer" processName="org.apidb.apicomplexa.wsfplugin.apifed.ApiFedPlugin" includeProjects="EuPathDB">
            <wsColumn name="internal" width="100" wsName="internal"/>
            <wsColumn name="term" width="100" wsName="term"/>
            <wsColumn name="display" width="100" wsName="display"/>
        </processQuery>



     <sqlQuery name="ProfileProfileSetFungiNcrass" includeProjects="FungiDB,UniDB">
             <column name="display"/>
             <column name="internal"/>
             <column name="term"/>
          <sql>
        SELECT DISTINCT profile_set_name as term, 
               profile_set_name AS internal,
               REGEXP_REPLACE (profile_set_name, '\[(.)+\]', '')  AS display
        FROM apidbtuning.profiletype
        WHERE dataset_name = 'scerS288c_Haase_Kelliher_Cell_Cycle_ebi_rnaSeq_RSRC'          </sql>

        </sqlQuery>

       <processQuery name="ProfileProfileSetFungiNcrass" processName="org.apidb.apicomplexa.wsfplugin.apifed.ApiFedPlugin" includeProjects="EuPathDB">
            <wsColumn name="internal" width="100" wsName="internal"/>
            <wsColumn name="term" width="100" wsName="term"/>
            <wsColumn name="display" width="100" wsName="display"/>
        </processQuery>


        <sqlQuery name="regulatedDirection"  excludeProjects="EuPathDB">
            <column name="internal" />
            <column name="term" />
            <sql>
            SELECT 'up or down regulated' as term, 'abs' as internal from dual
            UNION
            SELECT 'down-regulated' as term, '-' as internal from dual
            UNION
            SELECT 'up-regulated' as term, '+' as internal from dual
            </sql>
        </sqlQuery>

        <sqlQuery name="hardFloor">
            <paramRef ref="geneParams.profileset_generic"/>
            <column name="internal" />
            <column name="term" />
            <column name="display" />
            <sql>
              select * from (
                SELECT '1' as term, '1' as internal, '1' as display, 1 as num from dual
                  UNION
                SELECT '0.1' as term, '0.1' as internal, '0.1' as display, 2 as num from dual
                  UNION
                SELECT '0.01' as term, '0.01' as internal, '0.01' as display, 3 as num from dual
                  UNION
                SELECT '0' as term, '0' as internal, '0' as display, 4 as num from dual
                  UNION
                SELECT '0.0000001' as term, '0.0000001' as internal, '0.0000001' as display, 5 as num from dual
              )
              order by num
            </sql>
        </sqlQuery>

        <sqlQuery name="hardFloorRnaSeq" excludeProjects="EuPathDB">
            <paramRef ref="geneParams.profileset_generic"/>
            <column name="internal" />
            <column name="term" />
	    <column name="display" />
            <sql>
	      with floor as 
	          (select min(nvl(power(10,7) * stats.avg_transcript_length / stats.avg_unique_reads, 0)) as value
		   from study.Study s,
		        (select oa.avg_transcript_length, rs.avg_unique_reads, rs.study_id
			 from apidbTuning.OrganismAttributes oa
			 , apidbTuning.RnaSeqStats rs
			 where rs.taxon_id = oa.component_taxon_id) stats
			 where s.study_id in ($$profileset_generic$$)
			 and s.study_id = stats.study_id(+))
	      select *
	      from
	          (select '10 reads' as display, f.value as term, f.value as internal, 1 as num
		   from floor f
		   union
		   select '5 reads' as display, f.value/2 as term, f.value/2 as internal, 2 as num
		   from floor f
		   union
		   select '20 reads' as display, f.value*2 as term, f.value*2 as internal, 3 as num
		   from floor f
		   union
		   select '50 reads' as display, f.value*5 as term, f.value*5 as internal, 4 as num
		   from floor f
		   union
		   select '100 reads' as display, f.value*10 as term, f.value*10 as internal, 5 as num
		   from floor f)
	      order by num
            </sql>

        </sqlQuery>

        <processQuery name="hardFloorRnaSeq" processName="org.apidb.apicomplexa.wsfplugin.apifed.ApiFedPlugin" includeProjects="EuPathDB">
            <paramRef ref="geneParams.profileset_generic"/>
            <wsColumn name="internal" width="300" wsName="internal"/>
            <wsColumn name="term" width="300" wsName="term"/>
            <wsColumn name="display" width="300" wsName="display"/>
        </processQuery>

       <sqlQuery name="antisenseFloor" excludeProjects="EuPathDB">
            <paramRef ref="geneParams.samples_comp_antisense"/>
            <column name="internal" />
            <column name="term" />
	    <column name="display" />
            <sql>
              with tpm as 
                  (select nvl(round(power(10,10) / (num_reads * tx_length),2), 1) as value
               from (SELECT min(rs.avg_unique_reads) as num_reads, min(oa.avg_transcript_length) as tx_length
                     FROM apidbTuning.ProfileSamples ps
                          , apidbTuning.RnaSeqStats rs
                      , apidbTuning.OrganismAttributes oa
                     WHERE ps.study_id = rs.study_id
                     and rs.taxon_id = oa.component_taxon_id
                     and ps.profile_type = 'values'
                     and protocol_app_node_id in ($$samples_comp_antisense$$)))
              select *
              from
                  (select '10 reads (' || to_char(f.value) || ' TPM)' as display, f.value as term, f.value as internal, 1 as num
               from tpm f
               union
               select '5 reads (' || to_char(f.value/2) || ' TPM)' as display, f.value/2 as term, f.value/2 as internal, 2 as num
               from tpm f
               union
               select '20 reads (' || to_char(f.value*2) || ' TPM)' as display, f.value*2 as term, f.value*2 as internal, 3 as num
               from tpm f
               union
               select '50 reads (' || to_char(f.value*5) || ' TPM)' as display, f.value*5 as term, f.value*5 as internal, 4 as num
               from tpm f
               union
               select '100 reads (' || to_char(f.value*10) || ' TPM)' as display, f.value*10 as term, f.value*10 as internal, 5 as num
               from tpm f)
              order by num
            </sql>

        </sqlQuery>

        <processQuery name="antisenseFloor" processName="org.apidb.apicomplexa.wsfplugin.apifed.ApiFedPlugin" includeProjects="EuPathDB">
            <paramRef ref="geneParams.samples_comp_antisense"/>
            <wsColumn name="internal" width="300" wsName="internal"/>
            <wsColumn name="term" width="300" wsName="term"/>
            <wsColumn name="display" width="300" wsName="display"/>
        </processQuery>

        <sqlQuery name="AntisenseSamples" excludeProjects="EuPathDB">
            <column name="internal" />
            <column name="term" />
            <sql>                                                                                   
	       select name as term, listagg(PROTOCOL_APP_NODE_ID, ',') within group(order by name) as internal
	       from (
	            select profile_set_suffix || ' ' || protocol_app_node_name as name
		         , PROTOCOL_APP_NODE_ID
		    from apidbtuning.profilesamples
		    where dataset_name like '%rnaSeq_RSRC%'
		         and profile_type = 'values'
			 and study_name not like '%nonunique%'
			 and (profile_set_suffix IS NULL OR profile_set_suffix not like '%scaled%')
		    )
	       group by name
            </sql>
        </sqlQuery>

        <processQuery name="AntisenseSamples" processName="org.apidb.apicomplexa.wsfplugin.apifed.ApiFedPlugin" includeProjects="EuPathDB">
            <wsColumn name="internal" width="300" wsName="internal"/>
            <wsColumn name="term" width="300" wsName="term"/>
       </processQuery>

        <sqlQuery name="pcynM_Galinski_infected_Mmulatta_rnaSeq_RSRCAntisenseSamples" excludeProjects="EuPathDB">
            <column name="internal" />
            <column name="term" />
            <sql>                                                                                   
	       select name as term, listagg(PROTOCOL_APP_NODE_ID, ',') within group(order by name) as internal
	       from (
	            select profile_set_suffix || ' ' || protocol_app_node_name as name
		         , PROTOCOL_APP_NODE_ID
		    from apidbtuning.profilesamples
		    where dataset_name = 'pcynM_Galinski_infected_Mmulatta_rnaSeq_RSRC'
		         and profile_type = 'values'
			 and study_name not like '%nonunique%'
		    )
	       group by name
            </sql>
        </sqlQuery>
        <processQuery name="pcynM_Galinski_infected_Mmulatta_rnaSeq_RSRCAntisenseSamples" processName="org.apidb.apicomplexa.wsfplugin.apifed.ApiFedPlugin" includeProjects="EuPathDB">
            <wsColumn name="internal" width="300" wsName="internal"/>
            <wsColumn name="term" width="300" wsName="term"/>
       </processQuery>

        <sqlQuery name="AntisenseDirection">
            <column name="internal" />
            <column name="term" />
            <sql>
	      select * from (
	        SELECT 'increase' as term, 1 as internal, 1 as num from dual
	        UNION
	        SELECT 'decrease' as term, -1 as internal, 2 as num from dual
		)
	      order by num
            </sql>
        </sqlQuery>

        <sqlQuery name="SenseDirection">
            <column name="internal" />
            <column name="term" />
            <sql>
	      select * from (
	        SELECT 'decrease' as term, -1 as internal, 1 as num from dual
	        UNION
	        SELECT 'increase' as term, 1 as internal, 2 as num from dual
		)
	      order by num
            </sql>
        </sqlQuery>


        <sqlQuery name="regulatedDirRNAi"  excludeProjects="EuPathDB">
            <column name="internal" />
            <column name="term" />
            <column name="display" />
            <sql>
            SELECT 'Decrease in coverage' as display, 'down-regulated' as term, '-' as internal from dual
            </sql>
        </sqlQuery>



        <processQuery name="regulatedDirection" processName="org.apidb.apicomplexa.wsfplugin.apifed.ApiFedPlugin" includeProjects="EuPathDB" doNotTest="1">
            <wsColumn name="internal" width="100" wsName="internal"/>
            <wsColumn name="term" width="200" wsName="term"/>
        </processQuery>


        <processQuery name="regulatedDirRNAi" processName="org.apidb.apicomplexa.wsfplugin.apifed.ApiFedPlugin" includeProjects="EuPathDB" doNotTest="1">
            <wsColumn name="internal" width="100" wsName="internal"/>
            <wsColumn name="term" width="200" wsName="term"/>
            <wsColumn name="display" width="200" wsName="display"/>
        </processQuery>



    <sqlQuery name="HornRNAiSeqProfiles" includeProjects="TriTrypDB,UniDB">
             <column name="display"/>
             <column name="internal"/>
             <column name="term"/>
          <sql>
select profile_study_id as internal
 , profile_set_name as term
 ,  case when profile_set_name like '%cds coord%'
                     then'Quantitated from the CDS Sequence'
                     else 'Quantitated from gene model (5 prime UTR + CDS)' end as display
from apidbtuning.profiletype
where profile_set_name in ('T.brucei paired end RNA Seq data from Horn aligned with cds coordinates [htseq-union - unstranded - tpm - unique]', 
                           'T.brucei paired end RNA Seq data from Horn [htseq-union - unstranded - tpm - unique]')
and profile_type = 'values'
order by term desc
          </sql>
        </sqlQuery>

       <processQuery name="HornRNAiSeqProfiles" processName="org.apidb.apicomplexa.wsfplugin.apifed.ApiFedPlugin" includeProjects="EuPathDB">
            <wsColumn name="internal" width="310" wsName="internal"/>
            <wsColumn name="term" width="310" wsName="term"/>
            <wsColumn name="display" width="310" wsName="display"/>
        </processQuery>

                       
    <sqlQuery name="tgonME49_quantitativeMassSpec_Dooren_Mitochondrial_Matrix_RSRCProfiles" includeProjects="ToxoDB,UniDB">
             <column name="display"/>
             <column name="internal"/>
             <column name="term"/>
          <sql>
select s.study_id as internal, s.name as term, s.name as display
from study.study s, sres.externaldatabase ed, sres.externaldatabaserelease edr 
where ed.external_database_id=edr.external_database_id
and s.external_database_release_id = edr.external_database_release_id
and ed.name='tgonME49_quantitativeMassSpec_Dooren_Mitochondrial_Matrix_RSRC'
and s.name in ('control APEX vs mitoAPEX','control BirA vs mitoBirA')
          </sql>
        </sqlQuery>

       <processQuery name="tgonME49_quantitativeMassSpec_Dooren_Mitochondrial_Matrix_RSRCProfiles" processName="org.apidb.apicomplexa.wsfplugin.apifed.ApiFedPlugin" includeProjects="EuPathDB">
            <wsColumn name="internal" width="310" wsName="internal"/>
            <wsColumn name="term" width="310" wsName="term"/>
            <wsColumn name="display" width="310" wsName="display"/>
        </processQuery>


    <sqlQuery name="tgonGT1_quantitativeMassSpec_Foe_Lipidome_Palmitoylome_RSRCProfiles" includeProjects="ToxoDB,UniDB">
             <column name="display"/>
             <column name="internal"/>
             <column name="term"/>
          <sql>
select s.study_id as internal, s.name as term, s.name as display
from study.study s, sres.externaldatabase ed, sres.externaldatabaserelease edr 
where ed.external_database_id=edr.external_database_id
and s.external_database_release_id = edr.external_database_release_id
and ed.name='tgonGT1_quantitativeMassSpec_Foe_Lipidome_Palmitoylome_RSRC'
and s.name in ('Lipidated(17-ODYA vs palmitic acid ratio)', 'Palmitoylated(17-ODYA vs hydroxylamine)')
          </sql>
        </sqlQuery>

       <processQuery name="tgonGT1_quantitativeMassSpec_Foe_Lipidome_Palmitoylome_RSRCProfiles" processName="org.apidb.apicomplexa.wsfplugin.apifed.ApiFedPlugin" includeProjects="EuPathDB">
            <wsColumn name="internal" width="310" wsName="internal"/>
            <wsColumn name="term" width="310" wsName="term"/>
            <wsColumn name="display" width="310" wsName="display"/>
        </processQuery>


    <sqlQuery name="gassAWB_quantitativeMassSpec_Metranidazone-resistant_RSRCProfiles" includeProjects="GiardiaDB,UniDB">
             <column name="display"/>
             <column name="internal"/>
             <column name="term"/>
          <sql>
select s.study_id as internal, s.name as term, s.name as display
from study.study s, sres.externaldatabase ed, sres.externaldatabaserelease edr 
where ed.external_database_id=edr.external_database_id
AND s.external_database_release_id = edr.external_database_release_id
AND ed.name='gassAWB_quantitativeMassSpec_Metranidazone-resistant_RSRC'
and s.name in ('WB MtzR/MtzS','106 MtzR/MtzS','713 MtzR/MtzS')
          </sql>
        </sqlQuery>

       <processQuery name="gassAWB_quantitativeMassSpec_Metranidazone-resistant_RSRCProfiles" processName="org.apidb.apicomplexa.wsfplugin.apifed.ApiFedPlugin" includeProjects="EuPathDB">
            <wsColumn name="internal" width="310" wsName="internal"/>
            <wsColumn name="term" width="310" wsName="term"/>
            <wsColumn name="display" width="310" wsName="display"/>
        </processQuery>



    <sqlQuery name="pberANKA_quantitativeMassSpec_Modrzynska_KO_Mutants_RSRCProfiles" includeProjects="PlasmoDB,UniDB">
             <column name="display"/>
             <column name="internal"/>
             <column name="term"/>
          <sql>
select s.study_id as internal, s.name as term, s.name as display
from study.study s, sres.externaldatabase ed, sres.externaldatabaserelease edr
where ed.external_database_id=edr.external_database_id
AND s.external_database_release_id = edr.external_database_release_id
AND ed.name='pberANKA_quantitativeMassSpec_Modrzynska_KO_Mutants_RSRC'
and s.name in ('schizont_ap2-g_over_ap2-g2')
          </sql>
        </sqlQuery>

       <processQuery name="pberANKA_quantitativeMassSpec_Modrzynska_KO_Mutants_RSRCProfiles" processName="org.apidb.apicomplexa.wsfplugin.apifed.ApiFedPlugin" includeProjects="EuPathDB">
            <wsColumn name="internal" width="310" wsName="internal"/>
            <wsColumn name="term" width="310" wsName="term"/>
            <wsColumn name="display" width="310" wsName="display"/>
        </processQuery>


    <sqlQuery name="pfal3D7_quantitativeMassSpec_Ganter_Regulated_Proteome_RSRCProfiles" includeProjects="PlasmoDB,UniDB">
             <column name="display"/>
             <column name="internal"/>
             <column name="term"/>
          <sql>
select s.study_id as internal, s.name as term, s.name as display
from study.study s, sres.externaldatabase ed, sres.externaldatabaserelease edr
where ed.external_database_id=edr.external_database_id
AND s.external_database_release_id = edr.external_database_release_id
AND ed.name='pfal3D7_quantitativeMassSpec_Ganter_Regulated_Proteome_RSRC'
and s.name in ('(37hpi_plus_Shield)_over_(29hpi_plus_Shield)', '(29hpi_plus_Shield)_over_(29hpi_minus_Shield)', '(37hpi_minus_Shield)_over_(37hpi_plus_Shield)')
          </sql>
        </sqlQuery>

       <processQuery name="pfal3D7_quantitativeMassSpec_Ganter_Regulated_Proteome_RSRCProfiles" processName="org.apidb.apicomplexa.wsfplugin.apifed.ApiFedPlugin" includeProjects="EuPathDB">
            <wsColumn name="internal" width="310" wsName="internal"/>
            <wsColumn name="term" width="310" wsName="term"/>
            <wsColumn name="display" width="310" wsName="display"/>
        </processQuery>



    <sqlQuery name="tbruTREU927_quantitativeMassSpec_BSF_PCF_Surface_Proteomics_RSRCProfiles" includeProjects="TriTrypDB,UniDB">
             <column name="display"/>
             <column name="internal"/>
             <column name="term"/>
          <sql>
select s.study_id as internal, s.name as term, s.name as display
from study.study s, sres.externaldatabase ed, sres.externaldatabaserelease edr 
where ed.external_database_id=edr.external_database_id
and s.external_database_release_id = edr.external_database_release_id
and ed.name='tbruTREU927_quantitativeMassSpec_BSF_PCF_Surface_Proteomics_RSRC'
and s.name = 'PCF vs BSF'
          </sql>
        </sqlQuery>

       <processQuery name="tbruTREU927_quantitativeMassSpec_BSF_PCF_Surface_Proteomics_RSRCProfiles" processName="org.apidb.apicomplexa.wsfplugin.apifed.ApiFedPlugin" includeProjects="EuPathDB">
            <wsColumn name="internal" width="310" wsName="internal"/>
            <wsColumn name="term" width="310" wsName="term"/>
            <wsColumn name="display" width="310" wsName="display"/>
        </processQuery>


    <sqlQuery name="ehisHM1IMSS_quantitativeMassSpec_Shaulov_Auranofin_Adapted_RSRCProfiles" includeProjects="AmoebaDB,UniDB">
             <column name="display"/>
             <column name="internal"/>
             <column name="term"/>
          <sql>
select s.study_id as internal, s.name as term, s.name as display
from study.study s, sres.externaldatabase ed, sres.externaldatabaserelease edr 
where ed.external_database_id=edr.external_database_id
and s.external_database_release_id = edr.external_database_release_id
and ed.name='ehisHM1IMSS_quantitativeMassSpec_Shaulov_Auranofin_Adapted_RSRC'
and s.name = 'Oxidized_proteome_in_AFAT'
          </sql>
        </sqlQuery>

       <processQuery name="ehisHM1IMSS_quantitativeMassSpec_Shaulov_Auranofin_Adapted_RSRCProfiles" processName="org.apidb.apicomplexa.wsfplugin.apifed.ApiFedPlugin" includeProjects="EuPathDB">
            <wsColumn name="internal" width="310" wsName="internal"/>
            <wsColumn name="term" width="310" wsName="term"/>
            <wsColumn name="display" width="310" wsName="display"/>
        </processQuery>


       <sqlQuery name="LifeCycStgTbruceiRnaSeqRef" doNotTest="1" includeProjects="TriTrypDB,UniDB">
             <paramRef ref="geneParams.profileset_generic"/>
             <column name="display"/>
	     <column name="internal"/>
	     <column name="term"/>
	  <sql>
         SELECT 'No_Tet' as term,
                 pan.protocol_app_node_id as internal,
                 'Uninduced sample' as display
          from  study.protocolappnode pan
              , study.studylink sl
          where sl.study_id = $$profileset_generic$$
          and sl.protocol_app_node_id = pan.protocol_app_node_id
          and pan.name like 'No_Tet%tpm%'
          </sql>
        </sqlQuery>

        <processQuery name="LifeCycStgTbruceiRnaSeqRef" doNotTest="1" processName="org.apidb.apicomplexa.wsfplugin.apifed.ApiFedPlugin" includeProjects="EuPathDB"> 
             <paramRef ref="geneParams.profileset_generic"/>
            <wsColumn name="display" width="100"/>
            <wsColumn name="internal" width="100"/>
            <wsColumn name="term" width="100"/>
        </processQuery>


        <sqlQuery name="LifeCycStgTbruceiRnaSeq" doNotTest="1" includeProjects="TriTrypDB,UniDB">
             <paramRef ref="geneParams.profileset_generic"/>
             <column name="display"/>
	     <column name="internal"/>
	     <column name="term"/>
	  <sql>
         select pan.name as term,
                 pan.protocol_app_node_id as internal,
                CASE WHEN (pan.name like 'PF%') THEN 'Induced in procyclic forms (PS) forms, 9 days (9 doublings)'
                      WHEN (pan.name like 'BFD3%') THEN 'Induced in bloodstream (BS) forms, 3 days (10 doublings)'
                      WHEN (pan.name like 'BFD6%') THEN 'Induced in bloodstream (BS) forms, 6 days (20 doublings)'
                      WHEN (pan.name like 'DIF%') THEN 'Induced throughout differentiation (DIF = 7 BS doublings + 6 PS doublings)' || to_char(chr(185)) END  as display
          from  study.protocolappnode pan
              , study.studylink sl
          where sl.study_id = $$profileset_generic$$
          and sl.protocol_app_node_id = pan.protocol_app_node_id
          and pan.name not like 'No_Tet%'
          and pan.name like '%tpm%'
          order by pan.node_order_num
          </sql>
        </sqlQuery>

        <processQuery name="LifeCycStgTbruceiRnaSeq" doNotTest="1" processName="org.apidb.apicomplexa.wsfplugin.apifed.ApiFedPlugin" includeProjects="EuPathDB"> 
             <paramRef ref="geneParams.profileset_generic"/>
            <wsColumn name="display" width="100"/>
            <wsColumn name="internal" width="100"/>
            <wsColumn name="term" width="100"/>
        </processQuery>


        <sqlQuery name="regulatedDirectionImmune" excludeProjects="EuPathDB" isCacheable="false">
            <column name="internal" />
            <column name="term" />
            <sql>
            SELECT 'increased immunogenicity' as term, 'increased' as internal from dual
            UNION
            SELECT 'decreased immunogenicity' as term, 'decreased' as internal from dual
            </sql>
        </sqlQuery>


        <processQuery name="regulatedDirectionImmune" processName="org.apidb.apicomplexa.wsfplugin.apifed.ApiFedPlugin" includeProjects="EuPathDB" doNotTest="1">
            <wsColumn name="internal" width="100" wsName="internal"/>
            <wsColumn name="term" width="200" wsName="term"/>
        </processQuery>

<!-- removed BACI group because it has no species in it and screws up the search results -->
        <sqlQuery name="PhyleticIndentMap" doNotTest="1" >
            <column name="internal" />
            <column name="term" />
            <column name="display" />
            <sql>
           SELECT (level-1) as internal, (level-1) as display, three_letter_abbrev as term
           FROM apidb.orthomclTaxon
           WHERE parent_id IS NOT NULL
           AND three_letter_abbrev not in ('BACI')
           START WITH orthomcl_taxon_id = (select min(orthomcl_taxon_id) from apidb.orthomclTaxon)
           CONNECT BY parent_id = prior orthomcl_taxon_id
           ORDER BY depth_first_index ASC, level  ASC, three_letter_abbrev ASC
            </sql>
        </sqlQuery>
<!--
        <processQuery name="PhyleticIndentMap" processName="org.apidb.apicomplexa.wsfplugin.apifed.ApiFedPlugin" includeProjects="EuPathDB" doNotTest="1">
            <wsColumn name="internal" width="100" wsName="internal"/>
            <wsColumn name="term" width="200" wsName="term"/>
        </processQuery>
-->
        <sqlQuery name="TfbsNames"  includeProjects="PlasmoDB,UniDB">
            <column name="internal" />
            <column name="term" />
            <sql>
           select distinct bg.name as term, bg.name as internal
           from ApidbTuning.TFBSGene bg,
                sres.externaldatabase d, sres.externaldatabaserelease rel
           where d.name = 'pfal3D7_genomeFeature_Llinas_TransFactorBindingSites_GFF2_RSRC' 
           and d.external_database_id  = rel.external_database_id 
           and rel.external_database_release_id = bg.external_database_release_id 
           order by bg.name
            </sql>
        </sqlQuery>

        <processQuery name="TfbsNames" processName="org.apidb.apicomplexa.wsfplugin.apifed.ApiFedPlugin" includeProjects="EuPathDB">
            <wsColumn name="internal" width="100" wsName="internal"/>
            <wsColumn name="term" width="200" wsName="term"/>
        </processQuery>

<!-- removed BACI group because it has no species in it and screws up the search results -->
        <sqlQuery name="PhyleticTermMap" doNotTest="1">
            <column name="internal" />
            <column name="term" />
            <column name="display" />
            <sql>
           SELECT three_letter_abbrev as term, name as internal, name as display
           FROM apidb.orthomcltaxon
           WHERE three_letter_abbrev not in ('BACI')
           ORDER BY depth_first_index  ASC, three_letter_abbrev ASC
            </sql>
        </sqlQuery>
<!--
        <processQuery name="PhyleticTermMap" processName="org.apidb.apicomplexa.wsfplugin.apifed.ApiFedPlugin" includeProjects="EuPathDB" doNotTest="1">
            <wsColumn name="internal" width="100" wsName="internal"/>
            <wsColumn name="term" width="200" wsName="term"/>
        </processQuery>
-->



        <sqlQuery name="ChIPAntibodyToxo" includeProjects="ToxoDB,UniDB" doNotTest="1">
            <paramRef ref="geneParams.chip_strains" quote="true"/>
            <column name="internal" />
            <column name="term" />
            <column name="display" />
            <sql>
           select replace(display,' - none','') as display,
                  internal as internal,
                  term as term
          from (select distinct  cpp.antibody||'|'||cpp.treatment as term, 
                                 cpp.antibody||'|'||cpp.treatment as internal, 
                       CASE WHEN cpp.antibody in (select cpp.antibody 
                                                  from ApidbTuning.ChIPProtocolParams cpp
                                                  where cpp.replicate = 2) 
                            THEN CASE WHEN cpp.antibody like 'H3K%' 
                                      THEN '(1)  '||cpp.antibody||' - '||cpp.treatment 
                                      ELSE '(3)  '||cpp.antibody
                                      END
                            ELSE '(2)  ' ||cpp.antibody||' - '||cpp.treatment||' - No Replicates ' 
                       END as display
           from ApidbTuning.ChIPProtocolParams cpp 
           where cpp.strain = $$chip_strains$$ 
           and cpp.antibody != 'H3K4me1'
           and cpp.protocol_type = 'called_peaks')
           order by display
            </sql>
        </sqlQuery>

        <processQuery name="ChIPAntibodyToxo" processName="org.apidb.apicomplexa.wsfplugin.apifed.ApiFedPlugin" includeProjects="EuPathDB" doNotTest="1">
            <paramRef ref="geneParams.chip_strains" quote="false"/>
            <wsColumn name="internal" width="100" wsName="internal"/>
            <wsColumn name="term" width="200" wsName="term"/>
            <wsColumn name="display" width="100" wsName="display"/>
        </processQuery>


        <sqlQuery name="ChIPReplicates" includeProjects="ToxoDB,UniDB" doNotTest="1">
            <paramRef ref="geneParams.chip_strains" quote="true"/>
            <column name="internal" />
            <column name="term" />
            <column name="display" />
            <sql>
             select term,internal,display from (select 'Yes' as term, 1 as internal,'Yes' as display  from (select count(distinct replicate) as replicates from ApidbTuning.ChIPProtocolParams where strain = $$chip_strains$$ and protocol_type = 'called_peaks') cpp where cpp.replicates > 1
            union
            select 'No' as term, 0 as internal, 'No' as display from (select count(distinct replicate) as replicates from ApidbTuning.ChIPProtocolParams where strain = $$chip_strains$$ and protocol_type = 'called_peaks') cpp where cpp.replicates > 1
            union
           select 'No' as term, 0 as internal, 'Not Applicable' as display from (select count(distinct replicate) as replicates from ApidbTuning.ChIPProtocolParams where strain = $$chip_strains$$ and protocol_type = 'called_peaks') cpp where cpp.replicates in (1,0)) order by display asc
           </sql>
        </sqlQuery>

        <processQuery name="ChIPReplicates" processName="org.apidb.apicomplexa.wsfplugin.apifed.ApiFedPlugin" includeProjects="EuPathDB"  doNotTest="1">
            <paramRef ref="geneParams.chip_strains" quote="false"/>
            <wsColumn name="internal" width="100" wsName="internal"/>
            <wsColumn name="term" width="200" wsName="term"/>
            <wsColumn name="display" width="100" wsName="display"/>
        </processQuery>

        <sqlQuery name="PlasmoChIPReplicates" includeProjects="PlasmoDB,UniDB" doNotTest="1">
            <paramRef ref="geneParams.chip_experiment"/>
            <column name="internal" />
            <column name="term" />
            <column name="display" />
            <sql>
            select distinct decode(replicate, null, 'Not Applicable', 'Yes') as display,
                            decode(replicate, null, 0, 1) as term,
                            decode(replicate, null, 0, 1) as internal
            from APIDBTUNING.chipprotocolparams
            where protocol_type = 'called_peaks'
            and experiment_name = '$$chip_experiment$$'
            union
            select 'No' as display, 0 as term, 0 as internal
            from APIDBTUNING.chipprotocolparams
            where protocol_type = 'called_peaks'
            and replicate is not null
            and experiment_name = '$$chip_experiment$$'
           </sql>
        </sqlQuery>

        <processQuery name="PlasmoChIPReplicates" processName="org.apidb.apicomplexa.wsfplugin.apifed.ApiFedPlugin" includeProjects="EuPathDB"  doNotTest="1">
            <paramRef ref="geneParams.chip_experiment" quote="false"/>
            <wsColumn name="internal" width="100" wsName="internal"/>
            <wsColumn name="term" width="200" wsName="term"/>
            <wsColumn name="display" width="100" wsName="display"/>
        </processQuery>


        <sqlQuery name="ChIPAntibodyPlasmo" includeProjects="PlasmoDB,UniDB" doNotTest="1">
            <paramRef ref="geneParams.chip_experiment"/>
            <column name="internal" />
            <column name="term" />
            <column name="display" />
            <sql>
            select case when display like '%H3K4%' THEN display || ' (only wild type)'
                        WHEN display like '%H4K20%' THEN display || ' (only wild type)'
                        ELSE display
                   END as display,
                  term, internal 
            from (select distinct NVL(antibody, 'Not Applicable') as display,
                                  NVL(antibody, 'Not Applicable') as term,
                                  NVL(antibody, 'Not Applicable') as internal
                  from APIDBTUNING.chipprotocolparams
                  where experiment_name = '$$chip_experiment$$'
                  and protocol_type = 'called_peaks'
              )
            </sql>
        </sqlQuery>

        <processQuery name="ChIPAntibodyPlasmo" processName="org.apidb.apicomplexa.wsfplugin.apifed.ApiFedPlugin" includeProjects="EuPathDB" doNotTest="1">
            <paramRef ref="geneParams.chip_experiment"/>
            <wsColumn name="internal" width="100" wsName="internal"/>
            <wsColumn name="term" width="200" wsName="term"/>
            <wsColumn name="display" width="100" wsName="display"/>
        </processQuery>


        <sqlQuery name="ChIPGenotype" includeProjects="PlasmoDB,UniDB" doNotTest="1">
            <paramRef ref="geneParams.chip_experiment"/>
            <column name="internal" />
            <column name="term" />
            <column name="display" />
            <sql>
            select distinct replace(NVL(genotype, 'Not Applicable'), '_', ' ') as display,
                            NVL(genotype, 'Not Applicable') as term,
                            NVL(genotype, 'Not Applicable') as internal
            from APIDBTUNING.chipprotocolparams
            where experiment_name = '$$chip_experiment$$'
             and protocol_type = 'called_peaks'
            </sql>
        </sqlQuery>

        <processQuery name="ChIPGenotype" processName="org.apidb.apicomplexa.wsfplugin.apifed.ApiFedPlugin" includeProjects="EuPathDB" doNotTest="1">
            <paramRef ref="geneParams.chip_experiment"/>
            <wsColumn name="internal" width="100" wsName="internal"/>
            <wsColumn name="term" width="200" wsName="term"/>
            <wsColumn name="display" width="100" wsName="display"/>
        </processQuery>


       <sqlQuery name="ChIp_Assays" includeProjects="ToxoDB,UniDB">
            <column name="internal" />
            <column name="term" />
            <column name="display" />
            <sql>
            select distinct cpp.strain as term, 
                   cpp.strain as internal, 
                   CASE WHEN cpp.strain = 'CTG' THEN 'CTG (TypeIII)' WHEN cpp.strain = 'RH' THEN 'RH (TypeI)' WHEN cpp.strain = 'PLK' THEN 'PLK (TypeII)' END as display 
            from ApidbTuning.ChIPProtocolParams cpp 
            where cpp.protocol_type = 'called_peaks' and cpp.strain is not null and cpp.strain != 'unknown'
            </sql>
       </sqlQuery>

        <processQuery name="ChIp_Assays" processName="org.apidb.apicomplexa.wsfplugin.apifed.ApiFedPlugin" includeProjects="EuPathDB">
            <wsColumn name="internal" width="100" wsName="internal"/>
            <wsColumn name="term" width="200" wsName="term"/>
            <wsColumn name="display" width="100" wsName="display"/>
        </processQuery>


       <sqlQuery name="ChIp_Experiments" includeProjects="PlasmoDB,UniDB">
            <column name="internal" />
            <column name="term" />
            <column name="display" />
            <sql>
            select term,internal,display from (select 'Histone modifications in wild type and Sir2 knock-outs' as term, 'pfal3D7_Artur_Scherf' as internal,'(1)   Histone modifications in wild type and Sir2 knock-outs' as display from dual
            union
            select 'Genome-wide assoc. of (Hp-1) with virulence gene clusters' as term, 'pfal3D7_Till_Voss' as internal, '(2)   Genome-wide assoc. of Hp-1 with virulence gene clusters' as display from dual) order by display asc
            </sql>
       </sqlQuery>

        <processQuery name="ChIp_Experiments" processName="org.apidb.apicomplexa.wsfplugin.apifed.ApiFedPlugin" includeProjects="EuPathDB">
            <wsColumn name="internal" width="100" wsName="internal"/>
            <wsColumn name="term" width="200" wsName="term"/>
            <wsColumn name="display" width="100" wsName="display"/>
        </processQuery>



        <sqlQuery name="MetbPathwaysList" includeProjects="PlasmoDB,UniDB" doNotTest="1">
            <column name="internal" />
            <column name="term" />
            <column name="display" />
            <sql>
            select distinct n.description ||' ('|| n.name||')' as display,
                            n.network_context_id as term,
                            n.network_context_id as internal
            from apidb.networkContext n 
            </sql>
        </sqlQuery>

        <processQuery name="MetbPathwaysList" processName="org.apidb.apicomplexa.wsfplugin.apifed.ApiFedPlugin" includeProjects="EuPathDB" doNotTest="1">
            <wsColumn name="internal" width="100" wsName="internal"/>
            <wsColumn name="term" width="200" wsName="term"/>
            <wsColumn name="display" width="100" wsName="display"/>
        </processQuery>




         <sqlQuery name="EcNumberList" excludeProjects="EuPathDB">
            <column name="internal" />
            <column name="term" />
            <column name="display"/>

            <sql>
              SELECT ec.ec_number AS internal,
                ec.ec_number AS term,
                ec.ec_number || ' (' || ec.description || ')' AS display,ecct.ctint as ct
              FROM sres.enzymeClass ec,
                (SELECT enzyme_class_id,count(*) as ctint
                  FROM dots.AaSequenceEnzymeClass asec
                  GROUP BY enzyme_class_id) ecct
              WHERE ecct.enzyme_class_id = ec.enzyme_class_id
              UNION
              SELECT 'N/A' AS internal, 'N/A' AS term, 'N/A' AS display, 0.5 as ct
              FROM dual
              ORDER by ct desc
            </sql>
        </sqlQuery>

        <processQuery name="EcNumberList" processName="org.apidb.apicomplexa.wsfplugin.apifed.ApiFedPlugin" includeProjects="EuPathDB">
            <wsColumn name="internal" width="100" wsName="internal"/>
            <wsColumn name="term" width="100" wsName="term"/>
            <wsColumn name="display" width="100" wsName="display"/>
        </processQuery>


        <sqlQuery name="EcNumberSource" excludeProjects="EuPathDB">
            <column name="internal"/>
            <column name="term"/>
            <column name="display"/>
            <sql>
              SELECT DISTINCT evidence_code AS internal,
	      decode(evidence_code,'OrthoMCLDerived', 'inferred from OrthoMCL',
	      'gb', 'GenBank', 
              'Hagai', 'MPMP',evidence_code) as display,
	      decode(evidence_code,'OrthoMCLDerived', 'computationally inferred from Orthology',
	      'gb', 'GenBank', 
              'Hagai', 'MPMP',evidence_code) as term
	      FROM  dots.aaSequenceEnzymeClass
            </sql>
        </sqlQuery>

        <processQuery name="EcNumberSource" processName="org.apidb.apicomplexa.wsfplugin.apifed.ApiFedPlugin" includeProjects="EuPathDB">
            <wsColumn name="internal" width="320"/>
            <wsColumn name="term" width="320"/>
            <wsColumn name="display" width="100" wsName="display"/>
        </processQuery>


        <sqlQuery name="EcNumberAllSources" excludeProjects="EuPathDB">
            <column name="internal"/>
            <column name="term"/>
            <sql>
	      SELECT 'all' as term,
  	        apidb.tab_to_string(set(cast(COLLECT('''' || evidence_code || '''') AS apidb.varchartab)), ', ') as internal
	      FROM  dots.aaSequenceEnzymeClass
            </sql>
        </sqlQuery>

        <processQuery name="EcNumberAllSources" processName="org.apidb.apicomplexa.wsfplugin.apifed.ApiFedPlugin" includeProjects="EuPathDB">
            <wsColumn name="internal" width="320"/>
            <wsColumn name="term" width="320"/>
        </processQuery>


        <sqlQuery name="GoTermList" excludeProjects="EuPathDB">
            <paramRef ref="geneParams.go_term_slim"/>
            <column name="internal" />
            <column name="term" />
            <column name="display"/>
            <sql>
              SELECT gt.go_id AS internal,
                gt.go_id AS term,
                gt.go_id || ' : ' || gt.go_term_name || ' : ' || min(gt.depth)AS display,
                count(*) as ct
              FROM   ApidbTuning.GoTermSummary gt
              WHERE ($$go_term_slim$$ = 'No' or gt.IS_GO_SLIM = 1)
              GROUP BY gt.go_id,gt.go_id || ' : ' || gt.go_term_name
              UNION
              SELECT 'N/A' as internal,
                'N/A' as term,
                'N/A' as display,
                0.5 as ct
              FROM dual
              ORDER BY ct desc
            </sql>
        </sqlQuery>

        <processQuery name="GoTermList" processName="org.apidb.apicomplexa.wsfplugin.apifed.ApiFedPlugin" includeProjects="EuPathDB">
            <paramRef ref="geneParams.go_term_slim" quote="false"/>
            <wsColumn name="internal" width="100" wsName="internal"/>
            <wsColumn name="term" width="100" wsName="term"/>
            <wsColumn name="display" width="300" wsName="display"/>
        </processQuery>


        <sqlQuery name="GoTermListCL" excludeProjects="EuPathDB">

            <column name="internal" />
            <column name="term" />
            <column name="display"/>
            <sql>
              SELECT gt.go_id AS internal,
                gt.go_id AS term,
                gt.go_id || ' : ' || gt.go_term_name || ' : ' || min(gt.depth)AS display,
                count(*) as ct
              FROM   ApidbTuning.GoTermSummary gt
               WHERE gt.source in ('DawsonLab', 'TrypTag')
              GROUP BY gt.go_id,gt.go_id || ' : ' || gt.go_term_name
              UNION
              SELECT 'N/A' as internal,
                'N/A' as term,
                'N/A' as display,
                0.5 as ct
              FROM dual
              ORDER BY ct desc
            </sql>
        </sqlQuery>

        <processQuery name="GoTermListCL" processName="org.apidb.apicomplexa.wsfplugin.apifed.ApiFedPlugin" includeProjects="EuPathDB">
            <wsColumn name="internal" width="100" wsName="internal"/>
            <wsColumn name="term" width="100" wsName="term"/>
            <wsColumn name="display" width="300" wsName="display"/>
        </processQuery>




 <sqlQuery name="MassAssay" excludeProjects="SchistoDB,EuPathDB">
            <column name="internal" />
            <column name="term" />
            <column name="parentTerm" />
            <column name="display" />
            <sql>
                <![CDATA[
                        WITH OrganismConstraint as 
                          (select distinct sdi.sample_display_name as sample, org.organism as organism, 
                                  '<b>'||dsp.display_Name|| ' (' ||
                                  nvl(dsp.short_attribution,substr(dsc.name,(regexp_instr(dsc.name,' ',1,regexp_count(dsc.name,' '),1))))|| ')'||'</b>'
                                         As Experiment_Display,
                                  case when dsp.dataset_name_pattern is null
                                       then dsp.name
                                       else org.organism||'_'||dsp.dataset_name_pattern
                                  end as experiment, 
                                    org.Project_Id, 
                                    sdi.sample || ' (MS Summary)' as internal_id,
                                  sdi.sort_order 
                                from apidbTuning.sampledisplayinfo sdi,
                                apidbTuning.datasetPresenter dsp,
                                apidbTuning.datasetNameTaxon dsnt,
                                apidbTuning.datasetContact dsc,
                                (select distinct ta.organism,ta.taxon_id,ta.project_id
                                  from apidbtuning.transcriptattributes ta, dots.massspecfeature msfi
                                  where msfi.aa_sequence_id = ta.aa_sequence_id
                                  and (ta.project_id = '@PROJECT_ID@' OR 'UniDB' = '@PROJECT_ID@')) org
                           where sdi.dataset_name like '%_massSpec_%'
                           and   sdi.dataset_name = dsnt.name
                           and   dsc.dataset_presenter_id = dsnt.dataset_presenter_id
                           and   dsp.dataset_presenter_id = dsnt.dataset_presenter_id
                           And   Dsc.Is_Primary_Contact = 1
                           and   dsnt.taxon_id = org.taxon_id)
                     select replace(replace(term,','),('''')) as term, 
                            replace(replace(parentTerm,','),('''')) as parentTerm, 
                            display as display,
                            internal, 
                            sort_order, 
                            chars,
                            nums
                     from(
                     select  
                               
                             CASE WHEN mst.sample = mst.experiment
                                 THEN mst.experiment_display
                                 ELSE mst.sample
                                 END as display,
                             CASE WHEN mst.sample = mst.experiment
                                 THEN mst.experiment||'_'||mst.organism
                                 ELSE mst.sample||'_'||mst.organism
                                 END as term,
                             CASE WHEN mst.sample = mst.experiment
                                 THEN mst.organism
                                 ELSE mst.experiment
                                 END as parentTerm,
                            mst.internal_id as internal,
                            mst.sort_order as sort_order,
                            REGEXP_REPLACE(mst.sample,'[0-9]','') as chars,
                            to_number(REGEXP_REPLACE(mst.sample,'[^0-9]','')) as nums 
                     from OrganismConstraint mst
                     where mst.experiment is not null
                     union 
                     select mst.experiment_display as display,
                            mst.experiment as term,
                            mst.organism as parentTerm,
                            '-1' as internal,
                            mst.sort_order as sort_order,
                            '' as chars,
                            NULL as nums 
                     from OrganismConstraint mst
                     where mst.experiment is not null
                     and mst.experiment <> mst.sample
                     union 
                     select '<b>'|| mst.organism ||'</b>' as display,
                            mst.organism as term,
                            regexp_substr(mst.organism,'^(\w+\s\w+)') as parentTerm,
                            '-1' as internal,
                            mst.sort_order as sort_order,
                            '' as chars,
                            NULL as nums 
                     from OrganismConstraint mst
                     where mst.experiment is not null
                     and mst.experiment <> mst.sample
                     union 
                     select '<b>'||regexp_substr(mst.organism, '^(\w+\s\w+)')||'</b>' as display
                        , regexp_substr(mst.organism, '^(\w+\s\w+)') as term
                        , regexp_substr(mst.organism,'^(\w+)') as parentTerm
                        , '-1' as internal
                        , mst.sort_order as sort_order
                        , '' as chars
                        , NULL as nums
                     from OrganismConstraint mst
                     where mst.experiment is not null
                     and mst.experiment <> mst.sample
                     union
                     select '<b>'||regexp_substr(mst.organism,'^(\w+)')||'</b>' as display,
                            regexp_substr(mst.organism,'^(\w+)') as term,
                            '' as parentTerm,
                            '-1' as internal,
                            mst.sort_order as sort_order,
                            '' as chars,
                            NULL as nums 
                     from OrganismConstraint mst
                     where mst.experiment is not null
                     and mst.experiment <> mst.sample
                     )
                     order by display 
                ]]>
            </sql>
        </sqlQuery>

        <processQuery name="MassAssay" processName="org.apidb.apicomplexa.wsfplugin.apifed.ApiFedPlugin" includeProjects="EuPathDB">
            <wsColumn name="internal" width="200" wsName="internal"/>
            <wsColumn name="term" width="200" wsName="term"/>
            <wsColumn name="parentTerm" width="200" wsName="parentTerm"/>
            <wsColumn name="display" width="200" wsName="display"/>
        </processQuery>

        <sqlQuery name="PTMAssay" includeProjects="PiroplasmaDB,PlasmoDB,ToxoDB,TriTrypDB,FungiDB,HostDB,UniDB" excludeProjects="EuPathDB">
            <paramRef ref="geneParams.ptm_type"/>
            <column name="internal"/>
            <column name="term"/>
            <column name="parentTerm"/>
            <column name="display"/>
            <sql><![CDATA[
                WITH organismMods AS (
                    SELECT DISTINCT ta.organism
                    , ms.*
                    , dp.display_name || ' (' || dp.short_attribution || ')' AS experiment_name
                    FROM apidbtuning.msmodifiedpeptidesummary ms
                    , apidbtuning.transcriptattributes ta
                    , apidbtuning.datasetpresenter dp
                    WHERE ms.source_id = ta.source_id
                    AND (ms.modification_type in ( $$ptm_type$$ ) OR $$ptm_type$$ = 'any')
                    AND (ms.external_database_name = dp.name OR regexp_replace(ms.external_database_name, '^.+?_', '_') = dp.name)
                    )
                SELECT DISTINCT sample_display AS display
                , replace(sample_display, ',', '') AS term
                , replace(experiment || '_' || organism, ',', '') AS parentterm
                , sample_display AS internal
                FROM organismMods
                UNION
                SELECT DISTINCT experiment_name AS display
                , replace(experiment || '_' || organism, ',', '') AS term
                , organism AS parentterm
                , '-1' AS internal
                FROM organismMods
                UNION
                SELECT '<b>' || organism || '</b>' AS display 
                , organism AS term
                , regexp_substr(organism, '^(\w+\s\w+)') AS parentterm
                , '-1' AS internal
                FROM  organismMods
                UNION
                SELECT '<b>'||regexp_substr(organism, '^(\w+\s\w+)') || '</b>' AS display
                , regexp_substr(organism, '^(\w+\s\w+)') AS term
                , regexp_substr(organism, '^(\w+)') AS parentterm
                , '-1' AS internal
                FROM organismMods
                UNION
                SELECT '<b>' || regexp_substr(organism, '^(\w+)') || '</b>' AS display
                , regexp_substr(organism, '^(\w+)') AS term
                , '' AS parentterm
                , '-1' AS internal
                FROM organismMods
            ]]></sql>
        </sqlQuery>

        <processQuery name="PTMAssay" processName="org.apidb.apicomplexa.wsfplugin.apifed.ApiFedPlugin" includeProjects="EuPathDB">
            <paramRef ref="geneParams.ptm_type" />
            <wsColumn name="internal" width="200" wsName="internal"/>
            <wsColumn name="term" width="200" wsName="term"/>
            <wsColumn name="parentTerm" width="200" wsName="parentTerm"/>
            <wsColumn name="display" width="200" wsName="display"/>
        </processQuery>

        <sqlQuery name="PTMType" includeProjects="PiroplasmaDB,PlasmoDB,ToxoDB,TriTrypDB,FungiDB,HostDB,UniDB" excludeProjects="EuPathDB">
            <column name="internal"/>
            <column name="term"/>
            <column name="display"/>
            <sql><![CDATA[
                SELECT DISTINCT modification_type AS internal
                , modification_type AS term
                , replace(replace(replace(modification_type, '-', ' '), '_', ' '), 'binding site', 'ubiquitin binding site') AS display
                , CASE WHEN modification_type = 'phosphorylation_site' THEN 1 ELSE 2 END as sort_order
                FROM apidbtuning.msmodifiedpeptidesummary
                UNION
                SELECT 'any' as internal
                , 'any' as term
                , 'any' as display
                , 10 as sort_order
                FROM dual
                ORDER BY sort_order
            ]]></sql>
        </sqlQuery>

        <processQuery name="PTMType" processName="org.apidb.apicomplexa.wsfplugin.apifed.ApiFedPlugin" includeProjects="EuPathDB">
            <wsColumn name="internal" width="200" wsName="internal"/>
            <wsColumn name="term" width="200" wsName="term"/>
            <wsColumn name="display" width="200" wsName="display"/>
        </processQuery>

        <sqlQuery name="DomainAccession" excludeProjects="EuPathDB" doNotTest="1">
            <paramRef ref="geneParams.domain_database"/> 
            <column name="internal" />
            <column name="term" />
            <column name="display"/>

            <sql>
              select interpro_primary_id as internal
                   , interpro_primary_id || ' : ' || interpro_secondary_id AS term
                   , interpro_primary_id || ' : ' || interpro_secondary_id || ' ' ||
                     interpro_desc as display
                   , count(*) as ct_hits
              from apidbtuning.interprodomainaccession
              where interpro_db_name = $$domain_database$$
              group by interpro_primary_id, interpro_secondary_id, interpro_desc
              UNION                                                                                                                                                                               
              SELECT 'N/A', 'N/A', 'N/A', 0.5 FROM dual
              order by ct_hits desc 
            </sql>
        </sqlQuery>

        <processQuery name="DomainAccession" processName="org.apidb.apicomplexa.wsfplugin.apifed.ApiFedPlugin" includeProjects="EuPathDB" doNotTest="1">
            <paramRef ref="geneParams.domain_database"/> 
            <wsColumn name="internal" width="300" wsName="internal"/>
            <wsColumn name="term" width="300" wsName="term"/>
            <wsColumn name="display" width="300" wsName="display"/>
        </processQuery>




        <sqlQuery name="GeneTypes" excludeProjects="EuPathDB">
            <column name="internal"/>
            <column name="term"/>
            <sql>
            select distinct replace(decode(ga.gene_type, 'non protein coding', 'misc RNA', 
                                                         'non_protein_coding', 'misc RNA', 
                                                         'protein coding gene', 'protein coding', 
                                                         'ncRNA gene', 'misc RNA', 
                                                          ga.gene_type), '_', ' ')  AS term,
                   ga.gene_type as internal
            from ApidbTuning.TranscriptAttributes ga
            </sql>
        </sqlQuery>

        <processQuery name="GeneTypes" processName="org.apidb.apicomplexa.wsfplugin.apifed.ApiFedPlugin" includeProjects="EuPathDB">
            <wsColumn name="internal" width="320"/>
            <wsColumn name="term" width="320"/>
        </processQuery>
        <sqlQuery name="Reagents" includeProjects="CryptoDB,PlasmoDB,ToxoDB,UniDB">
            <column name="internal"/>
            <column name="term"/>
            <sql>
                SELECT term, internal FROM
                  (SELECT reagent_type AS term, reagent_type AS internal,
                          rownum AS ord
                   FROM
                     (SELECT DISTINCT lower(dr.secondary_identifier)
                                AS reagent_type
                      FROM sres.DbRef dr,
                           sres.ExternalDatabaseRelease edr,
                           sres.ExternalDatabase ed
                      WHERE dr.external_database_release_id
                            = edr.external_database_release_id
                        AND edr.external_database_id = ed.external_database_id
                        AND ed.name in ('MR4DBxRefs','pfal3D7_dbxref_simple_gene2MR4Reagents_RSRC','AntibodyDBxRefs')
                      ORDER BY lower(dr.secondary_identifier))
                      UNION SELECT 'any' AS term, 'any' AS internal, 0 AS ord
                            FROM dual)
                ORDER BY ord
            </sql>
        </sqlQuery>

        <processQuery name="Reagents" processName="org.apidb.apicomplexa.wsfplugin.apifed.ApiFedPlugin" includeProjects="EuPathDB">
            <wsColumn name="internal" width="320"/>
            <wsColumn name="term" width="320"/>
        </processQuery>

        <sqlQuery name="Clades" excludeProjects="EuPathDB">
            <column name="internal"/>
            <column name="term"/>
            <column name="display"/>
            <sql>
              SELECT tn.name AS term, taxon_id AS internal,
               CASE WHEN tn.name ='Archaea' THEN 'Archaea'
                    WHEN tn.name ='Bacteria' THEN 'Bacteria'
                    WHEN tn.name ='Eukaryota' THEN 'Eukaryota - all'
                    ELSE 'Eukaryota - only ' || tn.name 
                END as display
              FROM sres.taxonname tn
              WHERE tn.name_class = 'scientific name'
                AND tn.name IN ('Archaea', 'Eukaryota', 'Bacteria')
              OR tn.name IN (select distinct term from APIDBTUNING.organismtree where parentterm is null)
              order by display
            </sql>
        </sqlQuery>


        <processQuery name="Clades" processName="org.apidb.apicomplexa.wsfplugin.apifed.ApiFedPlugin" includeProjects="EuPathDB">
            <wsColumn name="internal" width="320"/>
            <wsColumn name="term" width="320"/>
        </processQuery>

        <sqlQuery name="DomainDatabase" excludeProjects="EuPathDB">
            <column name="internal"/>
            <column name="term"/>
            <sql>
              select distinct interpro_db_name as internal
                            , case when upper(interpro_db_name) like 'INTERPRO%'
                                   THEN 'INTERPRO'  ELSE interpro_db_name END  AS term
               from apidbtuning.interprodomaindatabase
              order by term
            </sql>
        </sqlQuery>

        <processQuery name="DomainDatabase" processName="org.apidb.apicomplexa.wsfplugin.apifed.ApiFedPlugin" includeProjects="EuPathDB">
            <wsColumn name="internal" width="320"/>
            <wsColumn name="term" width="320"/>
        </processQuery>



  <!--++++++++++++++++++++++++++++++++++++++++++++++++++++++++++++++-->
  
        <!-- keep this one at the end of the file because its embedded quote mark throws off
             emacs' syntax highlighting
        -->
        <sqlQuery name="MetabolicPathways" includeProjects="PlasmoDB,ToxoDB,UniDB">
            <paramRef ref="organismParams.org_with_Hagai_pathways"/> 
            <column name="display"/>
            <column name="internal"/>
            <column name="term"/>

            <sql>
             SELECT DISTINCT dr.lowercase_secondary_identifier AS internal,
                    TRIM(REPLACE(decode(dr.lowercase_secondary_identifier, null, dr.primary_identifier,
                           dr.lowercase_secondary_identifier), CHR(191),'')) AS display,
                           replace(dr.lowercase_secondary_identifier, ',', '-')  AS term
             FROM sres.DbRef dr, sres.ExternalDatabaseRelease edr, sres.ExternalDatabase ed,
	          dots.DbRefNaFeature drnf, ApidbTuning.GeneAttributes gf
             WHERE dr.external_database_release_id = edr.external_database_release_id
               AND edr.external_database_id = ed.external_database_id
               AND ed.name in ('pfal3D7_dbxref_simple_gene2HagaiPathway_RSRC','tgonME49_dbxref_protein2Pathways_Feng_RSRC')
               AND dr.primary_identifier != 'qualityControl'
	       AND drnf.db_ref_id = dr.db_ref_id
	       AND gf.na_feature_id = drnf.na_feature_id
	       AND gf.organism = $$org_with_Hagai_pathways$$
             ORDER BY display
            </sql>

        </sqlQuery>

       <processQuery name="MetabolicPathways" processName="org.apidb.apicomplexa.wsfplugin.apifed.ApiFedPlugin" includeProjects="EuPathDB">
            <paramRef ref="organismParams.org_with_Hagai_pathways" quote="false"/> 
            <wsColumn name="internal" width="100"/>
            <wsColumn name="term" width="100"/>
            <wsColumn name="display" width="100"/>
       </processQuery>

    <sqlQuery name="phenotypeQualifier" includeProjects="TriTrypDB,FungiDB,UniDB">
    <paramRef ref="organismParams.organismwithPhenotype"/>
    <column name="display"/>
    <column name="internal"/>
    <column name="term"/>
    <sql>
 <![CDATA[    select display,term,internal from (
       select
       case  when opq.name is null then 'HAS' else opq.name end as display
       ,case  when opq.name is null then 'HAS' else opq.name end as term
       ,case  when opq.name is null then 'HAS' else opq.name end as internal
       ,count(distinct pm.na_feature_id) as order_num
       from APIDB.PHENOTYPERESULT pr
       , ApidbTuning.TranscriptAttributes ta
       , apidb.phenotypemodel pm
       , sres.ontologyterm opq
       , APIDB.NAFEATUREPHENOTYPEMODEL na
       where ta.gene_na_feature_id = na.na_feature_id
       and pr.phenotype_quality_term_id = opq.ontology_term_id (+)
       and pm.PHENOTYPE_MODEL_ID = na.PHENOTYPE_MODEL_ID
       and pm.PHENOTYPE_MODEL_ID = pr.PHENOTYPE_MODEL_ID
       and ta.organism = '$$organismwithPhenotype$$'
       and pr.phenotype_entity_term_id is not null 
       group by opq.name)
       order by order_num desc
      ]]>
      
    </sql>
    </sqlQuery>

    <processQuery name="phenotypeQualifier" processName="org.apidb.apicomplexa.wsfplugin.apifed.ApiFedPlugin" includeProjects="EuPathDB">
      <paramRef ref="organismParams.organismwithPhenotype"/>
      <wsColumn name="display" width="100" wsName="display"/>
      <wsColumn name="internal" width="100" wsName="internal"/>
      <wsColumn name="term" width="100" wsName="term"/>
     </processQuery>
  

  <sqlQuery name="phenotype" includeProjects="TriTrypDB, FungiDB,UniDB">
    <paramRef ref="organismParams.organismwithPhenotype"/>
    <paramRef ref="geneParams.phenotypeQualifier"/>
    <column name="display"/>
    <column name="internal"/>
    <column name="term"/>
    <sql>
 <![CDATA[
 select display,term,internal from (
       select
       oen.name as display
       ,replace(oen.name, ',', ' -') as term
       ,replace(oen.name,Chr(39), Chr(39)||Chr(39)) as internal
       ,count(distinct pm.na_feature_id) as order_num
       from apidb.PhenotypeResult pr
       , ApidbTuning.TranscriptAttributes ta
       , apidb.PhenotypeModel pm
       , sres.OntologyTerm oen
       , sres.OntologyTerm opq
       , APIDB.NAFEATUREPHENOTYPEMODEL na  
       where ta.gene_na_feature_id = na.na_feature_id
       and pm.phenotype_model_id = na.phenotype_model_id
       and pm.phenotype_model_id = pr.phenotype_model_id
       and pr.phenotype_quality_term_id = opq.ontology_term_id (+)
       and pr.phenotype_entity_term_id = oen.ontology_term_id (+)
       and oen.name is not null
       and (opq.name = '$$phenotypeQualifier$$' or (opq.name is null and 'HAS' = '$$phenotypeQualifier$$'))
       and ta.organism = '$$organismwithPhenotype$$'
       group by oen.name)
       order by order_num desc   
       ]]>
      
    </sql>
    </sqlQuery>

    <processQuery name="phenotype" processName="org.apidb.apicomplexa.wsfplugin.apifed.ApiFedPlugin" includeProjects="EuPathDB">
    <paramRef ref="organismParams.organismwithPhenotype"/>
    <paramRef ref="geneParams.phenotypeQualifier"/>
      <wsColumn name="display" width="100" wsName="display"/>
      <wsColumn name="internal" width="100" wsName="internal"/>
      <wsColumn name="term" width="100" wsName="term"/>
      <wsColumn name="parentTerm" width="200" wsName="parentTerm"/>
    </processQuery>



    <sqlQuery name="phenotypeQualifierMagnaporthe" includeProjects="TriTrypDB,FungiDB,UniDB">
    <paramRef ref="organismParams.organismwithPhenotype"/>
    <column name="display"/>
    <column name="internal"/>
    <column name="term"/>
    <sql>
 <![CDATA[    select display,term,internal from (
       select
       case  when opq.name like 'information on putatively essential gene'
             then 'putatively essential' else opq.name end as display  -- EUPATH_0043245
       , opq.name as term
       , opq.name as internal
       ,count(distinct pm.na_feature_id) as order_num
       from apidb.phenotypeResult pr
       , ApidbTuning.TranscriptAttributes ta
       , apidb.phenotypemodel pm
       , sres.ontologyterm opq
       , APIDB.NAFeaturePhenotypeModel na
       , sres.externalDatabase ed
       , sres.externalDatabaseRelease edr
       where ta.gene_na_feature_id = na.na_feature_id
       and pm.external_database_release_id = edr.external_database_release_id
       and edr.external_database_id = ed.external_database_id
       and ed.name = 'mory70-15_phenotype_Magnaporthe_Pheno_RSRC'
       and pr.phenotype_quality_term_id = opq.ontology_term_id (+)
       and pm.phenotype_model_id = na.phenotype_model_id
       and pm.phenotype_model_id = pr.phenotype_model_id
       and ta.organism = '$$organismwithPhenotype$$'
       and pr.phenotype_entity_term_id is not null 
       group by opq.name)
       order by order_num desc
      ]]>
    </sql>
    </sqlQuery>

    <processQuery name="phenotypeQualifierMagnaporthe" processName="org.apidb.apicomplexa.wsfplugin.apifed.ApiFedPlugin" includeProjects="EuPathDB">
      <paramRef ref="organismParams.organismwithPhenotype"/>
      <wsColumn name="display" width="100" wsName="display"/>
      <wsColumn name="internal" width="100" wsName="internal"/>
      <wsColumn name="term" width="100" wsName="term"/>
     </processQuery>


  <sqlQuery name="phenotypeMagnaporthe" includeProjects="TriTrypDB, FungiDB,UniDB">
    <paramRef ref="organismParams.organismwithPhenotype"/>
    <paramRef ref="geneParams.phenotypeQualifier"/>
    <column name="display"/>
    <column name="internal"/>
    <column name="term"/>
    <sql>
 <![CDATA[ select display,term,internal from (
       select
       case  when oen.name like 'information on putatively essential gene'
             then 'putatively essential' else oen.name end as display  -- EUPATH_0043245
       ,oen.name as term
       ,oen.name as internal
       ,count(distinct pm.na_feature_id) as order_num
       from apidb.PhenotypeResult pr
       , ApidbTuning.TranscriptAttributes ta
       , apidb.PhenotypeModel pm
       , sres.OntologyTerm oen
       , sres.OntologyTerm opq
       , Apidb.NAFeaturePhenotypeModel na
       , sres.externalDatabase ed
       , sres.externalDatabaseRelease edr
       where ta.gene_na_feature_id = na.na_feature_id
       and pm.external_database_release_id = edr.external_database_release_id
       and edr.external_database_id = ed.external_database_id
       and ed.name = 'mory70-15_phenotype_Magnaporthe_Pheno_RSRC'
       and pm.phenotype_model_id = na.phenotype_model_id
       and pm.phenotype_model_id = pr.phenotype_model_id
       and pr.phenotype_quality_term_id = opq.ontology_term_id (+)
       and pr.phenotype_entity_term_id = oen.ontology_term_id (+)
       and oen.name is not null
       and (opq.name = '$$phenotypeQualifier$$')
       and ta.organism = '$$organismwithPhenotype$$'
       group by oen.name)
       order by order_num desc
       ]]>
    </sql>
    </sqlQuery>

    <processQuery name="phenotypeMagnaporthe" processName="org.apidb.apicomplexa.wsfplugin.apifed.ApiFedPlugin" includeProjects="EuPathDB">
    <paramRef ref="organismParams.organismwithPhenotype"/>
    <paramRef ref="geneParams.phenotypeQualifier"/>
      <wsColumn name="display" width="100" wsName="display"/>
      <wsColumn name="internal" width="100" wsName="internal"/>
      <wsColumn name="term" width="100" wsName="term"/>
      <wsColumn name="parentTerm" width="200" wsName="parentTerm"/>
    </processQuery>


 <!-- #################################################################################################  -->
 <!-- generic expression queries                             ##########################################  -->
 <!-- #################################################################################################  -->


      <sqlQuery name="MinMaxAvgComp" excludeProjects="EuPathDB">
             <paramRef ref="geneParams.regulated_dir"/>
             <column name="internal"/>
             <column name="term"/>
             <column name="display"/>
          <sql>
         <![CDATA[
select * from (
          select term || p.so as term, internal,display, p.so
          from ( select 'average' as term, 
                        'average' as internal, 
                        'average' as display, 
                        CASE 
                          WHEN  '$$regulated_dir$$' = 'abs' 
                          THEN 1 
                        ELSE 2 END as so 
                 from dual
                 union
                 select 'minimum' as term, 
                        'minimum' as internal, 
                        'minimum' as display, 
                        CASE 
                          WHEN  '$$regulated_dir$$' = '-' 
                          THEN 1 
                        ELSE 2 END as so 
                 from dual
                 union
                 select 'maximum' as term, 
                        'maximum' as internal, 
                        'maximum' as display, 
                        CASE 
                          WHEN  '$$regulated_dir$$' = '+' 
                          THEN 1 
                        ELSE 2 END as so 
                 from dual
                 union
                 select 'median' as term, 
                        'median' as internal, 
                        'median' as display, 
                        2 as so 
                 from dual
               ) p, 
               ( select 'abs' as type from dual
                 union
                 select '+' as type  from dual
                 union
                 select '-' as type from dual
               ) t, 
               ( select 1 as so  from dual 
                 union 
                 select 2 as so from dual 
                 union 
                 select 3 as so from dual
               ) o
           where p.so = o.so and type = '$$regulated_dir$$'
           order by p.so
) where '$$regulated_dir$$' != 'abs' OR ('$$regulated_dir$$' = 'abs' AND term like 'average%')
          ]]>
          </sql>
        </sqlQuery>

       <processQuery name="MinMaxAvgComp" processName="org.apidb.apicomplexa.wsfplugin.apifed.ApiFedPlugin" includeProjects="EuPathDB">
            <paramRef ref="geneParams.regulated_dir"/>
            <wsColumn name="internal" width="100" wsName="internal"/>
            <wsColumn name="term" width="100" wsName="term"/>
            <wsColumn name="display" width="100" wsName="display"/>
        </processQuery>

     <sqlQuery name="MinMaxAvgRef" excludeProjects="EuPathDB">
             <paramRef ref="geneParams.regulated_dir"/>
             <column name="internal"/>
             <column name="term"/>
             <column name="display"/>
          <sql>
         <![CDATA[
select * from (
          select term || p.so as term, internal,display, p.so
          from ( select 'average' as term, 
                        'average' as internal, 
                        'average' as display, 
                        CASE 
                          WHEN  '$$regulated_dir$$' = 'abs' 
                          THEN 1 
                        ELSE 2 END as so 
                 from dual
                 union
                 select 'minimum' as term, 
                        'minimum' as internal, 
                        'minimum' as display, 
                        CASE 
                          WHEN  '$$regulated_dir$$' = '+' 
                          THEN 1 
                        ELSE 2 END as so 
                 from dual
                 union
                 select 'maximum' as term, 
                        'maximum' as internal, 
                        'maximum' as display, 
                        CASE 
                          WHEN  '$$regulated_dir$$' = '-' 
                          THEN 1 
                        ELSE 2 END as so 
                 from dual
                 union
                 select 'median' as term, 
                        'median' as internal, 
                        'median' as display, 
                        2 as so 
                 from dual
               ) p, 
               ( select 'abs' as type from dual
                 union
                 select '+' as type  from dual
                 union
                 select '-' as type from dual
               ) t, 
               ( select 1 as so  from dual 
                 union 
                 select 2 as so from dual 
                 union 
                 select 3 as so from dual
               ) o
           where p.so = o.so and type = '$$regulated_dir$$'
           order by p.so
) where '$$regulated_dir$$' != 'abs' OR ('$$regulated_dir$$' = 'abs' AND term like 'average%')
          ]]>
          </sql>
        </sqlQuery>

       <processQuery name="MinMaxAvgRef" processName="org.apidb.apicomplexa.wsfplugin.apifed.ApiFedPlugin" includeProjects="EuPathDB">
            <paramRef ref="geneParams.regulated_dir"/>
            <wsColumn name="internal" width="100" wsName="internal"/>
            <wsColumn name="term" width="100" wsName="term"/>
            <wsColumn name="display" width="100" wsName="display"/>
        </processQuery>

     <sqlQuery name="MinMaxAvgMed" excludeProjects="EuPathDB">
             <column name="internal"/>
             <column name="term"/>
             <column name="display"/>
          <sql>
         <![CDATA[
                 select 'average' as term, 
                        'average' as internal, 
                        'average' as display 
                 from dual
                 union
                 select 'minimum' as term, 
                        'minimum' as internal, 
                        'minimum' as display
                 from dual
                 union
                 select 'maximum' as term, 
                        'maximum' as internal, 
                        'maximum' as display 
                 from dual
                 union
                 select 'median' as term, 
                        'median' as internal, 
                        'median' as display 
                 from dual
       
          ]]>
          </sql>
        </sqlQuery>

       <processQuery name="MinMaxAvgMed" processName="org.apidb.apicomplexa.wsfplugin.apifed.ApiFedPlugin" includeProjects="EuPathDB">
            <wsColumn name="internal" width="100" wsName="internal"/>
            <wsColumn name="term" width="100" wsName="term"/>
            <wsColumn name="display" width="100" wsName="display"/>
        </processQuery>


      <sqlQuery name="GenericDirectSamples" excludeProjects="EuPathDB">
            <paramRef ref="geneParams.profileset_generic"/>
             <column name="internal"/>
             <column name="term"/>
             <column name="display"/>
          <sql>
          select name as term, 
                 profile_element_name_id as internal,
                 name as display
          from apidb.profileelementname 
          order by element_order

          </sql>
        </sqlQuery>
      <processQuery name="GenericDirectSamples" processName="org.apidb.apicomplexa.wsfplugin.apifed.ApiFedPlugin" includeProjects="EuPathDB">
            <paramRef ref="geneParams.profileset_generic"/>
            <wsColumn name="internal" width="100" wsName="internal"/>
            <wsColumn name="term" width="100" wsName="term"/>
            <wsColumn name="display" width="100" wsName="display"/>
        </processQuery>

     <sqlQuery name="GenericDirectSamplesFDR" excludeProjects="EuPathDB">
             <column name="internal"/>
             <column name="term"/>
             <column name="display"/>
          <sql>
          select name as term, 
                 profile_element_name_id as internal,
                 name as display
          from apidb.profileelementname 
          order by element_order
          </sql>
        </sqlQuery>
      <processQuery name="GenericDirectSamplesFDR" processName="org.apidb.apicomplexa.wsfplugin.apifed.ApiFedPlugin" includeProjects="EuPathDB">
            <wsColumn name="internal" width="100" wsName="internal"/>
            <wsColumn name="term" width="100" wsName="term"/>
            <wsColumn name="display" width="100" wsName="display"/>
        </processQuery>




      <sqlQuery name="GenericDirectPageSamples" excludeProjects="EuPathDB">
             <paramRef ref="geneParams.profileset_generic"/>
             <column name="internal"/>
             <column name="term"/>
             <column name="display"/>
          <sql>
select distinct pan.name as term
   , pan.PROTOCOL_APP_NODE_ID as internal
   , pan2.name as display
   , pan2.node_order_num
from study.studylink sl
  , study.protocolappnode pan
  , RESULTS.NAFEATUREDIFFRESULT dr
  , apidbtuning.PANIO io
  , study.protocolappnode pan2
where sl.study_id = '$$profileset_generic$$'
and sl.PROTOCOL_APP_NODE_ID = pan.PROTOCOL_APP_NODE_ID
and pan.PROTOCOL_APP_NODE_ID = dr.PROTOCOL_APP_NODE_ID
and pan.protocol_app_node_id = io.output_pan_id
and io.input_pan_id = pan2.protocol_app_node_id
ORDER BY pan2.node_order_num
          </sql>
        </sqlQuery>
      <processQuery name="GenericDirectPageSamples" processName="org.apidb.apicomplexa.wsfplugin.apifed.ApiFedPlugin" includeProjects="EuPathDB">
            <paramRef ref="geneParams.profileset_generic"/>
            <wsColumn name="internal" width="100" wsName="internal"/>
            <wsColumn name="term" width="100" wsName="term"/>
            <wsColumn name="display" width="100" wsName="display"/>
        </processQuery>



















      <sqlQuery name="GenericSamples" excludeProjects="EuPathDB">
             <paramRef ref="geneParams.profileset_generic"/>
             <column name="internal"/>
             <column name="term"/>
             <column name="display"/>
          <sql>
	    SELECT  protocol_app_node_id as internal, protocol_app_node_name as term,
	      protocol_app_node_name AS display
	    FROM (
	      SELECT  distinct protocol_app_node_id, protocol_app_node_name, node_order_num
	      FROM apidbtuning.ProfileSamples
	      WHERE study_id in ($$profileset_generic$$)
	      ORDER BY node_order_num
	      )
          </sql>
        </sqlQuery>
      <processQuery name="GenericSamples" processName="org.apidb.apicomplexa.wsfplugin.apifed.ApiFedPlugin" includeProjects="EuPathDB">
            <paramRef ref="geneParams.profileset_generic"/>
            <wsColumn name="internal" width="100" wsName="internal"/>
            <wsColumn name="term" width="100" wsName="term"/>
            <wsColumn name="display" width="100" wsName="display"/>
        </processQuery>


      <sqlQuery name="GenericPercentileSamples" excludeProjects="EuPathDB">
             <paramRef ref="geneParams.profileset_generic"/>
             <paramRef ref="geneParams.channel"/>
             <column name="internal"/>
             <column name="term"/>
          <sql>
	      SELECT  protocol_app_node_id as internal, protocol_app_node_name as term, node_order_num
	      FROM apidbtuning.ProfileSamples
	      WHERE study_id in ($$profileset_generic$$)
	      AND profile_type like '%' || '$$channel$$' ||'%'
	      ORDER BY node_order_num
          </sql>
        </sqlQuery>
      <processQuery name="GenericPercentileSamples" processName="org.apidb.apicomplexa.wsfplugin.apifed.ApiFedPlugin" includeProjects="EuPathDB">
            <paramRef ref="geneParams.profileset_generic"/>
             <paramRef ref="geneParams.channel"/>
            <wsColumn name="internal" width="100" wsName="internal"/>
            <wsColumn name="term" width="100" wsName="term"/>
        </processQuery>


      <sqlQuery name="GenericCoverageSamples" excludeProjects="EuPathDB">
             <paramRef ref="geneParams.profileset_generic_coverage"/>
             <column name="internal"/>
             <column name="term"/>
             <column name="display"/>
          <sql>
	    SELECT  protocol_app_node_id as internal, protocol_app_node_name as term,
	      REGEXP_REPLACE (protocol_app_node_name, '\s*\[(.)*\]\s*(.*)\s*', '')   AS display
	    FROM (
	      SELECT  distinct protocol_app_node_id, protocol_app_node_name, node_order_num
	      FROM apidbtuning.ProfileSamples
	      WHERE study_id = '$$profileset_generic$$'
	      ORDER BY node_order_num
	      )
           </sql>
        </sqlQuery>
      <processQuery name="GenericCoverageSamples" processName="org.apidb.apicomplexa.wsfplugin.apifed.ApiFedPlugin" includeProjects="EuPathDB">
            <paramRef ref="geneParams.profileset_generic_coverage"/>
            <wsColumn name="internal" width="100" wsName="internal"/>
            <wsColumn name="term" width="100" wsName="term"/>
            <wsColumn name="display" width="100" wsName="display"/>
        </processQuery>

      <sqlQuery name="RnaSeqSamples" excludeProjects="EuPathDB">
         <paramRef ref="userDatasetParams.rna_seq_dataset"/>
         <paramRef ref="userDatasetParams.profileset_generic"/>
         <column name="internal"/>
         <column name="term"/>
         <column name="display"/>
         <sql>
	    SELECT protocol_app_node_id as internal, name as term,
	           name as display
	    FROM (SELECT protocol_app_node_id, name, node_order_num
                  FROM apidbUserDatasets.ud_ProtocolAppNode
                  WHERE profile_set_id = '$$profileset_generic$$'
                  ORDER BY node_order_num, protocol_app_node_id
                 )
         </sql>
      </sqlQuery>

      <processQuery name="RnaSeqSamples" processName="org.apidb.apicomplexa.wsfplugin.apifed.ApiFedPlugin" includeProjects="EuPathDB">
         <paramRef ref="userDatasetParams.profileset_generic"/>
         <wsColumn name="internal" width="100" wsName="internal"/>
         <wsColumn name="term" width="100" wsName="term"/>
         <wsColumn name="display" width="100" wsName="display"/>
      </processQuery>

      <sqlQuery name="RnaSeqSamplesAntisense" excludeProjects="EuPathDB">
         <paramRef ref="userDatasetParams.rna_seq_dataset"/>
         <column name="internal"/>
         <column name="term"/>
         <sql>
	    select name as term,
                   listagg(protocol_app_node_id, ',') within group (order by name)
                     as internal
	    from (select pan.protocol_app_node_id, pan.node_order_num,
                         regexp_replace(regexp_replace(pan.name, '-forward$', ''),
                                        '-reverse$', '')
                           as name
                  from apidbUserDatasets.ud_ProtocolAppNode pan, apidbUserDatasets.ud_ProfileSet ps
                  where pan.profile_set_id = ps.profile_set_id
                    and ps.user_dataset_id = $$rna_seq_dataset$$
                 )
            group by name
            order by max(node_order_num), name
         </sql>
      </sqlQuery>

      <processQuery name="RnaSeqSamplesAntisense" processName="org.apidb.apicomplexa.wsfplugin.apifed.ApiFedPlugin" includeProjects="EuPathDB">
         <paramRef ref="userDatasetParams.rna_seq_dataset"/>
         <wsColumn name="internal" width="100" wsName="internal"/>
         <wsColumn name="term" width="100" wsName="term"/>
         <wsColumn name="display" width="100" wsName="display"/>
      </processQuery>

      <sqlQuery name="GenericDESeqSamples" excludeProjects="EuPathDB">
             <paramRef ref="geneParams.profileset_generic"/>
             <column name="internal"/>
             <column name="term"/>
             <column name="display"/>
          <sql>
WITH perc_samples AS (
  SELECT REGEXP_REPLACE (study_name, ' \[.+\]', '') as study_name, 
         protocol_app_node_name, node_order_num
  FROM ApidbTuning.ProfileSamples 
  WHERE profile_type='channel1_percentiles')
SELECT distinct ap.value as term, ap.value as internal, ap.value as display, ps.node_order_num
FROM Study.ProtocolAppNode an, Study.ProtocolAppParam ap,
     Study.StudyLink sl, Study.Study s, Study.Output o, perc_samples ps
WHERE sl.study_id = $$profileset_generic$$
AND o.protocol_app_node_id = sl.protocol_app_node_id 
AND o.protocol_app_id = ap.protocol_app_id
AND an.name like '%DESeq%'
AND o.protocol_app_node_id = an.protocol_app_node_id
AND sl.study_id = s.study_id
AND ps.study_name = regexp_replace (s.name, ' \[.+\]', '')
AND ap.value = ps.protocol_app_node_name
ORDER BY ps.node_order_num
           </sql>
        </sqlQuery>
      <processQuery name="GenericDESeqSamples" processName="org.apidb.apicomplexa.wsfplugin.apifed.ApiFedPlugin" includeProjects="EuPathDB">
            <paramRef ref="geneParams.profileset_generic"/>
            <wsColumn name="internal" width="100" wsName="internal"/>
            <wsColumn name="term" width="100" wsName="term"/>
            <wsColumn name="display" width="100" wsName="display"/>
        </processQuery>


       <!-- placeholder -->
      <sqlQuery name="GenericProfiles" excludeProjects="EuPathDB">
             <column name="display"/>
             <column name="internal"/>
             <column name="term"/>
          <sql>
           SELECT profile_study_id AS internal, profile_set_name AS term,
                 profile_set_name AS display
          FROM apidbtuning.profileType
          </sql>
        </sqlQuery>

        <processQuery name="GenericProfiles" processName="org.apidb.apicomplexa.wsfplugin.apifed.ApiFedPlugin" includeProjects="EuPathDB">
            <wsColumn name="internal" width="300" wsName="internal"/>
            <wsColumn name="term" width="300" wsName="term"/>
            <wsColumn name="display" width="300" wsName="display"/>
        </processQuery>

      <sqlQuery name="DatasetUrl" excludeProjects="EuPathDB">
             <column name="internal"/>
             <column name="term"/>
          <sql>
SELECT 'https://${projectName}.org/a/app/record/dataset/' || dataset_presenter_id as internal,
        'https://${projectName}.org/a/app/record/dataset/' || dataset_presenter_id as term
FROM ApidbTuning.DatasetPresenter
          </sql>
        </sqlQuery>

        <processQuery name="DatasetUrl" processName="org.apidb.apicomplexa.wsfplugin.apifed.ApiFedPlugin" includeProjects="EuPathDB">
            <wsColumn name="internal" width="300" wsName="internal"/>
            <wsColumn name="term" width="300" wsName="term"/>
        </processQuery>


      <sqlQuery name="rna_seq_profileset" excludeProjects="EuPathDB" isCacheable="false">
         <paramRef ref="userDatasetParams.rna_seq_dataset"/>
             <column name="display"/>
             <column name="internal"/>
             <column name="term"/>
          <sql>
           select profile_set_id AS internal, profile_set_id AS term,
                  name AS display
           from apidbUserDatasets.ud_profileset
           where user_dataset_id = $$rna_seq_dataset$$
          </sql>
        </sqlQuery>

        <processQuery name="rna_seq_profileset" processName="org.apidb.apicomplexa.wsfplugin.apifed.ApiFedPlugin" includeProjects="EuPathDB">
            <wsColumn name="internal" width="300" wsName="internal"/>
            <wsColumn name="term" width="300" wsName="term"/>
            <wsColumn name="display" width="300" wsName="display"/>
        </processQuery>


      <sqlQuery name="GenericSamplesConfidence" excludeProjects="EuPathDB" isCacheable="false">
             <paramRef ref="geneParams.profileset_generic"/>
             <column name="internal"/>
             <column name="term"/>
             <column name="display"/>
          <sql>
	    SELECT distinct ndr.protocol_app_node_id as internal, pan.name as term,
	           pan.name as display
	    FROM results.nafeaturediffresult ndr, study.protocolappnode pan, study.studylink sl
	    WHERE pan.protocol_app_node_id = sl.protocol_app_node_id
	    AND ndr.protocol_app_node_id = pan.protocol_app_node_id
	    AND sl.study_id = '$$profileset_generic$$'
          </sql>
        </sqlQuery>

      <processQuery name="GenericSamplesConfidence" processName="org.apidb.apicomplexa.wsfplugin.apifed.ApiFedPlugin" includeProjects="EuPathDB">
            <paramRef ref="geneParams.profileset_generic"/>
            <wsColumn name="internal" width="100" wsName="internal"/>
            <wsColumn name="term" width="100" wsName="term"/>
            <wsColumn name="display" width="100" wsName="display"/>
        </processQuery>


      <sqlQuery name="KissingerRTPCRProfiles" includeProjects="CryptoDB,UniDB">
             <column name="display"/>
             <column name="internal"/>
             <column name="term"/>
          <sql>
          SELECT profile_study_id AS internal, profile_set_name AS term,
                 'C.parvum expression profiles based on RT-PCR' as display
          FROM apidbtuning.profileType
          where profile_set_name = 'Cparvum_RT_PCR_Kissinger'
          </sql>
        </sqlQuery>

       <processQuery name="KissingerRTPCRProfiles" processName="org.apidb.apicomplexa.wsfplugin.apifed.ApiFedPlugin" includeProjects="EuPathDB">
            <wsColumn name="internal" width="100" wsName="internal"/>
            <wsColumn name="term" width="100" wsName="term"/>
            <wsColumn name="display" width="100" wsName="display"/>
        </processQuery>


<!-- sqlQueries for Splice Site Q -->

<!-- placeholder -->

       <sqlQuery name="SpliceSiteExperiment" includeProjects="TriTrypDB,UniDB">
            <column name="internal" />
            <column name="term" />
            <column name="display" />
            <sql>
    SELECT ed.name as term, edr.external_database_release_id as internal, ed.name as display
    FROM sres.externaldatabase ed, sres.externaldatabaserelease edr
    WHERE ed.name like '%Spliced_Leader_rnaSeqSplicedLeaderAndPolyASites_RSRC'
    AND edr.external_database_id = ed.external_database_id
            </sql>
       </sqlQuery>

       <processQuery name="SpliceSiteExperiment" processName="org.apidb.apicomplexa.wsfplugin.apifed.ApiFedPlugin" includeProjects="EuPathDB">
	 <wsColumn name="internal" width="100" wsName="internal"/>
	 <wsColumn name="term" width="100" wsName="term"/>
	 <wsColumn name="display" width="100" wsName="display"/>
       </processQuery>



        <sqlQuery name="SpliceSiteSample" doNotTest="1" includeProjects="TriTrypDB,UniDB">
            <paramRef ref="geneParams.splice_site_generic" quote="false"/> 
            <column name="internal" />
            <column name="term" />
            <column name="display" />
            <sql>
SELECT DISTINCT i.name AS term, o.protocol_app_node_id AS internal, 
     replace (i.name, ' (SpliceSites)', '') AS display
FROM apidbtuning.PANIO ioo
 , study.protocolappnode i
 , apidbtuning.PANIO ioi
 , study.protocolappnode o
 , apidbtuning.profilesamples ps
WHERE ioo.output_pan_id = ps.protocol_app_node_id
AND ioo.input_pan_id = i.protocol_app_node_id
AND ioi.input_pan_id = i.protocol_app_node_id
AND ioi.output_pan_id = o.protocol_app_node_id
AND ps.dataset_name ='$$splice_site_generic$$'
AND o.NAME LIKE '%feature_loc%'
ORDER BY i.name
            </sql>
        </sqlQuery>
        <processQuery name="SpliceSiteSample" doNotTest="1" processName="org.apidb.apicomplexa.wsfplugin.apifed.ApiFedPlugin" includeProjects="EuPathDB">
            <paramRef ref="geneParams.splice_site_generic" quote="false"/>
            <wsColumn name="internal" width="100" wsName="internal"/>
            <wsColumn name="term" width="100" wsName="term"/>
            <wsColumn name="display" width="100" wsName="display"/>
        </processQuery>

<!--
        <processQuery name="SamplesMetadata" doNotTest="1" processName="org.apidb.apicomplexa.wsfplugin.apifed.ApiFedPlugin" includeProjects="EuPathDB">
            <paramRef groupRef="paramGroups.dynamicParams" ref="geneParams.profileset_generic" quote="false"  queryRef="GeneVQ.GenericProfiles"/>
            <wsColumn name="term" width="100" wsName="term"/>
            <wsColumn name="value" width="100" wsName="value"/>
            <wsColumn name="property"  width="100" wsName="property"/>
        </processQuery>
-->
	   <sqlQuery name="SamplesMetadataMulti" doNotTest="1" includeProjects="PlasmoDB,UniDB">
            <column name="term" />
            <column name="value"/>
            <column name="property" />
            <sql>
           <![CDATA[
              select distinct pan_name as term, property, string_value
              from apidbTuning.Metadata
              where lower(dataset_name) like '%icemr%'
           ]]>
            </sql>
        </sqlQuery>

	<sqlQuery name="SamplesMetadataMultiWiz" doNotTest="1">
          <column name="ontology_term_name"/>
          <column name="internal"/>
          <column name="number_value"/>
          <column name="date_value"/>
          <column name="string_value"/>
          <sql>
           <![CDATA[
select distinct md.pan_id as internal,
                md.property as ontology_term_name,
                md.number_value,
                md.string_value,
                md.date_value
from apidbTuning.Metadata md
where lower(dataset_name) like '%icemr%'
           ]]>
            </sql>
        </sqlQuery>

        <processQuery name="SamplesMetadataMulti" doNotTest="1" processName="org.apidb.apicomplexa.wsfplugin.apifed.ApiFedPlugin" includeProjects="EuPathDB">
            <wsColumn name="term" width="100" wsName="term"/>
            <wsColumn name="value" width="100" wsName="value"/>
            <wsColumn name="property"  width="100" wsName="property"/>
        </processQuery>

        <sqlQuery name="OntologyMetadataSpec_ICEMR_Wiz" doNotTest="1">
          <column name="ontology_term_name"/>
          <column name="parent_ontology_term_name"/>
          <column name="display_name"/>
          <column name="description"/>
          <column name="type"/>
          <column name="units"/>
          <column name="precision"/>
          <column name="is_range"/>
          <sql>
           <![CDATA[
select distinct ontology_term_name, parent_ontology_term_name, display_name,
                description, units, type, is_range, precision
from apidbTuning.Ontology
where lower(dataset_name) like '%icemr%'
            ]]>
          </sql>
        </sqlQuery>


	<sqlQuery name="SamplesMetadataLoffler" doNotTest="1" >
          <column name="ontology_term_name"/>
          <column name="internal"/>
          <column name="number_value"/>
          <column name="date_value"/>
          <column name="string_value"/>
          <sql>
           <![CDATA[
select distinct md.pan_id as internal,
                md.property as ontology_term_name,
                md.number_value,
                md.string_value,
                md.date_value
from apidbTuning.Metadata md
where lower(dataset_name) like '%loffler%'
           ]]>
            </sql>
        </sqlQuery>

        <!--processQuery name="SamplesMetadataLofflerWiz" doNotTest="1" processName="org.apidb.apicomplexa.wsfplugin.apifed.ApiFedPlugin" includeProjects="EuPathDB">
            <wsColumn name="term" width="100" wsName="term"/>
            <wsColumn name="value" width="100" wsName="value"/>
            <wsColumn name="property"  width="100" wsName="property"/>
        </processQuery-->

        <sqlQuery name="OntologyMetadataSpec_Loffler" doNotTest="1">
          <column name="ontology_term_name"/>
          <column name="parent_ontology_term_name"/>
          <column name="display_name"/>
          <column name="description"/>
          <column name="type"/>
          <column name="units"/>
          <column name="precision"/>
          <column name="is_range"/>
          <sql>
           <![CDATA[
select distinct ontology_term_name, parent_ontology_term_name, display_name,
                description, units, type, is_range, precision
from apidbTuning.Ontology
where lower(dataset_name) like '%loffler%'
            ]]>
          </sql>
        </sqlQuery>


        <!-- TEMPLATE_ANCHOR antisenseSamplesParamQuery -->
        <!-- TEMPLATE_ANCHOR rnaSeqProfileSetParamQuery -->
        <!-- TEMPLATE_ANCHOR datasetUrlParamQuery -->
	<!-- TEMPLATE_ANCHOR rnaSeqPctProfileSetParamQuery -->
        
	<!-- TEMPLATE_ANCHOR rnaSeqProfileSetParamQueryTroemelTC -->
    <!-- TEMPLATE_ANCHOR rnaSeqProfileSetParamQueryHehlToxo -->
    <!-- TEMPLATE_ANCHOR rnaSeqPctProfileSetParamQueryHehlToxo -->
    <!-- TEMPLATE_ANCHOR antisenseSamplesParamQueryHehlToxo -->

	<!-- TEMPLATE_ANCHOR rnaSeqProfileSimilarityParamQuery -->
	<!-- TEMPLATE_ANCHOR rnaSeqProfileSimilarityTimeShiftParamQuery -->

        <!-- TEMPLATE_ANCHOR expressionProfileSetParamQuery -->

        <!-- TEMPLATE_ANCHOR expressionSamplesParamQueryDirect -->
        <!-- TEMPLATE_ANCHOR expressionPctSamplesParamQueryDirect -->

        <!-- TEMPLATE_ANCHOR antibodyArrayProfileSetParamQuery -->

        <!-- TEMPLATE_ANCHOR expressionSamplesParamQueryDirectFDR -->

        <!-- TEMPLATE_ANCHOR PageProfileSetParamQuery -->

        <!-- TEMPLATE_ANCHOR  spliceSitesProfileSetParamQuery-->
        <!-- TEMPLATE_ANCHOR  spliceSitesProfileSetsQuery-->

        <!-- TEMPLATE_ANCHOR DESeqProfileSetParamQuery-->




        <sqlQuery name="TextFields">
             <column name="internal"/>
             <column name="term"/>
          <sql>
              select field_name as internal,
                     case field_name
                       when 'Blastp' then 'Similar proteins (BLAST hits v. NRDB/PDB)'
                       when 'CellularLocalization' then 'Cellular localization'
                       when 'EcNumber' then 'EC descriptions'
                       when 'GeneId' then 'Gene ID'
                       when 'Notes' then 'Gene notes'
                       when 'PreviousReleaseGenes' then 'Genes of previous release'
                       when 'Product' then 'Gene product'
                       when 'GoTerms' then 'GO terms and definitions'
                       when 'MetabolicPathways' then 'Metabolic pathway names and descriptions'
                       when 'InterPro' then 'Protein domain names and descriptions'
                       when 'RodMalPhenotype' then 'Rodent malaria phenotype'
                       when 'Comments' then 'User comments'
                       when 'CommunityAnnotation' then 'Community annotation'
                       else field_name
                     end as term
              from (select field_name from ApidbTuning.GeneTextSearch
                    union select 'Blastp' as field_name from dual
                    union select 'Comments' as field_name from dual
                    union select 'CommunityAnnotation' as field_name from ApidbTuning.GeneTextSearch where project_id in ('ToxoDB', 'GiardiaDB'))
              order by term
          </sql>
        </sqlQuery>

        <sqlQuery name="missingOrFoundTranscripts"  excludeProjects="EuPathDB">
            <paramRef ref="geneParams.genesWithTranscripts" /> 
            <column name="display" />
            <column name="term" />
            <column name="internal" />
            <sql>
            SELECT 'missing in the result' as display, 'missing_transcripts' as term, 'missing_transcripts' as internal from dual where $$genesWithTranscripts$$ = 'genes_missing_transcripts'
            UNION
            SELECT 'returned in the result' as display, 'found_transcripts' as term, 'found_transcripts' as internal from dual where $$genesWithTranscripts$$ = 'genes_missing_transcripts'
            UNION
            SELECT 'all' as display, 'all_transcripts' as term, 'all_transcripts' as internal from dual
            </sql>
        </sqlQuery>

      <processQuery name="missingOrFoundTranscripts" processName="org.apidb.apicomplexa.wsfplugin.apifed.ApiFedPlugin" includeProjects="EuPathDB">
        <paramRef ref="geneParams.genesWithTranscripts" /> 
        <wsColumn name="display" width="100" wsName="display"/>
	<wsColumn name="term" width="100" wsName="term"/>
	<wsColumn name="internal" width="100" wsName="internal"/>
      </processQuery>


        <sqlQuery name="SnpChipMetadataDatasets" doNotTest="1" includeProjects="PlasmoDB,UniDB">
          <column name="term" />
          <column name="display" />
          <column name="internal"/>
          <sql>
            <![CDATA[
            SELECT dsnt.name AS term
            , dsnt.name as internal
            , dsp.display_name AS display
            FROM
              apidbtuning.datasetpresenter dsp
            , apidbtuning.datasetnametaxon dsnt
            WHERE
              dsp.dataset_presenter_id = dsnt.dataset_presenter_id
              AND dsp.subtype in ('Broad_3k_array', 'Broad_75K_array', 'Broad_barcode', 'NIH_10k')
            ORDER BY dsnt.name DESC
            ]]>
            </sql>
        </sqlQuery>

     </querySet>

     <groupSet name="geneParamGroupSet">

    <!-- groups for testing wizard -->

    <group name="reference_samples" displayName="Reference Samples" displayType="ShowHide">
      <description>
        <![CDATA[
                 Select samples for the reference set
                ]]>
      </description>
    </group>
    
    <group name="comparison_samples" displayName="Comparison Samples" displayType="ShowHide">
      <description>
        <![CDATA[
                 Select samples for the comparison set
                ]]>
      </description>
    </group>
    
    <group name="direction" displayName="Direction" displayType="ShowHide">
      <description>
        <![CDATA[
                 Choose whether to look for increased or decreased immunogenicity.
                ]]>
      </description>
    </group>
    
    <group name="significance" displayName="Significance" displayType="ShowHide">
      <description>
        <![CDATA[
                 Select the P value signficance threshold
                ]]>
      </description>
    </group>

    <!-- end of wizard groups -->

  </groupSet>

</wdkModel><|MERGE_RESOLUTION|>--- conflicted
+++ resolved
@@ -16,7 +16,7 @@
         <!-- Gene  MetaCycle Starts -->
         <!-- Gene  MetaCycle Starts -->
 
-    <flatVocabParam name="metacycle_study" includeProjects="UniDB,FungiDB,TriTrypDB,EuPathDB"
+    <flatVocabParam name="metacycle_study" includeProjects="UniDB,TriTrypDB,EuPathDB"
                     queryRef="GeneVQ.metacycle_study"
                     prompt="Study/Experiment"
                     quote="false"
@@ -6632,10 +6632,7 @@
         </processQuery>
 
 
-<<<<<<< HEAD
-=======
-      -->
-      <sqlQuery name="metacycle_study" includeProjects="FungiDB,UniDB">
+      <sqlQuery name="metacycle_study" includeProjects="TriTrypDB,UniDB">
              <column name="internal"/>
              <column name="term"/>
           <sql>
@@ -6653,7 +6650,7 @@
             <wsColumn name="term" width="300"/>
         </processQuery>
 
->>>>>>> f6ca7dc6
+
           <!-- MetaCycle Vocab queries Ends -->
           <!-- metaCycle Vocab queries Ends -->
 
