<wdkModel>

<!-- notes

  * need to correct OrganismWithEC cv query

-->


  <!--===========================================================================-->
  <!-- Params  -->
  <!--===========================================================================-->

  <paramSet name="geneParams">
    
        <!-- Gene  MetaCycle Starts -->
        <!-- Gene  MetaCycle Starts -->

    <flatVocabParam name="metacycle_study"
                    queryRef="GeneVQ.metacycle_study"
                    prompt="Study/Experiment"
                    quote="false"
                    multiPick="false" >
      <help>Choose the Study/Experiment that you are interested in</help>
    </flatVocabParam>
    

    <enumParam name="metacycle_protocol" prompt="Protocol" quote="false">
      <noTranslation value="true" includeProjects="EuPathDB" />
      <help>
        Select the algorithm for MetaCycle analysis
      </help>
      <enumList>   
        <enumValue>
          <term>JTK_Cycle</term>
          <internal>JTKresult_</internal>
        </enumValue>
	<enumValue>
          <term>ARSER</term>
          <internal>ARSresult_</internal>
        </enumValue>

      </enumList>   
    </enumParam>
    

   <numberRangeParam name="metacycle_period"
                      prompt="Period Range"
                      integer="false"
                      min="20"
                      max="28"
                      increment="1">
      <help>Set the range of period length of interested rhythm that match your search criteria to restrict the number of genes returned.</help>
      <suggest default="{'min': '20', 'max': '28'}" />
   </numberRangeParam>

   
<<<<<<< HEAD
   <numberRangeParam name="metacycle_amplitude"
                      prompt="Amplitude Range"
                      integer="false"
                      min="0.01"
                      max="10"
                      increment="0.1">
      <help>Set the range of amplitude of interested rhythm that match your search criteria to restrict the number of genes returned.</help>
      <suggest default="{'min': '0.01', 'max': '10'}" />
   </numberRangeParam>

=======
   <stringParam name="metacycle_amplitude"
                     prompt="Amplitude equals to or greater than (fpkm)"
                     number="true">
       <help>The amplitude value for this search.</help>
       <suggest default="5"/>
     </stringParam>
     
>>>>>>> 291e6b7a

     <stringParam name="metacycle_pvalue"
                     prompt="P value  equals to or less than"
                     number="true">
       <help>The p value cutoff for this search.                                                                                                        
       </help>
       <suggest default="0.05"/>
     </stringParam>
     
     




<!--   <enumParam name="metacycle_pvalue" includeProjects="EuPathDB,TritrypDB,UniDB"
               prompt="p value &lt;="
               multiPick="false"
               displayType="checkBox"
               quote="false">
      <noTranslation value="true" includeProjects="EuPathDB" />
      <help>
        <![CDATA[                                                                                                                 
		 The p value cutoff for this search (To Do)
        ]]>
      </help>
      <enumList>
        <enumValue>
          <display><![CDATA[1X10<sup>-5</sup>]]></display>
          <term>1E-5</term>
          <internal>1E-5</internal>
        </enumValue>
        <enumValue>
          <display><![CDATA[5X10<sup>-5</sup>]]></display>
          <term>5E-5</term>
          <internal>5E-5</internal>
        </enumValue>
        <enumValue default="true">
          <display><![CDATA[1X10<sup>-4</sup>]]></display>
          <term>1E-4</term>
          <internal>1E-4</internal>
        </enumValue>
        <enumValue>
          <display><![CDATA[5X10<sup>-4</sup>]]></display>
          <term>5E-4</term>
          <internal>5E-4</internal>
        </enumValue>
      </enumList>
    </enumParam>
    
-->    
       <!-- Gene  MetaCycle Ends -->
       <!-- Gene  MetaCycle Ends -->


    <flatVocabParam name="geneListUserDataset"
                    queryRef="GeneVQ.geneListUserDataset"
                    prompt="Your Gene List Dataset"
                    quote="false"
                    multiPick="false" >
         <help>A Gene List dataset you have imported into your workspace, and that is installed in @PROJECT_ID@ </help>
    </flatVocabParam>

    <enumParam name="RodMalStage"
               prompt="Stage in which phenotype is observed" quote="false">
      <noTranslation value="true" includeProjects="EuPathDB" />
      <help>
        Select the lifecycle stage in which you want to look for phenotype changes
      </help>
      <enumList>   
        <enumValue default="true">
          <term>Gametocyte</term>
          <internal>gametocyte</internal>
        </enumValue>
        <enumValue>
          <term>Asexual</term>
          <internal>asexual</internal>
        </enumValue>
        <enumValue>
          <term>Ookinete</term>
          <internal>ookinete</internal>
        </enumValue>
        <enumValue>
          <term>Oocyst</term>
          <internal>oocyst</internal>
        </enumValue>
        <enumValue>
          <term>Sporozoite</term>
          <internal>sporozoite</internal>
        </enumValue>
        <enumValue>
          <term>Liver Stage</term>
          <internal>liverstage</internal>
        </enumValue>
      </enumList>   
    </enumParam>

    <enumParam name="RodMalType"
               prompt="Type of gene modification" multiPick="true" displayType="checkBox">
      <noTranslation value="true" includeProjects="EuPathDB" />
      <help>
        Select gene modification by mutation or disruption
      </help>
      <enumList>   
        <enumValue default="true">
          <term>Mutated</term>
          <internal>mutated</internal>
        </enumValue>
        <enumValue>
          <term>Disrupted</term>
          <internal>disrupted</internal>
        </enumValue>
      </enumList>   
    </enumParam>

    <enumParam name="RodMalSuccess"
               prompt="Success of gene modification">
      <noTranslation value="true" includeProjects="EuPathDB" />
      <help>
        Select whether the modification was successful or not 
      </help>
      <enumList>   
        <enumValue default="true">
          <term>Successful</term>
          <internal>yes</internal>
        </enumValue>
        <enumValue>
          <term>Unsuccessful</term>
          <internal>no</internal>
        </enumValue>
      </enumList>   
    </enumParam>

    <enumParam name="RodMalPhenotype"
               prompt="Effect on Phenotype">
      <noTranslation value="true" includeProjects="EuPathDB" />
      <help>
        Select the effect on the phenotype from not different to wild-type, changed from wild-type or not tested.  Specifics of phenotype changes can be viewed on the gene record pages
      </help>
      <enumList>   
        <enumValue>
          <term>Not Tested</term>
          <internal>0</internal>
        </enumValue>
        <enumValue>
          <term>Not different to wild-type</term>
          <internal>1</internal>
        </enumValue>
        <enumValue default="true">
          <term>Changed from wild-type</term>
          <internal>2</internal>
        </enumValue>
      </enumList>   
    </enumParam>



     <enumParam name="protein_coding_only"
                     prompt="Protein Coding Only:"
                 multiPick="false"
                 quote="true">

    <noTranslation value="true" includeProjects="EuPathDB" />

        <help>Should only protein coding genes be returned?</help>
        <enumList>
          <enumValue default="true">
            <display>protein coding</display>
            <term>yes</term>
            <internal>protein coding</internal>
          </enumValue>
          <enumValue>
            <display>all</display>
            <term>no</term>
            <internal>no</internal>
          </enumValue>
        </enumList>
     </enumParam>


     <enumParam name="channel"
		prompt="Channel :"
		multiPick="false"
		visible="false"
                quote="false">
    <noTranslation value="true" includeProjects="EuPathDB" />
        <help>For two Channel Microarray experiments, percentiles are computed on raw data.  Channel 1 corresponds to the numerator of the ratio and Channel 2 the denominator.  Often it is necessary to look at a corresponding bar graph for this study to determine which channel is approprate.  If the experiment was a two channel w/ a common reference you are most likely interested in channel 1.</help>
        <enumList>
          <enumValue default="true">
            <term>Channel 1</term>
            <internal>channel1</internal>
          </enumValue>
          <enumValue>
            <term>Channel 2</term>
            <internal>channel2</internal>
          </enumValue>
        </enumList>
              </enumParam>

    <!--++++++++++++++++++++++++++++++++++++++++++++++++++++++++++++++-->
    <!-- Gene Id -->  
    <!--++++++++++++++++++++++++++++++++++++++++++++++++++++++++++++++-->

        <stringParam name="single_gene_id"
                     prompt="Gene ID"
		     length="100"
                     number="false">
            <help><![CDATA[Enter the ID for the gene that you wish to query. ]]></help>
            <suggest default="%%defaultGene%%"/>
            <regex>
                <![CDATA[
                   ^[^\\]*$
                ]]>
            </regex>
        </stringParam>

    <!--++++++++++++++++++++++++++++++++++++++++++++++++++++++++++++++-->
    <!-- TFBS chip params -->  
    <!--++++++++++++++++++++++++++++++++++++++++++++++++++++++++++++++-->

    <flatVocabParam name="tfbs_name" includeProjects="PlasmoDB,EuPathDB,UniDB"
                    queryRef="GeneVQ.TfbsNames"
                    prompt="Transcription Factor"
                    quote="true"
                    multiPick="false" >
         <help>The image displayed below indicates the binding site for the chosen transcription factor.</help>
    </flatVocabParam>

        <stringParam name="tfbs_distance" includeProjects="EuPathDB,PlasmoDB,UniDB"
                     prompt="Maximum distance from 5' gene end"
                     number="true">
            <help>Enter the maximum distance you want to allow the center of the peak to be from the 5' end of the gene.  Note that the larger the value entered here (3000 bp maximum) the greater the chance for aberrant results.</help>
            <suggest default="1000" />
        </stringParam>

     <enumParam name="tfbs_pvalue" includeProjects="EuPathDB,PlasmoDB,UniDB"
                     prompt="p value &lt;="
                 multiPick="false"
                 displayType="checkBox"
                 quote="false">
 <noTranslation value="true" includeProjects="EuPathDB" />
        <help>
          <![CDATA[
        The p value cutoff for this search. The P value is the probability that the binding site with that score would match at that position given the input DNA (inter-genic and telomeric regions).  For example, a P value of 1X10<sup>-4</sup> means that you would find a match that good every 10,000 basepairs on average on that strand.
          ]]>
        </help>
        <enumList>
          <enumValue>
            <display><![CDATA[1X10<sup>-5</sup>]]></display>
            <term>1E-5</term>
            <internal>1E-5</internal>
          </enumValue>
          <enumValue>
            <display><![CDATA[5X10<sup>-5</sup>]]></display>
            <term>5E-5</term>
            <internal>5E-5</internal>
          </enumValue>
          <enumValue default="true">
            <display><![CDATA[1X10<sup>-4</sup>]]></display>
            <term>1E-4</term>
            <internal>1E-4</internal>
          </enumValue>
          <enumValue>
            <display><![CDATA[5X10<sup>-4</sup>]]></display>
            <term>5E-4</term>
            <internal>5E-4</internal>
          </enumValue>
        </enumList>
      </enumParam>

      <enumParam name="tfbs_num_sites" includeProjects="EuPathDB,PlasmoDB,UniDB"
                 prompt="Minimum number of sites / gene"
                 multiPick="false"
                 quote="false">
 <noTranslation value="true" includeProjects="EuPathDB" />
        <help>
           Choose the minimum number of sites per gene that meet your other criteria.
        </help>
        <enumList>
          <enumValue default="true">
            <term>1</term>
            <internal>1</internal>
          </enumValue>
          <enumValue>
            <term>2</term>
            <internal>2</internal>
          </enumValue>
          <enumValue>
            <term>3</term>
            <internal>3</internal>
          </enumValue>
          <enumValue>
            <term>4</term>
            <internal>4</internal>
          </enumValue>
        </enumList>
      </enumParam>

      <enumParam name="tfbs_direction" includeProjects="EuPathDB,PlasmoDB,UniDB"
                 prompt="Binding Site location relative to 5' end of gene"
                 multiPick="false"
                 quote="true">
 <noTranslation value="true" includeProjects="EuPathDB" />
        <help>
           Choose whether the peak should be upstream or downstream of the 5' end of the gene.
        </help>
        <enumList>
          <enumValue>
            <term>Upstream</term>
            <internal>-</internal>
          </enumValue>
          <enumValue>
            <term>Downstream</term>
            <internal>+</internal>
          </enumValue>
          <enumValue default="true">
            <term>Either</term>
            <internal>Either</internal>
          </enumValue>
        </enumList>
      </enumParam>


  <enumParam name="tagType"
                     prompt="Location of tag"
                     quote="false"
                     displayType="checkBox"
                     multiPick="false">
        <noTranslation value="true" includeProjects="TriTrypDB,GiardiaDB,UniDB" />
        <help>Choose which images you would like to see between N terminal C terminal tags.</help>
      <enumList>
        <enumValue>
	  <display> N-terminal</display>
          <term>N terminal tag - mNG (fluorescent tag) image</term>
          <internal>N terminal tag - mNG (fluorescent tag) image</internal>
        </enumValue>
        <enumValue default="true">
          <display>C-terminal</display>
	  <term>C terminal tag - mNG (fluorescent tag) image</term>
          <internal>C terminal tag - mNG (fluorescent tag) image</internal>
        </enumValue>
      </enumList>
</enumParam>




    <!--++++++++++++++++++++++++++++++++++++++++++++++++++++++++++++++-->
    <!-- ChIP chip params -->  
    <!--++++++++++++++++++++++++++++++++++++++++++++++++++++++++++++++-->

        <stringParam name="chip_distance" includeProjects="ToxoDB,EuPathDB,PlasmoDB,UniDB"
                     prompt="Maximum distance from 5' gene end"
                     number="true">
            <help>Enter the maximum distance you want to allow the center of the peak to be from the 5' end of the gene.  Note that the larger the value entered here (3000 bp maximum) the greater the chance for aberrant results.</help>
            <suggest default="1000" />
        </stringParam>

        <stringParam name="chip_score" includeProjects="ToxoDB,EuPathDB,PlasmoDB,UniDB"
                     prompt="Peak score >"
                     number="true">
            <help>The score for a peak is the average of the normalized log ratio values for all the probes covered in the peak (the log ratio value of the probe used in computing the average is normalized with respect to all the probes).</help>
            <suggest default="0" />
        </stringParam>




      <enumParam name="chip_reps" includeProjects="ToxoDB,EuPathDB,UniDB"
                 prompt="Number of peaks"
                 multiPick="false"
                 quote="false">
 <noTranslation value="true" includeProjects="EuPathDB" />
        <help>
        Choose the number of peaks for this antibody/treatment.  Note that the PLK (TypeII) strain was only done with one replicate.  Note that this is the total number of peaks per antibody/treatment pair.
        </help>
        <enumList>
          <enumValue default="true">
            <term>1</term>
            <internal>1</internal>
          </enumValue>
          <enumValue>
            <term>2</term>
            <internal>2</internal>
          </enumValue>
        </enumList>
      </enumParam>

      <enumParam name="chip_direction" includeProjects="ToxoDB,EuPathDB,PlasmoDB,UniDB"
                 prompt="Peak location relative to 5' end of gene"
                 multiPick="false"
                 quote="true">
 <noTranslation value="true" includeProjects="EuPathDB" />
        <help>
           Choose whether the peak should be upstream or downstream of the 5' end of the gene.
        </help>
        <enumList>
          <enumValue>
            <term>Upstream</term>
            <internal>-</internal>
          </enumValue>
          <enumValue>
            <term>Downstream</term>
            <internal>+</internal>
          </enumValue>
          <enumValue default="true">
            <term>Either</term>
            <internal>Either</internal>
          </enumValue>
        </enumList>
      </enumParam>

      
        <flatVocabParam name="chip_strains" includeProjects="ToxoDB,EuPathDB,UniDB"
                     queryRef="GeneVQ.ChIp_Assays"
                     prompt="Strain used in assay"
                     quote="true"
                     multiPick="false" >
            <help>Choose a strain from which the samples were prepared.</help>
        </flatVocabParam>

        <flatVocabParam name="chip_antibody_toxo" includeProjects="ToxoDB,EuPathDB,UniDB"
                     queryRef="GeneVQ.ChIPAntibodyToxo"
                     prompt="Antibody/Treatment"
                     quote="true"
                     displayType="checkBox"
                     multiPick="false"
                     dependedParamRef="geneParams.chip_strains">
            <help>Choose an Antibody</help>
            <suggest selectMode="none" />
        </flatVocabParam>

        <flatVocabParam name="chip_replicates" includeProjects="ToxoDB,EuPathDB,UniDB"
                     queryRef="GeneVQ.ChIPReplicates"
                     prompt="Present in both replicates"
                     quote="true"
                     displayType="checkBox" 
                     multiPick="false"
                     dependedParamRef="geneParams.chip_strains"> 
            <help>Choose 'Yes' if you would like to fetch genes that have evidence from both replicates.</help>
            <suggest selectMode="none" />
        </flatVocabParam>

        <flatVocabParam name="chip_replicates_plasmo" includeProjects="PlasmoDB,EuPathDB,UniDB"
                     queryRef="GeneVQ.PlasmoChIPReplicates"
                     prompt="Present in both replicates"
                     quote="true"
                     displayType="checkBox" 
                     multiPick="false"
                     dependedParamRef="geneParams.chip_experiment">
            <help>Choose 'Yes' if you would like to fetch genes that have evidence from both replicates.</help>
            <suggest selectMode="none" />
        </flatVocabParam>

        <flatVocabParam name="chip_experiment" includeProjects="PlasmoDB,EuPathDB,UniDB"
                     queryRef="GeneVQ.ChIp_Experiments"
                     prompt="ChIP chip Experiment"
                     quote="false"
                     multiPick="false" >
            <help>Choose a ChIP on chip assay/experiment</help>
        </flatVocabParam>

        <flatVocabParam name="chip_antibody_plasmo" includeProjects="PlasmoDB,EuPathDB,UniDB"
                     queryRef="GeneVQ.ChIPAntibodyPlasmo"
                     prompt="Antibody used in the assay"
                     quote="true"
                     displayType="checkBox"
                     multiPick="false"
                     dependedParamRef="geneParams.chip_experiment">
            <help>Choose an Antibody</help>
            <suggest selectMode="none" />
        </flatVocabParam>

        <flatVocabParam name="chip_genotypes" includeProjects="PlasmoDB,EuPathDB,UniDB"
                     queryRef="GeneVQ.ChIPGenotype"
                     prompt="Genotype used in the assay"
                     quote="true"
                     displayType="checkBox"
                     multiPick="false"
                     dependedParamRef="geneParams.chip_experiment">
            <help>Choose a Genotype</help>
            <suggest selectMode="none" />
        </flatVocabParam>


        <flatVocabParam name="metabolic_pathway_id" includeProjects="PlasmoDB,EuPathDB,UniDB"
                     queryRef="GeneVQ.MetbPathwaysList"
                     prompt="Metabolic Pathways"
                     quote="true"
                     multiPick="false">
             <help>Choose a Pathway for which you wish to find associated genes</help>
            <suggest selectMode="none" />
        </flatVocabParam>

  <!--++++++++++++++++++++++++++++++++++++++++++++++++++++++++++++++-->
  <!-- temporary question for modified annotation -->  
  <!--+++++++++++++++++++queryset+++++++++++++++++++++++++++++++++++++++++++-->

      <enumParam name="plasmo_new_product"
                 prompt="Product Name Changed"
                 multiPick="false"
                 quote="false">
 <noTranslation value="true" includeProjects="EuPathDB" />
        <help>
           Choose whether to return genes with new gene product names since the last @PROJECT_ID@ release.  
        </help>
        <enumList>
          <enumValue>
            <term>Yes</term>
            <internal> > 0</internal>
          </enumValue>
          <enumValue>
            <term>No</term>
            <internal> = 0</internal>
          </enumValue>
          <enumValue default="true">
            <term>Don't care</term>
            <internal> = -1</internal>
          </enumValue>
        </enumList>
      </enumParam>

      <enumParam name="plasmo_new_ec"
                 prompt="EC Numbers Changed"
                 multiPick="false"
                 quote="false">
 <noTranslation value="true" includeProjects="EuPathDB" />
        <help>
           Choose whether to return genes with altered EC numbers since the last @PROJECT_ID@ release.  
        </help>
        <enumList>
          <enumValue>
            <term>Yes</term>
            <internal> > 0</internal>
          </enumValue>
          <enumValue>
            <term>No</term>
            <internal> = 0</internal>
          </enumValue>
          <enumValue default="true">
            <term>Don't care</term>
            <internal> = -1</internal>
          </enumValue>
        </enumList>
      </enumParam>

      <enumParam name="plasmo_new_go"
                 prompt="GO Functions Changed"
                 multiPick="false"
                 quote="false">
 <noTranslation value="true" includeProjects="EuPathDB" />
        <help>
           Choose whether to return genes with altered Gene Ontology (GO) assignments since the last @PROJECT_ID@ release.  
        </help>
        <enumList>
          <enumValue>
            <term>Yes</term>
            <internal> > 0</internal>
          </enumValue>
          <enumValue>
            <term>No</term>
            <internal> = 0</internal>
          </enumValue>
          <enumValue default="true">
            <term>Don't care</term>
            <internal> = -1</internal>
          </enumValue>
        </enumList>
      </enumParam>

      <enumParam name="plasmo_new_cds"
                 prompt="Coding Sequence Changed"
                 multiPick="false"
                 quote="false">
	<noTranslation value="true" includeProjects="EuPathDB" />
        <help>
           Choose whether to return genes with altered coding sequence since the last @PROJECT_ID@ release.
        </help>
        <enumList>
          <enumValue>
            <term>Yes</term>
            <internal> > 0</internal>
          </enumValue>
          <enumValue>
            <term>No</term>
            <internal> = 0</internal>
          </enumValue>
          <enumValue default="true">
            <term>Don't care</term>
            <internal> = -1</internal>
          </enumValue>
        </enumList>
      </enumParam>

<!--Not needed for the querying the genes based on old  annotation 

      <enumParam name="plasmo_snapshot_changed"
                 prompt="Updated since the July 15, 2008 re-annotation snapshot"
                 multiPick="false"
                 quote="false">
        <help>
           Choose whether to return genes that have been updated since the last re-annotation snapshot was provided in PlasmoDB. The actual annotation may not have changed if a gene has now been reviewd that had not been reviewed previously.
        </help>
        <enumList>
          <enumValue>
            <term>Yes</term>
            <internal>1</internal>
          </enumValue>
          <enumValue>
            <term>No</term>
            <internal>0</internal>
          </enumValue>
          <enumValue default="true">
            <term>Don't care</term>
            <internal>0,1</internal>
          </enumValue>
        </enumList>
      </enumParam>
-->
      <enumParam name="plasmo_annot_status"
                 prompt="Status change from old (release 5.5) to new (release 6.0) annotation"
                 multiPick="true"
                 quote="true">
 <noTranslation value="true" includeProjects="EuPathDB" />
        <help>
           Choose which genes to return based on their change in status from old to new annotation.
        </help>
        <enumList>
          <enumValue default="true">
            <term>Changed</term>
            <internal>changed</internal>
          </enumValue>
          <enumValue>
            <term>New</term>
            <internal>new</internal>
          </enumValue>
<!--all information pertaining to deleted genes(sequence,features,GO, EC etc.) has been phased out after the rel. 6 annotation became official.
    so this option is not carried forward.
          <enumValue>
            <term>Deleted</term>
            <internal>deleted</internal>
          </enumValue>
-->
          <enumValue>
            <term>Unchanged</term>
            <internal>unchanged</internal>
          </enumValue>

        </enumList>
      </enumParam>


    <!--++++++++++++++++++++++++++++++++++++++++++++++++++++++++++++++-->
    <!-- EC Number -->  
    <!--++++++++++++++++++++++++++++++++++++++++++++++++++++++++++++++-->

        <flatVocabParam name="ec_number_pattern"
                     queryRef="GeneVQ.EcNumberList"
                     prompt="EC Number or Term"
                     displayType="typeAhead">
            <help><![CDATA[Enzyme Commission numbers describe enzymes hierarchically by the class of reactions they catalyze.  
            Begin typing an EC number or name to 
            see a list of all possible EC categories that match what you have typed. Then choose an EC category from 
            the list. Use '-' as a wildcard in place of numbers to denote partial EC Numbers. ]]></help>
	    <suggest selectMode="none" />
	    <noTranslation value="true" includeProjects="EuPathDB" />

        </flatVocabParam>

    <!--++++++++++++++++++++++++++++++++++++++++++++++++++++++++++++++-->
    <!-- EC Number Wildcard Parameter -->  
    <!--++++++++++++++++++++++++++++++++++++++++++++++++++++++++++++++-->

        <stringParam name="ec_wildcard"
                        prompt="EC Number wildcard search" number="false">
            <suggest default="N/A"/>
            <help>Asterisks can be used as wildcard characters in an EC Number (e.g. "1.*"). To find genes with any EC Number, you may use "*" or "any".</help>
        </stringParam>

      <flatVocabParam name="ec_source"
                     queryRef="GeneVQ.EcNumberSource"
                     prompt="Source of assignment"
                     multiPick="true"
                     quote="true">
        <help ><![CDATA[
	  @PROJECT_ID@ integrates EC numbers from several sources.  EC assignments 
          from more than one source may be queried in a single search. Select any or all EC number sources.]]> 
        </help>
	<suggest selectMode="all" />
      </flatVocabParam>



    <!--++++++++++++++++++++++++++++++++++++++++++++++++++++++++++++++-->
    <!--  -->  
    <!--++++++++++++++++++++++++++++++++++++++++++++++++++++++++++++++-->

    <enumParam name="scope" quote="false"
               prompt="Count exons per" >
      <noTranslation value="true" includeProjects="EuPathDB" />
      <help>
        Choose whether to search against the total number of exons per gene or the number of exons in each specific transcript.
      </help>
      <enumList>   
        <enumValue  excludeProjects="TriTrypDB">
          <term>Gene</term>
          <internal>gene_exon_count</internal>
        </enumValue>
        <enumValue default="true">
          <term>Transcript</term>
          <internal>exon_count</internal>
        </enumValue>
      </enumList>   
    </enumParam>

        <stringParam name="num_exons_gte"
                     prompt="Exon Count >="
                     number="true">
            <help><![CDATA[Exon count = exons/gene:<br><br> Enter the lower limit of exon number range that you wish to query. 
            Genes returned by the search will have <b>at least</b> this many exons.]]> </help>
            <suggest default="2"/>
        </stringParam>

        <stringParam name="num_exons_lte"
                     prompt="Exon Count &lt;="
                     number="true">
            <help><![CDATA[Exon count = exons/gene:<br><br> Enter the upper limit of exon number range that you wish to query. 
            Genes returned by this search will have <b>no more than</b> this number of exons.]]></help>
            <suggest default="20"/>
        </stringParam>


        <stringParam name="min_number_est_aligned"
                     prompt="Number of ESTs aligned &gt;="
                     number="true">
            <help>Enter the minimum number of ESTs that must align from the libraries selected to return a gene.</help>
            <suggest default="1"/>
        </stringParam>

    <!--++++++++++++++++++++++++++++++++++++++++++++++++++++++++++++++-->
    <!--  -->
    <!--++++++++++++++++++++++++++++++++++++++++++++++++++++++++++++++-->

       <numberRangeParam name="num_paralogs"
                      prompt="Paralog Count:"
                      integer="true"
                      min="0"
                      max="1000000">
           <help>Set the upper and lower limits of the paralog number range that you wish to query. Genes returned by the search will have a paralog count within this range.</help>
           <suggest default="{'min':'1','max':'50'}"/>
       </numberRangeParam>
<!--   
        <stringParam name="num_paralogs_gte"
                     prompt="Paralog Count >="
                     number="true">
            <help><![CDATA[Paralog count = paralogs/gene:<br><br> Enter the lower limit of paralog number range that you wish to query. 
            Genes returned by the search will have <b>at least</b> this many paralogs.]]> </help>
            <suggest default="1"/>
        </stringParam>

        <stringParam name="num_paralogs_lte"
                     prompt="Paralog Count &lt;="
                     number="true">
            <help><![CDATA[Paralog count = paralogs/gene:<br><br> Enter the upper limit of paralog number range that you wish to query. 
            Genes returned by this search will have <b>no more than</b> this number of paralogs.]]></help>
            <suggest default="1000"/>
        </stringParam>
-->
    <!--++++++++++++++++++++++++++++++++++++++++++++++++++++++++++++++-->
    <!--  -->  
    <!--++++++++++++++++++++++++++++++++++++++++++++++++++++++++++++++-->

        <stringParam name="pf_gene_ids"
                     prompt="Gene IDs"
                     number="false">
            <help>Enter a list if Gene IDs</help> 
            <suggest default="PF11_0300"/>
        </stringParam>


        <stringParam name="pf_gene_id"
                     prompt="Gene ID"
                     number="false">
            <help>Enter a Gene ID</help> 
            <suggest default="PF11_0300"/>
        </stringParam>

     <enumParam name="sequence_id"
                      prompt="Chromosome"
                      multiPick="false" 
                      includeProjects="PlasmoDB,EuPathDB,UniDB">
      <noTranslation value="true" includeProjects="EuPathDB" />
       <enumList>
         <enumValue includeProjects="PlasmoDB,EuPathDB,UniDB">
           <term>Pf3D7_01_v3</term>
           <internal>Pf3D7_01_v3</internal>
         </enumValue>
         <enumValue includeProjects="PlasmoDB,EuPathDB,UniDB">
           <term>Pf3D7_02_v3</term>
           <internal>Pf3D7_02_v3</internal>
         </enumValue>
         <enumValue includeProjects="PlasmoDB,EuPathDB,UniDB">
           <term>Pf3D7_03_v3</term>
           <internal>Pf3D7_03_v3</internal>
         </enumValue>
         <enumValue includeProjects="PlasmoDB,EuPathDB,UniDB">
           <term>Pf3D7_04_v3</term>
           <internal>Pf3D7_04_v3</internal>
         </enumValue>
        <enumValue includeProjects="PlasmoDB,EuPathDB,UniDB">
           <term>Pf3D7_05_v3</term>
           <internal>Pf3D7_05_v3</internal>
         </enumValue>
         <enumValue includeProjects="PlasmoDB,EuPathDB,UniDB">
           <term>Pf3D7_06_v3</term>
           <internal>Pf3D7_06_v3</internal>
         </enumValue>
         <enumValue includeProjects="PlasmoDB,EuPathDB,UniDB">
           <term>Pf3D7_07_v3</term>
           <internal>Pf3D7_07_v3</internal>
         </enumValue>
         <enumValue includeProjects="PlasmoDB,EuPathDB,UniDB">
           <term>Pf3D7_08_v3</term>
           <internal>Pf3D7_08_v3</internal>
         </enumValue>
         <enumValue includeProjects="PlasmoDB,EuPathDB,UniDB">
           <term>Pf3D7_09_v3</term>
           <internal>Pf3D7_09_v3</internal>
         </enumValue>
         <enumValue includeProjects="PlasmoDB,EuPathDB,UniDB">
           <term>Pf3D7_10_v3</term>
           <internal>Pf3D7_10_v3</internal>
         </enumValue>
         <enumValue includeProjects="PlasmoDB,EuPathDB,UniDB">
           <term>Pf3D7_11_v3</term>
           <internal>Pf3D7_11_v3</internal>
         </enumValue>
         <enumValue includeProjects="PlasmoDB,EuPathDB,UniDB">
           <term>Pf3D7_12_v3</term>
           <internal>Pf3D7_12_v3</internal>
         </enumValue>
         <enumValue includeProjects="PlasmoDB,EuPathDB,UniDB">
           <term>Pf3D7_13_v3</term>
           <internal>Pf3D7_13_v3</internal>
         </enumValue>
         <enumValue includeProjects="PlasmoDB,EuPathDB,UniDB">
           <term>Pf3D7_14_v3</term>
           <internal>Pf3D7_14_v3</internal>
         </enumValue>
      </enumList>
     </enumParam>


        <stringParam name="lod_score"
                     prompt="LOD score greater than or equal to"
                     number="true">
 <help><![CDATA[Enter a cut-off value for LOD score.<br> Here is a list of corresponding P values for a range of LOD scores.<br><br> 
<table>
<tr><td>LOD score</td><td>P value</td></tr>
<tr><td>0.5</td><td>0.1292</td></tr>
<tr><td>1</td><td>0.0319</td></tr>
<tr><td>1.5</td><td>0.0086</td></tr>
<tr><td>2</td><td>0.0024</td></tr>
<tr><td>2.5</td><td>6.91E-04</td></tr>
<tr><td>3</td><td>2.02E-04</td></tr>
<tr><td>3.5</td><td>5.95E-05</td></tr>
<tr><td>4</td><td>1.77E-05</td></tr>
<tr><td>4.5</td><td>5.31E-06</td></tr>
<tr><td>5</td><td>1.60E-06</td></tr>
<tr><td>5.5</td><td>4.84E-07</td></tr>
<tr><td>6</td><td>1.47E-07</td></tr>
<tr><td>6.5</td><td>4.47E-08</td></tr>
<tr><td>7</td><td>1.37E-08</td></tr>
<tr><td>7.5</td><td>4.18E-09</td></tr>
<tr><td>8</td><td>1.28E-09</td></tr></table>]]> </help>
 <suggest default="1.5"/>
        </stringParam>


        <stringParam name="p_value"
                     prompt="P value less than or equal to"
                     number="true">
            <help>The p value cutoff for this search.</help> 
            <suggest default="1E-10"/>
        </stringParam>


        <stringParam name="adj_p_value"
                     prompt="adjusted P value less than or equal to"
                     number="true">
            <help>The adjusted p value cutoff for this search. The Benjamini-Hochberg adjusted p value for the gene indicates the accepted False discovery rate. for example if 10% false positives are acceptable, all genes with an adjusted p value below 10% = 0.1 are considered significant.
</help> 
            <suggest default="0.1"/>
        </stringParam>


        <stringParam name="confidence"
                     prompt="Confidence >= "
                     number="true">
            <help>PaGE reports 1 - False Discovery Rate (FDR), which is called the "confidence" for the predictions.  The FDR of a set of predictions is the expected percent of false predictions in the set of predictions. For example if the algorithm returns 100 genes with a false discovery rate of .3 (confidence=0.7) then we should expect 70 of them to be correct. 
</help> 
            <suggest default="0.8"/>
        </stringParam>


        <stringParam name="e_value_confidence"
                     prompt="Confidence >= "
                     number="true">
            <help>Confidence.  
            </help> 
            <suggest default="3.0 E-15"/>
        </stringParam>


       <stringParam name="false_discovery_rate"
                     prompt="False Discovery Rate &lt;= "
                     number="true">
            <help>The FDR of a set of predictions is the expected percent of false predictions. For example, if the algorithm returns 100 genes with a false discovery rate of .3, then 70 of them are expected to be correct. 
</help> 
            <suggest default="0.8"/>
        </stringParam>

        <stringParam name="fold_change_cov"
                     prompt="fold difference"
                     number="true">
            <help>Enter a non-negative number.  NOTE:  fold difference is reported in the summary as positive numbers for genes with greater coverage in the comparison than reference sample and negative numbers for genes with lesser coverage in the comparison than the reference sample</help> 
            <suggest default="2"/>
        </stringParam>


        <stringParam name="fold_change"
                     prompt="fold difference >="
                     number="true">
            <help>Enter a non-negative number.  NOTE:  fold difference is reported in the summary as positive numbers for up-regulated genes and negative numbers for down-regulated genes</help> 
            <suggest default="2"/>
        </stringParam>

        <stringParam name="fold_difference"
                     prompt="Fold difference >="
                     number="true">
            <help>Enter a non-negative number.  NOTE:  Fold difference is reported in the summary as positive numbers for up-regulated genes and negative numbers for down-regulated genes</help> 
            <suggest default="2"/>
        </stringParam>

        <flatVocabParam name="hard_floor"
                     prompt="Floor ="
                     multiPick="false"
		     quote="false"
		     queryRef="GeneVQ.hardFloor"
                     dependedParamRef="geneParams.profileset_generic"
		     visible="false">
        <noTranslation value="true" includeProjects="EuPathDB" />
            <help><![CDATA[Choose the average number of reads per gene for the &lsquo;floor.&rsquo;  The number of reads for a gene is used to calculate a gene's FPKM. In this search, a gene&rsquo;s change in expression value between two samples is represented as fold change (FC) such that FC =  FPKM<sub>comparison</sub> / FPKM<sub>reference</sub>.  Misleading FC values can result when one of those FPKM values is close to zero.  To avoid misleading FC values, we raise very low FPKM values to a default &lsquo;FPKM floor&rsquo; which represents 10 mapped reads for the average gene.  The FPKM value for the default floor changes for each data set based on the amount of sequencing data and the average transcript size in the organism; however, this default floor always corresponds to 10 reads per gene. Choosing a floor value greater than default effectively increases the expression threshold and may reduce the number of genes returned by the search.  If you choose multiple samples for either reference or comparison, we apply your chosen floor after calculating the average, min, max or median of the sample expression values. In some cases (e.g., scaled data), a default floor cannot be calculated and thus is set to 1 FPKM.  The floor can be adjusted with the pull-down menu.  In release 38 and earlier (before August 20, 2018), 1 FPKM was the floor for all RNA-seq datasets.  If you want to achieve results that are consistent with your previous work at our website, choose a floor that is closest to 1 FPKM.  For more details, see the <a href='/assets/Fold_Change_Help.pdf' target='_blank'>detailed help for this search</a>.]]></help>
        </flatVocabParam>

        <flatVocabParam name="antisense_floor"
                     prompt="To calculate fold-changes, use a floor of: "
                     multiPick="false"
		     quote="false"
		     queryRef="GeneVQ.antisenseFloor"
                     dependedParamRef="geneParams.samples_comp_antisense"
		     visible="true">
        <noTranslation value="true" includeProjects="EuPathDB" />
            <help><![CDATA[Choose the average number of reads per gene for the &lsquo;floor.&rsquo;  The number of reads for a gene is used to calculate a gene's FPKM. In this search, a gene&rsquo;s change in expression value between two samples is represented as fold change (FC) such that FC =  FPKM<sub>comparison</sub> / FPKM<sub>reference</sub>.  Misleading FC values can result when one of those FPKM values is close to zero.  To avoid misleading FC values, we raise very low FPKM values to a default &lsquo;FPKM floor&rsquo; which represents 10 mapped reads for the average gene.  The FPKM value for the default floor changes for each data set based on the amount of sequencing data and the average transcript size in the organism; however, this default floor always corresponds to 10 reads per gene. Choosing a floor value greater than default effectively increases the expression threshold and may reduce the number of genes returned by the search.  If you choose multiple samples for either reference or comparison, we apply your chosen floor after calculating the average, min, max or median of the sample expression values. In some cases (e.g., scaled data), a default floor cannot be calculated and thus is set to 1 FPKM.  The floor can be adjusted with the pull-down menu.  In release 38 and earlier (before August 20, 2018), 1 FPKM was the floor for all RNA-seq datasets.  If you want to achieve results that are consistent with your previous work at our website, choose a floor that is closest to 1 FPKM.]]></help>
        </flatVocabParam>

        <stringParam name="fraction_change_antisense"
                     prompt="Change in antisense fraction >= "
                     number="true">
            <help>The fraction of total transcripts that are antisense must change (up or down) by at least this amount. Enter a number between 0 and 1. Larger fractions will select for genes with a large fraction of antisense in one sample and small fraction of antisense in the other sample.</help> 
            <suggest default="0.5"/>
        </stringParam>


       <flatVocabParam name="samples_ref_antisense"
		     queryRef="GeneVQ.AntisenseSamples"
                     prompt="between expression in any of the following Reference Samples:"
                     quote="false"
                     displayType="checkBox"
                     multiPick="true">
            <help>Choose one or more samples. Each of the chosen Comparison samples will be compared to each of the Reference samples. To identify genes that meet the fold-change criteria relative to any of the Reference samples, choose all Reference samples.</help>
          <suggest selectMode="all" />
       </flatVocabParam>

       <flatVocabParam name="samples_comp_antisense"
		     queryRef="GeneVQ.AntisenseSamples"
                     prompt="and expression in any of the following Comparison Samples:"
                     quote="false"
                     displayType="checkBox"
                     multiPick="true">
            <help>Choose one or more samples. Each of these chosen Comparison samples will be compared to each of the chosen Reference Samples. To identify genes that meet the fold-change criteria in only one sample, select that sample. To identify genes that meet the fold-change criteria in any sample, select all of the samples.</help>
          <suggest selectMode="all" />
       </flatVocabParam>

        <flatVocabParam name="sense_direction"
                     queryRef="GeneVQ.SenseDirection"
		     prompt="while the same gene's sense transcripts "
                     multiPick="false"
		     visible="true"
		     quote="false">
	    <noTranslation value="true" includeProjects="EuPathDB" />
            <help>Select whether the number of sense transcripts should increase or decrease in the Comparison Sample relative to the Reference Sample.</help>
	    <suggest default="decrease"/> 
        </flatVocabParam>

        <flatVocabParam name="antisense_direction"
                     queryRef="GeneVQ.AntisenseDirection"
		     prompt="Find genes whose antisense transcripts "
                     multiPick="false"
		     visible="true"
		     quote="false">
	    <noTranslation value="true" includeProjects="EuPathDB" />
            <help>Select whether the number of antisense transcripts should increase or decrease in the Comparison Sample relative to the Reference Sample.</help>
	    <suggest default="increase"/> 
        </flatVocabParam>

        <stringParam name="sense_fold_change"
                     prompt="with a fold change >="
                     number="true">
            <help>Enter a non-negative number.  The fold change is the fold increase/decrease (as selected above) when going from the Reference Sample to the Comparison sample.</help> 
            <suggest default="2"/>
        </stringParam>

        <stringParam name="antisense_fold_change"
                     prompt="with a fold change >="
                     number="true">
            <help>Enter a non-negative number. The fold change is the fold increase/decrease (as selected above) when going from the Reference Sample to the Comparison sample.</help> 
            <suggest default="2"/>
        </stringParam>

        <stringParam name="minimum_percentile_value"
                     prompt="Percentile threshold >="
                     number="true">
            <help>Enter a number for the minimum percentile value that  the selected samples must meet in order to be included in the fold difference calculation.  Note: this value is the minimum of the reference if down-regulated or the comparator if up-regulated.   </help> 
            <suggest default="50"/>
        </stringParam>

        <stringParam name="correlation"
                     prompt="Correlation >="
                     number="true">
            <help>Enter a non-negative number.  NOTE:  Correlation is reported in the summary as positive numbers for positively correlated genes and negative numbers for negatively correlated genes</help> 
            <suggest default="0.75"/>
        </stringParam>

    <flatVocabParam name="regulated_dir_coverage"
                    prompt="Direction"
                    multiPick="false"
                    queryRef="GeneVQ.regulatedDirection">
    <noTranslation value="true" includeProjects="EuPathDB" />
      <help>
            For ConditionA vs. ConditionB, select  'increase in coverage' for genes where ConditionA > ConditionB and select 'decrease in coverage' for genes where ConditionB > ConditionA.
      </help>
    </flatVocabParam>


    <flatVocabParam name="regulated_dir"
                    prompt="Direction"
                    multiPick="false"
                    quote="false"
                    queryRef="GeneVQ.regulatedDirection">
    <noTranslation value="true" includeProjects="EuPathDB" />
      <help><![CDATA[
            <ul>
<li>- Select 'up-regulated' to find genes that have higher expression
in the comparator as compared to the reference.</li><br>
<li>- Select 'down-regulated' to find genes that have lower expression
in the comparator as compared to the reference.</li><br>
<li>- Select 'up or down regulated' to find genes that have higher or
lower expression in the comparator as compared to the reference.</li>
</ul>
      ]]></help>
      <suggest default="up or down regulated"/>
    </flatVocabParam>

    <flatVocabParam name="regulated_dir_immune_response"
                    prompt="Direction"
                    multiPick="false"
                    quote="false"
                    queryRef="GeneVQ.regulatedDirectionImmune">
    <noTranslation value="true" includeProjects="EuPathDB" />
      <help><![CDATA[
            <ul>
<li>- Select 'increased immunogenicity' to find genes that have higher expression
in the comparator as compared to the reference.</li><br>
<li>- Select 'decreased immunogenicity' to find genes that have lower expression
in the comparator as compared to the reference.</li><br>
<li>- Select 'increased or decreased immunogenicity' to find genes that have higher or
lower expression in the comparator as compared to the reference.</li>
</ul>
      ]]></help>
      <suggest default="increased immunogenicity"/>
    </flatVocabParam>


    <enumParam name="regulated_dir_up_down_only"
                     prompt="Direction"
                     multiPick="false">
 <noTranslation value="true" includeProjects="EuPathDB" />
      <help>
          <![CDATA[
            Select up-regulated for genes where Reference < Comparison and select down-regulated for genes where Reference > Comparison. Note that when selecting up-regulated, the minimum value of samples selected in Reference will be used and reported and the maximum value of samples in Comparison.  The opposite is true if down-regulated is selected.
          ]]>
      </help>
      <enumList>
        <enumValue>
          <term>up-regulated</term>
          <internal>+</internal>
        </enumValue>
        <enumValue>
          <term>down-regulated</term>
          <internal>-</internal>
        </enumValue>
      </enumList>
    </enumParam>

    <enumParam name="group_operator"
                     prompt="Operation when selecting multiple samples"
                     multiPick="false">
 <noTranslation value="true" includeProjects="EuPathDB" />
      <help>
          <![CDATA[
Choose the operation to use if you select multiple samples.   Choosing minimum / maximum if doing up-regulated will use the minimum of the Reference and the maximum of the Comparison to calculate fold difference (opposite for down-regulated).  Choosing average will use the average of the samples selected in each group to calculate the fold difference.
          ]]>
      </help>
      <enumList>
        <enumValue>
          <term>minimum / maximum</term>
          <internal>minmax</internal>
        </enumValue>
        <enumValue>
          <term>average</term>
          <internal>average</internal>
        </enumValue>
      </enumList>
    </enumParam>


    <enumParam name="fold_change_operator"
                     prompt="Operation Applied to Fold Difference"
                     multiPick="false">
 <noTranslation value="true" includeProjects="EuPathDB" />
      <help>
          <![CDATA[Choose the operation (min/max/average) to be applied when genes have multiple fold difference values (due to comparison with different samples/time points). This parameter only makes a difference if more than one sample/time point is chosen.
          ]]>
      </help>
      <enumList>
        <enumValue>
          <term>minimum</term>
          <internal>minimum</internal>
        </enumValue>
        <enumValue>
          <term>maximum</term>
          <internal>maximum</internal>
        </enumValue>
        <enumValue>
          <term>average</term>
          <internal>average</internal>
        </enumValue>
      </enumList>
    </enumParam>


       <flatVocabParam name="min_max_avg_comp"
                     queryRef="GeneVQ.MinMaxAvgComp"
                     prompt="Operation Applied to Comparison Samples"
                     dependedParamRef="geneParams.regulated_dir">
      <help>
          <![CDATA[
Choose the operation (min/max/average) to be applied to the chosen sample(s).  This parameter only makes a difference if more than one sample/time point is chosen.
          ]]>
      </help>
        </flatVocabParam>



       <flatVocabParam name="min_max_avg_ref"
                     queryRef="GeneVQ.MinMaxAvgRef"
                     prompt="Operation Applied to Reference Samples"
                     dependedParamRef="geneParams.regulated_dir">
      <help>
          <![CDATA[
Choose the operation (min/max/average) to be applied to the chosen sample(s).  This parameter only makes a difference if more than one sample/time point is chosen.
          ]]>
      </help>
        </flatVocabParam>

       <flatVocabParam name="operation_no_dependency_comp"
                       queryRef="GeneVQ.MinMaxAvgMed"
                       prompt="Operation Applied to Comparison Samples"
                       visible="false">
      <help>
          <![CDATA[
Choose the operation (min/max/average/med) to be applied to the chosen sample(s).  This parameter only makes a difference if more than one sample/time point is chosen. Average is selected by default
          ]]>
      </help>
       <suggest default="average"/>
      </flatVocabParam>


       <flatVocabParam name="operation_no_dependency_ref"
                       queryRef="GeneVQ.MinMaxAvgMed"
                       prompt="Operation Applied to Reference Samples"
                       visible="false">
      <help>
          <![CDATA[
Choose the operation (min/max/average/med) to be applied to the chosen sample(s).  This parameter only makes a difference if more than one sample/time point is chosen. Average is selected by default
          ]]>
      </help>
       <suggest default="average"/>
      </flatVocabParam>

    <enumParam name="apply_scaling"
                     prompt="Apply RNA / nuclei number scaling"
                     multiPick="false"
                     quote="false">
 <noTranslation value="true" includeProjects="EuPathDB" />
      <help>
          <![CDATA[
Choose whether to apply the scaling factor for the amount of RNA isolated and number of nuclei described below.
          ]]>
      </help>
      <enumList>
        <enumValue>
          <term>No</term>
          <internal>1</internal>
        </enumValue>
        <enumValue>
          <term>Yes</term>
          <internal>sc.scaling</internal>
        </enumValue>
      </enumList>
    </enumParam>

    <enumParam name="global_min_max"
                     prompt="Global min / max in selected time points"
		     quote="true"
                     multiPick="false">
 <noTranslation value="true" includeProjects="EuPathDB" />
      <help>
          <![CDATA[
Is the minimum and/or maximum expression value across the entire experiment contained in the chosen samples?  
          ]]>
      </help>
      <enumList>
        <enumValue default="true">
          <term>Don't care</term>
          <internal>dont_care</internal>
        </enumValue>
        <enumValue>
          <term>Minimum</term>
          <internal>min</internal>
        </enumValue>
        <enumValue>
          <term>Maximum</term>
          <internal>max</internal>
        </enumValue>
        <enumValue>
          <term>Both minimum and maximum</term>
          <internal>both</internal>
        </enumValue>
      </enumList>
    </enumParam>

    <enumParam name="correlation_dir"
                     prompt="Direction"
                     multiPick="false">
 <noTranslation value="true" includeProjects="EuPathDB" />
      <help>
       There are two types or directions of correlation (two patterns that correlations can follow).
      </help>
      <enumList>
        <enumValue>
          <term>positive</term>
          <internal>+</internal>
        </enumValue>
        <enumValue>
          <term>negative</term>
          <internal>-</internal>
        </enumValue>
      </enumList>
    </enumParam>


    <enumParam name="expressionPercentileSamples"
                     prompt="Sample Group"
                     multiPick="true"
                     quote="true"
                     displayType="checkBox"
                     includeProjects="GiardiaDB,EuPathDB,UniDB">
 <noTranslation value="true" includeProjects="EuPathDB" />
      <help>
       The percentile was calculated on the mean of each sample group over all the spots on the array.
      </help>
      <enumList>
        <enumValue>
          <display><![CDATA[Control<sup>1</sup>]]></display>
          <term>Stress Response percentiles by temperature or varying DTT concentrations-red values|Control</term>
          <internal>Stress Response percentiles by temperature or varying DTT concentrations-red values|Control</internal>
        </enumValue>
        <enumValue>
          <display><![CDATA[30min 7.1mM DTT<sup>1</sup>]]></display>
          <term>Stress Response percentiles by temperature or varying DTT concentrations-red values|7.1mM DTT</term>
          <internal>Stress Response percentiles by temperature or varying DTT concentrations-red values|7.1mM DTT</internal>
        </enumValue>
        <enumValue>
          <display><![CDATA[30min 14.2mM DTT<sup>1</sup>]]></display>
          <term>Stress Response percentiles by temperature or varying DTT concentrations-red values|14.2mM DTT</term>
          <internal>Stress Response percentiles by temperature or varying DTT concentrations-red values|14.2mM DTT</internal>
        </enumValue>
        <enumValue>
          <display><![CDATA[30min 21.3mM DTT<sup>1</sup>]]></display>
          <term>Stress Response percentiles by temperature or varying DTT concentrations-red values|21.3mM DTT</term>
          <internal>Stress Response percentiles by temperature or varying DTT concentrations-red values|21.3mM DTT</internal>
        </enumValue>
        <enumValue>
          <display><![CDATA[30min 40C<sup>1</sup>]]></display>
          <term>Stress Response percentiles by temperature or varying DTT concentrations-red values|40 C</term>
          <internal>Stress Response percentiles by temperature or varying DTT concentrations-red values|40 C</internal>
        </enumValue>

        <enumValue>
          <display><![CDATA[Control<sup>2</sup>]]></display>
          <term>Stress Response percentiles by varying DTT incubation time-red values|Control</term>
          <internal>Stress Response percentiles by varying DTT incubation time-red values|Control</internal>
        </enumValue>
        <enumValue>
          <display><![CDATA[30min 14.2mM DTT<sup>2</sup>]]></display>
          <term>Stress Response percentiles by varying DTT incubation time-red values|30min 14.2mM DTT</term>
          <internal>Stress Response percentiles by varying DTT incubation time-red values|30min 14.2mM DTT</internal>
        </enumValue>
        <enumValue>
          <display><![CDATA[60min 14.2mM DTT<sup>2</sup>]]></display>
          <term>Stress Response percentiles by varying DTT incubation time-red values|60min 14.2mM DTT</term>
          <internal>Stress Response percentiles by varying DTT incubation time-red values|60min 14.2mM DTT</internal>
        </enumValue>
        <enumValue>
          <display><![CDATA[120min 14.2mM DTT<sup>2</sup>]]></display>
          <term>Stress Response percentiles by varying DTT incubation time-red values|120min 14.2mM DTT</term>
          <internal>Stress Response percentiles by varying DTT incubation time-red values|120min 14.2mM DTT</internal>
        </enumValue>
      </enumList>
    </enumParam>


    <enumParam name="expressionPercentileSamplesTwo"
                     prompt="Sample Group"
                     multiPick="true"
                     quote="true"
                     displayType="checkBox"
                     includeProjects="GiardiaDB,EuPathDB,UniDB">
 <noTranslation value="true" includeProjects="EuPathDB" />
      <help>
       The percentile was calculated on the mean of each sample group over all the spots on the array.
      </help>
      <enumList>
        <enumValue>
          <display><![CDATA[Control]]></display>
          <term>Hehl encystation expression percentile-red|Control</term>
          <internal>Hehl encystation expression percentile-red|Control</internal>
        </enumValue>
        <enumValue>
          <display><![CDATA[45 minute]]></display>
          <term>Hehl encystation expression percentile-red|45 minute</term>
          <internal>Hehl encystation expression percentile-red|45 minute</internal>
        </enumValue>
        <enumValue>
          <display><![CDATA[3 hour]]></display>
          <term>Hehl encystation expression percentile-red|3 hour</term>
          <internal>Hehl encystation expression percentile-red|3 hour</internal>
        </enumValue>
        <enumValue default="true">
          <display><![CDATA[7 hour]]></display>
          <term>Hehl encystation expression percentile-red|7 hour</term>
          <internal>Hehl encystation expression percentile-red|7 hour</internal>
        </enumValue>
        <enumValue>
          <display><![CDATA[7 hour lipid starvation]]></display>
          <term>Hehl encystation expression percentile-red|7 hour LS</term>
          <internal>Hehl encystation expression percentile-red|7 hour LS</internal>
        </enumValue>
      </enumList>
    </enumParam>



        <stringParam name="percentile"
                     prompt="Percentile >="
                     number="true">
            <help>
             Expression percentile reflects the expression level of one gene compared to other genes from the same array for one time point.  Genes are returned if ANY time point in the series has a percentile above the chosen value.   
              </help> 
            <suggest default="90"/>
        </stringParam>

    <!--++++++++++++++++++++++++++++++++++++++++++++++++++++++++++++++-->
    <!-- Transmembrane parameters -->  
    <!--++++++++++++++++++++++++++++++++++++++++++++++++++++++++++++++-->

        <stringParam name="min_tm"
                     prompt="Minimum Number of Transmembrane Domains"
                     number="true">
            <help><![CDATA[ Enter the lower limit of the TM range that you wish to query.  
            The protein products of genes returned by this search are predicted to have <b>at least</b> this number of transmembrane domains.]]></help>
            <suggest default="1"/>
        </stringParam>

         <stringParam name="max_tm"
                     prompt="Maximum Number of Transmembrane Domains"
                     number="true">
            <help><![CDATA[Enter the upper limit of the TM range that you wish to query.  
            The protein products of genes returned by this search are predicted to have <b>no greater than</b> this number of transmembrane domains.]]></help>
            <suggest default="99"/>
        </stringParam>

    <!--++++++++++++++++++++++++++++++++++++++++++++++++++++++++++++++-->
    <!--  -->  
    <!--++++++++++++++++++++++++++++++++++++++++++++++++++++++++++++++-->

        <stringParam name="min_sigp_sum_score"
                     prompt="Minimum SignalP-NN Conclusion Score"
                     number="true">
            <help>SignalP-NN (neural network) provides four scores and a conclusion for each such that the conclusion  is 1 if the score meets a certain criteria and 0 otherwise.  The SignalP summary conclusion is the sum of the four conclusions generated by SignalP, thus four is the highest score possible.  We consider a summary conclusion score of three to be significant</help>
            <suggest default="3"/>
        </stringParam>

        <stringParam name="min_sigp_d_score"
                     prompt="Minimum SignalP-NN D-Score"
                     number="true">
            <help>The D-score is the average of the S-mean and Y-max score from SignalP-NN</help>
            <suggest default="0.5"/>
        </stringParam>

        <stringParam name="min_sigp_signal_probability"
                     prompt="Minimum SignalP-HMM Signal Probability"
                     number="true">
            <help>Signal Probability from SignalP-HMM</help>
            <suggest default="0.5"/>
        </stringParam>

    <enumParam name="any_or_all_sigp"
                     prompt="Matches any or all advanced parameters"
                     multiPick="false"
                     quote="false">
 <noTranslation value="true" includeProjects="EuPathDB" />
      <help>Union or intersection of advanced parameters.</help>
      <enumList>
        <enumValue default="true">
          <term>any</term>
          <internal>OR</internal>
        </enumValue>
        <enumValue>
          <term>all</term>
          <internal>AND</internal>
        </enumValue>  
      </enumList>
    </enumParam>

    <enumParam name="isSyntenic"
                     prompt="Syntenic Orthologs Only?"
                     multiPick="false"
                     quote="true">
 <noTranslation value="true" includeProjects="EuPathDB" />
      <help>Only Return Orthologs which also are syntenic</help>
      <enumList>
        <enumValue>
          <term>yes</term>
          <internal>yes</internal>
        </enumValue>
        <enumValue default="true">
          <term>no</term>
          <internal>no</internal>
        </enumValue>  
      </enumList>
    </enumParam>

    <!--++++++++++++++++++++++++++++++++++++++++++++++++++++++++++++++-->
    <!--  -->  
    <!--++++++++++++++++++++++++++++++++++++++++++++++++++++++++++++++-->

        <stringParam name="extDbName"
                     prompt="External Database Name" number="false">
            <help>The name of an external database as found in GUS</help>
        </stringParam>

        <stringParam name="extDbRlsVer"
                     prompt="External Database Release Version" number="false">
            <help>The version of an external database release as found in GUS</help>
        </stringParam>


    <!--  -->  
    <!--++++++++++++++++++++++++++++++++++++++++++++++++++++++++++++++-->
<!--
    <enumParam name="whole_words" excludeProjects="CryptoDB,TriTrypDB,ToxoDB,GiardiaDB,PlasmoDB"
                     prompt="Match only whole words?"
                     multiPick="false">
 <noTranslation value="true" includeProjects="EuPathDB" />
      <noTranslation value="false" excludeProjects="EuPathDB" /> 
      <help>
             Select whether to reject text matches that start or end in the middle of a word
      </help>
      <enumList>
        <enumValue>
          <term>yes</term>
          <internal>true</internal>
        </enumValue>
        <enumValue default="true">
          <term>no</term>
          <internal>false</internal>
        
        </enumValue>
      </enumList>
    </enumParam>

    <enumParam name="whole_words" includeProjects="CryptoDB,TriTrypDB,ToxoDB,GiardiaDB,PlasmoDB" visible="false"
                     prompt="Match only whole words?"
                     multiPick="false">
 <noTranslation value="true" includeProjects="EuPathDB" />
      <noTranslation value="false" excludeProjects="EuPathDB" />
      <help>
             Select whether to reject text matches that start or end in the middle of a word
      </help>
      <enumList>
        <enumValue>
          <term>yes</term>
          <internal>true</internal>
        </enumValue>
        <enumValue default="true">
          <term>no</term>
          <internal>false</internal>
        
        </enumValue>
      </enumList>
    </enumParam>
-->
    <!--++++++++++++++++++++++++++++++++++++++++++++++++++++++++++++++-->
    <!--  Gene Type Parameters-->  
    <!--++++++++++++++++++++++++++++++++++++++++++++++++++++++++++++++-->

      <flatVocabParam name="geneType"
                     queryRef="GeneVQ.GeneTypes"
                     prompt="Gene type"
                     multiPick="true"
                     quote="true">
            <suggest default="protein coding"/>
        <help excludeProjects="EuPathDB,UniDB,TrichDB">
              <![CDATA[ Select one or more gene types. Genes returned by this search will have gene 
products of your selected type (or types).<br><br>]]>
        </help>
 <help includeProjects="TrichDB">
           <![CDATA[  
Select one or more gene types. Genes returned by this search will have gene 
products of your selected type (or types).<br><br>

The gene type called 'Repeat region' refers 
to the most common 59 repeat families identified in the assembly. They constitute 
~39 Mb of the genome and can be classified as (1) virus-like; (2) transposon-like; 
(3) retrotransposon-like; and (4) unclassified (no similarity to known proteins; 
peptide motifs; or nucleotide sequences).   Most are present in hundreds of copies 
(average ~660) and each family is extraordinarily homogenous; with a ~2.5% average 
polymorphism. ]]>

        </help>

 <help includeProjects="EuPathDB,UniDB">
           <![CDATA[Select one or more gene types. Genes returned by this search will have gene 
products of your selected type (or types).<br><br>

<table><tr><th>Type</th><th>Valid for: </th></tr>
<tr><td nowrap>snRNA encoding</td><td>Amoeba. Giardia, Microsporidia, Plasmo, TriTryp</td></tr>
<tr><td nowrap>tRNA encoding</td><td>all</td></tr> 
<tr><td nowrap>ncRNA</td><td>Amoeba. Microsporidia, TriTryp</td></tr>
<tr><td nowrap>rRNA encoding</td><td>all</td></tr> 
<tr><td nowrap>snoRNA encoding</td><td nowrap>Crypto, Giardia, TriTryp</td></tr> 
<tr><td nowrap>misc RNA</td><td nowrap>Crypto, Plasmo</td></tr> 
<tr><td nowrap>SRP RNA encoding</td><td>Giardia</td></tr> 
<tr><td nowrap>RNase P RNA</td><td>Giardia</td></tr> 
<tr><td nowrap>RNase MRP RNA</td><td>Giardia</td></tr> 
<tr><td nowrap>repeat region</td><td>Trich</td></tr> 
<tr><td nowrap>scRNA encoding</td><td>TriTryp</td></tr>
</table> 

          ]]>
        </help>


      </flatVocabParam>

      <enumParam name="includePseudogenes"
                     prompt="Include Pseudogenes"
                     multiPick="false"
                     quote="false">
 <noTranslation value="true" includeProjects="EuPathDB" />
      <help><![CDATA[
             Choose whether to include pseudogenes in your query results.<br></br>
             Pseudogenes are dysfunctional genes that no longer encode protein or are no longer 
             expressed, usually due to the accumulation of mutations.]]>
      </help>
      <enumList>
        <enumValue>
          <term>No</term>
          <internal>0</internal>
        </enumValue>
        <enumValue>
          <term>Yes</term>
          <internal>0,1</internal>
        </enumValue>
        <enumValue>
          <term>Pseudogenes Only</term>
          <internal>1</internal>
        </enumValue>
      </enumList>
    </enumParam>

    <!--++++++++++++++++++++++++++++++++++++++++++++++++++++++++++++++-->
    <!-- plasmodb 4.4 dataset -->  
    <!--++++++++++++++++++++++++++++++++++++++++++++++++++++++++++++++-->

        <stringParam name="plasmodb_4-4_dataset"
                     visible="false"
                     prompt="PlasmoDB 4.4 dataset"
                     number="true">
            <help>PlasmoDB 4.4 dataset</help>
        </stringParam>

    <!--++++++++++++++++++++++++++++++++++++++++++++++++++++++++++++++-->
    <!-- Go Term Parameter -->  
    <!--++++++++++++++++++++++++++++++++++++++++++++++++++++++++++++++-->

        <flatVocabParam name="go_typeahead"
                     queryRef="GeneVQ.GoTermList"
                     prompt="GO Term or GO ID"
                     multiPick="true"
                     displayType="typeAhead"
                     dependedParamRef="geneParams.go_term_slim">
            <suggest selectMode="none"/>
            <help><![CDATA[
            
            Use this parameter to indicate the GO Term (e.g. "catalytic activity") or GO ID (e.g. "GO:0003824") that you wish to query for. Genes returned by this search 
            are annotated with the GO Term or ID you indicate here.</br></br>
            
            Begin typing a GO Term or ID to see a list of all possible categories that match what you have typed. Then choose 
            a Term/ID from the list. You can choose more than onee using CTRL- or CMD-click when choosing the domains. Or paste 
            a list of domain IDs separated by a comma, new line, white space or semicolon. Any unkown IDs will be marked as not found.<br><br>
            The numbers to the right of the term reflect the GO hierarchy level.  Your results will include genes annotated with any child term of the term chosen.
            ]]>
            </help>
            <!--
            <help>Enter a GO ID (e.g. "GO:0003824") or GO Term (e.g. "catalytic activity").  Asterisks can be used as wildcard characters in a GO Term (e.g. "*kinase*")</help>
            -->
        </flatVocabParam>

        <flatVocabParam name="go_typeahead_cl"
                     queryRef="GeneVQ.GoTermListCL"
                     prompt="GO Term or GO ID"
                     multiPick="true"
                     displayType="typeAhead">
            <suggest selectMode="none"/>
            <help><![CDATA[
            
            Use this parameter to indicate the GO Term (e.g. "catalytic activity") or GO ID (e.g. "GO:0003824") that you wish to query for. Genes returned by this search 
            are annotated with the GO Term or ID you indicate here.</br></br>
            
            Begin typing a GO Term or ID to see a list of all possible categories that match what you have typed. Then choose 
            a Term/ID from the list. You can choose more than onee using CTRL- or CMD-click when choosing the domains. Or paste 
            a list of domain IDs separated by a comma, new line, white space or semicolon. Any unkown IDs will be marked as not found]]>
            </help>
            <!--
            <help>Enter a GO ID (e.g. "GO:0003824") or GO Term (e.g. "catalytic activity").  Asterisks can be used as wildcard characters in a GO Term (e.g. "*kinase*")</help>
            -->
        </flatVocabParam>



    <!--++++++++++++++++++++++++++++++++++++++++++++++++++++++++++++++-->
    <!-- Go Wildcard Parameter -->  
    <!--++++++++++++++++++++++++++++++++++++++++++++++++++++++++++++++-->

        <stringParam name="go_term"
                     prompt="GO Term or GO ID wildcard search" number="false"
                     sanityDefault="catalytic activity">
            <suggest default="N/A"/>
            <help><![CDATA[
                  
                  
                  Use this parameter to indicate the GO Term (e.g. "catalytic activity") or ID (e.g. "GO:0003824") that you wish to query for. Genes returned by this search 
            are annotated with the GO Term or ID you indicate here.<br><br>
            To find genes with any GO association, you may use "*" or "any"<br><br>
            Type the text term you wish to find, including an asterisk wildcard for ambiguous portions of your text term. (*ase, kin*, *kinase*) 
            The search will query for all GO Terms and IDs that contain your text.
            
            
            
            
            ]]>
            </help>
        </stringParam>

    <!--++++++++++++++++++++++++++++++++++++++++++++++++++++++++++++++-->
    <!-- other Go search Parameter -->  
    <!--++++++++++++++++++++++++++++++++++++++++++++++++++++++++++++++-->
      <enumParam name="go_term_evidence"
                     prompt="Evidence"
                     quote="true"
                     displayType="checkBox"
                     multiPick="true">
        <noTranslation value="true" includeProjects="EuPathDB" />
        <help>Choose the evidence of the GO annotation.</help>
      <enumList>
        <enumValue default="true">
          <term>Curated</term>
          <internal>Curated</internal>
        </enumValue>
        <enumValue default="true">
          <term>Computed</term>
          <internal>Computed</internal>
        </enumValue>
      </enumList>
    </enumParam>


     <enumParam name="go_term_slim"
                     prompt="Limit to GO Slim terms"
                     quote="true"
                     displayType="checkBox"
                     multiPick="false">
        <noTranslation value="true" includeProjects="EuPathDB" />
        <help>limit the search to GO Slim generic terms only.</help>
      <enumList>
        <enumValue>
          <term>Yes</term>
          <internal>Yes</internal>
        </enumValue>
        <enumValue default="true">
          <term>No</term>
          <internal>No</internal>
        </enumValue>
      </enumList>
     </enumParam>
    
    <!--++++++++++++++++++++++++++++++++++++++++++++++++++++++++++++++-->
    <!--  -->  
    <!--++++++++++++++++++++++++++++++++++++++++++++++++++++++++++++++-->

        <stringParam name="pfam_term"
                     prompt="Pfam Family ID or Description" number="false">
            <help>Enter a Pfam accession number (e.g. \"PF00478\") or definition (\"NPR nonapeptide repeat\") .  Asterisks can be used as wildcard characters in a Pfam definition (e.g. \"Ribosomal*\"</help>
            <suggest default="IMP dehydrogenase / GMP reductase domain"
/>
        </stringParam>

    <!--++++++++++++++++++++++++++++++++++++++++++++++++++++++++++++++-->
    <!-- Protein protein interaction -->  
    <!--++++++++++++++++++++++++++++++++++++++++++++++++++++++++++++++-->

    <enumParam name="bait_or_prey"
                     prompt="Specified protein is bait or prey"
                     multiPick="false">
 <noTranslation value="true" includeProjects="EuPathDB" />
      <help>
             Indicate whether the protein product of the Gene ID should be the bait (fused to the binding domain) 
or prey (fused to the activation domain) in the yeast two-hybrid experiment. 
      </help>
      <enumList>
        <enumValue>
          <term>bait</term>
          <internal>bait</internal>
        </enumValue>
        <enumValue>
          <term>prey</term>
          <internal>prey</internal>
        </enumValue>
      </enumList>
    </enumParam>


  <stringParam name="min_glycosome_score"
                     prompt="Log2(H/L)"
                     number="true">
  <help></help>
 <suggest default="1.0"/>
        </stringParam>

    <enumParam name="glycosome_confidence"
                        prompt="Confidence"
                        multiPick="false" quote="false">
 <noTranslation value="true" includeProjects="EuPathDB" />
      <help>
      </help>
      <enumList>
       <enumValue>
         <term>[any]</term>
         <internal>0,1,2</internal>
       </enumValue>
       <enumValue default="true">
         <term>High</term>
         <internal>2</internal>
       </enumValue>
       <enumValue default="true">
         <term>Possible</term>
         <internal>1</internal>
       </enumValue>
       <enumValue>
         <term>Unlikely</term>
         <internal>0</internal>
       </enumValue>
      </enumList>
    </enumParam>


        <stringParam name="min_observed"
                     prompt="Restrict by the minimum number of times this interaction was found"
                     number="true">
            <help>Indicate the minimum number of times a given interaction was identified in all 
            yeast two-hybrid screens before a gene is considered an interacting partner of the Gene ID. </help>
            <suggest default="1"/>
        </stringParam>

        <stringParam name="min_searches"
                     prompt="Restrict by the minimum number of Y2H screens that found this interaction"
                     number="true">
            <help>Indicate the minimum number of Y2H screens that identified this interaction before a gene is considered 
            an interacting partner of the Gene ID. </help>
            <suggest default="1"/>
        </stringParam>

<!-- Does not appear to belong to this query
        <stringParam name="max_results"
                     prompt="Maximum number of results">
            <help>Upper limit on the number of results returned by the query</help>
            <suggest default="5"/>
        </stringParam>
-->

    <!--++++++++++++++++++++++++++++++++++++++++++++++++++++++++++++++-->
    <!-- BLAST -->  
    <!--++++++++++++++++++++++++++++++++++++++++++++++++++++++++++++++-->

<!-- currently using the param defined in sharedParams.xml  Jan 28, 2008 -->
    <enumParam name="BlastDatabaseType"
                     prompt="Target Data Type"
                     multiPick="false">

      <help>
             The type of the target database (eg CDS, Transcripts, Proteins)
      </help>
      <enumList>
        <enumValue>
          <term>Proteins</term>
          <internal>Proteins</internal>
        </enumValue>
        <enumValue>
          <term>Transcripts</term>
          <internal>Transcripts</internal>
        </enumValue>
<!--        <enumValue>
          <term>Translated Transcripts</term>
          <internal>Transcripts Translated</internal>
        </enumValue> -->
      </enumList>
    </enumParam>


    <!--++++++++++++++++++++++++++++++++++++++++++++++++++++++++++++++-->
    <!--  -->  
    <!--++++++++++++++++++++++++++++++++++++++++++++++++++++++++++++++-->

    <enumParam name="epitope_confidence"
                        prompt="Confidence"
                        multiPick="true" quote="false">
 <noTranslation value="true" includeProjects="EuPathDB" />
      <help>
             Epitopes are mapped to genes in @PROJECT_ID@ using high quality BLAST similarities (percent identity >= 97%) between the GenBank proteins listed on IEDB and the proteins found in @PROJECT_ID@, and exact string matching.  Confidence levels are assigned to each set of epitopes based on the quality of this mapping.  A high confidence is assigned to a set where all of the epitopes are found on a given BLAST hit.  A medium confidence is assigned to a set where either some, but not all, of the epitopes in a set are found on a given BLAST hit, or where all of the epitopes in a set are found in a given protein, but the protein was not identified as a match by BLAST.  A low confidence is assigned to sets where some, but not all, of the epitopes are found in a given protein, but the protein was not identified by BLAST.  Choose one or more assigned confidence levels to search for epitopes in.
      </help>
      <enumList>
       <enumValue default="true">
         <term>High</term>
         <internal>'Full Set On Blast Hit'</internal>
       </enumValue>
       <enumValue default="true">
         <term>Medium</term>
         <internal>'Full Set Not on Blast Hit','Not Full Set On Blast Hit'</internal>
       </enumValue>
       <enumValue>
         <term>Low</term>
         <internal>'Not Full Set Not on Blast Hit'</internal>
       </enumValue>
      </enumList>
    </enumParam>
    <!--++++++++++++++++++++++++++++++++++++++++++++++++++++++++++++++-->
    <!--  -->  
    <!--++++++++++++++++++++++++++++++++++++++++++++++++++++++++++++++-->

       <stringParam name="dn_ds_ratio_upper"
                     prompt="Non-synonymous / synonymous SNP ratio &lt;= "
                     number="true">
            <help>Upper Bound on the ratio of non-synonymous to synonymous coding snps.  NOTE:  Leaving this parameter value empty means you don't care what the upper bound is.</help>
            <suggest allowEmpty="true" emptyValue="-1"/>
        </stringParam>

      <stringParam name="dn_ds_ratio_lower"
                     prompt="Non-synonymous / synonymous SNP ratio >= "
                     number="true">
            <help>Lower Bound on the ratio of non-synonymous to synonymous coding snps</help>
            <suggest default="0"/>
        </stringParam>


      <stringParam name="min_num_coding_snps"
                     prompt="Number of coding SNPs >= "
                     number="true">
            <help>Lower Bound on the number of coding snps</help>
            <suggest default="1"/>
        </stringParam>

       <stringParam name="occurrences_upper"
                     prompt="Number of SNPs of above class &lt;= "
                     number="true">
            <help>Upper Bound on the number of SNPs of the selected class.  NOTE:  Leaving this parameter value empty means you don't care what the upper bound is.</help>
            <suggest allowEmpty="true" emptyValue="-1"/>
        </stringParam>

      <stringParam name="occurrences_lower"
                     prompt="Number of SNPs of above class >= "
                     number="true">
            <help>Lower Bound on the number of SNPs of the selected class</help>
            <suggest default="0"/>
        </stringParam>

      <stringParam name="tajimaD_lower"
                     prompt="Tajimas D value "
                     number="true">
            <help>Lower Bound on Tajima's D value</help>
            <suggest default="-2"/>
        </stringParam>

      <stringParam name="tajimaD_upper"
                     prompt="Tajimas D value "
                     number="true">
            <help>Upper Bound on Tajima s D value</help>
            <suggest default="2"/>
        </stringParam>


      <stringParam name="snp_density_lower"
                     prompt="SNPs per KB (CDS) >= "
                     number="true">
            <help>Find genes containing a density of coding snps greater than this parameter. Density is expressed in number of snps / KB of coding sequence</help>
            <suggest default="0"/>
        </stringParam>

      <stringParam name="snp_density_upper"
                     prompt="SNPs per KB (CDS) &lt;= "
                     number="true">
            <help>Find genes containing a density of coding snps less than this parameter. Density is expressed in number of snps / KB of coding sequence.  NOTE:  Leaving this parameter value empty means you don't care what the upper bound is.</help>
            <suggest allowEmpty="true" emptyValue="-1"/>
       </stringParam>



    <enumParam name="include_reichenowi"
		     prompt="Include P. reichenowi"
                     multiPick="false">
 <noTranslation value="true" includeProjects="EuPathDB" />
      <help>
             Click yes to include P. reichenowi snps in this query.  P.r snps were generated by alignment of P. reichenowi sequence with the P falciparum 3D7 reference sequence.  Note, if you want to only query reichenowi, you must click 'None' in the P. falciparum strains select list.
      </help>
      <enumList>
        <enumValue>
          <term>No</term>
          <internal>foobar</internal>
        </enumValue>
        <enumValue>
          <term>Yes</term>
          <internal>Preich</internal>
        </enumValue>
      </enumList>
    </enumParam>

    <enumParam name="snp_stat"
		     prompt="SNP Class"
                     multiPick="false"
                     quote="false">
      <noTranslation value="true" includeProjects="EuPathDB" />
 
      <help>
             Choose the class of SNP you want to query on ... choose minumum and maximum numbers below
      </help>
      <enumList>
        <enumValue>
          <term>All SNPs</term>
          <internal>total</internal>
        </enumValue>
        <enumValue>
          <term>Coding</term>
          <internal>non_synonymous + synonymous</internal>
        </enumValue>
        <enumValue>
          <term>Non-Coding</term>
          <internal>non_coding</internal>
        </enumValue>
        <enumValue>
          <term>Non-Synonymous</term>
          <internal>non_synonymous</internal>
        </enumValue>
        <enumValue>
          <term>Nonsense</term>
          <internal>stop</internal>
        </enumValue>
        <enumValue>
          <term>Synonymous</term>
          <internal>synonymous</internal>
        </enumValue>
      </enumList>
    </enumParam>

    <enumParam name="snp_class"
		     prompt="SNP Class"
                     multiPick="false"
                     quote="false">
      <noTranslation value="true" includeProjects="EuPathDB" />
 
      <help>
             Choose the class of SNP you want to query on ... choose minumum and maximum numbers below
      </help>
      <enumList>
        <enumValue>
          <term>All SNPs</term>
          <internal>all</internal>
        </enumValue>
        <enumValue>
          <term>Coding</term>
          <internal>coding</internal>
        </enumValue>
        <enumValue>
          <term>Non-Coding</term>
          <internal>noncoding</internal>
        </enumValue>
        <enumValue>
          <term>Non-Synonymous</term>
          <internal>nonsynonymous</internal>
        </enumValue>
        <enumValue>
          <term>Nonsense</term>
          <internal>nonsense</internal>
        </enumValue>
        <enumValue>
          <term>Synonymous</term>
          <internal>synonymous</internal>
        </enumValue>
      </enumList>
    </enumParam>

    <enumParam name="snp_order"
		     prompt="Sort by"
                     multiPick="false">
 <noTranslation value="true" includeProjects="EuPathDB" />
      <help>
             Results will be sorted on this column in descending order
      </help>
      <enumList>
        <enumValue>
          <term>All SNPs</term>
          <internal>total</internal>
        </enumValue>
        <enumValue>
          <term>Non-Coding SNPs</term>
          <internal>non_coding</internal>
        </enumValue>
        <enumValue>
          <term>Non-Synonymous SNPs</term>
          <internal>non_synonymous</internal>
        </enumValue>
        <enumValue>
          <term>Non-synonymous / Synonymous ratio</term>
          <internal>dn_ds_ratio</internal>
        </enumValue>
        <enumValue>
          <term>Nonsense SNPs</term>
          <internal>stop</internal>
        </enumValue>
        <enumValue>
          <term>SNP density in CDS</term>
          <internal>cds_snp_density</internal>
        </enumValue>
        <enumValue>
          <term>Synonymous SNPs</term>
          <internal>synonymous</internal>
        </enumValue>
      </enumList>
    </enumParam>

    <enumParam name="sort_order"
		     prompt="Sort direction"
                     multiPick="false">
 <noTranslation value="true" includeProjects="EuPathDB" />
      <help>
             Results will be sorted ascending or descending order
      </help>
      <enumList>
        <enumValue>
          <term>Descending</term>
          <internal>DESC</internal>
        </enumValue>
        <enumValue>
          <term>Ascending</term>
          <internal>ASC</internal>
        </enumValue>
      </enumList>
    </enumParam>

    <enumParam name="profileSetFalc"
                     prompt="Microarray time course(s) to query"
                     multiPick="false"
                     includeProjects="EuPathDB,PlasmoDB,ToxoDB,UniDB">
      <help>
        Choose experiment(s) to query.  Note that all of the time courses will only return genes that match the search criteria in all experiments.
      </help>
      <enumList>
        <enumValue>
          <term>Dev. Series 3D7 (glass slide - DeRisi)</term>
          <internal>DeRisi 3D7 Smoothed</internal>
        </enumValue>
        <enumValue>
          <term>Dev. Series Dd2 (glass slide - DeRisi)</term>
          <internal>DeRisi Dd2 Smoothed</internal>
        </enumValue>
        <enumValue>
          <term>Dev. Series HB3 (glass slide - DeRisi)</term>
          <internal>DeRisi HB3 Smoothed</internal>
        </enumValue>
        <enumValue default="true">
          <term>Any of the time courses</term>
          <internal>DeRisi % Smoothed</internal>
        </enumValue>
        <enumValue>
          <term>All of the time courses</term>
          <internal>3</internal>
        </enumValue>
      </enumList>
    </enumParam>


    

<!-- where is this param used?  -->
<!--
    <enumParam name="require_replicates"
                     prompt="Require Both Replicates"
                     multiPick="false"
                     quote="false"
                     includeProjects="TriTrypDB">
      <help>
             Require that both replicates match the search parameters
      </help>
      <enumList>
        <enumValue default="true">
          <term>No</term>
          <internal>1</internal>
        </enumValue>
        <enumValue>
          <term>Yes</term>
          <internal>2</internal>
        </enumValue>
      </enumList>
    </enumParam>
-->

    <enumParam name="minOrMax"
                     prompt="Query based on"
                     multiPick="false">
 <noTranslation value="true" includeProjects="EuPathDB" />
      <help>
         Find genes where the expression level is at its highest or lowest point in the time series.
      </help>
      <enumList>
        <enumValue default="true">
          <term>Timing of maximal expression</term>
          <internal>max</internal>
        </enumValue>
        <enumValue>
          <term>Timing of minimal expression</term>
          <internal>min</internal>
        </enumValue>
      </enumList>
    </enumParam>

    <enumParam name="exprHourRNASeq"
                     prompt="Timing"
                     multiPick="true"
                     quote="false"
                     includeProjects="EuPathDB,PlasmoDB,UniDB">
 <noTranslation value="true" includeProjects="EuPathDB" />
      <help>
         Time point where expression level was minimal or maximal
      </help>
      <enumList>
        <enumValue default="true">
          <term>0 hours</term>
          <internal>0</internal>        
				</enumValue>
        <enumValue>
          <term>8 hours</term>
          <internal>8</internal>
        </enumValue>
        <enumValue>
          <term>16 hours</term>
          <internal>16</internal>
        </enumValue>
        <enumValue>
          <term>24 hours</term>
          <internal>24</internal>
        </enumValue>
        <enumValue>
          <term>32 hours</term>
          <internal>32</internal>
        </enumValue>
        <enumValue>
          <term>40 hours</term>
          <internal>40</internal>
        </enumValue>
        <enumValue>
          <term>48 hours</term>
          <internal>48</internal>
        </enumValue>
     </enumList>
    </enumParam>

    <enumParam name="exprHourCellCycle"
                     prompt="Timing"
                     multiPick="true"
                     quote="false"
                     includeProjects="EuPathDB,ToxoDB,UniDB">
 <noTranslation value="true" includeProjects="EuPathDB" />
      <help>
         Time point where expression level was minimal or maximal
      </help>
      <enumList>
        <enumValue default="true">
          <term>0 hours</term>
          <internal>0</internal>        
	</enumValue>
        <enumValue>
          <term>1 hours</term>
          <internal>1</internal>
        </enumValue>
        <enumValue>
          <term>2 hours</term>
          <internal>2</internal>
        </enumValue>
        <enumValue>
          <term>3 hours</term>
          <internal>3</internal>
        </enumValue>
        <enumValue>
          <term>4 hours</term>
          <internal>4</internal>
        </enumValue>
        <enumValue>
          <term>5 hours</term>
          <internal>5</internal>
        </enumValue>
        <enumValue>
          <term>6 hours</term>
          <internal>6</internal>
        </enumValue>
        <enumValue>
          <term>7 hours</term>
          <internal>7</internal>
        </enumValue>
        <enumValue>
          <term>8 hours</term>
          <internal>8</internal>
        </enumValue>
        <enumValue>
          <term>9 hours</term>
          <internal>9</internal>
        </enumValue>
        <enumValue>
          <term>10 hours</term>
          <internal>10</internal>
        </enumValue>
        <enumValue>
          <term>11 hours</term>
          <internal>11</internal>
        </enumValue>
        <enumValue>
          <term>12 hours</term>
          <internal>12</internal>
        </enumValue>
     </enumList>
    </enumParam>


    <enumParam name="exprHourVivax"
                     prompt="Timing"
                     multiPick="true"
                     quote="false"
                     includeProjects="EuPathDB,PlasmoDB,UniDB">  
 <noTranslation value="true" includeProjects="EuPathDB" />
      <help>
         Time point where expression level was minimal or maximal
      </help>
      <enumList>
        <enumValue default="true">
          <term>9 hours</term>
          <internal>1</internal>
        </enumValue>
        <enumValue>
          <term>13 hours</term>
          <internal>2</internal>
        </enumValue>
        <enumValue>
          <term>17 hours</term>
          <internal>3</internal>
        </enumValue>
        <enumValue>
          <term>20 hours</term>
          <internal>4</internal>
        </enumValue>
        <enumValue>
          <term>23 hours</term>
          <internal>5</internal>
        </enumValue>
        <enumValue>
          <term>29 hours</term>
          <internal>6</internal>
        </enumValue>
        <enumValue>
          <term>35 hours</term>
          <internal>7</internal>
        </enumValue>
        <enumValue>
          <term>40 hours</term>
          <internal>8</internal>
        </enumValue>
        <enumValue>
          <term>43 hours</term>
          <internal>9</internal>
        </enumValue>
      </enumList>
    </enumParam>


<!--
        <flatVocabParam name="ts_fc_one_matt" includeProjects="ToxoDB,EuPathDB"
                     queryRef="GeneVQ.TimeSeriesFoldChangeMatt"
                     prompt="Comparison Samples"
                     quote="false"
                     displayType="checkBox"
                     multiPick="true">
            <help>Choose one or more time point.  NOTE: if more than one is chosen the fold difference will be calculated using the average of all samples within the group</help>
            <suggest default="0 days"/>
        </flatVocabParam>

        <flatVocabParam name="ts_fc_two_matt" includeProjects="ToxoDB,EuPathDB"
                     queryRef="GeneVQ.TimeSeriesFoldChangeMatt"
                     prompt="Reference Samples"
                     quote="false"
                     displayType="checkBox"
                     multiPick="true">
            <help>Choose one or more time point.  NOTE: if more than one is chosen the fold difference will be calculated using the average of all samples within the group</help>
            <suggest default="2 days"/>
        </flatVocabParam>
-->


  <!--++++++++++++++++++++++++++++++++++++++++++++++++++++++++++++++-->
   <!-- Expression Percentiles Params ToxoDB -->
  <!--++++++++++++++++++++++++++++++++++++++++++++++++++++++++++++++-->

    <enumParam name="maxExprHourFalc"
                     prompt="Timing"
                     multiPick="false"
                     quote="false"
                     includeProjects="EuPathDB,PlasmoDB,UniDB">  
 <noTranslation value="true" includeProjects="EuPathDB" />
      <help>
         Time point where expression level was minimal or maximal
      </help>
      <enumList>
          <enumValue>
          <term>1 hour</term>
          <internal>1</internal>
        </enumValue>
        <enumValue>
          <term>2 hours</term>
          <internal>2</internal>
        </enumValue>
        <enumValue>
          <term>3 hours</term>
          <internal>3</internal>
        </enumValue>
        <enumValue>
          <term>4 hours</term>
          <internal>4</internal>
        </enumValue>
        <enumValue>
          <term>5 hours</term>
          <internal>5</internal>
        </enumValue>
        <enumValue>
          <term>6 hours</term>
          <internal>6</internal>
        </enumValue>
        <enumValue>
          <term>7 hours</term>
          <internal>7</internal>
        </enumValue>
        <enumValue>
          <term>8 hours</term>
          <internal>8</internal>
        </enumValue>
        <enumValue>
          <term>9 hours</term>
          <internal>9</internal>
        </enumValue>
        <enumValue>
          <term>10 hours</term>
          <internal>10</internal>
        </enumValue>
        <enumValue>
          <term>11 hours</term>
          <internal>11</internal>
        </enumValue>
        <enumValue>
          <term>12 hours</term>
          <internal>12</internal>
        </enumValue>
        <enumValue>
          <term>13 hours</term>
          <internal>13</internal>
        </enumValue>
        <enumValue>
          <term>14 hours</term>
          <internal>14</internal>
        </enumValue>
        <enumValue>
          <term>15 hours</term>
          <internal>15</internal>
        </enumValue>
        <enumValue>
          <term>16 hours</term>
          <internal>16</internal>
        </enumValue>
        <enumValue>
          <term>17 hours</term>
          <internal>17</internal>
        </enumValue>
        <enumValue>
          <term>18 hours</term>
          <internal>18</internal>
        </enumValue>
        <enumValue>
          <term>19 hours</term>
          <internal>19</internal>
        </enumValue>
        <enumValue>
          <term>20 hours</term>
          <internal>20</internal>
        </enumValue>
        <enumValue>
          <term>21 hours</term>
          <internal>21</internal>
        </enumValue>
        <enumValue>
          <term>22 hours</term>
          <internal>22</internal>
        </enumValue>
        <enumValue>
          <term>23 hours</term>
          <internal>23</internal>
        </enumValue>
        <enumValue>
          <term>24 hours</term>
          <internal>24</internal>
        </enumValue>
        <enumValue>
          <term>25 hours</term>
          <internal>25</internal>
        </enumValue>
        <enumValue>
          <term>26 hours</term>
          <internal>26</internal>
        </enumValue>
        <enumValue>
          <term>27 hours</term>
          <internal>27</internal>
        </enumValue>
        <enumValue>
          <term>28 hours</term>
          <internal>28</internal>
        </enumValue>
        <enumValue>
          <term>29 hours</term>
          <internal>29</internal>
        </enumValue>
        <enumValue>
          <term>30 hours</term>
          <internal>30</internal>
        </enumValue>
        <enumValue>
          <term>31 hours</term>
          <internal>31</internal>
        </enumValue>
        <enumValue>
          <term>32 hours</term>
          <internal>32</internal>
        </enumValue>
        <enumValue>
          <term>33 hours</term>
          <internal>33</internal>
        </enumValue>
        <enumValue>
          <term>34 hours</term>
          <internal>34</internal>
        </enumValue>
        <enumValue>
          <term>35 hours</term>
          <internal>35</internal>
        </enumValue>
        <enumValue>
          <term>36 hours</term>
          <internal>36</internal>
        </enumValue>
        <enumValue>
          <term>37 hours</term>
          <internal>37</internal>
        </enumValue>
        <enumValue>
          <term>38 hours</term>
          <internal>38</internal>
        </enumValue>
        <enumValue>
          <term>39 hours</term>
          <internal>39</internal>
        </enumValue>
        <enumValue>
          <term>40 hours</term>
          <internal>40</internal>
        </enumValue>
        <enumValue>
          <term>41 hours</term>
          <internal>41</internal>
        </enumValue>
        <enumValue>
          <term>42 hours</term>
          <internal>42</internal>
        </enumValue>
        <enumValue>
          <term>43 hours</term>
          <internal>43</internal>
        </enumValue>
        <enumValue>
          <term>44 hours</term>
          <internal>44</internal>
        </enumValue>
        <enumValue>
          <term>45 hours</term>
          <internal>45</internal>
        </enumValue>
        <enumValue>
          <term>46 hours</term>
          <internal>46</internal>
        </enumValue>
        <enumValue>
          <term>47 hours</term>
          <internal>47</internal>
        </enumValue>
        <enumValue>
          <term>48 hours</term>
          <internal>48</internal>
        </enumValue>
      </enumList>
    </enumParam>



    <enumParam name="maxPlusMinusHours2"
                     prompt="Expression time +/- "
                     multiPick="false"
                     quote="false">
 <noTranslation value="true" includeProjects="EuPathDB" />
      <help>
          Increase the window for examining the maximum expression time by choosing the number of hours to go in each direction (plus / minus)
      </help>
      <enumList>
        <enumValue>
          <term>1 hour</term>
          <internal>1</internal>
        </enumValue>
        <enumValue>
          <term>2 hours</term>
          <internal>2</internal>
        </enumValue>
        <enumValue>
          <term>3 hours</term>
          <internal>3</internal>
        </enumValue>
        <enumValue>
          <term>4 hours</term>
          <internal>4</internal>
        </enumValue>
        <enumValue>
          <term>5 hours</term>
          <internal>5</internal>
        </enumValue>
        <enumValue>
          <term>6 hours</term>
          <internal>6</internal>
        </enumValue>
        <enumValue>
          <term>7 hours</term>
          <internal>7</internal>
        </enumValue>
        <enumValue>
          <term>8 hours</term>
          <internal>8</internal>
        </enumValue>
        <enumValue>
          <term>9 hours</term>
          <internal>9</internal>
        </enumValue>
        <enumValue>
          <term>10 hours</term>
          <internal>10</internal>
        </enumValue>
        <enumValue>
          <term>11 hours</term>
          <internal>11</internal>
        </enumValue>
        <enumValue default="true">
          <term>12 hours</term>
          <internal>12</internal>
        </enumValue>
        <enumValue>
          <term>13 hours</term>
          <internal>13</internal>
        </enumValue>
        <enumValue>
          <term>14 hours</term>
          <internal>14</internal>
        </enumValue>
        <enumValue>
          <term>15 hours</term>
          <internal>15</internal>
        </enumValue>
        <enumValue>
          <term>16 hours</term>
          <internal>16</internal>
        </enumValue>
        <enumValue>
          <term>17 hours</term>
          <internal>17</internal>
        </enumValue>
        <enumValue>
          <term>18 hours</term>
          <internal>18</internal>
        </enumValue>
        <enumValue>
          <term>19 hours</term>
          <internal>19</internal>
        </enumValue>
        <enumValue>
          <term>20 hours</term>
          <internal>20</internal>
        </enumValue>
        <enumValue>
          <term>21 hours</term>
          <internal>21</internal>
        </enumValue>
        <enumValue>
          <term>22 hours</term>
          <internal>22</internal>
        </enumValue>
        <enumValue>
          <term>23 hours</term>
          <internal>23</internal>
        </enumValue>
        <enumValue>
          <term>24 hours</term>
          <internal>24</internal>
        </enumValue>
      </enumList>
    </enumParam>

    <enumParam name="maxPlusMinusHours"
                     prompt="Expression time +/- "
                     multiPick="false"
                     quote="false">
 <noTranslation value="true" includeProjects="EuPathDB" />
      <help>
          Increase the window for examining the maximum expression time by choosing the number of hours to go in each direction (plus / minus)
      </help>
      <enumList>
        <enumValue>
          <term>1 hour</term>
          <internal>1</internal>
        </enumValue>
        <enumValue>
          <term>2 hours</term>
          <internal>2</internal>
        </enumValue>
        <enumValue>
          <term>3 hours</term>
          <internal>3</internal>
        </enumValue>
        <enumValue>
          <term>4 hours</term>
          <internal>4</internal>
        </enumValue>
        <enumValue>
          <term>5 hours</term>
          <internal>5</internal>
        </enumValue>
        <enumValue>
          <term>6 hours</term>
          <internal>6</internal>
        </enumValue>
        <enumValue>
          <term>7 hours</term>
          <internal>7</internal>
        </enumValue>
        <enumValue>
          <term>8 hours</term>
          <internal>8</internal>
        </enumValue>
        <enumValue>
          <term>9 hours</term>
          <internal>9</internal>
        </enumValue>
        <enumValue>
          <term>10 hours</term>
          <internal>10</internal>
        </enumValue>
        <enumValue>
          <term>11 hours</term>
          <internal>11</internal>
        </enumValue>
        <enumValue default="true">
          <term>12 hours</term>
          <internal>12</internal>
        </enumValue>
        <enumValue>
          <term>13 hours</term>
          <internal>13</internal>
        </enumValue>
        <enumValue>
          <term>14 hours</term>
          <internal>14</internal>
        </enumValue>
        <enumValue>
          <term>15 hours</term>
          <internal>15</internal>
        </enumValue>
        <enumValue>
          <term>16 hours</term>
          <internal>16</internal>
        </enumValue>
        <enumValue>
          <term>17 hours</term>
          <internal>17</internal>
        </enumValue>
        <enumValue>
          <term>18 hours</term>
          <internal>18</internal>
        </enumValue>
        <enumValue>
          <term>19 hours</term>
          <internal>19</internal>
        </enumValue>
        <enumValue>
          <term>20 hours</term>
          <internal>20</internal>
        </enumValue>
        <enumValue>
          <term>21 hours</term>
          <internal>21</internal>
        </enumValue>
        <enumValue>
          <term>22 hours</term>
          <internal>22</internal>
        </enumValue>
        <enumValue>
          <term>23 hours</term>
          <internal>23</internal>
        </enumValue>
        <enumValue>
          <term>24 hours</term>
          <internal>24</internal>
        </enumValue>
      </enumList>
    </enumParam>

    <enumParam name="minExprHour"
                     prompt="Timing of minimum expression"
                     multiPick="false"
                     quote="false"
                     includeProjects="EuPathDB,PlasmoDB,TriTrypDB,UniDB">
 <noTranslation value="true" includeProjects="EuPathDB" />
      <help>
       Time point where expression level was minimal
      </help>
      <enumList>
        <enumValue includeProjects="PlasmoDB,EuPathDB,UniDB">
          <term>1 hour</term>
          <internal>1</internal>
        </enumValue>
        <enumValue includeProjects="PlasmoDB,EuPathDB,UniDB">
          <term>2 hours</term>
          <internal>2</internal>
        </enumValue>
        <enumValue includeProjects="PlasmoDB,EuPathDB,UniDB">
          <term>3 hours</term>
          <internal>3</internal>
        </enumValue>
        <enumValue includeProjects="PlasmoDB,EuPathDB,UniDB">
          <term>4 hours</term>
          <internal>4</internal>
        </enumValue>
        <enumValue includeProjects="PlasmoDB,EuPathDB,UniDB">
          <term>5 hours</term>
          <internal>5</internal>
        </enumValue>
        <enumValue includeProjects="PlasmoDB,EuPathDB,UniDB">
          <term>6 hours</term>
          <internal>6</internal>
        </enumValue>
        <enumValue includeProjects="PlasmoDB,EuPathDB,UniDB">
          <term>7 hours</term>
          <internal>7</internal>
        </enumValue>
        <enumValue includeProjects="PlasmoDB,EuPathDB,UniDB">
          <term>8 hours</term>
          <internal>8</internal>
        </enumValue>
        <enumValue includeProjects="PlasmoDB,EuPathDB,UniDB">
          <term>9 hours</term>
          <internal>9</internal>
        </enumValue>
        <enumValue includeProjects="PlasmoDB,EuPathDB,UniDB">
          <term>10 hours</term>
          <internal>10</internal>
        </enumValue>
        <enumValue includeProjects="PlasmoDB,EuPathDB,UniDB">
          <term>11 hours</term>
          <internal>11</internal>
        </enumValue>
        <enumValue default="true" includeProjects="PlasmoDB,EuPathDB,UniDB">
          <term>12 hours</term>
          <internal>12</internal>
        </enumValue>
        <enumValue includeProjects="PlasmoDB,EuPathDB,UniDB">
          <term>13 hours</term>
          <internal>13</internal>
        </enumValue>
        <enumValue includeProjects="PlasmoDB,EuPathDB,UniDB">
          <term>14 hours</term>
          <internal>14</internal>
        </enumValue>
        <enumValue includeProjects="PlasmoDB,EuPathDB,UniDB">
          <term>15 hours</term>
          <internal>15</internal>
        </enumValue>
        <enumValue includeProjects="PlasmoDB,EuPathDB,UniDB">
          <term>16 hours</term>
          <internal>16</internal>
        </enumValue>
        <enumValue includeProjects="PlasmoDB,EuPathDB,UniDB">
          <term>17 hours</term>
          <internal>17</internal>
        </enumValue>
        <enumValue includeProjects="PlasmoDB,EuPathDB,UniDB">
          <term>18 hours</term>
          <internal>18</internal>
        </enumValue>
        <enumValue includeProjects="PlasmoDB,EuPathDB,UniDB">
          <term>19 hours</term>
          <internal>19</internal>
        </enumValue>
        <enumValue includeProjects="PlasmoDB,EuPathDB,UniDB">
          <term>20 hours</term>
          <internal>20</internal>
        </enumValue>
        <enumValue includeProjects="PlasmoDB,EuPathDB,UniDB">
          <term>21 hours</term>
          <internal>21</internal>
        </enumValue>
        <enumValue includeProjects="PlasmoDB,EuPathDB,UniDB">
          <term>22 hours</term>
          <internal>22</internal>
        </enumValue>
        <enumValue includeProjects="PlasmoDB,EuPathDB,UniDB">
          <term>23 hours</term>
          <internal>23</internal>
        </enumValue>
        <enumValue includeProjects="PlasmoDB,EuPathDB,UniDB">
          <term>24 hours</term>
          <internal>24</internal>
        </enumValue>
        <enumValue includeProjects="PlasmoDB,EuPathDB,UniDB">
          <term>25 hours</term>
          <internal>25</internal>
        </enumValue>
        <enumValue includeProjects="PlasmoDB,EuPathDB,UniDB">
          <term>26 hours</term>
          <internal>26</internal>
        </enumValue>
        <enumValue includeProjects="PlasmoDB,EuPathDB,UniDB">
          <term>27 hours</term>
          <internal>27</internal>
        </enumValue>
        <enumValue includeProjects="PlasmoDB,EuPathDB,UniDB">
          <term>28 hours</term>
          <internal>28</internal>
        </enumValue>
        <enumValue includeProjects="PlasmoDB,EuPathDB,UniDB">
          <term>29 hours</term>
          <internal>29</internal>
        </enumValue>
        <enumValue includeProjects="PlasmoDB,EuPathDB,UniDB">
          <term>30 hours</term>
          <internal>30</internal>
        </enumValue>
        <enumValue includeProjects="PlasmoDB,EuPathDB,UniDB">
          <term>31 hours</term>
          <internal>31</internal>
        </enumValue>
        <enumValue includeProjects="PlasmoDB,EuPathDB,UniDB">
          <term>32 hours</term>
          <internal>32</internal>
        </enumValue>
        <enumValue includeProjects="PlasmoDB,EuPathDB,UniDB">
          <term>33 hours</term>
          <internal>33</internal>
        </enumValue>
        <enumValue includeProjects="PlasmoDB,EuPathDB,UniDB">
          <term>34 hours</term>
          <internal>34</internal>
        </enumValue>
        <enumValue includeProjects="PlasmoDB,EuPathDB,UniDB">
          <term>35 hours</term>
          <internal>35</internal>
        </enumValue>
        <enumValue includeProjects="PlasmoDB,EuPathDB,UniDB">
          <term>36 hours</term>
          <internal>36</internal>
        </enumValue>
        <enumValue includeProjects="PlasmoDB,EuPathDB,UniDB">
          <term>37 hours</term>
          <internal>37</internal>
        </enumValue>
        <enumValue includeProjects="PlasmoDB,EuPathDB,UniDB">
          <term>38 hours</term>
          <internal>38</internal>
        </enumValue>
        <enumValue includeProjects="PlasmoDB,EuPathDB,UniDB">
          <term>39 hours</term>
          <internal>39</internal>
        </enumValue>
        <enumValue includeProjects="PlasmoDB,EuPathDB,UniDB">
          <term>40 hours</term>
          <internal>40</internal>
        </enumValue>
        <enumValue includeProjects="PlasmoDB,EuPathDB,UniDB">
          <term>41 hours</term>
          <internal>41</internal>
        </enumValue>
        <enumValue includeProjects="PlasmoDB,EuPathDB,UniDB">
          <term>42 hours</term>
          <internal>42</internal>
        </enumValue>
        <enumValue includeProjects="PlasmoDB,EuPathDB,UniDB">
          <term>43 hours</term>
          <internal>43</internal>
        </enumValue>
        <enumValue includeProjects="PlasmoDB,EuPathDB,UniDB">
          <term>44 hours</term>
          <internal>44</internal>
        </enumValue>
        <enumValue includeProjects="PlasmoDB,EuPathDB,UniDB">
          <term>45 hours</term>
          <internal>45</internal>
        </enumValue>
        <enumValue includeProjects="PlasmoDB,EuPathDB,UniDB">
          <term>46 hours</term>
          <internal>46</internal>
        </enumValue>
        <enumValue includeProjects="PlasmoDB,EuPathDB,UniDB">
          <term>47 hours</term>
          <internal>47</internal>
        </enumValue>
        <enumValue includeProjects="PlasmoDB,EuPathDB,UniDB">
          <term>48 hours</term>
          <internal>48</internal>
        </enumValue>
        <enumValue includeProjects="TriTrypDB,UniDB">
          <term>2.5 hours</term>
          <internal>2</internal>
        </enumValue>
        <enumValue includeProjects="TriTrypDB,UniDB">
          <term>5.0 hours</term>
          <internal>5</internal>
        </enumValue>
        <enumValue includeProjects="TriTrypDB,UniDB">
          <term>7.5 hours</term>
          <internal>7</internal>
        </enumValue>
        <enumValue includeProjects="TriTrypDB,UniDB">
          <term>10 hours</term>
          <internal>10</internal>
        </enumValue>
        <enumValue includeProjects="TriTrypDB,UniDB">
          <term>15 hours</term>
          <internal>15</internal>
        </enumValue>
        <enumValue includeProjects="TriTrypDB,UniDB">
          <term>24 hours</term>
          <internal>24</internal>
        </enumValue>
        <enumValue includeProjects="TriTrypDB,UniDB">
          <term>144 hours</term>
          <internal>144</internal>
        </enumValue>
      </enumList>
    </enumParam>

    <enumParam name="minPlusMinusHours"
                     prompt="Minimum expression time +/- "
                     multiPick="false"
                     quote="false">
 <noTranslation value="true" includeProjects="EuPathDB" />
      <help>
          Increase the window for examining the minimum expression time by choosing the number of hours to go in each direction (plus / minus)
      </help>
      <enumList>
        <enumValue>
          <term>1 hour</term>
          <internal>1</internal>
        </enumValue>
        <enumValue>
          <term>2 hours</term>
          <internal>2</internal>
        </enumValue>
        <enumValue>
          <term>3 hours</term>
          <internal>3</internal>
        </enumValue>
        <enumValue>
          <term>4 hours</term>
          <internal>4</internal>
        </enumValue>
        <enumValue>
          <term>5 hours</term>
          <internal>5</internal>
        </enumValue>
        <enumValue>
          <term>6 hours</term>
          <internal>6</internal>
        </enumValue>
        <enumValue>
          <term>7 hours</term>
          <internal>7</internal>
        </enumValue>
        <enumValue>
          <term>8 hours</term>
          <internal>8</internal>
        </enumValue>
        <enumValue>
          <term>9 hours</term>
          <internal>9</internal>
        </enumValue>
        <enumValue>
          <term>10 hours</term>
          <internal>10</internal>
        </enumValue>
        <enumValue>
          <term>11 hours</term>
          <internal>11</internal>
        </enumValue>
        <enumValue default="true">
          <term>12 hours</term>
          <internal>12</internal>
        </enumValue>
        <enumValue>
          <term>13 hours</term>
          <internal>13</internal>
        </enumValue>
        <enumValue>
          <term>14 hours</term>
          <internal>14</internal>
        </enumValue>
        <enumValue>
          <term>15 hours</term>
          <internal>15</internal>
        </enumValue>
        <enumValue>
          <term>16 hours</term>
          <internal>16</internal>
        </enumValue>
        <enumValue>
          <term>17 hours</term>
          <internal>17</internal>
        </enumValue>
        <enumValue>
          <term>18 hours</term>
          <internal>18</internal>
        </enumValue>
        <enumValue>
          <term>19 hours</term>
          <internal>19</internal>
        </enumValue>
        <enumValue>
          <term>20 hours</term>
          <internal>20</internal>
        </enumValue>
        <enumValue>
          <term>21 hours</term>
          <internal>21</internal>
        </enumValue>
        <enumValue>
          <term>22 hours</term>
          <internal>22</internal>
        </enumValue>
        <enumValue>
          <term>23 hours</term>
          <internal>23</internal>
        </enumValue>
        <enumValue>
          <term>24 hours</term>
          <internal>24</internal>
        </enumValue>
      </enumList>
    </enumParam>

    <enumParam name="inductionFold"
                     prompt="Max/Min Expression Ratio >= "
                     multiPick="false"
                     quote="false">
 <noTranslation value="true" includeProjects="EuPathDB" />
      <help>
             Expression induction ratio reflects the change between the highest and lowest expression level for each gene over the time course. 
      </help>
      <enumList>
        <enumValue>
          <term>-- None --</term>
          <internal>0</internal>
        </enumValue>
        <enumValue>
          <term>2 fold induction</term>
          <internal>2</internal>
        </enumValue>
        <enumValue default="true">
          <term>4 fold induction</term>
          <internal>4</internal>
        </enumValue>
        <enumValue>
          <term>8 fold induction</term>
          <internal>8</internal>
        </enumValue>
        <enumValue>
          <term>16 fold induction</term>
          <internal>16</internal>
        </enumValue>
        <enumValue>
          <term>32 fold induction</term>
          <internal>32</internal>
        </enumValue>
      </enumList>
    </enumParam>

    <enumParam name="expressionPct"
                     prompt="Maximum Expression percentile >= "
                     multiPick="false"
                     quote="false">
 <noTranslation value="true" includeProjects="EuPathDB" />
      <help>
            Expression percentile reflects the expression level of one gene compared to other genes from the same array for one time point.  Genes are returned if ANY time point in the series has a percentile above the chosen value.
      </help>
      <enumList>
        <enumValue>
          <term>-- None --</term>
          <internal>0</internal>
        </enumValue>
        <enumValue>
          <term>10th percentile</term>
          <internal>10</internal>
        </enumValue>
        <enumValue>
          <term>20th percentile</term>
          <internal>20</internal>
        </enumValue>
        <enumValue>
          <term>30th percentile</term>
          <internal>30</internal>
        </enumValue>
        <enumValue>
          <term>40th percentile</term>
          <internal>40</internal>
        </enumValue>
        <enumValue>
          <term>50th percentile</term>
          <internal>50</internal>
        </enumValue>
        <enumValue>
          <term>60th percentile</term>
          <internal>60</internal>
        </enumValue>
        <enumValue default="true">
          <term>70th percentile</term>
          <internal>70</internal>
        </enumValue>
        <enumValue>
          <term>80th percentile</term>
          <internal>80</internal>
        </enumValue>
        <enumValue>
          <term>90th percentile</term>
          <internal>90</internal>
        </enumValue>
      </enumList>
    </enumParam>


        <stringParam name="start_location"
                     prompt="Start Location"
                     number="true">
            <help>Lower bound on nucleotide range to search for gene</help>
            <suggest default="1"/>
        </stringParam>

        <stringParam name="end_location"
                     prompt="End Location"
                     number="true">
            <help>Upper bound on nucleotide range to search for gene.  Use a number larger than the sequence length to search to the end of the sequence.</help>
            <suggest default="10000000000"/>
        </stringParam>

        <stringParam name="percentile_threshold"
                     prompt="Minimum intensity percentile"
                     number="true">
            <help>Lower bound on intensity percentile.</help>
            <suggest default="50"/>
        </stringParam>

        <stringParam name="min_expression_percentile"
                     prompt="Minimum expression percentile"
                     number="true">
            <help>Lower bound on expression percentile.</help>
            <suggest default="50"/>
        </stringParam>

        <stringParam name="max_expression_percentile"
                     prompt="Maximum expression percentile"
                     number="true">
            <help>Upper bound on expression percentile.</help>
            <suggest default="100"/>
        </stringParam>

        <stringParam name="r_min_expression_percentile"
                     prompt="Rings min percentile"
                     number="true">
            <help>Lower bound on expression percentile.</help>
            <suggest default="0"/>
        </stringParam>

        <stringParam name="r_max_expression_percentile"
                     prompt="Rings max percentile"
                     number="true">
            <help>Upper bound on expression percentile.</help>
            <suggest default="100"/>
        </stringParam>

        <stringParam name="yt_min_expression_percentile"
                     prompt="Early trophs min percentile"
                     number="true">
            <help>Lower bound on expression percentile.</help>
            <suggest default="0"/>
        </stringParam>

        <stringParam name="yt_max_expression_percentile"
                     prompt="Early trophs max percentile"
                     number="true">
            <help>Upper bound on expression percentile.</help>
            <suggest default="100"/>
       </stringParam>

        <stringParam name="ys_min_expression_percentile"
                     prompt="Early schizont min percentile"
                     number="true">
            <help>Lower bound on expression percentile.</help>
            <suggest default="0"/>
        </stringParam>

        <stringParam name="ys_max_expression_percentile"
                     prompt="Early schizont max percentile"
                     number="true">
            <help>Upper bound on expression percentile.</help>
            <suggest default="100"/>
        </stringParam>

        <stringParam name="ms_min_expression_percentile"
                     prompt="Late schizont min percentile"
                     number="true">
            <help>Lower bound on expression percentile.</help>
            <suggest default="0"/>
        </stringParam>

        <stringParam name="ms_max_expression_percentile"
                     prompt="Late schizont max percentile"
                     number="true">
            <help>Upper bound on expression percentile.</help>
            <suggest default="100"/>
        </stringParam>


        <stringParam name="percentage_sim_haploblck"
                     prompt="Percentage of similarly associated regions >="
                     number="true">
            <help>The percentage of regions associated to this gene that must also be associated to returned genes.</help>
            <suggest default="25"/>
        </stringParam>


    <enumParam name="localization"
                     prompt="Localization"
                     multiPick="false">
 <noTranslation value="true" includeProjects="EuPathDB" />
      <help> <![CDATA[
             Select the target localization that you wish to query.<br></br>  
             Genes returned by the search are predicted to be 
             targeted to the apicoplast based on amino acid characteristics of their 
             protein products or targeted to the red blood cell memebrane based on the 
             presence of Pexel or HT motifs. 
                       ]]></help>
      <enumList>
        <enumValue>
          <term>Apicoplast</term>
          <internal>apicoplast</internal>
        </enumValue>
        <enumValue>
          <term>RBC membrane (Pexel motif)</term>
          <internal>pexel</internal>
        </enumValue>
        <enumValue>
          <term>RBC membrane (HT motif)</term>
          <internal>ht</internal>
        </enumValue>
      </enumList>
    </enumParam>

        <stringParam name="ortholog_pattern"
                     prompt="Ortholog pattern" number="false">
            <help>This will be generated by clicking the species tree nodes.</help>
            <suggest default=""/>
        </stringParam>


    <!--+++++++++++++++++++++++++++++++++++++++++++++++++++++++++++++++++++++++++++++-->
    <!--  If 'ARCH' term becomes obsolete, UPDATE  WdkQueryPlugin.java line 458-->  
    <!--  (it is a param only used by the View, but it has to be sent by ApiFedPlugin.java) -->
    <!--++++++++++++++++++++++++++++++++++++++++++++++++++++++++++++++++++++++++++++++++++-->
    <!--+++++++++++++++++++++++++++++++++++++++++++++++++++++++++++++++++++++++++++++-->
    <!-- adding allowEmpty and emptyValue to simplify the REST URL :  -->
    <!--   make them not-required but still provide a valid value (otherwise stepFactory complains) -->
    <!--++++++++++++++++++++++++++++++++++++++++++++++++++++++++++++++++++++++++++++++++++++++++++++-->


    <flatVocabParam name="phyletic_indent_map"
		    queryRef="GeneVQ.PhyleticIndentMap"
                    visible="false"
		    quote="false"
		    multiPick="true">
      <help>Results will be sorted ascending or descending order</help>
      <suggest selectMode="none"  allowEmpty="true" emptyValue="ARCH"/>
    </flatVocabParam>

    <flatVocabParam name="phyletic_term_map"
		    queryRef="GeneVQ.PhyleticTermMap"
                    visible="false"
		    quote="false"
		    multiPick="true">
      <help>Results will be sorted ascending or descending order</help>
      <suggest selectMode="none"  allowEmpty="true" emptyValue="rnor"/>
    </flatVocabParam>

    <enumParam name="phyletic_indent_map2"
                     visible="false"
                     quote="false">
      <help>
             Results will be sorted ascending or descending order
      </help>
      <enumList>
        <enumValue>
          <term>Archaea</term>
          <internal>0</internal>
        </enumValue>
        <enumValue>
          <term>halo</term>
          <internal>1</internal>
        </enumValue>
        <enumValue>
          <term>mjan</term>
          <internal>1</internal>
        </enumValue>
        <enumValue>
          <term>nequ</term>
          <internal>1</internal>
        </enumValue>
        <enumValue>
          <term>ssol</term>
          <internal>1</internal>
        </enumValue>
        <enumValue>
          <term>Bacteria</term>
          <internal>0</internal>
        </enumValue>
        <enumValue>
          <term>aaeo</term>
          <internal>1</internal>
        </enumValue>
        <enumValue>
          <term>bant</term>
          <internal>1</internal>
        </enumValue>
        <enumValue>
          <term>cper</term>
          <internal>1</internal>
        </enumValue>
        <enumValue>
          <term>cpne</term>
          <internal>1</internal>
        </enumValue>
        <enumValue>
          <term>ctep</term>
          <internal>1</internal>
        </enumValue>
        <enumValue>
          <term>deth</term>
          <internal>1</internal>
        </enumValue>
        <enumValue>
          <term>drad</term>
          <internal>1</internal>
        </enumValue>
        <enumValue>
          <term>lmon</term>
          <internal>1</internal>
        </enumValue>
        <enumValue>
          <term>mtub</term>
          <internal>1</internal>
        </enumValue>
        <enumValue>
          <term>rbal</term>
          <internal>1</internal>
        </enumValue>
        <enumValue>
          <term>saur</term>
          <internal>1</internal>
        </enumValue>
        <enumValue>
          <term>spne</term>
          <internal>1</internal>
        </enumValue>
        <enumValue>
          <term>syne</term>
          <internal>1</internal>
        </enumValue>
        <enumValue>
          <term>tmar</term>
          <internal>1</internal>
        </enumValue>
        <enumValue>
          <term>tpal</term>
          <internal>1</internal>
        </enumValue>
        <enumValue>
          <term>Proteobacteria</term>
          <internal>1</internal>
        </enumValue>
        <enumValue>
          <term>atum</term>
          <internal>2</internal>
        </enumValue>
        <enumValue>
          <term>bsui</term>
          <internal>2</internal>
        </enumValue>
        <enumValue>
          <term>bmal</term>
          <internal>2</internal>
        </enumValue>
        <enumValue>
          <term>cbur</term>
          <internal>2</internal>
        </enumValue>
        <enumValue>
          <term>cjej</term>
          <internal>2</internal>
        </enumValue>
        <enumValue>
          <term>ecol</term>
          <internal>2</internal>
        </enumValue>
        <enumValue>
          <term>ftul</term>
          <internal>2</internal>
        </enumValue>
        <enumValue>
          <term>gsul</term>
          <internal>2</internal>
        </enumValue>
        <enumValue>
          <term>rsol</term>
          <internal>2</internal>
        </enumValue>
        <enumValue>
          <term>rtyp</term>
          <internal>2</internal>
        </enumValue>
        <enumValue>
          <term>sfle</term>
          <internal>2</internal>
        </enumValue>
        <enumValue>
          <term>sent</term>
          <internal>2</internal>
        </enumValue>
        <enumValue>
          <term>vcho</term>
          <internal>2</internal>
        </enumValue>
        <enumValue>
          <term>wsuc</term>
          <internal>2</internal>
        </enumValue>
        <enumValue>
          <term>ypes</term>
          <internal>2</internal>
        </enumValue>
        <enumValue>
          <term>Eukaryota</term>
          <internal>0</internal>
        </enumValue>
        <enumValue>
          <term>ddis</term>
          <internal>1</internal>
        </enumValue>
        <enumValue>
          <term>edis</term>
          <internal>1</internal>
        </enumValue>
        <enumValue>
          <term>ehis</term>
          <internal>1</internal>
        </enumValue>
        <enumValue>
          <term>einv</term>
          <internal>1</internal>
        </enumValue>
        <enumValue>
          <term>Diplomonads</term>
          <internal>1</internal>
        </enumValue>
        <enumValue>
          <term>glam</term>
          <internal>2</internal>
        </enumValue>
        <enumValue>
          <term>glab</term>
          <internal>2</internal>
        </enumValue>
        <enumValue>
          <term>glae</term>
          <internal>2</internal>
        </enumValue>
        <enumValue>
          <term>Alveolates</term>
          <internal>1</internal>
        </enumValue>
        <enumValue>
          <term>Ciliates</term>
          <internal>2</internal>
        </enumValue>
        <enumValue>
          <term>tthe</term>
          <internal>3</internal>
        </enumValue>
        <enumValue>
          <term>Apicomplexa</term>
          <internal>2</internal>
        </enumValue>
        <enumValue>
          <term>Coccidia</term>
          <internal>3</internal>
        </enumValue>
        <enumValue>
          <term>chom</term>
          <internal>4</internal>
        </enumValue>
        <enumValue>
          <term>cpar</term>
          <internal>4</internal>
        </enumValue>
        <enumValue>
          <term>tgon</term>
          <internal>4</internal>
        </enumValue>
        <enumValue>
          <term>ncan</term>
          <internal>4</internal>
        </enumValue>
        <enumValue>
          <term>Haemosporida</term>
          <internal>3</internal>
        </enumValue>
        <enumValue>
          <term>pber</term>
          <internal>4</internal>
        </enumValue>
        <enumValue>
          <term>pcha</term>
          <internal>4</internal>
        </enumValue>
        <enumValue>
          <term>pfal</term>
          <internal>4</internal>
        </enumValue>
        <enumValue>
          <term>pviv</term>
          <internal>4</internal>
        </enumValue>
        <enumValue>
          <term>pyoe</term>
          <internal>4</internal>
        </enumValue>
        <enumValue>
          <term>pkno</term>
          <internal>4</internal>
        </enumValue>
        <enumValue>
          <term>Piroplasmida</term>
          <internal>3</internal>
        </enumValue>
        <enumValue>
          <term>tpar</term>
          <internal>4</internal>
        </enumValue>
        <enumValue>
          <term>tann</term>
          <internal>4</internal>
        </enumValue>
        <enumValue>
          <term>Kinetoplastida</term>
          <internal>1</internal>
        </enumValue>
        <enumValue>
          <term>lbra</term>
          <internal>2</internal>
        </enumValue>
        <enumValue>
          <term>lmex</term>
          <internal>2</internal>
        </enumValue>
        <enumValue>
          <term>linf</term>
          <internal>2</internal>
        </enumValue>
        <enumValue>
          <term>lmaj</term>
          <internal>2</internal>
        </enumValue>
        <enumValue>
          <term>tbru</term>
          <internal>2</internal>
        </enumValue>
        <enumValue>
          <term>tbrg</term>
          <internal>2</internal>
        </enumValue>
        <enumValue>
          <term>tcon</term>
          <internal>2</internal>
        </enumValue>
        <enumValue>
          <term>tcru</term>
          <internal>2</internal>
        </enumValue>
        <enumValue>
          <term>tviv</term>
          <internal>2</internal>
        </enumValue>
        <enumValue>
          <term>Plants/Algae</term>
          <internal>1</internal>
        </enumValue>
        <enumValue>
          <term>atha</term>
          <internal>2</internal>
        </enumValue>
        <enumValue>
          <term>crei</term>
          <internal>2</internal>
        </enumValue>
        <enumValue>
          <term>cmer</term>
          <internal>2</internal>
        </enumValue>
        <enumValue>
          <term>gthe</term>
          <internal>2</internal>
        </enumValue>
        <enumValue>
          <term>osat</term>
          <internal>2</internal>
        </enumValue>
        <enumValue>
          <term>otau</term>
          <internal>2</internal>
        </enumValue>
        <enumValue>
          <term>tpse</term>
          <internal>2</internal>
        </enumValue>
        <enumValue>
          <term>Fungi</term>
          <internal>1</internal>
        </enumValue>
        <enumValue>
          <term>egos</term>
          <internal>2</internal>
        </enumValue>
        <enumValue>
          <term>aory</term>
          <internal>2</internal>
        </enumValue>
        <enumValue>
          <term>cgla</term>
          <internal>2</internal>
        </enumValue>
        <enumValue>
          <term>cneo</term>
          <internal>2</internal>
        </enumValue>
        <enumValue>
          <term>dhan</term>
          <internal>2</internal>
        </enumValue>
        <enumValue>
          <term>ecun</term>
          <internal>2</internal>
        </enumValue>
        <enumValue includeProjects="MicrosporidiaDB,UniDB">
          <term>eint</term>
          <internal>2</internal>
        </enumValue>
        <enumValue>
          <term>klac</term>
          <internal>2</internal>
        </enumValue>
        <enumValue>
          <term>ncra</term>
          <internal>2</internal>
        </enumValue>
        <enumValue>
          <term>pchr</term>
          <internal>2</internal>
        </enumValue>
        <enumValue>
          <term>scer</term>
          <internal>2</internal>
        </enumValue>
        <enumValue>
          <term>spom</term>
          <internal>2</internal>
        </enumValue>
        <enumValue>
          <term>ylip</term>
          <internal>2</internal>
        </enumValue>
        <enumValue>
          <term>Animals</term>
          <internal>1</internal>
        </enumValue>
        <enumValue>
          <term>Platyhelminthes</term>
          <internal>2</internal>
        </enumValue>
        <enumValue>
          <term>sman</term>
          <internal>3</internal>
        </enumValue>
        <enumValue>
          <term>Nematodes</term>
          <internal>2</internal>
        </enumValue>
        <enumValue>
          <term>bmaa</term>
          <internal>3</internal>
        </enumValue>
        <enumValue>
          <term>cele</term>
          <internal>3</internal>
        </enumValue>
        <enumValue>
          <term>cbri</term>
          <internal>3</internal>
        </enumValue>
        <enumValue>
          <term>Arthropoda</term>
          <internal>2</internal>
        </enumValue>
        <enumValue>
          <term>aaeg</term>
          <internal>3</internal>
        </enumValue>
        <enumValue>
          <term>agam</term>
          <internal>3</internal>
        </enumValue>
        <enumValue>
          <term>amel</term>
          <internal>3</internal>
        </enumValue>
        <enumValue>
          <term>dmel</term>
          <internal>3</internal>
        </enumValue>
        <enumValue>
          <term>Vertebrates</term>
          <internal>2</internal>
        </enumValue>
        <enumValue>
          <term>Bony Fish</term>
          <internal>3</internal>
        </enumValue>
        <enumValue>
          <term>cint</term>
          <internal>4</internal>
        </enumValue>
        <enumValue>
          <term>drer</term>
          <internal>4</internal>
        </enumValue>
        <enumValue>
          <term>trub</term>
          <internal>4</internal>
        </enumValue>
        <enumValue>
          <term>tnig</term>
          <internal>4</internal>
        </enumValue>
        <enumValue>
          <term>Tetrapoda</term>
          <internal>3</internal>
        </enumValue>
        <enumValue>
          <term>Birds</term>
          <internal>4</internal>
        </enumValue>
        <enumValue>
          <term>ggal</term>
          <internal>5</internal>
        </enumValue>
        <enumValue>
          <term>Mammals</term>
          <internal>4</internal>
        </enumValue>
        <enumValue>
          <term>hsap</term>
          <internal>5</internal>
        </enumValue>
        <enumValue>
          <term>mmus</term>
          <internal>5</internal>
        </enumValue>
        <enumValue>
          <term>rnor</term>
          <internal>5</internal>
        </enumValue>
      </enumList>
    </enumParam>


 <!--+++++++++++++++++++++++++++++++++++++++++++++++++++++++++++++++++++++++++++++++++++++-->
    <!--  If the 4 letter code 'rnor' becomes obsolete, UPDATE  WdkQueryPlugin.java line 460-->  
    <!--  (it is a param only used by the View, but it has to be sent by ApiFedPlugin.java) -->
    <!--+++++++++++++++++++++++++++++++++++++++++++++++++++++++++++++++++++++++++++++++++++-->

    <enumParam name="phyletic_term_map2"
                     visible="false">
      <help>
             Results will be sorted ascending or descending order
      </help>
      <enumList>
        <enumValue>
          <term>aaeg</term>
          <internal>Aedes aegypti</internal>
        </enumValue>
        <enumValue>
          <term>atum</term>
          <internal>Agrobacterium tumefaciens C58 Uwash</internal>
        </enumValue>
        <enumValue>
          <term>agam</term>
          <internal>Anopheles gambiae PEST</internal>
        </enumValue>
        <enumValue>
          <term>amel</term>
          <internal>Apis mellifera</internal>
        </enumValue>
        <enumValue>
          <term>aaeo</term>
          <internal>Aquifex aeolicus VF5</internal>
        </enumValue>
        <enumValue>
          <term>atha</term>
          <internal>Arabidopsis thaliana</internal>
        </enumValue>
        <enumValue>
          <term>egos</term>
          <internal>Eremothecium gossypii</internal>
        </enumValue>
        <enumValue>
          <term>aory</term>
          <internal>Aspergillus oryzae</internal>
        </enumValue>
        <enumValue>
          <term>bant</term>
          <internal>Bacillus anthracis Ames</internal>
        </enumValue>
        <enumValue>
          <term>bsui</term>
          <internal>Brucella suis 1330</internal>
        </enumValue>
        <enumValue>
          <term>bmaa</term>
          <internal>Brugia malayi</internal>
        </enumValue>
        <enumValue>
          <term>bmal</term>
          <internal>Burkholderia mallei ATCC 23344</internal>
        </enumValue>
        <enumValue>
          <term>cbri</term>
          <internal>Caenorhabditis briggsae</internal>
        </enumValue>
        <enumValue>
          <term>cele</term>
          <internal>Caenorhabditis elegans</internal>
        </enumValue>
        <enumValue>
          <term>cjej</term>
          <internal>Campylobacter jejuni subsp. jejuni NCTC 11168</internal>
        </enumValue>
        <enumValue>
          <term>cgla</term>
          <internal>Candida glabrate CBS138</internal>
        </enumValue>
        <enumValue>
          <term>crei</term>
          <internal>Chlamydomonas reinhardtii</internal>
        </enumValue>
        <enumValue>
          <term>cpne</term>
          <internal>Chlamydophila pneumoniae CWL029</internal>
        </enumValue>
        <enumValue>
          <term>ctep</term>
          <internal>Chlorobium tepidum TLS</internal>
        </enumValue>
        <enumValue>
          <term>cint</term>
          <internal>Ciona intestinalis</internal>
        </enumValue>
        <enumValue>
          <term>cper</term>
          <internal>Clostridium perfringens str. 13</internal>
        </enumValue>
        <enumValue>
          <term>cbur</term>
          <internal>Coxiella burnetii RSA 493</internal>
        </enumValue>
        <enumValue>
          <term>cneo</term>
          <internal>Cryptococcus neoformans</internal>
        </enumValue>
        <enumValue>
          <term>chom</term>
          <internal>Cryptosporidium hominis TU502 (Type 1)</internal>
        </enumValue>
        <enumValue>
          <term>cpar</term>
          <internal>Cryptosporidium parvum Iowa (Type2)</internal>
        </enumValue>
        <enumValue>
          <term>cmer</term>
          <internal>Cyanodioschyzon merolae 10D</internal>
        </enumValue>
        <enumValue>
          <term>drer</term>
          <internal>Danio rerio</internal>
        </enumValue>
        <enumValue>
          <term>dhan</term>
          <internal>Debaryomyces hansenii CBS767</internal>
        </enumValue>
        <enumValue>
          <term>deth</term>
          <internal>Dehalococcoides ethenogenes 195</internal>
        </enumValue>
        <enumValue>
          <term>drad</term>
          <internal>Deinococcus radiodurans R1</internal>
        </enumValue>
        <enumValue>
          <term>ddis</term>
          <internal>Dictyostelium discoideum</internal>
        </enumValue>
        <enumValue>
          <term>dmel</term>
          <internal>Drosophila melanogaster</internal>
        </enumValue>
        <enumValue>
          <term>ecun</term>
          <internal>Encephalitozoon cuniculi</internal>
        </enumValue>
        <enumValue includeProjects="MicrosporidiaDB,UniDB">
          <term>eint</term>
          <internal>Encephalitozoon intestinalis</internal>
        </enumValue>
        <enumValue>
          <term>edis</term>
          <internal>Entamoeba dispar SAW760</internal>
        </enumValue>
        <enumValue>
          <term>ehis</term>
          <internal>Entamoeba histolytica</internal>
        </enumValue>
        <enumValue>
          <term>einv</term>
          <internal>Entamoeba invadens IP1</internal>
        </enumValue>
        <enumValue>
          <term>ecol</term>
          <internal>Escherichia coli K12</internal>
        </enumValue>
        <enumValue>
          <term>ftul</term>
          <internal>Francisella tularensis subsp. tularensis SCHU S4</internal>
        </enumValue>
        <enumValue>
          <term>trub</term>
          <internal>Takifugu rubripes</internal>
        </enumValue>
        <enumValue>
          <term>ggal</term>
          <internal>Gallus gallus</internal>
        </enumValue>
        <enumValue>
          <term>gsul</term>
          <internal>Geobacter sulfurreducens PCA</internal>
        </enumValue>
        <enumValue>
          <term>glam</term>
          <internal>Giardia lamblia Assemblage A isolate WB</internal>
        </enumValue>
        <enumValue>
          <term>glab</term>
          <internal>Giardia lamblia Assemblage B isolate GS</internal>
        </enumValue>
        <enumValue>
          <term>glae</term>
          <internal>Giardia lamblia Assemblage E isolate P15</internal>
        </enumValue>
        <enumValue>
          <term>gthe</term>
          <internal>Guillardia theta</internal>
        </enumValue>
        <enumValue>
          <term>halo</term>
          <internal>Halobacterium sp. NRC-1</internal>
        </enumValue>
        <enumValue>
          <term>hsap</term>
          <internal>Homo sapiens</internal>
        </enumValue>
        <enumValue>
          <term>klac</term>
          <internal>Kluyveromyces lactis CLIB210</internal>
        </enumValue>
        <enumValue>
          <term>lbra</term>
          <internal>Leishmania braziliensis</internal>
        </enumValue>
        <enumValue>
          <term>linf</term>
          <internal>Leishmania infantum</internal>
        </enumValue>
        <enumValue>
          <term>lmaj</term>
          <internal>Leishmania major</internal>
        </enumValue>
        <enumValue>
          <term>lmex</term>
          <internal>Leishmania mexicana</internal>
        </enumValue>
        <enumValue>
          <term>lmon</term>
          <internal>Listeria monocytogenes EGD-e</internal>
        </enumValue>
        <enumValue>
          <term>mjan</term>
          <internal>Methanococcus jannaschii DSSM 2661</internal>
        </enumValue>
        <enumValue>
          <term>mmus</term>
          <internal>Mus musculus</internal>
        </enumValue>
        <enumValue>
          <term>mtub</term>
          <internal>Mycobacterium tuberculosis H37Rv</internal>
        </enumValue>
        <enumValue>
          <term>nequ</term>
          <internal>Nanoarchaeum equitans Kin4-M</internal>
        </enumValue>
        <enumValue>
          <term>ncra</term>
          <internal>Neurospora crassa OR74A</internal>
        </enumValue>
        <enumValue>
          <term>osat</term>
          <internal>Oryza sativa</internal>
        </enumValue>
        <enumValue>
          <term>otau</term>
          <internal>Ostreococcus tauri</internal>
        </enumValue>
        <enumValue>
          <term>pchr</term>
          <internal>Phanerochaete chrysosporium</internal>
        </enumValue>
        <enumValue>
          <term>pber</term>
          <internal>Plasmodium berghei</internal>
        </enumValue>
        <enumValue>
          <term>pcha</term>
          <internal>Plasmodium chabaudi</internal>
        </enumValue>
        <enumValue>
          <term>pfal</term>
          <internal>Plasmodium falciparum 3D7</internal>
        </enumValue>
        <enumValue>
          <term>pkno</term>
          <internal>Plasmodium knowlesi</internal>
        </enumValue>
        <enumValue>
          <term>pviv</term>
          <internal>Plasmodium vivax</internal>
        </enumValue>
        <enumValue>
          <term>pyoe</term>
          <internal>Plasmodium yoelii 17X</internal>
        </enumValue>
        <enumValue>
          <term>rsol</term>
          <internal>Ralstonia solanacearum GMI1000</internal>
        </enumValue>
        <enumValue>
          <term>rnor</term>
          <internal>Rattus norvegicus</internal>
        </enumValue>
        <enumValue>
          <term>rbal</term>
          <internal>Rhodopirellula baltica SH_1</internal>
        </enumValue>
        <enumValue>
          <term>rtyp</term>
          <internal>Rickettsia typhi str. Wilmington</internal>
        </enumValue>
        <enumValue>
          <term>scer</term>
          <internal>Saccharomyces cerevisiae S288C</internal>
        </enumValue>
        <enumValue>
          <term>sent</term>
          <internal>Salmonella enterica subsp. enterica serovar Typhi str. CT18</internal>
        </enumValue>
        <enumValue>
          <term>sman</term>
          <internal>Schistosoma mansoni</internal>
        </enumValue>
        <enumValue>
          <term>spom</term>
          <internal>Schizosaccharomyces pombe</internal>
        </enumValue>
        <enumValue>
          <term>sfle</term>
          <internal>Shigella flexneri 2a str. 301</internal>
        </enumValue>
        <enumValue>
          <term>saur</term>
          <internal>Staphylococcus aureus subsp. aureus Mu50</internal>
        </enumValue>
        <enumValue>
          <term>spne</term>
          <internal>Streptococcus pneumoniae TIGR4</internal>
        </enumValue>
        <enumValue>
          <term>ssol</term>
          <internal>Sulfolobus solfataricus P2</internal>
        </enumValue>
        <enumValue>
          <term>syne</term>
          <internal>Synechococcus sp. WH8102</internal>
        </enumValue>
        <enumValue>
          <term>tthe</term>
          <internal>Tetrahymena thermophila</internal>
        </enumValue>
        <enumValue>
          <term>tnig</term>
          <internal>Tetraodon nigroviridis</internal>
        </enumValue>
        <enumValue>
          <term>tpse</term>
          <internal>Thalassiosira pseudonana</internal>
        </enumValue>
        <enumValue>
          <term>tann</term>
          <internal>Theileria annulata</internal>
        </enumValue>
        <enumValue>
          <term>tpar</term>
          <internal>Theileria parva</internal>
        </enumValue>
        <enumValue>
          <term>tmar</term>
          <internal>Thermotoga maritima MSB8</internal>
        </enumValue>
        <enumValue>
          <term>tgon</term>
          <internal>Toxoplasma gondii</internal>
        </enumValue>
        <enumValue>
          <term>ncan</term>
          <internal>Neospora caninum</internal>
        </enumValue>
        <enumValue>
          <term>tpal</term>
          <internal>Treponema pallidum subsp. pallidum str. Nichols</internal>
        </enumValue>
        <enumValue>
          <term>tbru</term>
          <internal>Trypanosoma brucei</internal>
        </enumValue>
        <enumValue>
          <term>tcon</term>
          <internal>Trypanosoma congolense</internal>
        </enumValue>
        <enumValue>
          <term>tcru</term>
          <internal>Trypanosoma cruzi</internal>
        </enumValue>
        <enumValue>
          <term>tbrg</term>
          <internal>Trypanosoma brucei gambiense</internal>
        </enumValue>
        <enumValue>
          <term>tviv</term>
          <internal>Trypanosoma vivax</internal>
        </enumValue>
        <enumValue>
          <term>vcho</term>
          <internal>Vibrio cholerae O1 biovar eltor str. N16961</internal>
        </enumValue>
        <enumValue>
          <term>wsuc</term>
          <internal>Wolinella succinogenes DSM 1740</internal>
        </enumValue>
        <enumValue>
          <term>ylip</term>
          <internal>Yarrowia lipolytica CLIB99</internal>
        </enumValue>
        <enumValue>
          <term>ypes</term>
          <internal>Yersinia pestis CO92</internal>
        </enumValue>
      </enumList>
    </enumParam>

      <flatVocabParam name="metabolic_pathway" includeProjects="PlasmoDB,ToxoDB,EuPathDB,UniDB"
                     queryRef="GeneVQ.MetabolicPathways"
                     prompt="Metabolic Pathway"
                     multiPick="false"
                     dependedParamRef="organismParams.org_with_Hagai_pathways">
        <help>
             Results will be sorted ascending or descending order
        </help>
      </flatVocabParam>


        <stringParam name="phenotype_score_gt"
                     prompt="Phenotype Score >="
                     number="true">
            <help><![CDATA[ A gene's contribution to fitness: clones with guide RNAs for genes that contribute to fitness will grow slowly in the loss of function screen and have a negative phenotype score.  log2(gRNA infected / gRNA library)]]> </help>
            <suggest default="-6.89"/>
        </stringParam>
 
        <stringParam name="phenotype_score_lt"
                     prompt="Phenotype Score &lt;="
                     number="true">
            <help><![CDATA[A gene's contribution to fitness: clones with guide RNAs for genes that contribute to fitness will grow slowly in the loss of function screen and have a negative phenotype score.  log2(gRNA infected / gRNA library)]]></help>
            <suggest default="2.96"/>
        </stringParam>


       <filterParam name="phenoImageProtocolAppNodes" includeProjects="FungiDB,UniDB"
                      metadataQueryRef="GeneVQ.MetadataQuery_ncraOR74A_phenotype_GeneImage_NAFeaturePhenotypeImage_RSRC"
                      backgroundQueryRef="GeneVQ.MetadataQuery_ncraOR74A_phenotype_GeneImage_NAFeaturePhenotypeImage_RSRC"
                      ontologyQueryRef="GeneVQ.OntologyQuery_ncraOR74A_phenotype_GeneImage_NAFeaturePhenotypeImage_RSRC"
                      prompt="Images"
                      trimMetadataTerms="false">
         <help>
              Filter based on phenotype data
         </help>
       </filterParam>


       <filterParam name="phiBasedPhenotypeProtocolAppNodes" includeProjects="FungiDB,UniDB"
                      metadataQueryRef="GeneVQ.MetadataQuery_PHI-base_curated_phenotype_NAFeaturePhenotypeGeneric_RSRC"
                      backgroundQueryRef="GeneVQ.MetadataQuery_PHI-base_curated_phenotype_NAFeaturePhenotypeGeneric_RSRC"
                      ontologyQueryRef="GeneVQ.OntologyQuery_PHI-base_curated_phenotype_NAFeaturePhenotypeGeneric_RSRC"
                      prompt="Images"
                      trimMetadataTerms="false">
         <help>
              Filter based on phenotype data
         </help>
       </filterParam>


       <filterParam name="phenoMutNAFeatureIds" includeProjects="FungiDB,UniDB"
                      metadataQueryRef="GeneVQ.MetadataQuery_ncraOR74A_phenotype_knockout_mutants_RSRC"
                      backgroundQueryRef="GeneVQ.MetadataQuery_ncraOR74A_phenotype_knockout_mutants_RSRC"
                      ontologyQueryRef="GeneVQ.OntologyQuery_ncraOR74A_phenotype_knockout_mutants_RSRC"
                      prompt="Genes"
                      trimMetadataTerms="false">
         <help>
              Filter based on phenotype data
         </help>
       </filterParam>




       <filterParam name="phenoBushnellGrowthRatesNAFeatureIds" includeProjects="PlasmoDB,UniDB"
                      metadataQueryRef="GeneVQ.MetadataQuery_pberANKA_phenotype_Bushnell_functional_profiling_RSRC"
                      backgroundQueryRef="GeneVQ.MetadataQuery_pberANKA_phenotype_Bushnell_functional_profiling_RSRC"
                      ontologyQueryRef="GeneVQ.OntologyQuery_pberANKA_phenotype_Bushnell_functional_profiling_RSRC"
                      prompt="Genes"
                      trimMetadataTerms="false">
         <help>
              Filter based on phenotype data
         </help>
       </filterParam>


       <filterParam name="phenoPlasmogemScore" includeProjects="PlasmoDB,UniDB"
                      metadataQueryRef="GeneVQ.MetadataQuery_pfal3D7_phenotype_pB_mutagenesis_MIS_MFS_RSRC"
                      backgroundQueryRef="GeneVQ.MetadataQuery_pfal3D7_phenotype_pB_mutagenesis_MIS_MFS_RSRC"
                      ontologyQueryRef="GeneVQ.OntologyQuery_pfal3D7_phenotype_pB_mutagenesis_MIS_MFS_RSRC"
                      prompt="Genes"
                      trimMetadataTerms="false">
         <help>
              Filter based on phenotype data
         </help>
       </filterParam>




        <flatVocabParam name="phenotypeQualifier" includeProjects="TriTrypDB,FungiDB,EuPathDB,UniDB"
             queryRef="GeneVQ.phenotypeQualifier"
             prompt="Phenotype Qualifier"
             multiPick="false"
             quote="false"
             dependedParamRef="organismParams.organismwithPhenotype">
             
             <help>
             Choose a phenotype qualifier to see all available phenotypes for choosen organism with this qualifier. 
        </help>
        </flatVocabParam>

        <flatVocabParam name="phenotype" includeProjects="TriTrypDB,FungiDB,EuPathDB,UniDB"
             queryRef="GeneVQ.phenotype"
             prompt="Phenotype"
             multiPick="false"
             quote="false"
             dependedParamRef="organismParams.organismwithPhenotype,geneParams.phenotypeQualifier">

             
             <help>
             Choose one or more phenotypes. Genes returned by this search were interrupted (e.g. by RNAi) and the  
             resulting modified parasite exhibited this phenotype.
        </help>
        </flatVocabParam>



      <flatVocabParam name="reagent_type" includeProjects="PlasmoDB,EuPathDB,CryptoDB,ToxoDB,UniDB"
                     queryRef="GeneVQ.Reagents"
                     prompt="Reagent Type"
                     multiPick="false">
        <help>
             Choose a reagent type
        </help>
      </flatVocabParam>


    <!--++++++++++++++++++++++++++++++++++++++++++++++++++++++++++++++-->
    <!--  -->
    <!--++++++++++++++++++++++++++++++++++++++++++++++++++++++++++++++-->

        <stringParam name="min_isoelectric_point"
                     prompt="Min Isoelectric Point"
                     number="true">
            <help>   <![CDATA[ Enter the lower limit for the isoelectric point range that you wish to query. 
             Genes returned by this search will have protein products with isoelectric points of 
             <b>at least</b> this value.]]></help>
            <suggest default="6"/>
        </stringParam>

        <stringParam name="max_isoelectric_point"
                     prompt="Max Isoelectric Point"
                     number="true">
            <help>      <![CDATA[ Enter the upper limit for the isoelectric point range that you wish to query. 
             Genes returned by this search will have protein products with isoelectric points of <b>no greater than</b> 
             this value.]]></help>
            <suggest default="10"/>
        </stringParam>

        <stringParam name="min_molecular_weight"
                     prompt="Min Molecular Weight (Daltons)"
                     number="true">
            <help>  <![CDATA[ Enter the lower limit for the molecular weight range (Daltons) that you wish to query. 
             Genes returned by this search will have protein products weighing <b>at least</b> this molecular weight.]]></help>
            <suggest default="10000"/>
        </stringParam>

        <stringParam name="max_molecular_weight"
                     prompt="Max Molecular Weight (Daltons)"
                     number="true">
            <help><![CDATA[Enter the upper limit for the molecular weight range (Daltons) that you wish to query. 
            Genes returned by this search will have protein products weighing <b>no more than</b> this molecular weight.]]></help>
            <suggest default="50000"/>
        </stringParam>

        <stringParam name="profile_pattern"
                     visible="false"
                     prompt="Profile Pattern" number="false">
            <help>Example: 'hsap=1T'</help>
            <suggest default="hsap=1T"/>
        </stringParam>

  <!--+++++++++++++++++++++++++++++++++++++++++++++++++++++++++++++++++++++++++++++-->
    <!-- adding allowEmpty to simplify the REST URL :  -->
    <!--   make them not-required  -->
    <!--++++++++++++++++++++++++++++++++++++++++++++++++++++++++++++++++++++++++++++++++++-->
        <stringParam name="included_species"
                     prompt="Included Species" number="false">
            <help>List of included species (for documentation only)</help>
            <suggest allowEmpty="true"/>
        </stringParam>

        <stringParam name="excluded_species"
                     prompt="Excluded Species" number="false">
            <help>List of excluded species (for documentation only)</help>
            <suggest allowEmpty="true"/>
        </stringParam>

        <stringParam name="min_exportpred_score"
                     prompt="Minimum ExportPred Score"
                     number="true">
            <help><![CDATA[Enter a mininum ExportPred score that must be assigned to a gene 
            before it is returne dby this search.<br><br>    
            A score threshold of 4.3 corresponds to a 5% FDR, meaning that we expect 5% of the resulting set 
            of ExportPred predictions above this threshold to be false positives.
            
                  ]]></help>
            <suggest default="10"/>
        </stringParam>

    <enumParam name="asexual_blood_stages_value"
                     prompt="Asexual blood stages">
 <noTranslation value="true" includeProjects="EuPathDB" />
      <help>
             Select "do not care", "not observed" or "observed" from the drop down menu, to search for peptides in this stage of the P. berghei life cycle.
      </help>
      <enumList>
        <enumValue>
          <term>do not care</term>
          <internal>any</internal>
        </enumValue>
        <enumValue>
          <term>not observed</term>
          <internal>0</internal>
        </enumValue>
        <enumValue>
          <term>observed</term>
          <internal>1</internal>
        </enumValue>
      </enumList>
    </enumParam>

    <enumParam name="gametocytes_value"
                     prompt="Gametocytes">
 <noTranslation value="true" includeProjects="EuPathDB" />
      <help>
             Select "do not care", "not observed" or "observed" from the drop down menu, to search for peptides in this stage of the P. berghei life cycle.
      </help>
      <enumList>
        <enumValue>
          <term>do not care</term>
          <internal>any</internal>
        </enumValue>
        <enumValue>
          <term>not observed</term>
          <internal>0</internal>
        </enumValue>
        <enumValue>
          <term>observed</term>
          <internal>1</internal>
        </enumValue>
      </enumList>
    </enumParam>

    <enumParam name="ookinetes_value"
                     prompt="Ookinetes">
 <noTranslation value="true" includeProjects="EuPathDB" />
      <help>
            Select "do not care", "not observed" or "observed" from the drop down menu, to search for peptides in this stage of the P. berghei life cycle.
      </help>
      <enumList>
        <enumValue>
          <term>do not care</term>
          <internal>any</internal>
        </enumValue>
        <enumValue>
          <term>not observed</term>
          <internal>0</internal>
        </enumValue>
        <enumValue>
          <term>observed</term>
          <internal>1</internal>
        </enumValue>
      </enumList>
    </enumParam>

    <enumParam name="oocysts_value"
                     prompt="Oocysts">
 <noTranslation value="true" includeProjects="EuPathDB" />
      <help>
             Select "do not care", "not observed" or "observed" from the drop down menu, to search for peptides in this stage of the P. berghei life cycle.
      </help>
      <enumList>
        <enumValue>
          <term>do not care</term>
          <internal>any</internal>
        </enumValue>
        <enumValue>
          <term>not observed</term>
          <internal>0</internal>
        </enumValue>
        <enumValue>
          <term>observed</term>
          <internal>1</internal>
        </enumValue>
      </enumList>
    </enumParam>

    <enumParam name="sporozoites_value"
                     prompt="Sporozoites">
 <noTranslation value="true" includeProjects="EuPathDB" />
      <help>
             Select "do not care", "not observed" or "observed" from the drop down menu, to search for peptides in this stage of the P. berghei life cycle.
      </help>
      <enumList>
        <enumValue>
          <term>do not care</term>
          <internal>any</internal>
        </enumValue>
        <enumValue>
          <term>not observed</term>
          <internal>0</internal>
        </enumValue>
        <enumValue>
          <term>observed</term>
          <internal>1</internal>
        </enumValue>
      </enumList>
    </enumParam>


    <enumParam name="liberal_conservative"
                     prompt="For haplotype block boundaries, use :">
 <noTranslation value="true" includeProjects="EuPathDB" />
      <help>
             Select if Liberal or Conservative co-ordinates for haplotype blocks are to be used. A Conservative estimate of a haplotype block starts at the first microsatellite to map within the region and ends at the last microsatellite to map in the region. A Liberal estimate of a haplotype block starts at the end of the last microsatellite that was mapped in the previous haplotype block region and ends at the beginning of the first microsatellite mapped in the next haplotype block region. Both estimates are provided because of the lack of accurate co-ordinates of where exactly the cross-over event happened.
      </help>
      <enumList>
        <enumValue>
          <term>Liberal Locations</term>
          <internal>liberal</internal>
        </enumValue>
        <enumValue>
          <term>Conservative Locations</term>
          <internal>conservative</internal>
        </enumValue>
      </enumList>
    </enumParam>

     <flatVocabParam name="ms_assay" includeProjects="EuPathDB,CryptoDB,ToxoDB,PlasmoDB,GiardiaDB,TriTrypDB,TrichDB,AmoebaDB,PiroplasmaDB,HostDB,FungiDB,MicrosporidiaDB,UniDB"
                     queryRef="GeneVQ.MassAssay"
                     prompt="Experiments and Samples"
                     displayType="treeBox"
                     suppressNode="false"
                     multiPick="true">

        <help><![CDATA[
             Choose the Proteomics Experiment(s) and/or Sample(s) that you wish to query.  Click the + to expand a section.<br><br>
             
             Experiments are listed under the organism (reference genome) that peptides are aligned to. Experiment names are followed by the strain 
             of the model organism and the first author's name in parentheses. Click the + next to the Experiment name for 
             a list of samples analyzed in that experiment. Individual samples can be queried.]]>
             
        </help>
      </flatVocabParam>

    <flatVocabParam name="ptm_assay" includeProjects="PlasmoDB,ToxoDB,TriTrypDB,FungiDB,EuPathDB,UniDB"
                    queryRef="GeneVQ.PTMAssay"
                    prompt="Experiments and Samples"
                    displayType="treeBox"
                    suppressNode="false"
                    quote="true"
                    dependedParamRef="geneParams.ptm_type"
                    multiPick="true">
        <help><![CDATA[
                Choose the experiment(s) and/or sample(s) that you wish to query for post-translational modifications.  Click the + to expand a section. <br><br>

                Experiments are listed by the organism (reference genome) that peptides are aligned to.]]>
        </help>
    </flatVocabParam>

    <flatVocabParam name="ptm_type" includeProjects="PlasmoDB,ToxoDB,TriTrypDB,FungiDB,EuPathDB,UniDB"
                    queryRef="GeneVQ.PTMType"
                    prompt="Type of Post-Translational Modification"
                    multiPick="false">
        <suggest selectMode='first' />
        <help><![CDATA[
                Choose the type(s) of post-translational modifications that you are interested in searching for.
        ]]></help>
    </flatVocabParam>

    <enumParam name="ptm_operator"
               prompt="Number of modifications is">
        <noTranslation value="true" includeProjects="EuPathDB"/>
        <help><![CDATA[Search for genes where the number of post-translational modifications is greater than or equal to, equal to, or less than or equal to the entered number]]></help>
        <enumList>
            <enumValue default="true">
                <term>Greater than or equal to</term>
                <internal>&gt;=</internal>
            </enumValue>
            <enumValue>
                <term>Equal to</term>
                <internal>=</internal>
            </enumValue>
            <enumValue>
                <term> Less than or equal to</term>
                <internal>&lt;=</internal>
            </enumValue>
        </enumList>
    </enumParam>
               

    <stringParam name="ptm_count"
                 prompt="Number of Modifications"
                 number="true">
            <help><![CDATA[Restrict your search by the number of post-translational modifications per gene]]></help>
            <suggest default="1"/>
    </stringParam>

        <stringParam name="genbank_accession"
                     prompt="GenBank Accession Number"
                     number="false">
            <help>Enter a GenBank Accession number</help>
            <suggest default="1575532"/>
        </stringParam>

        <stringParam name="distanceFromTelomere"
                      prompt="Maximum Distance from Telomere"
                      number="true">
            <help><![CDATA[Define the size of the genomic region you wish to query by entering the 'Maximum Distance from Telomere'.<br><br>
            For each chromsome you have chosen, the search will query for genes that overlap two genomic regions.  Each genomic region has size equal to your 
            distance but one begins at the start of the chromosome and one begins at the end of the chromosome.]]></help>
            <suggest default="30000"/>
        </stringParam>

<!--
        <stringParam name="percentLowComplexity"
                      number="true"
                      prompt="Percent of Low Complexity in Protein">
            <help>Enter an lower bound on the percent of low complexity.</help>
            <suggest default="30"/>
        </stringParam>
-->

        <stringParam name="max_centromere_distance"
                      prompt="Maximum Distance from Centromere"
                      number="true">
            <help><![CDATA[Define the query region by entering a distance (in nucleotides) from the centromere. <br><br>
            The search queries two regions.  Each region is the size of your Max Distance but is located on the opposite side of the centromere.</br></br> 
            Genes between the centromere and the Maximum Distance from Centromere will be returned by the search.]]></help>
            <suggest default="10000"/>
        </stringParam>

    <enumParam name="start_from"
                     prompt="Start Location"
                     multiPick="false">
 <noTranslation value="true" includeProjects="EuPathDB" />
      <help>
             Select whether to measure the start point from the beginning or end of the sequence
      </help>
      <enumList>
        <enumValue>
          <term>beginning</term>
          <internal>beginning</internal>
        </enumValue>
        <enumValue>
          <term>end</term>
          <internal>end</internal>
        </enumValue>
      </enumList>
    </enumParam>

    <enumParam name="end_from"
                     prompt="From"
                     multiPick="false">
 <noTranslation value="true" includeProjects="EuPathDB" />
      <help>
             Select whether to measure the end point from the beginning or end of the sequence
      </help>
      <enumList>
        <enumValue>
          <term>end</term>
          <internal>end</internal>
        </enumValue>
        <enumValue>
          <term>beginning</term>
          <internal>beginning</internal>
        </enumValue>
      </enumList>
    </enumParam>

    <enumParam name="protein_dataset"
                     prompt="Protein Dataset"
                     multiPick="true">
 <noTranslation value="true" includeProjects="EuPathDB" />
      <help>
             Select whether to measure the end point from the beginning or end of the sequence
      </help>
      <enumList>
        <enumValue>
          <term>GenBank</term>
          <internal>'NRDB_gb_dbXRefBySeqIdentity'</internal>
        </enumValue>
        <enumValue>
          <term>RefSeq</term>
          <internal>'NRDB_ref_dbXRefBySeqIdentity'</internal>
        </enumValue>
        <enumValue>
          <term>Swiss-Prot</term>
          <internal>'NRDB_sp_dbXRefBySeqIdentity'</internal>
        </enumValue>
      </enumList>
    </enumParam>

        <stringParam name="pvalue_cutoff"
                     prompt="BLAST P-value less than 10 to the"
                     number="true">
            <help>Only consider BLAST similarities with a P-value less than ten to the given power.</help>
            <suggest default="-20"/>
        </stringParam>

      <flatVocabParam name="clades"
                     queryRef="GeneVQ.Clades"
                     prompt="With similarity to PDB Proteins from"
                     multiPick="true">

        <help>
             Select one or more clades.
        </help>
      </flatVocabParam>

        <stringParam name="accession"
                     prompt="Accession number"
                     number="false">
            <help>Enter a GenBank, RefSeq, or SwissProt accession number</help>
            <suggest default="CAD50836.1"/>
        </stringParam>

        <stringParam name="min_coil"
                     prompt="Minimum percent coil"
                     number="true">
            <help>       <![CDATA[ Enter the lower limit (percentage) for the range of coil content that you wish to query. 
             Genes returned by this search will have protein products with secondary structure content  
             <b>at least</b> this percentage coil.]]></help>
            <suggest default="0"/>
        </stringParam>

        <stringParam name="max_coil"
                     prompt="Maximum percent coil"
                     number="true">
            <help> <![CDATA[ Enter the upper limit (percentage) for the range of coil content that you wish to query. 
             Genes returned by this search will have protein products with secondary structure content 
             <b>no greater than</b> this percentage coil.]]></help>
            <suggest default="100"/>
        </stringParam>


        <stringParam name="min_strand"
                     prompt="Minimum percent strand"
                     number="true">
            <help><![CDATA[ Enter the lower limit (percentage) for the range of strand content that you wish to query. 
             Genes returned by this search will have protein products with secondary structure content of 
             <b>at least</b> this percentage strand.]]></help>
            <suggest default="0"/>
        </stringParam>

        <stringParam name="max_strand"
                     prompt="Maximum percent strand"
                     number="true">
            <help><![CDATA[ Enter the upper limit (percentage) for the range of strand content that you wish to query. 
             Genes returned by this search will have protein products with secondary structure content 
             <b>no greater than</b> this percentage strand.]]></help>
            <suggest default="100"/>
        </stringParam>

        <stringParam name="min_helix"
                     prompt="Minimum percent helix"
                     number="true">
            <help><![CDATA[ Enter the lower limit (percentage) for the range of helix content that you wish to query. 
             Genes returned by this search will have protein products with secondary structure content of 
             <b>at least</b> this percentage helix.]]></help>
            <suggest default="0"/>
        </stringParam>

        <stringParam name="max_helix"
                     prompt="Maximum percent helix"
                     number="true">
            <help><![CDATA[ Enter the upper limit (percentage) for the range of helix content that you wish to query. 
             Genes returned by this search will have protein products with secondary structure content 
             <b>no greater than</b> this percentage helix.]]></help>
            <suggest default="100"/>
        </stringParam>

    <!--++++++++++++++++++++++++++++++++++++++++++++++++++++++++++++++-->
    <!-- Expression profile similarity  -->
    <!--++++++++++++++++++++++++++++++++++++++++++++++++++++++++++++++-->

        <stringParam name="ProfileGeneId"
                     prompt="Gene Id"
                     number="false">
            <help>Gene Id for which genes with a similar expression profile are to be fetched.</help>
            <suggest default="PF3D7_1133400" includeProjects="PlasmoDB,UniDB"/>
            <suggest default="TGME49_253730" includeProjects="ToxoDB"/>
            <suggest default="cgd3_510" includeProjects="CryptoDB"/>
            <suggest default="[e.g. CNAG_01179,NCU00010,YPR102C]" includeProjects="FungiDB"/>
            <suggest default="ENSMUSG00000021403.2" includeProjects="HostDB"/>
	     <noTranslation value="true"  />
        </stringParam>

    <enumParam name="ProfileDistanceMethod"
                     prompt="Distance Method"
                     multiPick="false">
      <noTranslation value="true" includeProjects="EuPathDB" />
      <noTranslation value="false" excludeProjects="EuPathDB" />
      <help>
             The method used to calculate the similarity distance
      </help>
      <enumList>
        <enumValue>
          <term>Euclidean Distance</term>
          <internal>euclidean_distance</internal>
        </enumValue>
        <enumValue>
          <term>Pearson Correlation</term>
          <internal>pearson_correlation</internal>
        </enumValue>
      </enumList>
    </enumParam>

    <stringParam name="ProfileNumToReturn"
		 prompt="# of Matches"
		 number="true">
      <help>The number of genes in the result</help>
      <suggest default="50"/>
    </stringParam>

    <stringParam name="ProfileMissingPtsPercent"
		 prompt="% of missing data points "
		 number="true">
      <help>Percentage of missing data points permissible</help>
      <suggest default="10"/>
    </stringParam>

    <enumParam name="ProfileSearchGoal"
                     prompt="Search Goal"
                     multiPick="false">
      <noTranslation value="true" includeProjects="EuPathDB" />
      <noTranslation value="false" excludeProjects="EuPathDB" />
      <help>
             Type of correlation the search should look for
      </help>
      <enumList>
        <enumValue>
          <term>Positive Correlation</term>
          <internal>similar</internal>
        </enumValue>
        <enumValue>
          <term>Negative Correlation</term>
          <internal>dissimilar</internal>
        </enumValue>
      </enumList>
    </enumParam>

   <flatVocabParam name="profile_profile_set" includeProjects="EuPathDB,PlasmoDB,ToxoDB,CryptoDB,FungiDB,HostDB,UniDB"
		   queryRef="GeneVQ.ProfileProfileSet" 
		   prompt="Experiment"
		   quote="false"
		   multiPick="false" >
     <help>             Choose an experiment for this search</help>
     <suggest selectMode="none" />
   </flatVocabParam>


    <flatVocabParam name="profile_time_shift" includeProjects="EuPathDB,PlasmoDB,ToxoDB,CryptoDB,FungiDB,HostDB,UniDB"
		    queryRef="GeneVQ.ProfileTimeShift" 
                     prompt="Time Shift"
                     multiPick="false"
                     quote="false">
      <help>The minimum time by which the similarity of expression profile of a gene can be shifted in time when compared to the input gene's profile (Hence, selecting 0 would return profiles that closely match the profile of the input gene Id).  </help> 
      <suggest default="0 hours"/>
   </flatVocabParam>


   <stringParam name="ProfileScaleFactor" number="true" visible="false"
		includeProjects="PlasmoDB,ToxoDB,CryptoDB,FungiDB,HostDB,EuPathDB,UniDB">
     <suggest default="1"/>
   </stringParam>
                     

   <stringParam name="ProfileMinPoints" number="true" visible="false"
		includeProjects="PlasmoDB,ToxoDB,CryptoDB,FungiDB,HostDB,EuPathDB,UniDB">
     <suggest default="10"/>
   </stringParam>



    <!--++++++++++++++++++++++++++++++++++++++++++++++++++++++++++++++-->
    <!-- text fields -->
    <!--++++++++++++++++++++++++++++++++++++++++++++++++++++++++++++++-->

    <!-- Don't use vocab query until the WDK lets us control which picks are selected by default
    <flatVocabParam name="text_fields" excludeProjects="EuPathDB"
                    queryRef="GeneVQ.TextFields"
                    prompt="Fields"
                    multiPick="true" >
         <help>Choose which text fields to search.</help>
    </flatVocabParam>
    -->

    <enumParam name="text_fields"
                     prompt="Fields"
                     multiPick="true">
      <noTranslation value="true" includeProjects="EuPathDB" />
      <noTranslation value="false" excludeProjects="EuPathDB" />
      <help>
             Choose which text fields to search.
      </help>
      <enumList>
        <enumValue default="true" >
          <term>Alias</term>
          <internal>Alias</internal>
        </enumValue>
        <enumValue includeProjects="GiardiaDB,TriTrypDB,UniDB" default="true">
          <term>Cellular localization</term>
          <internal>CellularLocalization</internal>
        </enumValue>
        <enumValue includeProjects="FungiDB,UniDB"  default="true">
          <term>Community annotation</term>
          <internal>CommunityAnnotation</internal>
        </enumValue>
        <enumValue  default="true">
          <term>EC descriptions</term>
          <internal>EcNumbers</internal>
        </enumValue>
        <enumValue default="true">
          <term>Gene ID</term>
          <internal>GeneId</internal>
        </enumValue>
        <enumValue  default="true">
          <term>Gene notes</term>
          <internal>Notes</internal>
        </enumValue>
<!--
        <enumValue includeProjects="PlasmoDB"  default="true">
          <term>Genes of previous release</term>
          <internal>PreviousReleaseGenes</internal>
        </enumValue>
-->
        <enumValue default="true">
          <term>Gene product</term>
          <internal>Product</internal>
        </enumValue>
        <enumValue default="true">
          <term>Gene name</term>
          <internal>GeneName</internal>
        </enumValue>
        <enumValue  default="true">
          <term>GO terms and definitions</term>
          <internal>GOTerms</internal>
        </enumValue>
        <enumValue excludeProjects="CryptoDB,GiardiaDB,TrichDB,TriTrypDB"  default="true">
          <term>Metabolic pathway names and descriptions</term>
          <internal>MetabolicPathways</internal>
        </enumValue>
        <enumValue includeProjects="FungiDB,TriTrypDB,EuPathDB,UniDB"  default="true">
          <term>Phenotype</term>
          <internal>Phenotype</internal>
        </enumValue>
        <enumValue  default="true">
          <term>Protein domain names and descriptions</term>
          <internal>InterPro</internal>
        </enumValue>
        <enumValue  default="true">
          <term>PubMed</term>
          <internal>PubMed</internal>
        </enumValue>
        <enumValue includeProjects="PlasmoDB,EuPathDB,UniDB"  default="true">
          <term>Rodent Malaria Phenotype</term>
          <internal>RodMalPhenotype</internal>
        </enumValue>
        <enumValue>
          <term>Similar proteins (BLAST hits v. NRDB/PDB)</term>
          <internal>Blastp</internal>
        </enumValue>
        <enumValue  default="true">
          <term>User comments</term>
          <internal>UserComments</internal>
        </enumValue>
      </enumList>
    </enumParam>






        <stringParam name="max_pvalue"
                     prompt="Max p-value exponent (BLAST Hits v. NRDB)"
                     number="true">
            <help>Only applicable to the 'Similar proteins' field.  Use this to filter away BLAST hits that are below a threshold of significance, so you only search the descriptions of significantly similar proteins.</help>
            <suggest default="-30"/>
            <regex>-\d+\.*\d*</regex>
        </stringParam>

        <stringParam name="e_value"
                     prompt="E value &lt;="
                     number="true">
            <help>Enter the maximum E value allowed to report domain matches.</help>
            <suggest default="0.05"/>
        </stringParam>

      <flatVocabParam name="domain_database"
                     queryRef="GeneVQ.DomainDatabase"
                     prompt="Domain Database"
                     quote="false"
                     multiPick="false">
        <help>
             Choose one of the constituent databases of InterPro.
        </help>
        <suggest default="PFAM"/>
      </flatVocabParam>

        <flatVocabParam name="domain_typeahead"
                     queryRef="GeneVQ.DomainAccession"
                     prompt="Specific Domain(s)"
                     multiPick="true"
                     displayType="typeAhead"
                     dependedParamRef="geneParams.domain_database">
            <suggest selectMode="none" />
            <help><![CDATA[Use this parameter to indicate the domain you wish to query for. Genes returned by this 
            search have protein products that are predicted to contain the domain(s) you indicate here.<br><br>
            
            Begin typing a domain name, accession or description, to 
            see a list of all possible domains that match what you have typed. Then choose a domain name from 
            the list. You can choose multiple domains using CTRL- or CMD-click when choosing the domains. <br><br>
            
            Or paste 
            a list of domain IDs separated by a comma, new line, white space or semicolon.  ]]></help>
        </flatVocabParam>
    <!--++++++++++++++++++++++++++++++++++++++++++++++++++++++++++++++-->
    <!-- Domain Wildcard Parameter -->  
    <!--++++++++++++++++++++++++++++++++++++++++++++++++++++++++++++++-->

        <stringParam name="domain_accession"
                        prompt="Free Text (use '*' for wildcard)" number="false">
            <suggest default=""/>
            <help><![CDATA[Use this parameter to indicate the domain you wish to query for. Genes returned by this 
            search have protein products that are predicted to contain the domain(s) you indicate here. <br><br>
            Type the text term you wish to find, including an asterisk wildcard 
            for ambiguous portions of your text term.  (*ase, kin*, *kinase*)  The search will query for all domains whose 
            names, accessions or descriptions contain your text.
               ]]></help>
        </stringParam>

<!--
      <flatVocabParam name="day_and_strain" includeProjects="PlasmoDB,EuPathDB"
                     queryRef="GeneVQ.DayAndStrain"
                     prompt="Day of Gametocytogenesis and Strain"
                     multiPick="true">
        <help>
             Choose one or more strain/day combination
        </help>
      </flatVocabParam>

-->
    <enumParam name="gl_exprnsample" includeProjects="EuPathDB,GiardiaDB,UniDB"
             prompt="Experiments"
             quote="true"
             multiPick="false"
             displayType="checkBox"
             visible="true">
      <noTranslation value="true" includeProjects="EuPathDB" />

         <help>Choose one or more comparisons.  Choosing more than one will result in the union of results.</help>

      <enumList>
          <enumValue default="true">
           <display><![CDATA[40 degrees C vs. Control <sup>1</sup>]]></display>
            <term>40 degrees</term>
            <internal>40 degrees</internal>
          </enumValue>
          <enumValue>
           <display><![CDATA[7.1mM DTT vs. Control (30min) <sup>1</sup>]]></display>
            <term>7.1mM DTT</term>
            <internal>7.1mM DTT</internal>
          </enumValue>
          <enumValue>
           <display><![CDATA[14.2mM DTT vs. Control (30min) <sup>1</sup>]]></display>
            <term>14.2mM DTT</term>
            <internal>14.2mM DTT</internal>
          </enumValue>
          <enumValue>
           <display><![CDATA[21.3mM DTT vs. Control (30min) <sup>1</sup>]]></display>
            <term>21.3mM DTT</term>
            <internal>21.3mM DTT</internal>
          </enumValue>

          <enumValue>
           <display><![CDATA[30min vs. Control (14.2mM DTT) <sup>2</sup>]]></display>
            <term>30min</term>
            <internal>30min</internal>
          </enumValue>
          <enumValue>
           <display><![CDATA[60min vs. Control (14.2mM DTT) <sup>2</sup>]]></display>
            <term>60min</term>
            <internal>60min</internal>
          </enumValue>
          <enumValue>
           <display><![CDATA[120min vs. Control (14.2mM DTT) <sup>2</sup>]]></display>
            <term>120min</term>
            <internal>120min</internal>
          </enumValue>
      </enumList>
    </enumParam>


    <enumParam name="gl_exprnsample_two" includeProjects="EuPathDB,GiardiaDB,UniDB"
             prompt="Experiments"
             quote="true"
             multiPick="false"
             displayType="checkBox"
             visible="true">
      <noTranslation value="true" includeProjects="EuPathDB" />
         <help>Choose one or more comparisons.  Choosing more than one will result in the union of results.</help>

      <enumList>
          <enumValue>
           <display><![CDATA[45 minute vs. Control]]></display>
            <term>45 minute</term>
            <internal>45 minute</internal>
          </enumValue>
          <enumValue>
           <display><![CDATA[3 hour vs. Control]]></display>
            <term>3 hour</term>
            <internal>3 hour</internal>
          </enumValue>
          <enumValue default="true">
           <display><![CDATA[7 hour vs. Control]]></display>
            <term>7 hour</term>
            <internal>7 hour</internal>
          </enumValue>
          <enumValue>
           <display><![CDATA[7 hour lipid starvation vs. Control]]></display>
            <term>7 hour LS</term>
            <internal>7 hour LS</internal>
          </enumValue>
      </enumList>
    </enumParam>

    <enumParam name="exprnsample"
               prompt="Expression of :"
               multiPick="false">
      <noTranslation value="true" includeProjects="EuPathDB" />

      <enumList>
    <enumValue>
      <term>Type II vs. Type I</term>
      <internal>Type2vsType1</internal>
    </enumValue>
    <enumValue>
      <term>Type III vs. Type I</term>
      <internal>Type3vsType1</internal>
    </enumValue>
    <enumValue>
      <term>Type III vs. Type II</term>
      <internal>Type3vsType2</internal>
    </enumValue>
      </enumList>
    </enumParam>


    <enumParam name="lineages_a"
               prompt="Comparison"
               multiPick="false">
      <noTranslation value="true" includeProjects="EuPathDB" />
     <help>Numerator in Fold Difference Calculation.  fold difference greater than 0 means the expression is higher in this sample</help>

      <enumList>
    <enumValue>
      <term>RH (Type I)</term>
      <internal>rh</internal>
    </enumValue>
    <enumValue>
      <term>GT1 (Type I)</term>
      <internal>gt1</internal>
    </enumValue>
    <enumValue>
      <term>ME49 (Type II)</term>
      <internal>me49</internal>
    </enumValue>
    <enumValue>
      <term>Pru (Type II)</term>
      <internal>pru</internal>
    </enumValue>
    <enumValue>
      <term>CTG (Type III)</term>
      <internal>ctg</internal>
    </enumValue>
    <enumValue>
      <term>VEG (Type III)</term>
      <internal>veg</internal>
    </enumValue>
      </enumList>
    </enumParam>

    <enumParam name="lineages_b"
               prompt="Reference"
               multiPick="false">
      <noTranslation value="true" includeProjects="EuPathDB" />
     <help>Denominator in Fold Difference Calculation.  fold chage less than 0 means the expression is higher in this sample</help>


      <enumList>
    <enumValue>
      <term>RH (Type I)</term>
      <internal>rh</internal>
    </enumValue>
    <enumValue>
      <term>GT1 (Type I)</term>
      <internal>gt1</internal>
    </enumValue>
    <enumValue>
      <term>ME49 (Type II)</term>
      <internal>me49</internal>
    </enumValue>
    <enumValue>
      <term>Pru (Type II)</term>
      <internal>pru</internal>
    </enumValue>
    <enumValue>
      <term>CTG (Type III)</term>
      <internal>ctg</internal>
    </enumValue>
    <enumValue>
      <term>VEG (Type III)</term>
      <internal>veg</internal>
    </enumValue>
      </enumList>
    </enumParam>



    <enumParam name="sample"
               prompt="Expression of :"
               multiPick="false">
      <noTranslation value="true" includeProjects="EuPathDB" />
      <help> Select a sample.</help>
      <enumList>
        <enumValue>
          <term>RH (Type I)</term>
          <internal>RH(Type I)</internal>
        </enumValue>
        <enumValue>
          <term>GT1 (Type I)</term>
          <internal>GT1(Type I)</internal>
        </enumValue>
        <enumValue>
          <term>ME49 (Type II)</term>
          <internal>ME49(Type II)</internal>
        </enumValue>

        <enumValue>
          <term>Prugniaud (Type II)</term>
          <internal>Prugniaud(Type II)</internal>
        </enumValue>
        <enumValue>
          <term>VEG (Type III)</term>
          <internal>VEG(Type III)</internal>
        </enumValue>
        <enumValue>
          <term>CTG(Type III)</term>
          <internal>CTG(Type III)</internal>
        </enumValue>
      </enumList>
    </enumParam>


    <!--===========================================================================-->
    <!-- params for subType filters  -->
    <!--===========================================================================-->
    <!-- the value for this param will be either cacheTable name (for WsQuery), 
         or the whole ID query (for SqlQuery). The value is fetched by WDK
         automatically
    -->
    <answerParam name="gene_result"
                  prompt="Input Result Set"
                  readonly="true"
                  visible="false">
       <recordClass ref="TranscriptRecordClasses.TranscriptRecordClass" />
    </answerParam>
                 
    <!-- TODO UniDB Problem -->
    <enumParam name="subType"
               prompt="Include deprecated (demoted) genes"
               quote="false"
               multiPick="false" 
               includeProjects="GiardiaDB,UniDB">
      <help>Genes with little or no evidence that overlapped (or were subsumed by) larger genes for which there was evidence such as protein similarities, expression evidence from EST alignments, or proteomics data were marked as deprecated.  These genes will likely be removed in a subsequent release of GiardiaDB (and in GenBank) unless additional evidence is provided indicating they should be moved into the real gene category.  Please add a user comment to those deprecated genes for which you have experimental evidence indicating that they are real. </help>
      <enumList>
        <enumValue default="true">
          <term>No</term>
          <internal>0</internal>
        </enumValue>
        <enumValue>
          <display>Yes</display>
          <term>skip</term>
          <internal>0,1</internal>
        </enumValue>
        <enumValue>
          <term>Deprecated Only</term>
          <internal>1</internal>
        </enumValue>
      </enumList>
    </enumParam>
                  
<!--
    <enumParam name="subType"
               prompt="Include redundant genes"
               quote="false"
               multiPick="false"
               includeProjects="ToxoDB">
      <enumList>
        <enumValue default="true">
          <term>No</term>
          <internal>0</internal>
        </enumValue>
        <enumValue>
          <display>Yes</display>
          <term>skip</term>
          <internal>1</internal>
        </enumValue>
      </enumList>
    </enumParam>
-->
    <enumParam name="subType"
               prompt="Gene Instances Returned"
               quote="false"
               multiPick="false"
               includeProjects="ToxoDB">
      <enumList>
        <enumValue default="true">
          <term>Nonredundant representative (ME49 > GT1 > VEG)</term>
          <internal>508771,507601,432359</internal>
        </enumValue>
        <enumValue>
          <term>  Nonredundant ME49 only</term>
          <internal>508771</internal>
        </enumValue>
        <enumValue>
          <term>  Nonredundant GT1 only</term>
          <internal>507601</internal>
        </enumValue>
        <enumValue>
          <term>  Nonredundant VEG only</term>
          <internal>432359</internal>
        </enumValue>
        <enumValue>
          <display>Redundant instances (returns all instances)</display>
          <term>skip</term>
          <internal>1</internal>
        </enumValue>
      </enumList>
    </enumParam>



    <enumParam name="any_or_all_pathway"
                     prompt="Pathways must contain: "
                     multiPick="false"
                     quote="false">
      <noTranslation value="true" includeProjects="EuPathDB" />
      <help>Return pathways associated with ANY of the record entered or return only pathways associated to ALL the records</help>
      <enumList>
        <enumValue default="true">
          <term>any</term>
          <internal>any</internal>
	  <display>any of the specified genes</display>
        </enumValue>
        <enumValue>
          <term>all</term>
          <internal>all</internal>
	  <display>all of the specified genes</display>
        </enumValue>  
      </enumList>
    </enumParam>



    <enumParam name="any_or_all_DynSeg"
                     prompt="Segments associated to Any OR All genes"
                     multiPick="false"
                     quote="false">
      <noTranslation value="true" includeProjects="EuPathDB" />
      <help>Return segments associated with ANY of the genes or only segements associated to ALL the genes</help>
      <enumList>
        <enumValue default="true">
          <term>any</term>
          <internal>any</internal>
        </enumValue>
        <enumValue>
          <term>all</term>
          <internal>all</internal>
        </enumValue>  
      </enumList>
    </enumParam>



    <enumParam name="any_or_all_hpgrp"
                     prompt="Matches Any or All associated regions"
                     multiPick="false"
                     quote="false">
      <noTranslation value="true" includeProjects="EuPathDB" />
      <help>Do Any OR All of the regions associated with this gene, should be associated with other genes ? (within the LOD cut off)</help>
      <enumList>
        <enumValue default="true">
          <term>any</term>
          <internal>any</internal>
        </enumValue>
        <enumValue>
          <term>all</term>
          <internal>all</internal>
        </enumValue>  
      </enumList>
    </enumParam>


    <enumParam name="any_or_all"
                     prompt="Matches Any or All Selected Samples?"
                     multiPick="false"
                     quote="true">
      <noTranslation value="true" includeProjects="EuPathDB" />
      <help>Does the percentile range match any or all of the chosen samples?</help>
      <enumList>
        <enumValue default="true">
          <term>any</term>
          <internal>any</internal>
        </enumValue>
        <enumValue>
          <term>all</term>
          <internal>all</internal>
        </enumValue>  
      </enumList>
    </enumParam>


    <enumParam name="any_or_all_fc"
                     prompt="Apply to Any or All Selected Samples?"
                     multiPick="false"
                     quote="false">
      <noTranslation value="true" includeProjects="EuPathDB" />
      <help>Does the fold difference and p value criteria/filter apply to any or all of the chosen samples?</help>
      <enumList>
        <enumValue default="true">
          <term>any</term>
          <internal>any</internal>
        </enumValue>
        <enumValue>
          <term>all</term>
          <internal>all</internal>
        </enumValue>  
      </enumList>
    </enumParam>



       <flatVocabParam name="samples_fc_ref_generic_coverage"
                     queryRef="GeneVQ.GenericCoverageSamples"
                     prompt="Reference Sample(s)"
                     quote="false"
                     displayType="checkBox"
                     multiPick="true"
                     dependedParamRef="geneParams.profileset_generic_coverage">
            <help>Choose one or more sample.  NOTE: if more than one is chosen the fold difference in coverage will be calculated using the specified operation applied to the samples within the group</help>
          <suggest selectMode="none" />
        </flatVocabParam>

       <flatVocabParam name="samples_fc_comp_generic_coverage"
                     queryRef="GeneVQ.GenericCoverageSamples"
                     prompt="Comparison Sample(s)"
                     quote="false"
                     displayType="checkBox"
                     multiPick="true"
                     dependedParamRef="geneParams.profileset_generic_coverage">
            <help>Choose one or more sample.  NOTE: if more than one is chosen the fold difference in coverage will be calculated using the specified operation applied to the samples within the group</help>
          <suggest selectMode="none" />
        </flatVocabParam>




      <flatVocabParam name="samples_fc_direct_generic_page"
                     queryRef="GeneVQ.GenericDirectPageSamples"
                     prompt="Comparisons"
                     quote="false"
                     displayType="checkBox"
                     multiPick="false"
                     dependedParamRef="geneParams.profileset_generic">
            <help>Choose a comparison.  The sample shown is compared to Control Sample unless otherwise specified.</help>
          <suggest selectMode="none" />
        </flatVocabParam>





      <flatVocabParam name="samples_fc_ref_generic"
                     queryRef="GeneVQ.GenericSamples"
                     prompt="Reference Samples"
                     quote="false"
                     displayType="checkBox"
                     multiPick="true"
                     dependedParamRef="geneParams.profileset_generic">
            <help>Choose one or more sample.  NOTE: if more than one is chosen the fold difference will be calculated using the specified operation applied to the samples within the group</help>
          <suggest selectMode="none" />
        </flatVocabParam>

       <flatVocabParam name="samples_fc_comp_generic"
                     queryRef="GeneVQ.GenericSamples"
                     prompt="Comparison Samples"
                     quote="false"
                     displayType="checkBox"
                     multiPick="true"
                     dependedParamRef="geneParams.profileset_generic">
            <help>Choose one or more sample.  NOTE: if more than one is chosen the fold difference will be calculated using the specified operation applied to the samples within the group</help>
          <suggest selectMode="none" />
        </flatVocabParam>

       <flatVocabParam name="samples_direct_comp_generic"
                     queryRef="GeneVQ.GenericDirectSamples"
                     prompt="Samples"
                     quote="false"
                     displayType="checkBox"
                     multiPick="false"
                     dependedParamRef="geneParams.profileset_generic">
            <help>Choose one or more samples.</help>
          <suggest selectMode="all" />
        </flatVocabParam>

    <flatVocabParam name="samples_direct_comp_fdr_generic"
                     queryRef="GeneVQ.GenericSamples"
                     prompt="Samples"
                     quote="false"
                     multiPick="false"
                     dependedParamRef="geneParams.profileset_generic">
            <help>Choose one or more samples.</help>
          <suggest selectMode="none" />
        </flatVocabParam>


       <flatVocabParam name="samples_percentile_generic"
                     queryRef="GeneVQ.GenericPercentileSamples"
                     prompt="Samples"
                     quote="false"
                     displayType="checkBox"
                     multiPick="true"
                     dependedParamRef="geneParams.profileset_generic,geneParams.channel">
            <help>Choose one or more sample.  Use the any/all param to indicate whether any samples should match the percentile cutoff or all samples.</help>
          <suggest selectMode="none" />
        </flatVocabParam>


  <flatVocabParam name="samples_de_ref_generic_deseq"
                     queryRef="GeneVQ.GenericDESeqSamples"
                     prompt="Reference Sample"
                     quote="true"
                     displayType="checkBox"
                     multiPick="false"
                     dependedParamRef="geneParams.profileset_generic">
            <help>Choose reference sample for differential expression analysis. note only those samples with 2 or more replicates can be compared</help>
          <suggest selectMode="none" />
        </flatVocabParam>
        


    <flatVocabParam name="samples_de_comp_generic_deseq"
                     queryRef="GeneVQ.GenericDESeqSamples"
                     prompt="Comparator Sample"
                     quote="true"
                     displayType="checkBox"
                     multiPick="false"
                     dependedParamRef="geneParams.profileset_generic">
            <help>Choose comparator sample for differential expression analysis. note only those samples with 2 or more replicates can be compared</help>
          <suggest selectMode="none" />
        </flatVocabParam>


      <flatVocabParam name="samples_direct_generic_confidence"
                     queryRef="GeneVQ.GenericSamplesConfidence"
                     prompt="Comparison"
                     quote="false"
                     displayType="checkBox"
                     multiPick="true"
                     dependedParamRef="geneParams.profileset_generic">
            <help>Choose one or more sample.  NOTE: if more than one is chosen the fold difference will be calculated using the specified operation applied to the samples within the group</help>
          <suggest selectMode="all" />
        </flatVocabParam>

       <filterParam name="ref_samples_filter_metadata_all" includeProjects="PlasmoDB,EuPathDB,UniDB"
                      metadataQueryRef="GeneVQ.SamplesMetadataMultiWiz"
                      backgroundQueryRef="GeneVQ.SamplesMetadataMultiWiz"
                      ontologyQueryRef="GeneVQ.OntologyMetadataSpec_ICEMR_Wiz"
                      prompt="Reference Samples"
                      trimMetadataTerms="false">
         <help>
              Select reference samples. 
         </help>
       </filterParam>

       <filterParam name="ref_samples_filter_metadata_all_wiz" includeProjects="PlasmoDB,UniDB" 
                      metadataQueryRef="GeneVQ.SamplesMetadataMultiWiz"
                      backgroundQueryRef="GeneVQ.SamplesMetadataMultiWiz"
                      ontologyQueryRef="GeneVQ.OntologyMetadataSpec_ICEMR_Wiz"
                      prompt="Reference Samples"
                      trimMetadataTerms="false">
         <help>
              Select reference samples. 
         </help>
       </filterParam>

       <filterParam name="comp_samples_filter_metadata_all_wiz" includeProjects="PlasmoDB,UniDB" 
                      metadataQueryRef="GeneVQ.SamplesMetadataMultiWiz"
                      backgroundQueryRef="GeneVQ.SamplesMetadataMultiWiz"
                      ontologyQueryRef="GeneVQ.OntologyMetadataSpec_ICEMR_Wiz"
                      prompt="Comparison Samples"
                      trimMetadataTerms="false">
         <help>
              Select comparison samples. 
         </help>
       </filterParam>

       <filterParam name="comp_samples_filter_metadata_all" includeProjects="PlasmoDB,EuPathDB,UniDB"
                      metadataQueryRef="GeneVQ.SamplesMetadataMultiWiz"
                      backgroundQueryRef="GeneVQ.SamplesMetadataMultiWiz"
                      ontologyQueryRef="GeneVQ.OntologyMetadataSpec_ICEMR_Wiz"
                      prompt="Comparison Samples"
                      trimMetadataTerms="false">
         <help>
              Select comparison samples. 
         </help>
       </filterParam>

       <flatVocabParam name="profileset_generic"
                     queryRef="GeneVQ.GenericProfiles"
                     prompt="Experiment"
                     quote="false"
                     multiPick="false">
            <help>Choose an Experiment</help> 
        </flatVocabParam>

       <flatVocabParam name="profileset_generic_coverage"
                     queryRef="GeneVQ.GenericProfiles"
                     prompt="Experiment"
                     quote="false"
                     displayType="checkBox" 
                     multiPick="false">
            <help>Choose an Experiment</help> 
        </flatVocabParam>


<!-- params for Splice Site Q -->

        <flatVocabParam name="splice_site_generic" includeProjects="EuPathDB,TriTrypDB,UniDB"
                     queryRef="GeneVQ.SpliceSiteExperiment" 
                     prompt="Experiment"
                     quote="false"
                     multiPick="false" >
            <help>Choose the experiment</help>
          <suggest selectMode="none" />
        </flatVocabParam>

        <flatVocabParam name="splice_site_sample_one" includeProjects="EuPathDB,TriTrypDB,UniDB"
                     queryRef="GeneVQ.SpliceSiteSample" 
                     prompt="Reference Sample"
                     quote="false"
                     multiPick="false" 
                     dependedParamRef="geneParams.splice_site_generic">
            <help>Choose a sample</help>
          <suggest selectMode="none" />
        </flatVocabParam>
        <flatVocabParam name="splice_site_sample_two" includeProjects="EuPathDB,TriTrypDB,UniDB"
                     queryRef="GeneVQ.SpliceSiteSample" 
                     prompt="Comparison Sample"
                     quote="false"
                     multiPick="false" 
                     dependedParamRef="geneParams.splice_site_generic">
            <help>Choose a sample</help>
          <suggest selectMode="none" />
        </flatVocabParam>

        
        <stringParam name="percent_diff"
                     prompt="Predominant splice site percent minimum"
                     number="true">
            <help>Choose the minimum percentile of all the splice sites for this gene that the predominant splice site must meet in order to consider it for inclusion in this query.
	    </help> 
            <suggest default="60"/>
        </stringParam>

        <stringParam name="min_norm_count"
                     prompt="Minimum number of reads"
                     number="true">
            <help>Choose the minimum number of ((normalized) reads of the splice sites for this gene in order to consider it for inclusion in this query. 	    </help> 
            <suggest default="10"/>
        </stringParam>

	<flatVocabParam name="nonnuclear_sequence" includeProjects="PlasmoDB,ToxoDB,EuPathDB,FungiDB,HostDB,PiroplasmaDB,UniDB"
			queryRef="GeneVQ.NonNuclearSequence"
			prompt="Nonnuclear Genomic Sequence"
			multiPick="true" 
			dependedParamRef="organismParams.org_with_nonnuclear_genes">
	  <help includeProjects="PlasmoDB">Nonnuclear genomic sequence of various Plasmodium organisms includes the sequence of the mitochondrial and apicoplast genomes.</help>
	  <help includeProjects="ToxoDB">Nonnuclear genomic sequence for T. gondii includes the sequence of the apicoplast genome. </help>
	  <help includeProjects="EuPathDB,UniDB">Nonnuclear genomic sequence of various Plasmodium organisms includes the sequence of the mitochondrial and apicoplast genomes. Nonnuclear genomic sequence for T. gondii includes the sequence of the apicoplast genome. </help>
	</flatVocabParam>

    <!--+++++++++++++++++++++++++++++++++++++++++++++++++++++++++++++++++++++++++++-->
    <!--Genes by CNV params                                                        -->
    <!--+++++++++++++++++++++++++++++++++++++++++++++++++++++++++++++++++++++++++++-->

    <stringParam name="copyNumber" includeProjects="CryptoDB,PlasmoDB,ToxoDB,TriTrypDB,UniDB"
        prompt="Copy Number"
        number="true">
        <help><![CDATA[Enter a value for copy number.]]></help>
        <suggest default="2"/>
    </stringParam>

    <enumParam name="CNV_type" includeProjects="CryptoDB,PlasmoDB,ToxoDB,TriTrypDB,UniDB"
        prompt="Copy Number Metric">
        <noTranslation value="true" includeProjects="EuPathDB"/>
        <help><![CDATA[Haploid number is the number of copies of a gene on a single chromosome.  Gene dose is the total number of copies of this gene, taking into account the ploidy of the chromosome it is encoded on.  For example, a single-copy gene on a diploid chromosome has a haploid number of 1 and a gene dose of 2]]></help>
        <enumList>
            <enumValue default="true">
                <term>Haploid number</term>
                <internal>haploid_number </internal>
            </enumValue>  
            <enumValue >
                <term>Gene dose</term>
                <internal>gene_dose</internal>
            </enumValue>
      </enumList>
    </enumParam>

    <enumParam name="medianOrIndividual" includeProjects="CryptoDB,PlasmoDB,ToxoDB,TriTrypDB,UniDB" 
            prompt="Median Or By Strain/Sample?"
            multiPick="false">
        <help><![CDATA[Choose to find genes where the median copy number across all the selected isolates meets the criteria (Median) or to find genes where any one of the selected isolates meets the criteria (By Strain/Sample)"]]></help>

        <enumList>
            <enumValue default="true">
                <term>Median of Selected Strains/Samples</term>
                <internal>median</internal>
            </enumValue>
            <enumValue default="true">
                <term>By Strain/Sample (at least one selected strain/sample meets criteria)</term>
                <internal>sample</internal>
            </enumValue>
        </enumList>
    </enumParam>

    <enumParam name="operator" includeProjects="CryptoDB,PlasmoDB,ToxoDB,TriTrypDB,UniDB"
        prompt="Operator">
        <noTranslation value="true" includeProjects="EuPathDB"/>
        <help><![CDATA[Choose whether you want to search for genes where the copy number is greater than or equal to, equal to, or less than or equal to the chosen value]]></help>
        <enumList>
            <enumValue default="true">
                <term>Greater than or equal to</term>
                <internal>&gt;=</internal>
            </enumValue>
            <enumValue>
                <term>Equal to</term>
                <internal>=</internal>
            </enumValue>
            <enumValue>
                <term>Less than or equal to</term>
                <internal>&lt;=</internal>
            </enumValue>
        </enumList>
    </enumParam>

    <enumParam name="comparisonOperator" includeProjects="CryptoDB,PlasmoDB,ToxoDB,TriTrypDB,UniDB"
        prompt="What comparison do you want to make?">
        <noTranslation value="true" includeProjects="EuPathDB"/>
        <help><![CDATA[Choose whether you want to search for genes where the copy number in the resequenced strain is greater than, less than, or equal to the reference]]></help>
        <enumList>
            <enumValue default="true">
                <term>Copy number in resequenced strain is greater than reference</term>
                <internal>&gt;</internal>
            </enumValue>
            <enumValue>
                <term>Copy number in resequenced strain is equal to reference</term>
                <internal>=</internal>
            </enumValue>
            <enumValue>
                <term>Copy number in resequenced strain is less than reference</term>
                <internal>&lt;</internal>
            </enumValue>
        </enumList>
    </enumParam>

   <enumParam name="genesWithTranscripts"
               prompt="Genes with:" multiPick="false" displayType="checkBox">
      <noTranslation value="true" includeProjects="EuPathDB" />
      <help>
        Choose genes in a previous result based on whether they do or don't have at least one transcript missing from that result
      </help>
      <enumList>   
        <enumValue default="true">
          <display>missing transcripts in the result</display>
          <term>genes_missing_transcripts</term>
          <internal>genes_missing_transcripts</internal>
        </enumValue>
        <enumValue>
          <display>all transcripts included in the result</display>
          <term>genes_not_missing_transcripts</term>
          <internal>genes_not_missing_transcripts</internal>
        </enumValue>
      </enumList>   
    </enumParam>

   <flatVocabParam name="missingOrFoundTranscripts"
               prompt="Transcripts that were:" 
               multiPick="false"
               queryRef="GeneVQ.missingOrFoundTranscripts"
               dependedParamRef="geneParams.genesWithTranscripts">

      <noTranslation value="true" includeProjects="EuPathDB" />
      <help>
        Choose transcripts of the genes in a previous result based on whether the transcripts were missing or found in that result
      </help>
    </flatVocabParam>


    <enumParam name="coexp_correlation"
               prompt="Correlation" multiPick="false">
        <noTranslation value="true" includeProjects="EuPathDB"/>
        <help>Type of correlation the search should look for</help>
        <enumList>
            <enumValue default="true">
                <term>Positive Correlation</term>
                <internal>&gt;=</internal>
            </enumValue>
            <enumValue>
                <term>Negative Correlation</term>
                <internal>&lt;=</internal>
            </enumValue>
        </enumList>
    </enumParam>

    <stringParam name="coexp_value" includeProjects="FungiDB,UniDB,EuPathDB"
        prompt="Spearman coefficient (greater or equal to)"
        number="true">
        <help><![CDATA[Enter a value for Spearman coefficient between 1 and -1.]]></help>
        <suggest default="0.75"/>
    </stringParam>


  </paramSet>


  <paramSet name="genePhenotypeParams">

    <enumParam name="text_fields"
                     prompt="Fields"
                     includeProjects="PlasmoDB,FungiDB,UniDB,EuPathDB,TriTrypDB"
                     multiPick="true">
      <noTranslation value="true" includeProjects="EuPathDB" />
      <noTranslation value="false" excludeProjects="EuPathDB" />
      <help>
             Choose which text fields to search.
      </help>
      <enumList>
        <enumValue includeProjects="TriTrypDB,FungiDB,EuPathDB,UniDB"  default="true">
          <term>Phenotype</term>
          <internal>Phenotype</internal>
        </enumValue>
        <enumValue includeProjects="PlasmoDB,EuPathDB,UniDB"  default="true">
          <term>Rodent Malaria Phenotype</term>
          <internal>RodMalPhenotype</internal>
        </enumValue>
      </enumList>
    </enumParam>

  </paramSet>

  <paramSet name="userDatasetParams">
    <flatVocabParam name="rna_seq_dataset"
                    queryRef="GeneVQ.RnaSeqUserDataset"
                    prompt="Your RNA-Seq Dataset"
                    quote="false"
                    multiPick="false" >
         <help>An RNA-Seq dataset that you have imported into your workspace, and that is installed in @PROJECT_ID@ </help>
    </flatVocabParam>

       <flatVocabParam name="profileset_generic"
                     queryRef="GeneVQ.rna_seq_profileset"
                     prompt="Experiment"
                     quote="false"
                     multiPick="false"
                     dependedParamRef="userDatasetParams.rna_seq_dataset">
            <help>Choose an Experiment</help> 
        </flatVocabParam>

       <flatVocabParam name="samples_fc_ref_generic"
                     queryRef="GeneVQ.RnaSeqSamples"
                     prompt="Reference Sample(s)"
                     quote="false"
                     displayType="checkBox"
                     multiPick="true"
                     dependedParamRef="userDatasetParams.rna_seq_dataset,userDatasetParams.profileset_generic">
            <help>Choose one or more sample.  NOTE: if more than one is chosen the fold difference in coverage will be calculated using the specified operation applied to the samples within the group</help>
          <suggest selectMode="none" />
        </flatVocabParam>

       <flatVocabParam name="samples_fc_comp_generic"
                     queryRef="GeneVQ.RnaSeqSamples"
                     prompt="Comparison Sample(s)"
                     quote="false"
                     displayType="checkBox"
                     multiPick="true"
                     dependedParamRef="userDatasetParams.rna_seq_dataset,userDatasetParams.profileset_generic">
            <help>Choose one or more sample.  NOTE: if more than one is chosen the fold difference in coverage will be calculated using the specified operation applied to the samples within the group</help>
          <suggest selectMode="none" />
      </flatVocabParam>

  </paramSet>


    <!--===========================================================================-->
    <!-- Vocab queries  -->
    <!--===========================================================================-->

          <!-- MetaCycle Vocab queries Starts -->
          <!-- metaCycle Vocab queries Strats -->

    <querySet name="GeneVQ" queryType="vocab" isCacheable="true">

      <sqlQuery name="metacycle_study" isCacheable="false">
            <column name="internal" />
            <column name="term" />
        <sql>              

	  SELECT s.name as internal,
	     CASE  WHEN s.name ='BSF Alt MetaCycle' THEN 'BSF Alt'
	           WHEN s.name ='BSF Const MetaCycle' THEN 'BSF Const'
	           WHEN s.name ='PF Alt MetaCycle' THEN 'PF Alt'
	           ELSE 'PF Const' END "term"
	  FROM STUDY.STUDY s, STUDY.STUDY i 
	  Where i.name = 'tbruTREU927_Rijo_Circadian_Regulation_rnaSeq_RSRC' 
	  And i.study_id = s.INVESTIGATION_ID and s.name like '%MetaCycle%'
	  
	</sql>
      </sqlQuery>

          <!-- MetaCycle Vocab queries Ends -->
          <!-- metaCycle Vocab queries Ends -->




	<sqlQuery name="MetadataQuery_ncraOR74A_phenotype_knockout_mutants_RSRC" doNotTest="1">
          <column name="ontology_term_name"/>
          <column name="internal"/>
          <column name="number_value"/>
          <column name="date_value"/>
          <column name="string_value"/>
          <sql>
           <![CDATA[
select na_feature_id as internal
     , 'conidia_number' as ontology_term_name
     , cast(null as number(10)) as number_value
     , conidia_number as string_value
     , cast(null as number(10)) as date_value
from APIDB.PHENOTYPEMUTANTS
UNION
select na_feature_id as internal
     , 'conidia_morphology' as ontology_term_name
     , cast(null as number(10)) as number_value
     , conidia_morphology as string_value
     , cast(null as number(10)) as date_value
from APIDB.PHENOTYPEMUTANTS
UNION
select na_feature_id as internal
     , 'protoperithecia_number' as ontology_term_name
     , cast(null as number(10)) as number_value
     , protoperithecia_number as string_value
     , cast(null as number(10)) as date_value
from APIDB.PHENOTYPEMUTANTS
UNION
select na_feature_id as internal
     , 'protoperithecial_morphology' as ontology_term_name
     , cast(null as number(10)) as number_value
     , protoperithecial_morphology as string_value
     , cast(null as number(10)) as date_value
from APIDB.PHENOTYPEMUTANTS
UNION
select na_feature_id as internal
     , 'perithecia_number' as ontology_term_name
     , cast(null as number(10)) as number_value
     , perithecia_number as string_value
     , cast(null as number(10)) as date_value
from APIDB.PHENOTYPEMUTANTS
UNION
select na_feature_id as internal
     , 'perithecia_morphology' as ontology_term_name
     , cast(null as number(10)) as number_value
     , perithecia_morphology as string_value
     , cast(null as number(10)) as date_value
from APIDB.PHENOTYPEMUTANTS
UNION
select na_feature_id as internal
     , 'ascospore_number' as ontology_term_name
     , cast(null as number(10)) as number_value
     , ascospore_number as string_value
     , cast(null as number(10)) as date_value
from APIDB.PHENOTYPEMUTANTS
UNION
select na_feature_id as internal
     , 'ascospore_morphology' as ontology_term_name
     , cast(null as number(10)) as number_value
     , ascospore_morphology as string_value
     , cast(null as number(10)) as date_value
from APIDB.PHENOTYPEMUTANTS
UNION
select na_feature_id as internal
     , 'basal_hyphae_growth_rate' as ontology_term_name
     , basal_hyphae_growth_rate as number_value
     , '' as string_value
     , cast(null as number(10)) as date_value
from APIDB.PHENOTYPEMUTANTS
UNION
select na_feature_id as internal
     , 'aerial_hyphae_height' as ontology_term_name
     , aerial_hyphae_height as number_value
     , '' as string_value
     , cast(null as number(10)) as date_value
from APIDB.PHENOTYPEMUTANTS
           ]]>
            </sql>
        </sqlQuery>

	<sqlQuery name="OntologyQuery_ncraOR74A_phenotype_knockout_mutants_RSRC" doNotTest="1">
          <column name="ontology_term_name"/>
          <column name="parent_ontology_term_name"/>
          <column name="display_name"/>
          <column name="description"/>
          <column name="type"/>
          <column name="units"/>
          <column name="precision"/>
          <column name="is_range"/>
          <sql>
           <![CDATA[

select * from (
select 'conidia_number' as ontology_term_name
     , 'Conidia Number' as display_name
     , 'string' as type
     , 0 as is_range
from dual
UNION
select 'conidia_morphology' as ontology_term_name
     , 'Conidia Morphology' as display_name
     , 'string' as type
     , 0 as is_range
from dual
UNION
select 'protoperithecia_number' as ontology_term_name
     , 'Protoperithecia Number' as display_name
     , 'string' as type
     , 0 as is_range
from dual
UNION
select 'protoperithecial_morphology' as ontology_term_name
     , 'Protoperithecial Morphology' as display_name
     , 'string' as type
     , 0 as is_range
from dual
UNION
select 'perithecia_number' as ontology_term_name
     , 'Perithecia Number' as display_name
     , 'string' as type
     , 0 as is_range
from dual
UNION
select 'perithecia_morphology' as ontology_term_name
     , 'Perithecia Morphology' as display_name
     , 'string' as type
     , 0 as is_range
from dual
UNION
select 'ascospore_number' as ontology_term_name
     , 'Ascospore Number' as display_name
     , 'string' as type
     , 0 as is_range
from dual
UNION
select 'ascospore_morphology' as ontology_term_name
     , 'Ascospore Morphology' as display_name
     , 'string' as type
     , 0 as is_range
from dual
UNION
select 'basal_hyphae_growth_rate' as ontology_term_name
     , 'Basal Hyphae Growth Rate' as display_name
     , 'Number' as type
     , 1 as is_range
from dual
UNION
select 'aerial_hyphae_height' as ontology_term_name
     , 'Aerial Hyphae Height' as display_name
     , 'Number' as type
     , 1 as is_range
from dual
), 
(select cast(null as varchar(10)) as parent_ontology_term_name
     , cast(null as varchar(10)) as description
     , cast(null as varchar(10)) as units
     , 1 as precision from dual
     )
           ]]>
            </sql>
        </sqlQuery>




	<sqlQuery name="MetadataQuery_pfal3D7_phenotype_pB_mutagenesis_MIS_MFS_RSRC" doNotTest="1">
          <column name="ontology_term_name"/>
          <column name="internal"/>
          <column name="number_value"/>
          <column name="date_value"/>
          <column name="string_value"/>
          <sql>
           <![CDATA[
select na_feature_id as internal
     , score_type as ontology_term_name
     , score as number_value
     , cast(null as varchar(10)) as string_value
     , cast(null as number(10)) as date_value
from APIDB.PHENOTYPEscore
           ]]>
            </sql>
        </sqlQuery>

	<sqlQuery name="OntologyQuery_pfal3D7_phenotype_pB_mutagenesis_MIS_MFS_RSRC" doNotTest="1">
          <column name="ontology_term_name"/>
          <column name="parent_ontology_term_name"/>
          <column name="display_name"/>
          <column name="description"/>
          <column name="type"/>
          <column name="units"/>
          <column name="precision"/>
          <column name="is_range"/>
          <sql>
           <![CDATA[
                    select distinct p.score_type as ontology_term_name
                    , cast(null as varchar(10)) as parent_ontology_term_name
                    , initcap(p.score_type) as display_name
                    , cast(null as varchar(10)) as description
                    , cast(null as varchar(10)) as units
                    , 'number' as type
                    , 1 as is_range
                    , 1 as precision
                    from apidb.phenotypescore p

           ]]>
            </sql>
        </sqlQuery>

	<sqlQuery name="MetadataQuery_pberANKA_phenotype_Bushnell_functional_profiling_RSRC" doNotTest="1">
          <column name="ontology_term_name"/>
          <column name="internal"/>
          <column name="number_value"/>
          <column name="date_value"/>
          <column name="string_value"/>
          <sql>
           <![CDATA[
select na_feature_id as internal
     , 'phenotype' as ontology_term_name
     , cast(null as number(10)) as number_value
     , phenotype as string_value
     , cast(null as number(10)) as date_value
from APIDB.PHENOTYPEGROWTHRATE
UNION
select na_feature_id as internal
     , 'relative_growth_rate' as ontology_term_name
     , relative_growth_rate as number_value
     , '' as string_value
     , cast(null as number(10)) as date_value
from APIDB.PHENOTYPEGROWTHRATE
           ]]>
            </sql>
        </sqlQuery>



	<sqlQuery name="OntologyQuery_pberANKA_phenotype_Bushnell_functional_profiling_RSRC" doNotTest="1">
          <column name="ontology_term_name"/>
          <column name="parent_ontology_term_name"/>
          <column name="display_name"/>
          <column name="description"/>
          <column name="type"/>
          <column name="units"/>
          <column name="precision"/>
          <column name="is_range"/>
          <sql>
           <![CDATA[
select * from (
select 'phenotype' as ontology_term_name
     , 'Phenotype' as display_name
     , 'string' as type
     , 0 as is_range
from dual
UNION
select 'relative_growth_rate' as ontology_term_name
     , 'Relative Growth Rate' as display_name
     , 'Number' as type
     , 1 as is_range
from dual
), 
(select cast(null as varchar(10)) as parent_ontology_term_name
     , cast(null as varchar(10)) as description
     , cast(null as varchar(10)) as units
     , 1 as precision from dual
     )
           ]]>
            </sql>
        </sqlQuery>



	<sqlQuery name="MetadataQuery_ncraOR74A_phenotype_GeneImage_NAFeaturePhenotypeImage_RSRC" doNotTest="1">
          <column name="ontology_term_name"/>
          <column name="internal"/>
          <column name="number_value"/>
          <column name="date_value"/>
          <column name="string_value"/>
          <sql>
           <![CDATA[
                SELECT distinct p.protocol_app_node_id as internal
                    , p.property as ontology_term_name
                    , cast(null as number(10)) as number_value
                    , lower(p.value) as string_value
                    , cast(null as date) as date_value
               FROM apidb.nafeaturephenotype p, study.study s, study.studylink sl
               WHERE s.name = 'ncraOR74A_phenotype_GeneImage_NAFeaturePhenotypeImage_RSRC'
               AND s.study_id = sl.study_id
               AND sl.protocol_app_node_id = p.protocol_app_node_id
           ]]>
            </sql>
        </sqlQuery>



	<sqlQuery name="OntologyQuery_ncraOR74A_phenotype_GeneImage_NAFeaturePhenotypeImage_RSRC" doNotTest="1">
          <column name="ontology_term_name"/>
          <column name="parent_ontology_term_name"/>
          <column name="display_name"/>
          <column name="description"/>
          <column name="type"/>
          <column name="units"/>
          <column name="precision"/>
          <column name="is_range"/>
          <sql>
           <![CDATA[
               SELECT distinct p.property as ontology_term_name
                    , cast(null as varchar(10)) as parent_ontology_term_name
                    , initcap(p.property) as display_name
                    , cast(null as varchar(10)) as description
                    , cast(null as varchar(10)) as units
                    , 'string' as type
                    , 0 as is_range
                    , 1 as precision
               FROM apidb.nafeaturephenotype p, study.study s, study.studylink sl
               WHERE s.name = 'ncraOR74A_phenotype_GeneImage_NAFeaturePhenotypeImage_RSRC'
               AND s.study_id = sl.study_id
               AND sl.protocol_app_node_id = p.protocol_app_node_id
               ORDER BY initcap(p.property)
           ]]>
            </sql>
        </sqlQuery>


	<sqlQuery name="MetadataQuery_PHI-base_curated_phenotype_NAFeaturePhenotypeGeneric_RSRC" doNotTest="1">
          <column name="ontology_term_name"/>
          <column name="internal"/>
          <column name="number_value"/>
          <column name="date_value"/>
          <column name="string_value"/>
          <sql>
           <![CDATA[
                SELECT distinct p.protocol_app_node_id as internal
                    , p.property as ontology_term_name
                    , cast(null as number(10)) as number_value
                    , lower(p.value) as string_value
                    , cast(null as date) as date_value
               FROM apidb.nafeaturephenotype p, study.study s, study.studylink sl
               WHERE s.name like '%_PHI-base_curated_phenotype_NAFeaturePhenotypeGeneric_RSRC'
               AND s.study_id = sl.study_id
               AND sl.protocol_app_node_id = p.protocol_app_node_id
               AND p.property NOT IN ('Comments','Co-mutated gene(s)','Gene inducer','PMID')
           ]]>
            </sql>
        </sqlQuery>



	<sqlQuery name="OntologyQuery_PHI-base_curated_phenotype_NAFeaturePhenotypeGeneric_RSRC" doNotTest="1">
          <column name="ontology_term_name"/>
          <column name="parent_ontology_term_name"/>
          <column name="display_name"/>
          <column name="description"/>
          <column name="type"/>
          <column name="units"/>
          <column name="precision"/>
          <column name="is_range"/>
          <sql>
           <![CDATA[
               SELECT distinct p.property as ontology_term_name
                    , cast(null as varchar(10)) as parent_ontology_term_name
                    , initcap(p.property) as display_name
                    , cast(null as varchar(10)) as description
                    , cast(null as varchar(10)) as units
                    , 'string' as type
                    , 0 as is_range
                    , 1 as precision
               FROM apidb.nafeaturephenotype p, study.study s, study.studylink sl
               WHERE s.name like '%_PHI-base_curated_phenotype_NAFeaturePhenotypeGeneric_RSRC'
               AND s.study_id = sl.study_id
               AND sl.protocol_app_node_id = p.protocol_app_node_id
               AND p.property NOT IN ('Comments','Co-mutated gene(s)','Gene inducer','PMID')
               ORDER BY initcap(p.property)
           ]]>
            </sql>
        </sqlQuery>




       <sqlQuery name="PhenotypeGrowthRate" isCacheable="false" includeProjects="UniDB,PlasmoDB">
            <column name="internal" />
            <column name="term" />
        <sql>
          select distinct phenotype as term , phenotype as internal from APIDB.PHENOTYPEGROWTHRATE
       </sql>
       </sqlQuery>
        <processQuery name="PhenotypeGrowthRate" processName="org.apidb.apicomplexa.wsfplugin.apifed.ApiFedPlugin" includeProjects="EuPathDB">
            <wsColumn name="internal" width="50" wsName="internal"/>
            <wsColumn name="term" width="50" wsName="term"/>
        </processQuery>


       <sqlQuery name="geneListUserDataset" isCacheable="false">
        <paramRef ref="InternalParams.user_id"/>
            <column name="internal" />
            <column name="term" />
            <column name="display" />
        <sql>
   --force 'Choose...' line to be first, then order by display name
   select  term, internal, display from (
     select 0 as term, 0 as internal, 'Choose a Gene List Dataset, if you have any' as display, 1 as num from dual
     UNION
     select distinct a.user_dataset_id as term, a.user_dataset_id as internal, name as display, 2 as num
      from ApiDbUserDatasets.installedUserDataset i, ApiDbUserDatasets.UserDatasetAccessControl a,
         ApiDbUserDatasets.UD_GeneId g
      where a.user_id = $$user_id$$
      and a.user_dataset_id = i.user_dataset_id
      and g.user_dataset_id = i.user_dataset_id
      and (i.is_invalid is null or i.is_invalid = 0)
   ) order by num, display
       </sql>
       </sqlQuery>

        <sqlQuery name="RnaSeqUserDataset" isCacheable="false">
           <paramRef ref="InternalParams.user_id"/>
           <column name="internal"/>
           <column name="term"/>
           <column name="display"/>
           <sql>
           <![CDATA[
   select term, internal, display
   from (--   select 0 as term, 0 as internal,
         --          'Choose an RNA-Seq dataset, if you have any' as display,
         --          1 as ordering
         --  from dual
         -- union
           select iud.user_dataset_id as term, iud.user_dataset_id as internal,
                  iud.name as display, 2 as ordering
           from apidbUserDatasets.InstalledUserDataset iud
           where iud.user_dataset_id
                 in (select udac.user_dataset_id
                     from apidbUserDatasets.UserDatasetAccessControl udac,
                          apidbUserDatasets.UD_ProfileSet ps,
                          apidbUserDatasets.UD_ProtocolAppNode pan,
                          apidbUserDatasets.UD_NaFeatureExpression nfe
                     where udac.user_id = $$user_id$$ -- enforce dataset access
                       and udac.user_dataset_id = ps.user_dataset_id
                       and ps.profile_set_id = pan.profile_set_id
                       and pan.protocol_app_node_id = nfe.protocol_app_node_id
                    )
             and (iud.is_invalid is null or iud.is_invalid = 0)
        ) order by ordering, display
             ]]>
           </sql>
        </sqlQuery>

       <sqlQuery name="PFTimeSeriesFoldChangeProfileSet" includeProjects="PlasmoDB,UniDB">
            <column name="internal" />
            <column name="term" />
            <column name="display" />
                    <sql>
    select distinct pt.profile_set_name as term,
           pt.profile_study_id as internal,
           replace((replace (pt.profile_set_name,'DeRisi','iRBC')),'Smoothed','(48 Hour scaled)')  as display
    from apidbtuning.profiletype pt
    where pt.profile_set_name in ('DeRisi 3D7 Smoothed','DeRisi Dd2 Smoothed','DeRisi HB3 Smoothed')
    order by pt.profile_set_name desc
                    </sql>
       </sqlQuery>

        <processQuery name="PFTimeSeriesFoldChangeProfileSet" processName="org.apidb.apicomplexa.wsfplugin.apifed.ApiFedPlugin" includeProjects="EuPathDB">
            <wsColumn name="internal" width="100" wsName="internal"/>
            <wsColumn name="term" width="200" wsName="term"/>
            <wsColumn name="display" width="100" wsName="display"/>
        </processQuery>


      <sqlQuery name="PFTimeSeriesSamples" includeProjects="PlasmoDB,UniDB">
          <paramRef ref="geneParams.profileset_generic"/>
          <column name="parentTerm" />
          <column name="internal" />
          <column name="display" />
          <column name="term" />
            <sql>
           <![CDATA[
              select display, term,internal,parentTerm,sortTerm from ( 
select r.value || ' Hour' as display
  , r.value || ' Hour' as term
  , listagg(ps.protocol_app_node_id, ',') within group (order by ps.protocol_app_node_id) as internal
  , CASE WHEN r.value > 0 AND r.value <= 8 THEN 'Early Ring'
         WHEN r.value > 8 AND r.value <= 16 THEN 'Late Ring'
         WHEN r.value > 16 AND r.value <= 23 THEN 'Early Trophozoite'
         WHEN r.value > 23 AND r.value <= 30 THEN 'Late Trophozoite'
         WHEN r.value > 30 AND r.value <= 39 THEN 'Early Schizont'
    ELSE 'Late Schizont' END as parentTerm
  , r.value as sortTerm
from APIDBTUNING.profilesamples ps
 , apidbtuning.profilesamples tpps
 , APIDB.ONTOLOGYTERMRESULT r
 , sres.ontologyterm ot
where ps.study_id =  $$profileset_generic$$
and tpps.study_name = decode(ps.study_name, 'DeRisi 3D7 Smoothed', 'Timepoint Mapping And Life Stage Fractions - 3D7',
                                            'DeRisi HB3 Smoothed', 'Timepoint Mapping And Life Stage Fractions - HB3',
                                            'DeRisi Dd2 Smoothed', 'Timepoint Mapping And Life Stage Fractions - Dd2')
and ps.PROTOCOL_APP_NODE_NAME = tpps.PROTOCOL_APP_NODE_NAME 
and tpps.PROTOCOL_APP_NODE_ID = r.PROTOCOL_APP_NODE_ID
and r.ONTOLOGY_TERM_ID = ot.ONTOLOGY_TERM_ID
and ot.name = 'timepoint'
and ps.PROFILE_TYPE = 'values'
group by r.value
              UNION
              select '1-16 Hours' as display, 'Ring' as term, '-1' as internal, '' as parentTerm, -3 as sortTerm from dual
              UNION
              select '1-8 Hours' as display, 'Early Ring' as term, '-1' as internal, 'Ring' as parentTerm, -2 as sortTerm from dual
              UNION
              select '9-16 Hours' as display, 'Late Ring' as term, '-1' as internal, 'Ring' as parentTerm, -1 as sortTerm from dual
              UNION
              select '17-30 Hours' as display, 'Trophozoite' as term, '-1' as internal, '' as parentTerm, -2 as sortTerm  from dual
              UNION
              select '17-23 Hours' as display, 'Early Trophozoite' as term, '-1' as internal, 'Trophozoite' as parentTerm, -2 as sortTerm  from dual
              UNION
              select '24-30 Hours' as display, 'Late Trophozoite' as term, '-1' as internal, 'Trophozoite' as parentTerm, -1 as sortTerm  from dual
              UNION
              select '31-48 Hours' as display, 'Schizont' as term, '-1' as internal, '' as parentTerm, -1 as sortTerm  from dual
              UNION
              select '31-39 Hours' as display, 'Early Schizont' as term, '-1' as internal, 'Schizont' as parentTerm, -2 as sortTerm  from dual
              UNION
              select '40-48 Hours' as display, 'Late Schizont' as term, '-1' as internal, 'Schizont' as parentTerm, -1 as sortTerm  from dual
              ) order by to_number(sortTerm)
             ]]>
            </sql>
      </sqlQuery>

        <processQuery name="PFTimeSeriesSamples" processName="org.apidb.apicomplexa.wsfplugin.apifed.ApiFedPlugin" includeProjects="EuPathDB">
          <paramRef ref="geneParams.profileset_generic"/>
            <wsColumn name="internal" width="100" wsName="internal"/>
            <wsColumn name="term" width="200" wsName="term"/>
            <wsColumn name="display" width="100" wsName="display"/>
            <wsColumn name="parentTerm" width="200" wsName="parentTerm"/>
        </processQuery>



      <sqlQuery name="PFTimeSeriesSamplesPct" includeProjects="PlasmoDB,UniDB">
          <paramRef ref="geneParams.profileset_generic"/>
          <paramRef ref="geneParams.channel"/>
          <column name="parentTerm" />
          <column name="internal" />
          <column name="display" />
          <column name="term" />
            <sql>
           <![CDATA[
              select display, term,internal,parentTerm,sortTerm from ( 
select r.value || ' Hour' as display
  , r.value || ' Hour' as term
  , listagg(ps.protocol_app_node_id, ',') within group (order by ps.protocol_app_node_id) as internal
  , CASE WHEN r.value > 0 AND r.value <= 8 THEN 'Early Ring'
         WHEN r.value > 8 AND r.value <= 16 THEN 'Late Ring'
         WHEN r.value > 16 AND r.value <= 23 THEN 'Early Trophozoite'
         WHEN r.value > 23 AND r.value <= 30 THEN 'Late Trophozoite'
         WHEN r.value > 30 AND r.value <= 39 THEN 'Early Schizont'
    ELSE 'Late Schizont' END as parentTerm
  , r.value as sortTerm
from APIDBTUNING.profilesamples ps
 , apidbtuning.profilesamples tpps
 , APIDB.ONTOLOGYTERMRESULT r
 , sres.ontologyterm ot
where ps.study_id =  $$profileset_generic$$
and tpps.study_name = decode(ps.study_name, 'DeRisi 3D7 Smoothed', 'Timepoint Mapping And Life Stage Fractions - 3D7',
                                            'DeRisi HB3 Smoothed', 'Timepoint Mapping And Life Stage Fractions - HB3',
                                            'DeRisi Dd2 Smoothed', 'Timepoint Mapping And Life Stage Fractions - Dd2')
and ps.PROTOCOL_APP_NODE_NAME = tpps.PROTOCOL_APP_NODE_NAME 
and tpps.PROTOCOL_APP_NODE_ID = r.PROTOCOL_APP_NODE_ID
and r.ONTOLOGY_TERM_ID = ot.ONTOLOGY_TERM_ID
and ot.name = 'timepoint'
and ps.PROFILE_TYPE = 'values'
group by r.value
              UNION
              select '1-16 Hours' as display, 'Ring' as term, '-1' as internal, '' as parentTerm, -3 as sortTerm from dual
              UNION
              select '1-8 Hours' as display, 'Early Ring' as term, '-1' as internal, 'Ring' as parentTerm, -2 as sortTerm from dual
              UNION
              select '9-16 Hours' as display, 'Late Ring' as term, '-1' as internal, 'Ring' as parentTerm, -1 as sortTerm from dual
              UNION
              select '17-30 Hours' as display, 'Trophozoite' as term, '-1' as internal, '' as parentTerm, -2 as sortTerm  from dual
              UNION
              select '17-23 Hours' as display, 'Early Trophozoite' as term, '-1' as internal, 'Trophozoite' as parentTerm, -2 as sortTerm  from dual
              UNION
              select '24-30 Hours' as display, 'Late Trophozoite' as term, '-1' as internal, 'Trophozoite' as parentTerm, -1 as sortTerm  from dual
              UNION
              select '31-48 Hours' as display, 'Schizont' as term, '-1' as internal, '' as parentTerm, -1 as sortTerm  from dual
              UNION
              select '31-39 Hours' as display, 'Early Schizont' as term, '-1' as internal, 'Schizont' as parentTerm, -2 as sortTerm  from dual
              UNION
              select '40-48 Hours' as display, 'Late Schizont' as term, '-1' as internal, 'Schizont' as parentTerm, -1 as sortTerm  from dual
              ) order by to_number(sortTerm)
             ]]>
            </sql>
      </sqlQuery>

        <processQuery name="PFTimeSeriesSamplesPct" processName="org.apidb.apicomplexa.wsfplugin.apifed.ApiFedPlugin" includeProjects="EuPathDB">
          <paramRef ref="geneParams.profileset_generic"/>
          <paramRef ref="geneParams.channel"/>
            <wsColumn name="internal" width="100" wsName="internal"/>
            <wsColumn name="term" width="200" wsName="term"/>
            <wsColumn name="display" width="100" wsName="display"/>
            <wsColumn name="parentTerm" width="200" wsName="parentTerm"/>
        </processQuery>





      <sqlQuery name="GenericSamplesMulti" includeProjects="PlasmoDB,UniDB">

	<column name="internal"/>
	<column name="term"/>
	<column name="display"/>
	<sql>
	  <![CDATA[
            select distinct pan_name as term, pan_name as display, pan_id as internal
            from apidbTuning.Metadata
            where lower(dataset_name) like '%icemr%'
	  ]]>
	</sql>
      </sqlQuery>

  <processQuery name="GenericSamplesMulti" processName="org.apidb.apicomplexa.wsfplugin.apifed.ApiFedPlugin" includeProjects="EuPathDB">
  	<wsColumn name="internal" width="100" wsName="internal"/>
	  <wsColumn name="term" width="100" wsName="term"/>
	  <wsColumn name="display" width="100" wsName="display"/>
  </processQuery>


      <sqlQuery name="NonNuclearSequence" includeProjects="PlasmoDB,ToxoDB,FungiDB,HostDB,PiroplasmaDB,UniDB">
	<paramRef ref="organismParams.org_with_nonnuclear_genes" /> 
	<column name="internal"/>
	<column name="term"/>
	<column name="display"/>
	<sql>
	  <![CDATA[
	    SELECT sa.source_id as internal, sa.source_id as term, ot.name as display
	    FROM  ApidbTuning.GenomicSeqAttributes sa, SRes.ontologyTerm ot
	    WHERE sa.so_id = ot.source_id
	    AND ot.name in  ('mitochondrial_chromosome', 'apicoplast_chromosome')
	    AND sa.organism = $$org_with_nonnuclear_genes$$
	    ORDER BY ot.name
	  ]]>
	</sql>
      </sqlQuery>

      <processQuery name="NonNuclearSequence" processName="org.apidb.apicomplexa.wsfplugin.apifed.ApiFedPlugin" includeProjects="EuPathDB">
	<paramRef ref="organismParams.org_with_nonnuclear_genes" quote="false"/> 
	<wsColumn name="internal" width="100" wsName="internal"/>
	<wsColumn name="term" width="100" wsName="term"/>
      </processQuery>



     <sqlQuery name="ProfileTimeNoShift">
             <column name="internal"/>
             <column name="term"/>
             <column name="display"/>
	  <sql>
                   select 0 as internal, 0 as term, 0 as display from dual
          </sql>
     </sqlQuery>



     <!-- TODO UniDB problem HERE -->
     <sqlQuery name="ProfileTimeShift" includeProjects="PlasmoDB,ToxoDB,CryptoDB,FungiDB,HostDB,UniDB">
             <column name="internal"/>
             <column name="term"/>
             <column name="display"/>
	  <sql includeProjects="PlasmoDB,UniDB">
          <![CDATA[
	    SELECT num AS internal, num ||' hours' AS term, num ||' hours' AS display
	    FROM
	    (SELECT Rownum num FROM dual
 	     CONNECT BY Rownum <= 24
	     UNION
	     SELECT 0 num FROM dual
	     UNION
	     SELECT Rownum * (-1) num FROM dual
	     CONNECT BY Rownum <= 24
	    ) t
	    ORDER BY t.num asc
          ]]>
          </sql>
          <sql includeProjects="ToxoDB">
          <![CDATA[
	    SELECT num AS internal, num ||' hours' AS term, num ||' hours' AS display
	    FROM
	    (SELECT Rownum num FROM dual
 	     CONNECT BY Rownum <= 6
	     UNION
	     SELECT 0 num FROM dual
	     UNION
	     SELECT Rownum * (-1) num FROM dual
	     CONNECT BY Rownum <= 6
	    ) t
	    ORDER BY t.num asc
          ]]>
          </sql>
          <sql includeProjects="CryptoDB">
          <![CDATA[
	    SELECT num AS internal, num ||' hours' AS term, num ||' hours' AS display
	    FROM
	    (SELECT Rownum num FROM dual
 	     CONNECT BY Rownum <= 36
	     UNION
	     SELECT 0 num FROM dual
	     UNION
	     SELECT Rownum * (-1) num FROM dual
	     CONNECT BY Rownum <= 36
	    ) t 
            WHERE mod(num,12) = 0
	    ORDER BY t.num asc
          ]]>
          </sql>

          <sql includeProjects="FungiDB">
          <![CDATA[
	    SELECT num AS internal, num ||' hours' AS term, num ||' hours' AS display
	    FROM
	    (SELECT Rownum num FROM dual
 	     CONNECT BY Rownum <= 12
	     UNION
	     SELECT 0 num FROM dual
	     UNION
	     SELECT Rownum * (-1) num FROM dual
	     CONNECT BY Rownum <= 12
	    ) t 
            WHERE mod(num,12) = 0
	    ORDER BY t.num asc
          ]]>
          </sql>
	  <sql includeProjects="HostDB">
                   select 0 as internal, 0 as term, 0 as display from dual
          </sql>

     </sqlQuery>

       <processQuery name="ProfileTimeShift" processName="org.apidb.apicomplexa.wsfplugin.apifed.ApiFedPlugin" includeProjects="EuPathDB">
            <wsColumn name="internal" width="100" wsName="internal"/>
            <wsColumn name="term" width="100" wsName="term"/>
            <wsColumn name="display" width="100" wsName="display"/>
        </processQuery>


     <sqlQuery name="ProfileTimeShiftFerdig" includeProjects="PlasmoDB,UniDB">
             <column name="internal"/>
             <column name="term"/>
             <column name="display"/>
	  <sql>
          <![CDATA[
	    SELECT num AS internal, num ||' hours' AS term, num ||' hours' AS display
	    FROM
	    (SELECT Rownum num FROM dual
 	     CONNECT BY Rownum <= 18
	     UNION
	     SELECT 0 num FROM dual
	     UNION
	     SELECT Rownum * (-1) num FROM dual
	     CONNECT BY Rownum <= 18
	    ) t
	    ORDER BY t.num asc
          ]]>
          </sql>
     </sqlQuery>

       <processQuery name="ProfileTimeShiftFerdig" processName="org.apidb.apicomplexa.wsfplugin.apifed.ApiFedPlugin" includeProjects="EuPathDB">
            <wsColumn name="internal" width="100" wsName="internal"/>
            <wsColumn name="term" width="100" wsName="term"/>
            <wsColumn name="display" width="100" wsName="display"/>
        </processQuery>

     <sqlQuery name="ProfileTimeShiftFungiScer" includeProjects="FungiDB,UniDB">
             <column name="internal"/>
             <column name="term"/>
             <column name="display"/>
	  <sql>
          <![CDATA[
	    SELECT num AS internal, num ||' hours' AS term, num ||' hours' AS display
	    FROM
	    (SELECT Rownum num FROM dual
 	     CONNECT BY Rownum <= 25
	     UNION
	     SELECT 0 num FROM dual
	     UNION
	     SELECT Rownum * (-1) num FROM dual
	     CONNECT BY Rownum <= 25
	    ) t
	    ORDER BY t.num asc
          ]]>
          </sql>
     </sqlQuery>

       <processQuery name="ProfileTimeShiftFungiScer" processName="org.apidb.apicomplexa.wsfplugin.apifed.ApiFedPlugin" includeProjects="EuPathDB">
            <wsColumn name="internal" width="100" wsName="internal"/>
            <wsColumn name="term" width="100" wsName="term"/>
            <wsColumn name="display" width="100" wsName="display"/>
        </processQuery>


     <sqlQuery name="ProfileTimeShiftFungiNcrass" includeProjects="FungiDB,UniDB">
             <column name="internal"/>
             <column name="term"/>
             <column name="display"/>
	  <sql>
          <![CDATA[
	    SELECT num AS internal, num ||' hours' AS term, num ||' hours' AS display
	    FROM
	    (SELECT Rownum num FROM dual
 	     CONNECT BY Rownum <= 48
	     UNION
	     SELECT 0 num FROM dual
	     UNION
	     SELECT Rownum * (-1) num FROM dual
	     CONNECT BY Rownum <= 48
	    ) t
	    ORDER BY t.num asc
          ]]>
          </sql>
     </sqlQuery>

       <processQuery name="ProfileTimeShiftFungiNcrass" processName="org.apidb.apicomplexa.wsfplugin.apifed.ApiFedPlugin" includeProjects="EuPathDB">
            <wsColumn name="internal" width="100" wsName="internal"/>
            <wsColumn name="term" width="100" wsName="term"/>
            <wsColumn name="display" width="100" wsName="display"/>
        </processQuery>


        <!-- TODO UniDB Problem Here -->
     <sqlQuery name="ProfileProfileSet" includeProjects="ToxoDB,CryptoDB,PlasmoDB,FungiDB,HostDB,UniDB">
             <column name="display"/>
             <column name="internal"/>
             <column name="term"/>
          <sql includeProjects="ToxoDB">
        select 'M.White Cell Cycle Microarray spline smoothed' as term,
               'M.White Cell Cycle Microarray spline smoothed' as internal,
               'M.White Cell Cycle Microarray spline smoothed' as display
        from dual
          </sql>
          <sql includeProjects="CryptoDB">
        select 'Cparvum_RT_PCR_Kissinger' as term,
               'Cparvum_RT_PCR_Kissinger' as internal,
               'C. parvum post-infection semi quantitative Real Time PCR' as display
        from dual
          </sql>
          <sql includeProjects="PlasmoDB,UniDB">       
        select distinct profile_set_name as term,
               profile_set_name as internal,
               profile_set_name as display
        from apidbTuning.profile
        where profile_set_name like 'DeRisi % Smoothed'
          </sql>
          <sql includeProjects="FungiDB">       
        SELECT DISTINCT profile_set_name as term, 
               profile_set_name AS internal,
               REGEXP_REPLACE (profile_set_name, '\[(.)+\]', '')  AS display
        FROM apidbtuning.profiletype
        WHERE dataset_name = 'cneoH99_Haase_Kelliher_Cell_Cycle_rnaSeq_RSRC' 
          </sql>
          <sql includeProjects="HostDB">       
        SELECT DISTINCT profile_set_name, 
               profile_set_name AS internal,
               REGEXP_REPLACE (profile_set_name, '\[(.)+\]', '')  AS display
        FROM apidbtuning.profiletype
        WHERE dataset_name = 'mmusC57BL6J_Saeij_Jeroen_strains_rnaSeq_RSRC'
          </sql>

     </sqlQuery>

       <processQuery name="ProfileProfileSet" processName="org.apidb.apicomplexa.wsfplugin.apifed.ApiFedPlugin" includeProjects="EuPathDB">
            <wsColumn name="internal" width="100" wsName="internal"/>
            <wsColumn name="term" width="100" wsName="term"/>
            <wsColumn name="display" width="100" wsName="display"/>
        </processQuery>


     <sqlQuery name="ProfileProfileSetFerdig" includeProjects="PlasmoDB,UniDB">
             <column name="display"/>
             <column name="internal"/>
             <column name="term"/>
          <sql>
         select 'Profiles of DD2-HB3 expression from Ferdig' as term,
                'Profiles of DD2-HB3 expression from Ferdig' as internal,
                'Profiles of DD2-HB3 expression from Ferdig' as display
        from dual
          </sql>
        </sqlQuery>

       <processQuery name="ProfileProfileSetFerdig" processName="org.apidb.apicomplexa.wsfplugin.apifed.ApiFedPlugin" includeProjects="EuPathDB">
            <wsColumn name="internal" width="100" wsName="internal"/>
            <wsColumn name="term" width="100" wsName="term"/>
            <wsColumn name="display" width="100" wsName="display"/>
        </processQuery>



     <sqlQuery name="ProfileProfileSetFungiScer" includeProjects="FungiDB,UniDB">
             <column name="display"/>
             <column name="internal"/>
             <column name="term"/>
          <sql>
        SELECT DISTINCT profile_set_name as term, 
               profile_set_name AS internal,
               REGEXP_REPLACE (profile_set_name, '\[(.)+\]', '')  AS display
        FROM apidbtuning.profiletype
        WHERE dataset_name = 'scerS288c_Haase_Kelliher_Cell_Cycle_rnaSeq_RSRC'          </sql>
        </sqlQuery>

       <processQuery name="ProfileProfileSetFungiScer" processName="org.apidb.apicomplexa.wsfplugin.apifed.ApiFedPlugin" includeProjects="EuPathDB">
            <wsColumn name="internal" width="100" wsName="internal"/>
            <wsColumn name="term" width="100" wsName="term"/>
            <wsColumn name="display" width="100" wsName="display"/>
        </processQuery>



     <sqlQuery name="ProfileProfileSetFungiNcrass" includeProjects="FungiDB,UniDB">
             <column name="display"/>
             <column name="internal"/>
             <column name="term"/>
          <sql>
        SELECT DISTINCT profile_set_name as term, 
               profile_set_name AS internal,
               REGEXP_REPLACE (profile_set_name, '\[(.)+\]', '')  AS display
        FROM apidbtuning.profiletype
        WHERE dataset_name = 'scerS288c_Haase_Kelliher_Cell_Cycle_rnaSeq_RSRC'          </sql>
        </sqlQuery>

       <processQuery name="ProfileProfileSetFungiNcrass" processName="org.apidb.apicomplexa.wsfplugin.apifed.ApiFedPlugin" includeProjects="EuPathDB">
            <wsColumn name="internal" width="100" wsName="internal"/>
            <wsColumn name="term" width="100" wsName="term"/>
            <wsColumn name="display" width="100" wsName="display"/>
        </processQuery>


        <sqlQuery name="regulatedDirection"  excludeProjects="EuPathDB">
            <column name="internal" />
            <column name="term" />
            <sql>
            SELECT 'up or down regulated' as term, 'abs' as internal from dual
            UNION
            SELECT 'down-regulated' as term, '-' as internal from dual
            UNION
            SELECT 'up-regulated' as term, '+' as internal from dual
            </sql>
        </sqlQuery>

        <sqlQuery name="hardFloor">
            <paramRef ref="geneParams.profileset_generic"/>
            <column name="internal" />
            <column name="term" />
            <column name="display" />
            <sql>
              select * from (
                SELECT '1' as term, '1' as internal, '1' as display, 1 as num from dual
                  UNION
                SELECT '0.1' as term, '0.1' as internal, '0.1' as display, 2 as num from dual
                  UNION
                SELECT '0.01' as term, '0.01' as internal, '0.01' as display, 3 as num from dual
                  UNION
                SELECT '0' as term, '0' as internal, '0' as display, 4 as num from dual
                  UNION
                SELECT '0.0000001' as term, '0.0000001' as internal, '0.0000001' as display, 5 as num from dual
              )
              order by num
            </sql>
        </sqlQuery>

        <sqlQuery name="hardFloorRnaSeq" excludeProjects="EuPathDB">
            <paramRef ref="geneParams.profileset_generic"/>
            <column name="internal" />
            <column name="term" />
	    <column name="display" />
            <sql>
	      with fpkm as 
	          (select nvl(round(power(10,10) / (stats.avg_unique_reads * stats.avg_transcript_length),2), 1) as value
		   from study.Study s,
		        (select oa.avg_transcript_length, rs.avg_unique_reads, rs.study_id
			 from apidbTuning.OrganismAttributes oa
			 , apidbTuning.RnaSeqStats rs
			 where rs.taxon_id = oa.component_taxon_id) stats
			 where s.study_id = $$profileset_generic$$
			 and s.study_id = stats.study_id(+))
	      select *
	      from
	          (select '10 reads (' || to_char(f.value) || ' FPKM)' as display, f.value as term, f.value as internal, 1 as num
		   from fpkm f
		   union
		   select '5 reads (' || to_char(f.value/2) || ' FPKM)' as display, f.value/2 as term, f.value/2 as internal, 2 as num
		   from fpkm f
		   union
		   select '20 reads (' || to_char(f.value*2) || ' FPKM)' as display, f.value*2 as term, f.value*2 as internal, 3 as num
		   from fpkm f
		   union
		   select '50 reads (' || to_char(f.value*5) || ' FPKM)' as display, f.value*5 as term, f.value*5 as internal, 4 as num
		   from fpkm f
		   union
		   select '100 reads (' || to_char(f.value*10) || ' FPKM)' as display, f.value*10 as term, f.value*10 as internal, 5 as num
		   from fpkm f)
	      order by num
            </sql>
        </sqlQuery>

        <processQuery name="hardFloorRnaSeq" processName="org.apidb.apicomplexa.wsfplugin.apifed.ApiFedPlugin" includeProjects="EuPathDB">
            <paramRef ref="geneParams.profileset_generic"/>
            <wsColumn name="internal" width="300" wsName="internal"/>
            <wsColumn name="term" width="300" wsName="term"/>
            <wsColumn name="display" width="300" wsName="display"/>
        </processQuery>



       <sqlQuery name="antisenseFloor" excludeProjects="EuPathDB">
            <paramRef ref="geneParams.samples_comp_antisense"/>
            <column name="internal" />
            <column name="term" />
	    <column name="display" />
            <sql>
	      with fpkm as 
	          (select nvl(round(power(10,10) / (num_reads * tx_length),2), 1) as value
		   from (SELECT min(rs.avg_unique_reads) as num_reads, min(oa.avg_transcript_length) as tx_length
		         FROM apidbTuning.ProfileSamples ps
		              , apidbTuning.RnaSeqStats rs
			      , apidbTuning.OrganismAttributes oa
		         WHERE ps.study_id = rs.study_id
			     and rs.taxon_id = oa.component_taxon_id
			     and ps.profile_type = 'values'
			     and protocol_app_node_id in ($$samples_comp_antisense$$)))
	      select *
	      from
	          (select '10 reads (' || to_char(f.value) || ' FPKM)' as display, f.value as term, f.value as internal, 1 as num
		   from fpkm f
		   union
		   select '5 reads (' || to_char(f.value/2) || ' FPKM)' as display, f.value/2 as term, f.value/2 as internal, 2 as num
		   from fpkm f
		   union
		   select '20 reads (' || to_char(f.value*2) || ' FPKM)' as display, f.value*2 as term, f.value*2 as internal, 3 as num
		   from fpkm f
		   union
		   select '50 reads (' || to_char(f.value*5) || ' FPKM)' as display, f.value*5 as term, f.value*5 as internal, 4 as num
		   from fpkm f
		   union
		   select '100 reads (' || to_char(f.value*10) || ' FPKM)' as display, f.value*10 as term, f.value*10 as internal, 5 as num
		   from fpkm f)
	      order by num
            </sql>
        </sqlQuery>

        <processQuery name="antisenseFloor" processName="org.apidb.apicomplexa.wsfplugin.apifed.ApiFedPlugin" includeProjects="EuPathDB">
            <paramRef ref="geneParams.samples_comp_antisense"/>
            <wsColumn name="internal" width="300" wsName="internal"/>
            <wsColumn name="term" width="300" wsName="term"/>
            <wsColumn name="display" width="300" wsName="display"/>
        </processQuery>

        <sqlQuery name="AntisenseSamples" excludeProjects="EuPathDB">
            <column name="internal" />
            <column name="term" />
            <sql>                                                                                   
	       select name as term, listagg(PROTOCOL_APP_NODE_ID, ',') within group(order by name) as internal
	       from (
	            select profile_set_suffix || ' ' || protocol_app_node_name as name
		         , PROTOCOL_APP_NODE_ID
		    from apidbtuning.profilesamples
		    where dataset_name like '%rnaSeq_RSRC%'
		         and profile_type = 'values'
			 and study_name not like '%nonunique%'
			 and (profile_set_suffix IS NULL OR profile_set_suffix not like '%scaled%')
		    )
	       group by name
            </sql>
        </sqlQuery>

        <processQuery name="AntisenseSamples" processName="org.apidb.apicomplexa.wsfplugin.apifed.ApiFedPlugin" includeProjects="EuPathDB">
            <wsColumn name="internal" width="300" wsName="internal"/>
            <wsColumn name="term" width="300" wsName="term"/>
       </processQuery>

        <sqlQuery name="pcynM_Galinski_infected_Mmulatta_rnaSeq_RSRCAntisenseSamples">
            <column name="internal" />
            <column name="term" />
            <sql>                                                                                   
	       select name as term, listagg(PROTOCOL_APP_NODE_ID, ',') within group(order by name) as internal
	       from (
	            select profile_set_suffix || ' ' || protocol_app_node_name as name
		         , PROTOCOL_APP_NODE_ID
		    from apidbtuning.profilesamples
		    where dataset_name = 'pcynM_Galinski_infected_Mmulatta_rnaSeq_RSRC'
		         and profile_type = 'values'
			 and study_name not like '%nonunique%'
		    )
	       group by name
            </sql>
        </sqlQuery>

        <sqlQuery name="AntisenseDirection">
            <column name="internal" />
            <column name="term" />
            <sql>
	      select * from (
	        SELECT 'increase' as term, 1 as internal, 1 as num from dual
	        UNION
	        SELECT 'decrease' as term, -1 as internal, 2 as num from dual
		)
	      order by num
            </sql>
        </sqlQuery>

        <sqlQuery name="SenseDirection">
            <column name="internal" />
            <column name="term" />
            <sql>
	      select * from (
	        SELECT 'decrease' as term, -1 as internal, 1 as num from dual
	        UNION
	        SELECT 'increase' as term, 1 as internal, 2 as num from dual
		)
	      order by num
            </sql>
        </sqlQuery>


        <sqlQuery name="regulatedDirRNAi"  excludeProjects="EuPathDB">
            <column name="internal" />
            <column name="term" />
            <column name="display" />
            <sql>
            SELECT 'Decrease in coverage' as display, 'down-regulated' as term, '-' as internal from dual
            </sql>
        </sqlQuery>



        <processQuery name="regulatedDirection" processName="org.apidb.apicomplexa.wsfplugin.apifed.ApiFedPlugin" includeProjects="EuPathDB" doNotTest="1">
            <wsColumn name="internal" width="100" wsName="internal"/>
            <wsColumn name="term" width="200" wsName="term"/>
        </processQuery>


        <processQuery name="regulatedDirRNAi" processName="org.apidb.apicomplexa.wsfplugin.apifed.ApiFedPlugin" includeProjects="EuPathDB" doNotTest="1">
            <wsColumn name="internal" width="100" wsName="internal"/>
            <wsColumn name="term" width="200" wsName="term"/>
            <wsColumn name="display" width="200" wsName="display"/>
        </processQuery>



    <sqlQuery name="HornRNAiSeqProfiles" includeProjects="TriTrypDB,UniDB">
             <column name="display"/>
             <column name="internal"/>
             <column name="term"/>
          <sql>
select profile_study_id as internal
 , profile_set_name as term
 ,  case when profile_set_name like '%cds coord%'
                     then'Quantitated from the CDS Sequence'
                     else 'Quantitated from gene model (5 prime UTR + CDS)' end as display
from apidbtuning.profiletype
where profile_set_name in ('T.brucei paired end RNA Seq data from Horn aligned with cds coordinates [htseq-union - unstranded - fpkm - unique]', 
                           'T.brucei paired end RNA Seq data from Horn [htseq-union - unstranded - fpkm - unique]')
and profile_type = 'values'
order by term desc
          </sql>
        </sqlQuery>

       <processQuery name="HornRNAiSeqProfiles" processName="org.apidb.apicomplexa.wsfplugin.apifed.ApiFedPlugin" includeProjects="EuPathDB">
            <wsColumn name="internal" width="310" wsName="internal"/>
            <wsColumn name="term" width="310" wsName="term"/>
            <wsColumn name="display" width="310" wsName="display"/>
        </processQuery>

                       
    <sqlQuery name="tgonME49_quantitativeMassSpec_Dooren_Mitochondrial_Matrix_RSRCProfiles" includeProjects="ToxoDB,UniDB">
             <column name="display"/>
             <column name="internal"/>
             <column name="term"/>
          <sql>
select s.study_id as internal, s.name as term, s.name as display
from study.study s, sres.externaldatabase ed, sres.externaldatabaserelease edr 
where ed.external_database_id=edr.external_database_id
and s.external_database_release_id = edr.external_database_release_id
and ed.name='tgonME49_quantitativeMassSpec_Dooren_Mitochondrial_Matrix_RSRC'
and s.name in ('control APEX vs mitoAPEX','control BirA vs mitoBirA')
          </sql>
        </sqlQuery>

       <processQuery name="tgonME49_quantitativeMassSpec_Dooren_Mitochondrial_Matrix_RSRCProfiles" processName="org.apidb.apicomplexa.wsfplugin.apifed.ApiFedPlugin" includeProjects="EuPathDB">
            <wsColumn name="internal" width="310" wsName="internal"/>
            <wsColumn name="term" width="310" wsName="term"/>
            <wsColumn name="display" width="310" wsName="display"/>
        </processQuery>


    <sqlQuery name="gassAWB_quantitativeMassSpec_Metranidazone-resistant_RSRCProfiles" includeProjects="GiardiaDB,UniDB">
             <column name="display"/>
             <column name="internal"/>
             <column name="term"/>
          <sql>
select s.study_id as internal, s.name as term, s.name as display
from study.study s, sres.externaldatabase ed, sres.externaldatabaserelease edr 
where ed.external_database_id=edr.external_database_id
AND s.external_database_release_id = edr.external_database_release_id
AND ed.name='gassAWB_quantitativeMassSpec_Metranidazone-resistant_RSRC'
and s.name in ('WB MtzR/MtzS','106 MtzR/MtzS','713 MtzR/MtzS')
          </sql>
        </sqlQuery>

       <processQuery name="gassAWB_quantitativeMassSpec_Metranidazone-resistant_RSRCProfiles" processName="org.apidb.apicomplexa.wsfplugin.apifed.ApiFedPlugin" includeProjects="EuPathDB">
            <wsColumn name="internal" width="310" wsName="internal"/>
            <wsColumn name="term" width="310" wsName="term"/>
            <wsColumn name="display" width="310" wsName="display"/>
        </processQuery>








    <sqlQuery name="tbruTREU927_quantitativeMassSpec_BSF_PCF_Surface_Proteomics_RSRCProfiles" includeProjects="TriTrypDB,UniDB">
             <column name="display"/>
             <column name="internal"/>
             <column name="term"/>
          <sql>
select s.study_id as internal, s.name as term, s.name as display
from study.study s, sres.externaldatabase ed, sres.externaldatabaserelease edr 
where ed.external_database_id=edr.external_database_id
and s.external_database_release_id = edr.external_database_release_id
and ed.name='tbruTREU927_quantitativeMassSpec_BSF_PCF_Surface_Proteomics_RSRC'
and s.name = 'BCF vs PCF'
          </sql>
        </sqlQuery>

       <processQuery name="tbruTREU927_quantitativeMassSpec_BSF_PCF_Surface_Proteomics_RSRCProfiles" processName="org.apidb.apicomplexa.wsfplugin.apifed.ApiFedPlugin" includeProjects="EuPathDB">
            <wsColumn name="internal" width="310" wsName="internal"/>
            <wsColumn name="term" width="310" wsName="term"/>
            <wsColumn name="display" width="310" wsName="display"/>
        </processQuery>


       <sqlQuery name="LifeCycStgTbruceiRnaSeqRef" doNotTest="1" includeProjects="TriTrypDB,UniDB">
             <paramRef ref="geneParams.profileset_generic"/>
             <column name="display"/>
	     <column name="internal"/>
	     <column name="term"/>
	  <sql>
         SELECT 'No_Tet' as term,
                 pan.protocol_app_node_id as internal,
                 'Uninduced sample' as display
          from  study.protocolappnode pan
              , study.studylink sl
          where sl.study_id = $$profileset_generic$$
          and sl.protocol_app_node_id = pan.protocol_app_node_id
          and pan.name like 'No_Tet%fpkm%'
          </sql>
        </sqlQuery>

        <processQuery name="LifeCycStgTbruceiRnaSeqRef" doNotTest="1" processName="org.apidb.apicomplexa.wsfplugin.apifed.ApiFedPlugin" includeProjects="EuPathDB"> 
             <paramRef ref="geneParams.profileset_generic"/>
            <wsColumn name="display" width="100"/>
            <wsColumn name="internal" width="100"/>
            <wsColumn name="term" width="100"/>
        </processQuery>


        <sqlQuery name="LifeCycStgTbruceiRnaSeq" doNotTest="1" includeProjects="TriTrypDB,UniDB">
             <paramRef ref="geneParams.profileset_generic"/>
             <column name="display"/>
	     <column name="internal"/>
	     <column name="term"/>
	  <sql>
         select pan.name as term,
                 pan.protocol_app_node_id as internal,
                CASE WHEN (pan.name like 'PF%') THEN 'Induced in procyclic forms (PS) forms, 9 days (9 doublings)'
                      WHEN (pan.name like 'BFD3%') THEN 'Induced in bloodstream (BS) forms, 3 days (10 doublings)'
                      WHEN (pan.name like 'BFD6%') THEN 'Induced in bloodstream (BS) forms, 6 days (20 doublings)'
                      WHEN (pan.name like 'DIF%') THEN 'Induced throughout differentiation (DIF = 7 BS doublings + 6 PS doublings)' || to_char(chr(185)) END  as display
          from  study.protocolappnode pan
              , study.studylink sl
          where sl.study_id = $$profileset_generic$$
          and sl.protocol_app_node_id = pan.protocol_app_node_id
          and pan.name not like 'No_Tet%'
          and pan.name like '%fpkm%'
          order by pan.node_order_num
          </sql>
        </sqlQuery>

        <processQuery name="LifeCycStgTbruceiRnaSeq" doNotTest="1" processName="org.apidb.apicomplexa.wsfplugin.apifed.ApiFedPlugin" includeProjects="EuPathDB"> 
             <paramRef ref="geneParams.profileset_generic"/>
            <wsColumn name="display" width="100"/>
            <wsColumn name="internal" width="100"/>
            <wsColumn name="term" width="100"/>
        </processQuery>


        <sqlQuery name="regulatedDirectionImmune" excludeProjects="EuPathDB" isCacheable="false">
            <column name="internal" />
            <column name="term" />
            <sql>
            SELECT 'increased immunogenicity' as term, 'increased' as internal from dual
            UNION
            SELECT 'decreased immunogenicity' as term, 'decreased' as internal from dual
            </sql>
        </sqlQuery>


        <processQuery name="regulatedDirectionImmune" processName="org.apidb.apicomplexa.wsfplugin.apifed.ApiFedPlugin" includeProjects="EuPathDB" doNotTest="1">
            <wsColumn name="internal" width="100" wsName="internal"/>
            <wsColumn name="term" width="200" wsName="term"/>
        </processQuery>

        <sqlQuery name="PhyleticIndentMap" doNotTest="1" >
            <column name="internal" />
            <column name="term" />
            <sql>
           SELECT (level-1) as internal, three_letter_abbrev as term
           FROM apidb.orthomclTaxon
           WHERE parent_id IS NOT NULL
           AND lower(three_letter_abbrev) not in ('tgrh', 'pgal', 'prei')
           START WITH orthomcl_taxon_id = (select min(orthomcl_taxon_id) from apidb.orthomclTaxon)
           CONNECT BY parent_id = prior orthomcl_taxon_id
           ORDER BY depth_first_index ASC, level  ASC, three_letter_abbrev ASC
            </sql>
        </sqlQuery>
<!--
        <processQuery name="PhyleticIndentMap" processName="org.apidb.apicomplexa.wsfplugin.apifed.ApiFedPlugin" includeProjects="EuPathDB" doNotTest="1">
            <wsColumn name="internal" width="100" wsName="internal"/>
            <wsColumn name="term" width="200" wsName="term"/>
        </processQuery>
-->
        <sqlQuery name="TfbsNames"  includeProjects="PlasmoDB,UniDB">
            <column name="internal" />
            <column name="term" />
            <sql>
           select distinct bg.name as term, bg.name as internal
           from ApidbTuning.TFBSGene bg,
                sres.externaldatabase d, sres.externaldatabaserelease rel
           where d.name = 'pfal3D7_genomeFeature_Llinas_TransFactorBindingSites_GFF2_RSRC' 
           and d.external_database_id  = rel.external_database_id 
           and rel.external_database_release_id = bg.external_database_release_id 
           order by bg.name
            </sql>
        </sqlQuery>

        <processQuery name="TfbsNames" processName="org.apidb.apicomplexa.wsfplugin.apifed.ApiFedPlugin" includeProjects="EuPathDB">
            <wsColumn name="internal" width="100" wsName="internal"/>
            <wsColumn name="term" width="200" wsName="term"/>
        </processQuery>

        <sqlQuery name="PhyleticTermMap" doNotTest="1">
            <column name="internal" />
            <column name="term" />
            <sql>
           SELECT three_letter_abbrev as term, name as internal 
           FROM apidb.orthomcltaxon
           WHERE lower(three_letter_abbrev) not in ('tgrh', 'pgal', 'prei')
           ORDER BY depth_first_index  ASC, three_letter_abbrev ASC
            </sql>
        </sqlQuery>
<!--
        <processQuery name="PhyleticTermMap" processName="org.apidb.apicomplexa.wsfplugin.apifed.ApiFedPlugin" includeProjects="EuPathDB" doNotTest="1">
            <wsColumn name="internal" width="100" wsName="internal"/>
            <wsColumn name="term" width="200" wsName="term"/>
        </processQuery>
-->



        <sqlQuery name="ChIPAntibodyToxo" includeProjects="ToxoDB,UniDB" doNotTest="1">
            <paramRef ref="geneParams.chip_strains" quote="true"/>
            <column name="internal" />
            <column name="term" />
            <column name="display" />
            <sql>
           select replace(display,' - none','') as display,
                  internal as internal,
                  term as term
          from (select distinct  cpp.antibody||'|'||cpp.treatment as term, 
                                 cpp.antibody||'|'||cpp.treatment as internal, 
                       CASE WHEN cpp.antibody in (select cpp.antibody 
                                                  from ApidbTuning.ChIPProtocolParams cpp
                                                  where cpp.replicate = 2) 
                            THEN CASE WHEN cpp.antibody like 'H3K%' 
                                      THEN '(1)  '||cpp.antibody||' - '||cpp.treatment 
                                      ELSE '(3)  '||cpp.antibody
                                      END
                            ELSE '(2)  ' ||cpp.antibody||' - '||cpp.treatment||' - No Replicates ' 
                       END as display
           from ApidbTuning.ChIPProtocolParams cpp 
           where cpp.strain = $$chip_strains$$ 
           and cpp.antibody != 'H3K4me1'
           and cpp.protocol_type = 'called_peaks')
           order by display
            </sql>
        </sqlQuery>

        <processQuery name="ChIPAntibodyToxo" processName="org.apidb.apicomplexa.wsfplugin.apifed.ApiFedPlugin" includeProjects="EuPathDB" doNotTest="1">
            <paramRef ref="geneParams.chip_strains" quote="false"/>
            <wsColumn name="internal" width="100" wsName="internal"/>
            <wsColumn name="term" width="200" wsName="term"/>
            <wsColumn name="display" width="100" wsName="display"/>
        </processQuery>


        <sqlQuery name="ChIPReplicates" includeProjects="ToxoDB,UniDB" doNotTest="1">
            <paramRef ref="geneParams.chip_strains" quote="true"/>
            <column name="internal" />
            <column name="term" />
            <column name="display" />
            <sql>
             select term,internal,display from (select 'Yes' as term, 1 as internal,'Yes' as display  from (select count(distinct replicate) as replicates from ApidbTuning.ChIPProtocolParams where strain = $$chip_strains$$ and protocol_type = 'called_peaks') cpp where cpp.replicates > 1
            union
            select 'No' as term, 0 as internal, 'No' as display from (select count(distinct replicate) as replicates from ApidbTuning.ChIPProtocolParams where strain = $$chip_strains$$ and protocol_type = 'called_peaks') cpp where cpp.replicates > 1
            union
           select 'No' as term, 0 as internal, 'Not Applicable' as display from (select count(distinct replicate) as replicates from ApidbTuning.ChIPProtocolParams where strain = $$chip_strains$$ and protocol_type = 'called_peaks') cpp where cpp.replicates in (1,0)) order by display asc
           </sql>
        </sqlQuery>

        <processQuery name="ChIPReplicates" processName="org.apidb.apicomplexa.wsfplugin.apifed.ApiFedPlugin" includeProjects="EuPathDB"  doNotTest="1">
            <paramRef ref="geneParams.chip_strains" quote="false"/>
            <wsColumn name="internal" width="100" wsName="internal"/>
            <wsColumn name="term" width="200" wsName="term"/>
            <wsColumn name="display" width="100" wsName="display"/>
        </processQuery>

        <sqlQuery name="PlasmoChIPReplicates" includeProjects="PlasmoDB,UniDB" doNotTest="1">
            <paramRef ref="geneParams.chip_experiment"/>
            <column name="internal" />
            <column name="term" />
            <column name="display" />
            <sql>
            select distinct decode(replicate, null, 'Not Applicable', 'Yes') as display,
                            decode(replicate, null, 0, 1) as term,
                            decode(replicate, null, 0, 1) as internal
            from APIDBTUNING.chipprotocolparams
            where protocol_type = 'called_peaks'
            and experiment_name = '$$chip_experiment$$'
            union
            select 'No' as display, 0 as term, 0 as internal
            from APIDBTUNING.chipprotocolparams
            where protocol_type = 'called_peaks'
            and replicate is not null
            and experiment_name = '$$chip_experiment$$'
           </sql>
        </sqlQuery>

        <processQuery name="PlasmoChIPReplicates" processName="org.apidb.apicomplexa.wsfplugin.apifed.ApiFedPlugin" includeProjects="EuPathDB"  doNotTest="1">
            <paramRef ref="geneParams.chip_experiment" quote="false"/>
            <wsColumn name="internal" width="100" wsName="internal"/>
            <wsColumn name="term" width="200" wsName="term"/>
            <wsColumn name="display" width="100" wsName="display"/>
        </processQuery>


        <sqlQuery name="ChIPAntibodyPlasmo" includeProjects="PlasmoDB,UniDB" doNotTest="1">
            <paramRef ref="geneParams.chip_experiment"/>
            <column name="internal" />
            <column name="term" />
            <column name="display" />
            <sql>
            select case when display like '%H3K4%' THEN display || ' (only wild type)'
                        WHEN display like '%H4K20%' THEN display || ' (only wild type)'
                        ELSE display
                   END as display,
                  term, internal 
            from (select distinct NVL(antibody, 'Not Applicable') as display,
                                  NVL(antibody, 'Not Applicable') as term,
                                  NVL(antibody, 'Not Applicable') as internal
                  from APIDBTUNING.chipprotocolparams
                  where experiment_name = '$$chip_experiment$$'
                  and protocol_type = 'called_peaks'
              )
            </sql>
        </sqlQuery>

        <processQuery name="ChIPAntibodyPlasmo" processName="org.apidb.apicomplexa.wsfplugin.apifed.ApiFedPlugin" includeProjects="EuPathDB" doNotTest="1">
            <paramRef ref="geneParams.chip_experiment"/>
            <wsColumn name="internal" width="100" wsName="internal"/>
            <wsColumn name="term" width="200" wsName="term"/>
            <wsColumn name="display" width="100" wsName="display"/>
        </processQuery>


        <sqlQuery name="ChIPGenotype" includeProjects="PlasmoDB,UniDB" doNotTest="1">
            <paramRef ref="geneParams.chip_experiment"/>
            <column name="internal" />
            <column name="term" />
            <column name="display" />
            <sql>
            select distinct replace(NVL(genotype, 'Not Applicable'), '_', ' ') as display,
                            NVL(genotype, 'Not Applicable') as term,
                            NVL(genotype, 'Not Applicable') as internal
            from APIDBTUNING.chipprotocolparams
            where experiment_name = '$$chip_experiment$$'
             and protocol_type = 'called_peaks'
            </sql>
        </sqlQuery>

        <processQuery name="ChIPGenotype" processName="org.apidb.apicomplexa.wsfplugin.apifed.ApiFedPlugin" includeProjects="EuPathDB" doNotTest="1">
            <paramRef ref="geneParams.chip_experiment"/>
            <wsColumn name="internal" width="100" wsName="internal"/>
            <wsColumn name="term" width="200" wsName="term"/>
            <wsColumn name="display" width="100" wsName="display"/>
        </processQuery>


       <sqlQuery name="ChIp_Assays" includeProjects="ToxoDB,UniDB">
            <column name="internal" />
            <column name="term" />
            <column name="display" />
            <sql>
            select distinct cpp.strain as term, 
                   cpp.strain as internal, 
                   CASE WHEN cpp.strain = 'CTG' THEN 'CTG (TypeIII)' WHEN cpp.strain = 'RH' THEN 'RH (TypeI)' WHEN cpp.strain = 'PLK' THEN 'PLK (TypeII)' END as display 
            from ApidbTuning.ChIPProtocolParams cpp 
            where cpp.protocol_type = 'called_peaks' and cpp.strain is not null and cpp.strain != 'unknown'
            </sql>
       </sqlQuery>

        <processQuery name="ChIp_Assays" processName="org.apidb.apicomplexa.wsfplugin.apifed.ApiFedPlugin" includeProjects="EuPathDB">
            <wsColumn name="internal" width="100" wsName="internal"/>
            <wsColumn name="term" width="200" wsName="term"/>
            <wsColumn name="display" width="100" wsName="display"/>
        </processQuery>


       <sqlQuery name="ChIp_Experiments" includeProjects="PlasmoDB,UniDB">
            <column name="internal" />
            <column name="term" />
            <column name="display" />
            <sql>
            select term,internal,display from (select 'Histone modifications in wild type and Sir2 knock-outs' as term, 'pfal3D7_Artur_Scherf' as internal,'(1)   Histone modifications in wild type and Sir2 knock-outs' as display from dual
            union
            select 'Genome-wide assoc. of (Hp-1) with virulence gene clusters' as term, 'pfal3D7_Till_Voss' as internal, '(2)   Genome-wide assoc. of Hp-1 with virulence gene clusters' as display from dual) order by display asc
            </sql>
       </sqlQuery>

        <processQuery name="ChIp_Experiments" processName="org.apidb.apicomplexa.wsfplugin.apifed.ApiFedPlugin" includeProjects="EuPathDB">
            <wsColumn name="internal" width="100" wsName="internal"/>
            <wsColumn name="term" width="200" wsName="term"/>
            <wsColumn name="display" width="100" wsName="display"/>
        </processQuery>



        <sqlQuery name="MetbPathwaysList" includeProjects="PlasmoDB,UniDB" doNotTest="1">
            <column name="internal" />
            <column name="term" />
            <column name="display" />
            <sql>
            select distinct n.description ||' ('|| n.name||')' as display,
                            n.network_context_id as term,
                            n.network_context_id as internal
            from apidb.networkContext n 
            </sql>
        </sqlQuery>

        <processQuery name="MetbPathwaysList" processName="org.apidb.apicomplexa.wsfplugin.apifed.ApiFedPlugin" includeProjects="EuPathDB" doNotTest="1">
            <wsColumn name="internal" width="100" wsName="internal"/>
            <wsColumn name="term" width="200" wsName="term"/>
            <wsColumn name="display" width="100" wsName="display"/>
        </processQuery>




         <sqlQuery name="EcNumberList" excludeProjects="EuPathDB">
            <column name="internal" />
            <column name="term" />
            <column name="display"/>

            <sql>
              SELECT ec.ec_number AS internal,
                ec.ec_number AS term,
                ec.ec_number || ' (' || ec.description || ')' AS display,ecct.ctint as ct
              FROM sres.enzymeClass ec,
                (SELECT enzyme_class_id,count(*) as ctint
                  FROM dots.AaSequenceEnzymeClass asec
                  GROUP BY enzyme_class_id) ecct
              WHERE ecct.enzyme_class_id = ec.enzyme_class_id
              UNION
              SELECT 'N/A' AS internal, 'N/A' AS term, 'N/A' AS display, 0.5 as ct
              FROM dual
              ORDER by ct desc
            </sql>
        </sqlQuery>

        <processQuery name="EcNumberList" processName="org.apidb.apicomplexa.wsfplugin.apifed.ApiFedPlugin" includeProjects="EuPathDB">
            <wsColumn name="internal" width="100" wsName="internal"/>
            <wsColumn name="term" width="100" wsName="term"/>
            <wsColumn name="display" width="100" wsName="display"/>
        </processQuery>


        <sqlQuery name="EcNumberSource" excludeProjects="EuPathDB">
            <column name="internal"/>
            <column name="term"/>
            <column name="display"/>
            <sql>
              SELECT DISTINCT evidence_code AS internal,
	      decode(evidence_code,'OrthoMCLDerived', 'inferred from OrthoMCL',
	      'gb', 'GenBank', 
              'Hagai', 'MPMP',evidence_code) as display,
	      decode(evidence_code,'OrthoMCLDerived', 'computationally inferred from Orthology',
	      'gb', 'GenBank', 
              'Hagai', 'MPMP',evidence_code) as term
	      FROM  dots.aaSequenceEnzymeClass
            </sql>
        </sqlQuery>

        <processQuery name="EcNumberSource" processName="org.apidb.apicomplexa.wsfplugin.apifed.ApiFedPlugin" includeProjects="EuPathDB">
            <wsColumn name="internal" width="320"/>
            <wsColumn name="term" width="320"/>
            <wsColumn name="display" width="100" wsName="display"/>
        </processQuery>


        <sqlQuery name="EcNumberAllSources" excludeProjects="EuPathDB">
            <column name="internal"/>
            <column name="term"/>
            <sql>
	      SELECT 'all' as term,
  	        apidb.tab_to_string(set(cast(COLLECT('''' || evidence_code || '''') AS apidb.varchartab)), ', ') as internal
	      FROM  dots.aaSequenceEnzymeClass
            </sql>
        </sqlQuery>

        <processQuery name="EcNumberAllSources" processName="org.apidb.apicomplexa.wsfplugin.apifed.ApiFedPlugin" includeProjects="EuPathDB">
            <wsColumn name="internal" width="320"/>
            <wsColumn name="term" width="320"/>
        </processQuery>


        <sqlQuery name="GoTermList" excludeProjects="EuPathDB">
            <paramRef ref="geneParams.go_term_slim"/>
            <column name="internal" />
            <column name="term" />
            <column name="display"/>
            <sql>
              SELECT gt.go_id AS internal,
                gt.go_id AS term,
                gt.go_id || ' : ' || gt.go_term_name || ' : ' || min(gt.depth)AS display,
                count(*) as ct
              FROM   ApidbTuning.GoTermSummary gt
              WHERE ($$go_term_slim$$ = 'No' or gt.IS_GO_SLIM = 1)
              GROUP BY gt.go_id,gt.go_id || ' : ' || gt.go_term_name
              UNION
              SELECT 'N/A' as internal,
                'N/A' as term,
                'N/A' as display,
                0.5 as ct
              FROM dual
              ORDER BY ct desc
            </sql>
        </sqlQuery>

        <processQuery name="GoTermList" processName="org.apidb.apicomplexa.wsfplugin.apifed.ApiFedPlugin" includeProjects="EuPathDB">
            <paramRef ref="geneParams.go_term_slim" quote="false"/>
            <wsColumn name="internal" width="100" wsName="internal"/>
            <wsColumn name="term" width="100" wsName="term"/>
            <wsColumn name="display" width="300" wsName="display"/>
        </processQuery>


        <sqlQuery name="GoTermListCL" excludeProjects="EuPathDB">

            <column name="internal" />
            <column name="term" />
            <column name="display"/>
            <sql>
              SELECT gt.go_id AS internal,
                gt.go_id AS term,
                gt.go_id || ' : ' || gt.go_term_name || ' : ' || min(gt.depth)AS display,
                count(*) as ct
              FROM   ApidbTuning.GoTermSummary gt
               WHERE gt.source in ('DawsonLab', 'TrypTag')
              GROUP BY gt.go_id,gt.go_id || ' : ' || gt.go_term_name
              UNION
              SELECT 'N/A' as internal,
                'N/A' as term,
                'N/A' as display,
                0.5 as ct
              FROM dual
              ORDER BY ct desc
            </sql>
        </sqlQuery>

        <processQuery name="GoTermListCL" processName="org.apidb.apicomplexa.wsfplugin.apifed.ApiFedPlugin" includeProjects="EuPathDB">
            <wsColumn name="internal" width="100" wsName="internal"/>
            <wsColumn name="term" width="100" wsName="term"/>
            <wsColumn name="display" width="300" wsName="display"/>
        </processQuery>




 <sqlQuery name="MassAssay" excludeProjects="SchistoDB,EuPathDB">
            <column name="internal" />
            <column name="term" />
            <column name="parentTerm" />
            <column name="display" />
            <sql>
                <![CDATA[
                        WITH OrganismConstraint as 
                          (select distinct sdi.sample_display_name as sample, org.organism as organism, 
                                  '<b>'||dsp.display_Name|| ' (' ||
                                  nvl(dsp.short_attribution,substr(dsc.name,(regexp_instr(dsc.name,' ',1,regexp_count(dsc.name,' '),1))))|| ')'||'</b>'
                                         As Experiment_Display,
                                  case when dsp.dataset_name_pattern is null
                                       then dsp.name
                                       else org.organism||'_'||dsp.dataset_name_pattern
                                  end as experiment, 
                                    org.Project_Id, 
                                    sdi.sample || ' (MS Summary)' as internal_id,
                                  sdi.sort_order 
                                from apidbTuning.sampledisplayinfo sdi,
                                apidbTuning.datasetPresenter dsp,
                                apidbTuning.datasetNameTaxon dsnt,
                                apidbTuning.datasetContact dsc,
                                (select distinct ta.organism,ta.taxon_id,ta.project_id
                                  from apidbtuning.transcriptattributes ta, dots.massspecfeature msfi
                                  where msfi.aa_sequence_id = ta.aa_sequence_id
                                  and (ta.project_id = '@PROJECT_ID@' OR 'UniDB' = '@PROJECT_ID@')) org
                           where sdi.dataset_name like '%_massSpec_%'
                           and   sdi.dataset_name = dsnt.name
                           and   dsc.dataset_presenter_id = dsnt.dataset_presenter_id
                           and   dsp.dataset_presenter_id = dsnt.dataset_presenter_id
                           And   Dsc.Is_Primary_Contact = 1
                           and   dsnt.taxon_id = org.taxon_id)
                     select replace(replace(term,','),('''')) as term, 
                            replace(replace(parentTerm,','),('''')) as parentTerm, 
                            display as display,
                            internal, 
                            sort_order, 
                            chars,
                            nums
                     from(
                     select  
                               
                             CASE WHEN mst.sample = mst.experiment
                                 THEN mst.experiment_display
                                 ELSE mst.sample
                                 END as display,
                             CASE WHEN mst.sample = mst.experiment
                                 THEN mst.experiment||'_'||mst.organism
                                 ELSE mst.sample||'_'||mst.organism
                                 END as term,
                             CASE WHEN mst.sample = mst.experiment
                                 THEN mst.organism
                                 ELSE mst.experiment
                                 END as parentTerm,
                            mst.internal_id as internal,
                            mst.sort_order as sort_order,
                            REGEXP_REPLACE(mst.sample,'[0-9]','') as chars,
                            to_number(REGEXP_REPLACE(mst.sample,'[^0-9]','')) as nums 
                     from OrganismConstraint mst
                     where mst.experiment is not null
                     union 
                     select mst.experiment_display as display,
                            mst.experiment as term,
                            mst.organism as parentTerm,
                            '-1' as internal,
                            mst.sort_order as sort_order,
                            '' as chars,
                            NULL as nums 
                     from OrganismConstraint mst
                     where mst.experiment is not null
                     and mst.experiment <> mst.sample
                     union 
                     select '<b>'|| mst.organism ||'</b>' as display,
                            mst.organism as term,
                            regexp_substr(mst.organism,'^(\w+\s\w+)') as parentTerm,
                            '-1' as internal,
                            mst.sort_order as sort_order,
                            '' as chars,
                            NULL as nums 
                     from OrganismConstraint mst
                     where mst.experiment is not null
                     and mst.experiment <> mst.sample
                     union 
                     select '<b>'||regexp_substr(mst.organism, '^(\w+\s\w+)')||'</b>' as display
                        , regexp_substr(mst.organism, '^(\w+\s\w+)') as term
                        , regexp_substr(mst.organism,'^(\w+)') as parentTerm
                        , '-1' as internal
                        , mst.sort_order as sort_order
                        , '' as chars
                        , NULL as nums
                     from OrganismConstraint mst
                     where mst.experiment is not null
                     and mst.experiment <> mst.sample
                     union
                     select '<b>'||regexp_substr(mst.organism,'^(\w+)')||'</b>' as display,
                            regexp_substr(mst.organism,'^(\w+)') as term,
                            '' as parentTerm,
                            '-1' as internal,
                            mst.sort_order as sort_order,
                            '' as chars,
                            NULL as nums 
                     from OrganismConstraint mst
                     where mst.experiment is not null
                     and mst.experiment <> mst.sample
                     )
                     order by display 
                ]]>
            </sql>
        </sqlQuery>

        <processQuery name="MassAssay" processName="org.apidb.apicomplexa.wsfplugin.apifed.ApiFedPlugin" includeProjects="EuPathDB">
            <wsColumn name="internal" width="200" wsName="internal"/>
            <wsColumn name="term" width="200" wsName="term"/>
            <wsColumn name="parentTerm" width="200" wsName="parentTerm"/>
            <wsColumn name="display" width="200" wsName="display"/>
        </processQuery>

        <sqlQuery name="PTMAssay" includeProjects="PlasmoDB,ToxoDB,TriTrypDB,FungiDB,UniDB" excludeProjects="EuPathDB">
            <paramRef ref="geneParams.ptm_type"/>
            <column name="internal"/>
            <column name="term"/>
            <column name="parentTerm"/>
            <column name="display"/>
            <sql><![CDATA[
                WITH organismMods AS (
                    SELECT DISTINCT ta.organism
                    , ms.*
                    , dp.display_name || ' (' || dp.short_attribution || ')' AS experiment_name
                    FROM apidbtuning.msmodifiedpeptidesummary ms
                    , apidbtuning.transcriptattributes ta
                    , apidbtuning.datasetpresenter dp
                    WHERE ms.source_id = ta.source_id
                    AND (ms.modification_type in ( $$ptm_type$$ ) OR $$ptm_type$$ = 'any')
                    AND (ms.external_database_name = dp.name OR regexp_replace(ms.external_database_name, '^.+?_', '_') = dp.name)
                    )
                SELECT DISTINCT sample_display AS display
                , replace(sample_display, ',', '') AS term
                , replace(experiment || '_' || organism, ',', '') AS parentterm
                , sample_display AS internal
                FROM organismMods
                UNION
                SELECT DISTINCT experiment_name AS display
                , replace(experiment || '_' || organism, ',', '') AS term
                , organism AS parentterm
                , '-1' AS internal
                FROM organismMods
                UNION
                SELECT '<b>' || organism || '</b>' AS display 
                , organism AS term
                , regexp_substr(organism, '^(\w+\s\w+)') AS parentterm
                , '-1' AS internal
                FROM  organismMods
                UNION
                SELECT '<b>'||regexp_substr(organism, '^(\w+\s\w+)') || '</b>' AS display
                , regexp_substr(organism, '^(\w+\s\w+)') AS term
                , regexp_substr(organism, '^(\w+)') AS parentterm
                , '-1' AS internal
                FROM organismMods
                UNION
                SELECT '<b>' || regexp_substr(organism, '^(\w+)') || '</b>' AS display
                , regexp_substr(organism, '^(\w+)') AS term
                , '' AS parentterm
                , '-1' AS internal
                FROM organismMods
            ]]></sql>
        </sqlQuery>

        <processQuery name="PTMAssay" processName="org.apidb.apicomplexa.wsfplugin.apifed.ApiFedPlugin" includeProjects="EuPathDB">
            <paramRef ref="geneParams.ptm_type" />
            <wsColumn name="internal" width="200" wsName="internal"/>
            <wsColumn name="term" width="200" wsName="term"/>
            <wsColumn name="parentTerm" width="200" wsName="parentTerm"/>
            <wsColumn name="display" width="200" wsName="display"/>
        </processQuery>

        <sqlQuery name="PTMType" includeProjects="PlasmoDB,ToxoDB,TriTrypDB,FungiDB,UniDB" excludeProjects="EuPathDB">
            <column name="internal"/>
            <column name="term"/>
            <column name="display"/>
            <sql><![CDATA[
                SELECT DISTINCT modification_type AS internal
                , modification_type AS term
                , replace(replace(replace(modification_type, '-', ' '), '_', ' '), 'binding site', 'ubiquitin binding site') AS display
                , CASE WHEN modification_type = 'phosphorylation_site' THEN 1 ELSE 2 END as sort_order
                FROM apidbtuning.msmodifiedpeptidesummary
                UNION
                SELECT 'any' as internal
                , 'any' as term
                , 'any' as display
                , 10 as sort_order
                FROM dual
                ORDER BY sort_order
            ]]></sql>
        </sqlQuery>

        <processQuery name="PTMType" processName="org.apidb.apicomplexa.wsfplugin.apifed.ApiFedPlugin" includeProjects="EuPathDB">
            <wsColumn name="internal" width="200" wsName="internal"/>
            <wsColumn name="term" width="200" wsName="term"/>
            <wsColumn name="display" width="200" wsName="display"/>
        </processQuery>

        <sqlQuery name="DomainAccession" excludeProjects="EuPathDB" doNotTest="1">
            <paramRef ref="geneParams.domain_database"/> 
            <column name="internal" />
            <column name="term" />
            <column name="display"/>

            <sql>
                  select * from (
                  SELECT dr.primary_identifier AS internal,
                       dr.primary_identifier || ' : ' || dr.secondary_identifier AS term,
                       dr.primary_identifier || ' : ' || dr.secondary_identifier || ' ' ||
                       dr.remark AS display,
                       lower(dr.secondary_identifier) AS secondary_identifier,
                       lower(dr.remark) AS remark, count(*) as ct_hits
                       from dots.domainfeature df, dots.dbrefaafeature draf,sres.dbref dr,
                       sres.ExternalDatabaseRelease edr, sres.ExternalDatabase ed
                       where df.aa_feature_id = draf.aa_feature_id
                       and dr.db_ref_id = draf.db_ref_id
                       and dr.external_database_release_id = edr.external_database_release_id
                       AND edr.external_database_id = ed.external_database_id
                       AND edr.external_database_release_id IN ($$domain_database$$)
                       group by dr.primary_identifier,dr.secondary_identifier,dr.remark
                       UNION
                       SELECT 'N/A', 'N/A', 'N/A', 'zzz', 'zzz',0.5 FROM dual)
                       order by ct_hits desc
            </sql>

        </sqlQuery>

        <processQuery name="DomainAccession" processName="org.apidb.apicomplexa.wsfplugin.apifed.ApiFedPlugin" includeProjects="EuPathDB" doNotTest="1">
            <paramRef ref="geneParams.domain_database"/> 
            <wsColumn name="internal" width="100" wsName="internal"/>
            <wsColumn name="term" width="100" wsName="term"/>
            <wsColumn name="display" width="100" wsName="display"/>
        </processQuery>




        <sqlQuery name="GeneTypes" excludeProjects="EuPathDB">
            <column name="internal"/>
            <column name="term"/>
            <sql>
            select distinct REPLACE(REPLACE(regexp_replace(ga.gene_type, 'non[ |_]protein[_| ]coding', 'misc RNA'), '_encoding', ''), '_', ' ')  AS term, 
                   ga.gene_type as internal
            from ApidbTuning.TranscriptAttributes ga
            </sql>
        </sqlQuery>

        <processQuery name="GeneTypes" processName="org.apidb.apicomplexa.wsfplugin.apifed.ApiFedPlugin" includeProjects="EuPathDB">
            <wsColumn name="internal" width="320"/>
            <wsColumn name="term" width="320"/>
        </processQuery>
        <sqlQuery name="Reagents" includeProjects="CryptoDB,PlasmoDB,ToxoDB,UniDB">
            <column name="internal"/>
            <column name="term"/>
            <sql>
                SELECT term, internal FROM
                  (SELECT reagent_type AS term, reagent_type AS internal,
                          rownum AS ord
                   FROM
                     (SELECT DISTINCT lower(dr.secondary_identifier)
                                AS reagent_type
                      FROM sres.DbRef dr,
                           sres.ExternalDatabaseRelease edr,
                           sres.ExternalDatabase ed
                      WHERE dr.external_database_release_id
                            = edr.external_database_release_id
                        AND edr.external_database_id = ed.external_database_id
                        AND ed.name in ('MR4DBxRefs','pfal3D7_dbxref_simple_gene2MR4Reagents_RSRC','AntibodyDBxRefs')
                      ORDER BY lower(dr.secondary_identifier))
                      UNION SELECT 'any' AS term, 'any' AS internal, 0 AS ord
                            FROM dual)
                ORDER BY ord
            </sql>
        </sqlQuery>

        <processQuery name="Reagents" processName="org.apidb.apicomplexa.wsfplugin.apifed.ApiFedPlugin" includeProjects="EuPathDB">
            <wsColumn name="internal" width="320"/>
            <wsColumn name="term" width="320"/>
        </processQuery>

        <sqlQuery name="Clades" excludeProjects="EuPathDB">
            <column name="internal"/>
            <column name="term"/>
            <column name="display"/>
            <sql>
              SELECT tn.name AS term, taxon_id AS internal,
               CASE WHEN tn.name ='Archaea' THEN 'Archaea'
                    WHEN tn.name ='Bacteria' THEN 'Bacteria'
                    WHEN tn.name ='Eukaryota' THEN 'Eukaryota - all'
                    ELSE 'Eukaryota - only ' || tn.name 
                END as display
              FROM sres.taxonname tn
              WHERE tn.name IN ('Archaea', 'Eukaryota', 'Bacteria')
              OR tn.name IN (select distinct term from APIDBTUNING.organismtree where parentterm is null)
              order by display
            </sql>
        </sqlQuery>


        <processQuery name="Clades" processName="org.apidb.apicomplexa.wsfplugin.apifed.ApiFedPlugin" includeProjects="EuPathDB">
            <wsColumn name="internal" width="320"/>
            <wsColumn name="term" width="320"/>
        </processQuery>

        <sqlQuery name="DomainDatabase" excludeProjects="EuPathDB">
            <column name="internal"/>
            <column name="term"/>
            <sql>
            SELECT DISTINCT ed.name AS term,
                            edr.external_database_release_id AS internal
            FROM sres.DbRef dr, sres.ExternalDatabaseRelease edr,
                 sres.ExternalDatabase ed
            WHERE dr.external_database_release_id
                  = edr.external_database_release_id
              AND edr.external_database_id = ed.external_database_id
              AND dr.db_ref_id IN
                  (SELECT draf.db_ref_id
                   FROM dots.DomainFeature df, dots.DbRefAaFeature draf,
                        core.AlgorithmInvocation ainv,
                        core.AlgorithmImplementation aimp
                   WHERE df.aa_feature_id = draf.aa_feature_id
                     AND df.row_alg_invocation_id = ainv.algorithm_invocation_id
                     AND ainv.algorithm_implementation_id
                         = aimp.algorithm_implementation_id
                     AND aimp.executable
                         like 'ApiCommonData::Load::Plugin::InsertInterproscanResults%')
            ORDER BY term
            </sql>
        </sqlQuery>

        <processQuery name="DomainDatabase" processName="org.apidb.apicomplexa.wsfplugin.apifed.ApiFedPlugin" includeProjects="EuPathDB">
            <wsColumn name="internal" width="320"/>
            <wsColumn name="term" width="320"/>
        </processQuery>



  <!--++++++++++++++++++++++++++++++++++++++++++++++++++++++++++++++-->
  
        <!-- keep this one at the end of the file because its embedded quote mark throws off
             emacs' syntax highlighting
        -->
        <sqlQuery name="MetabolicPathways" includeProjects="PlasmoDB,ToxoDB,UniDB">
            <paramRef ref="organismParams.org_with_Hagai_pathways"/> 
            <column name="display"/>
            <column name="internal"/>
            <column name="term"/>

            <sql>
             SELECT DISTINCT dr.lowercase_secondary_identifier AS internal,
                    TRIM(REPLACE(decode(dr.lowercase_secondary_identifier, null, dr.primary_identifier,
                           dr.lowercase_secondary_identifier), CHR(191),'')) AS display,
                           replace(dr.lowercase_secondary_identifier, ',', '-')  AS term
             FROM sres.DbRef dr, sres.ExternalDatabaseRelease edr, sres.ExternalDatabase ed,
	          dots.DbRefNaFeature drnf, ApidbTuning.GeneAttributes gf
             WHERE dr.external_database_release_id = edr.external_database_release_id
               AND edr.external_database_id = ed.external_database_id
               AND ed.name in ('pfal3D7_dbxref_simple_gene2HagaiPathway_RSRC','tgonME49_dbxref_protein2Pathways_Feng_RSRC')
               AND dr.primary_identifier != 'qualityControl'
	       AND drnf.db_ref_id = dr.db_ref_id
	       AND gf.na_feature_id = drnf.na_feature_id
	       AND gf.organism = $$org_with_Hagai_pathways$$
             ORDER BY display
            </sql>

        </sqlQuery>

       <processQuery name="MetabolicPathways" processName="org.apidb.apicomplexa.wsfplugin.apifed.ApiFedPlugin" includeProjects="EuPathDB">
            <paramRef ref="organismParams.org_with_Hagai_pathways" quote="false"/> 
            <wsColumn name="internal" width="100"/>
            <wsColumn name="term" width="100"/>
            <wsColumn name="display" width="100"/>
       </processQuery>

    <sqlQuery name="phenotypeQualifier" includeProjects="TriTrypDB,FungiDB,UniDB">
    <paramRef ref="organismParams.organismwithPhenotype"/>
    <column name="display"/>
    <column name="internal"/>
    <column name="term"/>
    <sql>
 <![CDATA[    select display,term,internal from (
       select
       case  when opq.name is null then 'HAS' else opq.name end as display
       ,case  when opq.name is null then 'HAS' else opq.name end as term
       ,case  when opq.name is null then 'HAS' else opq.name end as internal
       ,count(distinct pm.na_feature_id) as order_num
       from APIDB.PHENOTYPERESULT pr
       , ApidbTuning.TranscriptAttributes ta
       , apidb.phenotypemodel pm
       , sres.ontologyterm opq
       , APIDB.NAFEATUREPHENOTYPEMODEL na
       where ta.gene_na_feature_id = na.na_feature_id
       and pr.phenotype_quality_term_id = opq.ontology_term_id (+)
       and pm.PHENOTYPE_MODEL_ID = na.PHENOTYPE_MODEL_ID
       and pm.PHENOTYPE_MODEL_ID = pr.PHENOTYPE_MODEL_ID
       and ta.organism = '$$organismwithPhenotype$$'
       and pr.phenotype_entity_term_id is not null 
       group by opq.name)
       order by order_num desc
      ]]>
      
    </sql>
    </sqlQuery>

    <processQuery name="phenotypeQualifier" processName="org.apidb.apicomplexa.wsfplugin.apifed.ApiFedPlugin" includeProjects="EuPathDB">
      <paramRef ref="organismParams.organismwithPhenotype"/>
      <wsColumn name="display" width="100" wsName="display"/>
      <wsColumn name="internal" width="100" wsName="internal"/>
      <wsColumn name="term" width="100" wsName="term"/>
     </processQuery>
  

  <sqlQuery name="phenotype" includeProjects="TriTrypDB, FungiDB,UniDB">
    <paramRef ref="organismParams.organismwithPhenotype"/>
    <paramRef ref="geneParams.phenotypeQualifier"/>
    <column name="display"/>
    <column name="internal"/>
    <column name="term"/>
    <sql>
 <![CDATA[
 select display,term,internal from (
       select
       oen.name as display
       ,replace(oen.name, ',', ' -') as term
       ,replace(oen.name,Chr(39), Chr(39)||Chr(39)) as internal
       ,count(distinct pm.na_feature_id) as order_num
       from apidb.PhenotypeResult pr
       , ApidbTuning.TranscriptAttributes ta
       , apidb.PhenotypeModel pm
       , sres.OntologyTerm oen
       , sres.OntologyTerm opq
       , APIDB.NAFEATUREPHENOTYPEMODEL na  
       where ta.gene_na_feature_id = na.na_feature_id
       and pm.phenotype_model_id = na.phenotype_model_id
       and pm.phenotype_model_id = pr.phenotype_model_id
       and pr.phenotype_quality_term_id = opq.ontology_term_id (+)
       and pr.phenotype_entity_term_id = oen.ontology_term_id (+)
       and oen.name is not null
       and (opq.name = '$$phenotypeQualifier$$' or (opq.name is null and 'HAS' = '$$phenotypeQualifier$$'))
       and ta.organism = '$$organismwithPhenotype$$'
       group by oen.name)
       order by order_num desc   
       ]]>
      
    </sql>
    </sqlQuery>

    <processQuery name="phenotype" processName="org.apidb.apicomplexa.wsfplugin.apifed.ApiFedPlugin" includeProjects="EuPathDB">
    <paramRef ref="organismParams.organismwithPhenotype"/>
    <paramRef ref="geneParams.phenotypeQualifier"/>
      <wsColumn name="display" width="100" wsName="display"/>
      <wsColumn name="internal" width="100" wsName="internal"/>
      <wsColumn name="term" width="100" wsName="term"/>
      <wsColumn name="parentTerm" width="200" wsName="parentTerm"/>
    </processQuery>



 <!-- #################################################################################################  -->
 <!-- generic expression queries                             ##########################################  -->
 <!-- #################################################################################################  -->


      <sqlQuery name="MinMaxAvgComp" excludeProjects="EuPathDB">
             <paramRef ref="geneParams.regulated_dir"/>
             <column name="internal"/>
             <column name="term"/>
             <column name="display"/>
          <sql>
         <![CDATA[
select * from (
          select term || p.so as term, internal,display, p.so
          from ( select 'average' as term, 
                        'average' as internal, 
                        'average' as display, 
                        CASE 
                          WHEN  '$$regulated_dir$$' = 'abs' 
                          THEN 1 
                        ELSE 2 END as so 
                 from dual
                 union
                 select 'minimum' as term, 
                        'minimum' as internal, 
                        'minimum' as display, 
                        CASE 
                          WHEN  '$$regulated_dir$$' = '-' 
                          THEN 1 
                        ELSE 2 END as so 
                 from dual
                 union
                 select 'maximum' as term, 
                        'maximum' as internal, 
                        'maximum' as display, 
                        CASE 
                          WHEN  '$$regulated_dir$$' = '+' 
                          THEN 1 
                        ELSE 2 END as so 
                 from dual
                 union
                 select 'median' as term, 
                        'median' as internal, 
                        'median' as display, 
                        2 as so 
                 from dual
               ) p, 
               ( select 'abs' as type from dual
                 union
                 select '+' as type  from dual
                 union
                 select '-' as type from dual
               ) t, 
               ( select 1 as so  from dual 
                 union 
                 select 2 as so from dual 
                 union 
                 select 3 as so from dual
               ) o
           where p.so = o.so and type = '$$regulated_dir$$'
           order by p.so
) where '$$regulated_dir$$' != 'abs' OR ('$$regulated_dir$$' = 'abs' AND term like 'average%')
          ]]>
          </sql>
        </sqlQuery>

       <processQuery name="MinMaxAvgComp" processName="org.apidb.apicomplexa.wsfplugin.apifed.ApiFedPlugin" includeProjects="EuPathDB">
            <paramRef ref="geneParams.regulated_dir"/>
            <wsColumn name="internal" width="100" wsName="internal"/>
            <wsColumn name="term" width="100" wsName="term"/>
            <wsColumn name="display" width="100" wsName="display"/>
        </processQuery>

     <sqlQuery name="MinMaxAvgRef" excludeProjects="EuPathDB">
             <paramRef ref="geneParams.regulated_dir"/>
             <column name="internal"/>
             <column name="term"/>
             <column name="display"/>
          <sql>
         <![CDATA[
select * from (
          select term || p.so as term, internal,display, p.so
          from ( select 'average' as term, 
                        'average' as internal, 
                        'average' as display, 
                        CASE 
                          WHEN  '$$regulated_dir$$' = 'abs' 
                          THEN 1 
                        ELSE 2 END as so 
                 from dual
                 union
                 select 'minimum' as term, 
                        'minimum' as internal, 
                        'minimum' as display, 
                        CASE 
                          WHEN  '$$regulated_dir$$' = '+' 
                          THEN 1 
                        ELSE 2 END as so 
                 from dual
                 union
                 select 'maximum' as term, 
                        'maximum' as internal, 
                        'maximum' as display, 
                        CASE 
                          WHEN  '$$regulated_dir$$' = '-' 
                          THEN 1 
                        ELSE 2 END as so 
                 from dual
                 union
                 select 'median' as term, 
                        'median' as internal, 
                        'median' as display, 
                        2 as so 
                 from dual
               ) p, 
               ( select 'abs' as type from dual
                 union
                 select '+' as type  from dual
                 union
                 select '-' as type from dual
               ) t, 
               ( select 1 as so  from dual 
                 union 
                 select 2 as so from dual 
                 union 
                 select 3 as so from dual
               ) o
           where p.so = o.so and type = '$$regulated_dir$$'
           order by p.so
) where '$$regulated_dir$$' != 'abs' OR ('$$regulated_dir$$' = 'abs' AND term like 'average%')
          ]]>
          </sql>
        </sqlQuery>

       <processQuery name="MinMaxAvgRef" processName="org.apidb.apicomplexa.wsfplugin.apifed.ApiFedPlugin" includeProjects="EuPathDB">
            <paramRef ref="geneParams.regulated_dir"/>
            <wsColumn name="internal" width="100" wsName="internal"/>
            <wsColumn name="term" width="100" wsName="term"/>
            <wsColumn name="display" width="100" wsName="display"/>
        </processQuery>

     <sqlQuery name="MinMaxAvgMed" excludeProjects="EuPathDB">
             <column name="internal"/>
             <column name="term"/>
             <column name="display"/>
          <sql>
         <![CDATA[
                 select 'average' as term, 
                        'average' as internal, 
                        'average' as display 
                 from dual
                 union
                 select 'minimum' as term, 
                        'minimum' as internal, 
                        'minimum' as display
                 from dual
                 union
                 select 'maximum' as term, 
                        'maximum' as internal, 
                        'maximum' as display 
                 from dual
                 union
                 select 'median' as term, 
                        'median' as internal, 
                        'median' as display 
                 from dual
       
          ]]>
          </sql>
        </sqlQuery>

       <processQuery name="MinMaxAvgMed" processName="org.apidb.apicomplexa.wsfplugin.apifed.ApiFedPlugin" includeProjects="EuPathDB">
            <wsColumn name="internal" width="100" wsName="internal"/>
            <wsColumn name="term" width="100" wsName="term"/>
            <wsColumn name="display" width="100" wsName="display"/>
        </processQuery>


      <sqlQuery name="GenericDirectSamples" excludeProjects="EuPathDB">
            <paramRef ref="geneParams.profileset_generic"/>
             <column name="internal"/>
             <column name="term"/>
             <column name="display"/>
          <sql>
          select name as term, 
                 profile_element_name_id as internal,
                 name as display
          from apidb.profileelementname 
          order by element_order

          </sql>
        </sqlQuery>
      <processQuery name="GenericDirectSamples" processName="org.apidb.apicomplexa.wsfplugin.apifed.ApiFedPlugin" includeProjects="EuPathDB">
            <paramRef ref="geneParams.profileset_generic"/>
            <wsColumn name="internal" width="100" wsName="internal"/>
            <wsColumn name="term" width="100" wsName="term"/>
            <wsColumn name="display" width="100" wsName="display"/>
        </processQuery>

     <sqlQuery name="GenericDirectSamplesFDR" excludeProjects="EuPathDB">
             <column name="internal"/>
             <column name="term"/>
             <column name="display"/>
          <sql>
          select name as term, 
                 profile_element_name_id as internal,
                 name as display
          from apidb.profileelementname 
          order by element_order
          </sql>
        </sqlQuery>
      <processQuery name="GenericDirectSamplesFDR" processName="org.apidb.apicomplexa.wsfplugin.apifed.ApiFedPlugin" includeProjects="EuPathDB">
            <wsColumn name="internal" width="100" wsName="internal"/>
            <wsColumn name="term" width="100" wsName="term"/>
            <wsColumn name="display" width="100" wsName="display"/>
        </processQuery>




      <sqlQuery name="GenericDirectPageSamples" excludeProjects="EuPathDB">
             <paramRef ref="geneParams.profileset_generic"/>
             <column name="internal"/>
             <column name="term"/>
             <column name="display"/>
          <sql>
select distinct pan.name as term
   , pan.PROTOCOL_APP_NODE_ID as internal
   , pan2.name as display
   , pan2.node_order_num
from study.studylink sl
  , study.protocolappnode pan
  , RESULTS.NAFEATUREDIFFRESULT dr
  , apidbtuning.PANIO io
  , study.protocolappnode pan2
where sl.study_id = '$$profileset_generic$$'
and sl.PROTOCOL_APP_NODE_ID = pan.PROTOCOL_APP_NODE_ID
and pan.PROTOCOL_APP_NODE_ID = dr.PROTOCOL_APP_NODE_ID
and pan.protocol_app_node_id = io.output_pan_id
and io.input_pan_id = pan2.protocol_app_node_id
ORDER BY pan2.node_order_num
          </sql>
        </sqlQuery>
      <processQuery name="GenericDirectPageSamples" processName="org.apidb.apicomplexa.wsfplugin.apifed.ApiFedPlugin" includeProjects="EuPathDB">
            <paramRef ref="geneParams.profileset_generic"/>
            <wsColumn name="internal" width="100" wsName="internal"/>
            <wsColumn name="term" width="100" wsName="term"/>
            <wsColumn name="display" width="100" wsName="display"/>
        </processQuery>



















      <sqlQuery name="GenericSamples" excludeProjects="EuPathDB">
             <paramRef ref="geneParams.profileset_generic"/>
             <column name="internal"/>
             <column name="term"/>
             <column name="display"/>
          <sql>
	    SELECT  protocol_app_node_id as internal, protocol_app_node_name as term,
	      protocol_app_node_name AS display
	    FROM (
	      SELECT  distinct protocol_app_node_id, protocol_app_node_name, node_order_num
	      FROM apidbtuning.ProfileSamples
	      WHERE study_id = '$$profileset_generic$$'
	      ORDER BY node_order_num
	      )
          </sql>
        </sqlQuery>
      <processQuery name="GenericSamples" processName="org.apidb.apicomplexa.wsfplugin.apifed.ApiFedPlugin" includeProjects="EuPathDB">
            <paramRef ref="geneParams.profileset_generic"/>
            <wsColumn name="internal" width="100" wsName="internal"/>
            <wsColumn name="term" width="100" wsName="term"/>
            <wsColumn name="display" width="100" wsName="display"/>
        </processQuery>


      <sqlQuery name="GenericPercentileSamples" excludeProjects="EuPathDB">
             <paramRef ref="geneParams.profileset_generic"/>
             <paramRef ref="geneParams.channel"/>
             <column name="internal"/>
             <column name="term"/>
          <sql>
	      SELECT  protocol_app_node_id as internal, protocol_app_node_name as term, node_order_num
	      FROM apidbtuning.ProfileSamples
	      WHERE study_id = '$$profileset_generic$$'
	      AND profile_type like '%' || '$$channel$$' ||'%'
	      ORDER BY node_order_num
          </sql>
        </sqlQuery>
      <processQuery name="GenericPercentileSamples" processName="org.apidb.apicomplexa.wsfplugin.apifed.ApiFedPlugin" includeProjects="EuPathDB">
            <paramRef ref="geneParams.profileset_generic"/>
             <paramRef ref="geneParams.channel"/>
            <wsColumn name="internal" width="100" wsName="internal"/>
            <wsColumn name="term" width="100" wsName="term"/>
        </processQuery>


      <sqlQuery name="GenericCoverageSamples" excludeProjects="EuPathDB">
             <paramRef ref="geneParams.profileset_generic_coverage"/>
             <column name="internal"/>
             <column name="term"/>
             <column name="display"/>
          <sql>
	    SELECT  protocol_app_node_id as internal, protocol_app_node_name as term,
	      REGEXP_REPLACE (protocol_app_node_name, '\s*\[(.)*\]\s*(.*)\s*', '')   AS display
	    FROM (
	      SELECT  distinct protocol_app_node_id, protocol_app_node_name, node_order_num
	      FROM apidbtuning.ProfileSamples
	      WHERE study_id = '$$profileset_generic$$'
	      ORDER BY node_order_num
	      )
           </sql>
        </sqlQuery>
      <processQuery name="GenericCoverageSamples" processName="org.apidb.apicomplexa.wsfplugin.apifed.ApiFedPlugin" includeProjects="EuPathDB">
            <paramRef ref="geneParams.profileset_generic_coverage"/>
            <wsColumn name="internal" width="100" wsName="internal"/>
            <wsColumn name="term" width="100" wsName="term"/>
            <wsColumn name="display" width="100" wsName="display"/>
        </processQuery>

      <sqlQuery name="RnaSeqSamples" excludeProjects="EuPathDB">
         <paramRef ref="userDatasetParams.rna_seq_dataset"/>
         <paramRef ref="userDatasetParams.profileset_generic"/>
         <column name="internal"/>
         <column name="term"/>
         <column name="display"/>
         <sql>
	    SELECT protocol_app_node_id as internal, name as term,
	           name as display
	    FROM (SELECT protocol_app_node_id, name, node_order_num
                  FROM apidbUserDatasets.ud_ProtocolAppNode
                  WHERE profile_set_id = '$$profileset_generic$$'
                  ORDER BY node_order_num, protocol_app_node_id
                 )
         </sql>
      </sqlQuery>
      <processQuery name="RnaSeqSamples" processName="org.apidb.apicomplexa.wsfplugin.apifed.ApiFedPlugin" includeProjects="EuPathDB">
         <paramRef ref="userDatasetParams.profileset_generic"/>
         <wsColumn name="internal" width="100" wsName="internal"/>
         <wsColumn name="term" width="100" wsName="term"/>
         <wsColumn name="display" width="100" wsName="display"/>
      </processQuery>

      <sqlQuery name="GenericDESeqSamples" excludeProjects="EuPathDB">
             <paramRef ref="geneParams.profileset_generic"/>
             <column name="internal"/>
             <column name="term"/>
             <column name="display"/>
          <sql>
WITH perc_samples AS (
  SELECT REGEXP_REPLACE (study_name, ' \[.+\]', '') as study_name, 
         protocol_app_node_name, node_order_num
  FROM ApidbTuning.ProfileSamples 
  WHERE profile_type='channel1_percentiles')
SELECT distinct ap.value as term, ap.value as internal, ap.value as display, ps.node_order_num
FROM Study.ProtocolAppNode an, Study.ProtocolAppParam ap,
     Study.StudyLink sl, Study.Study s, Study.Output o, perc_samples ps
WHERE sl.study_id = $$profileset_generic$$
AND o.protocol_app_node_id = sl.protocol_app_node_id 
AND o.protocol_app_id = ap.protocol_app_id
AND an.name like '%DESeq%'
AND o.protocol_app_node_id = an.protocol_app_node_id
AND sl.study_id = s.study_id
AND ps.study_name = regexp_replace (s.name, ' \[.+\]', '')
AND ap.value = ps.protocol_app_node_name
ORDER BY ps.node_order_num
           </sql>
        </sqlQuery>
      <processQuery name="GenericDESeqSamples" processName="org.apidb.apicomplexa.wsfplugin.apifed.ApiFedPlugin" includeProjects="EuPathDB">
            <paramRef ref="geneParams.profileset_generic"/>
            <wsColumn name="internal" width="100" wsName="internal"/>
            <wsColumn name="term" width="100" wsName="term"/>
            <wsColumn name="display" width="100" wsName="display"/>
        </processQuery>


       <!-- placeholder -->
      <sqlQuery name="GenericProfiles" excludeProjects="EuPathDB">
             <column name="display"/>
             <column name="internal"/>
             <column name="term"/>
          <sql>
           SELECT profile_study_id AS internal, profile_set_name AS term,
                 profile_set_name AS display
          FROM apidbtuning.profileType
          </sql>
        </sqlQuery>

        <processQuery name="GenericProfiles" processName="org.apidb.apicomplexa.wsfplugin.apifed.ApiFedPlugin" includeProjects="EuPathDB">
            <wsColumn name="internal" width="300" wsName="internal"/>
            <wsColumn name="term" width="300" wsName="term"/>
            <wsColumn name="display" width="300" wsName="display"/>
        </processQuery>


      <sqlQuery name="rna_seq_profileset" excludeProjects="EuPathDB" isCacheable="false">
         <paramRef ref="userDatasetParams.rna_seq_dataset"/>
             <column name="display"/>
             <column name="internal"/>
             <column name="term"/>
          <sql>
           select profile_set_id AS internal, profile_set_id AS term,
                  name AS display
           from apidbUserDatasets.ud_profileset
           where user_dataset_id = $$rna_seq_dataset$$
          </sql>
        </sqlQuery>

        <processQuery name="rna_seq_profileset" processName="org.apidb.apicomplexa.wsfplugin.apifed.ApiFedPlugin" includeProjects="EuPathDB">
            <wsColumn name="internal" width="300" wsName="internal"/>
            <wsColumn name="term" width="300" wsName="term"/>
            <wsColumn name="display" width="300" wsName="display"/>
        </processQuery>


      <sqlQuery name="GenericSamplesConfidence" excludeProjects="EuPathDB" isCacheable="false">
             <paramRef ref="geneParams.profileset_generic"/>
             <column name="internal"/>
             <column name="term"/>
             <column name="display"/>
          <sql>
	    SELECT distinct ndr.protocol_app_node_id as internal, pan.name as term,
	           pan.name as display
	    FROM results.nafeaturediffresult ndr, study.protocolappnode pan, study.studylink sl
	    WHERE pan.protocol_app_node_id = sl.protocol_app_node_id
	    AND ndr.protocol_app_node_id = pan.protocol_app_node_id
	    AND sl.study_id = '$$profileset_generic$$'
          </sql>
        </sqlQuery>

      <processQuery name="GenericSamplesConfidence" processName="org.apidb.apicomplexa.wsfplugin.apifed.ApiFedPlugin" includeProjects="EuPathDB">
            <paramRef ref="geneParams.profileset_generic"/>
            <wsColumn name="internal" width="100" wsName="internal"/>
            <wsColumn name="term" width="100" wsName="term"/>
            <wsColumn name="display" width="100" wsName="display"/>
        </processQuery>


      <sqlQuery name="KissingerRTPCRProfiles" includeProjects="CryptoDB,UniDB">
             <column name="display"/>
             <column name="internal"/>
             <column name="term"/>
          <sql>
          SELECT profile_study_id AS internal, profile_set_name AS term,
                 'C.parvum expression profiles based on RT-PCR' as display
          FROM apidbtuning.profileType
          where profile_set_name = 'Cparvum_RT_PCR_Kissinger'
          </sql>
        </sqlQuery>

       <processQuery name="KissingerRTPCRProfiles" processName="org.apidb.apicomplexa.wsfplugin.apifed.ApiFedPlugin" includeProjects="EuPathDB">
            <wsColumn name="internal" width="100" wsName="internal"/>
            <wsColumn name="term" width="100" wsName="term"/>
            <wsColumn name="display" width="100" wsName="display"/>
        </processQuery>


<!-- sqlQueries for Splice Site Q -->

<!-- placeholder -->

       <sqlQuery name="SpliceSiteExperiment" includeProjects="TriTrypDB,UniDB">
            <column name="internal" />
            <column name="term" />
            <column name="display" />
            <sql>
    SELECT ed.name as term, edr.external_database_release_id as internal, ed.name as display
    FROM sres.externaldatabase ed, sres.externaldatabaserelease edr
    WHERE ed.name like '%Spliced_Leader_rnaSeqSplicedLeaderAndPolyASites_RSRC'
    AND edr.external_database_id = ed.external_database_id
            </sql>
       </sqlQuery>

       <processQuery name="SpliceSiteExperiment" processName="org.apidb.apicomplexa.wsfplugin.apifed.ApiFedPlugin" includeProjects="EuPathDB">
	 <wsColumn name="internal" width="100" wsName="internal"/>
	 <wsColumn name="term" width="100" wsName="term"/>
	 <wsColumn name="display" width="100" wsName="display"/>
       </processQuery>



        <sqlQuery name="SpliceSiteSample" doNotTest="1" includeProjects="TriTrypDB,UniDB">
            <paramRef ref="geneParams.splice_site_generic" quote="false"/> 
            <column name="internal" />
            <column name="term" />
            <column name="display" />
            <sql>
SELECT DISTINCT i.name AS term, o.protocol_app_node_id AS internal, 
     replace (i.name, ' (SpliceSites)', '') AS display
FROM apidbtuning.PANIO ioo
 , study.protocolappnode i
 , apidbtuning.PANIO ioi
 , study.protocolappnode o
 , apidbtuning.profilesamples ps
WHERE ioo.output_pan_id = ps.protocol_app_node_id
AND ioo.input_pan_id = i.protocol_app_node_id
AND ioi.input_pan_id = i.protocol_app_node_id
AND ioi.output_pan_id = o.protocol_app_node_id
AND ps.dataset_name ='$$splice_site_generic$$'
AND o.NAME LIKE '%feature_loc%'
ORDER BY i.name
            </sql>
        </sqlQuery>
        <processQuery name="SpliceSiteSample" doNotTest="1" processName="org.apidb.apicomplexa.wsfplugin.apifed.ApiFedPlugin" includeProjects="EuPathDB">
            <paramRef ref="geneParams.splice_site_generic" quote="false"/>
            <wsColumn name="internal" width="100" wsName="internal"/>
            <wsColumn name="term" width="100" wsName="term"/>
            <wsColumn name="display" width="100" wsName="display"/>
        </processQuery>

<!--
        <processQuery name="SamplesMetadata" doNotTest="1" processName="org.apidb.apicomplexa.wsfplugin.apifed.ApiFedPlugin" includeProjects="EuPathDB">
            <paramRef groupRef="paramGroups.dynamicParams" ref="geneParams.profileset_generic" quote="false"  queryRef="GeneVQ.GenericProfiles"/>
            <wsColumn name="term" width="100" wsName="term"/>
            <wsColumn name="value" width="100" wsName="value"/>
            <wsColumn name="property"  width="100" wsName="property"/>
        </processQuery>
-->
	   <sqlQuery name="SamplesMetadataMulti" doNotTest="1" includeProjects="PlasmoDB,UniDB">
            <column name="term" />
            <column name="value"/>
            <column name="property" />
            <sql>
           <![CDATA[
              select distinct pan_name as term, property, string_value
              from apidbTuning.Metadata
              where lower(dataset_name) like '%icemr%'
           ]]>
            </sql>
        </sqlQuery>

	<sqlQuery name="SamplesMetadataMultiWiz" doNotTest="1">
          <column name="ontology_term_name"/>
          <column name="internal"/>
          <column name="number_value"/>
          <column name="date_value"/>
          <column name="string_value"/>
          <sql>
           <![CDATA[
select distinct md.pan_id as internal,
                md.property as ontology_term_name,
                md.number_value,
                md.string_value,
                md.date_value
from apidbTuning.Metadata md
where lower(dataset_name) like '%icemr%'
           ]]>
            </sql>
        </sqlQuery>

        <processQuery name="SamplesMetadataMulti" doNotTest="1" processName="org.apidb.apicomplexa.wsfplugin.apifed.ApiFedPlugin" includeProjects="EuPathDB">
            <wsColumn name="term" width="100" wsName="term"/>
            <wsColumn name="value" width="100" wsName="value"/>
            <wsColumn name="property"  width="100" wsName="property"/>
        </processQuery>

        <sqlQuery name="OntologyMetadataSpec_ICEMR_Wiz" doNotTest="1">
          <column name="ontology_term_name"/>
          <column name="parent_ontology_term_name"/>
          <column name="display_name"/>
          <column name="description"/>
          <column name="type"/>
          <column name="units"/>
          <column name="precision"/>
          <column name="is_range"/>
          <sql>
           <![CDATA[
select distinct ontology_term_name, parent_ontology_term_name, display_name,
                description, units, type, is_range, precision
from apidbTuning.Ontology
where lower(dataset_name) like '%icemr%'
            ]]>
          </sql>
        </sqlQuery>


        <!-- TEMPLATE_ANCHOR antisenseSamplesParamQuery -->
        <!-- TEMPLATE_ANCHOR rnaSeqProfileSetParamQuery -->
	<!-- TEMPLATE_ANCHOR rnaSeqPctProfileSetParamQuery -->
	<!-- TEMPLATE_ANCHOR rnaSeqProfileSimilarityParamQuery -->
	<!-- TEMPLATE_ANCHOR rnaSeqProfileSimilarityTimeShiftParamQuery -->

        <!-- TEMPLATE_ANCHOR expressionProfileSetParamQuery -->

        <!-- TEMPLATE_ANCHOR expressionSamplesParamQueryDirect -->
        <!-- TEMPLATE_ANCHOR expressionPctSamplesParamQueryDirect-->

        <!-- TEMPLATE_ANCHOR antibodyArrayProfileSetParamQuery -->

        <!-- TEMPLATE_ANCHOR expressionSamplesParamQueryDirectFDR -->

        <!-- TEMPLATE_ANCHOR PageProfileSetParamQuery -->

        <!-- TEMPLATE_ANCHOR  spliceSitesProfileSetParamQuery-->
        <!-- TEMPLATE_ANCHOR  spliceSitesProfileSetsQuery-->

        <!-- TEMPLATE_ANCHOR DESeqProfileSetParamQuery-->
        <sqlQuery name="TextFields">
             <column name="internal"/>
             <column name="term"/>
          <sql>
              select field_name as internal,
                     case field_name
                       when 'Blastp' then 'Similar proteins (BLAST hits v. NRDB/PDB)'
                       when 'CellularLocalization' then 'Cellular localization'
                       when 'EcNumber' then 'EC descriptions'
                       when 'GeneId' then 'Gene ID'
                       when 'Notes' then 'Gene notes'
                       when 'PreviousReleaseGenes' then 'Genes of previous release'
                       when 'Product' then 'Gene product'
                       when 'GoTerms' then 'GO terms and definitions'
                       when 'MetabolicPathways' then 'Metabolic pathway names and descriptions'
                       when 'InterPro' then 'Protein domain names and descriptions'
                       when 'RodMalPhenotype' then 'Rodent malaria phenotype'
                       when 'Comments' then 'User comments'
                       when 'CommunityAnnotation' then 'Community annotation'
                       else field_name
                     end as term
              from (select field_name from ApidbTuning.GeneTextSearch
                    union select 'Blastp' as field_name from dual
                    union select 'Comments' as field_name from dual
                    union select 'CommunityAnnotation' as field_name from ApidbTuning.GeneTextSearch where project_id in ('ToxoDB', 'GiardiaDB'))
              order by term
          </sql>
        </sqlQuery>

        <sqlQuery name="missingOrFoundTranscripts"  excludeProjects="EuPathDB">
            <paramRef ref="geneParams.genesWithTranscripts" /> 
            <column name="display" />
            <column name="term" />
            <column name="internal" />
            <sql>
            SELECT 'missing in the result' as display, 'missing_transcripts' as term, 'missing_transcripts' as internal from dual where $$genesWithTranscripts$$ = 'genes_missing_transcripts'
            UNION
            SELECT 'returned in the result' as display, 'found_transcripts' as term, 'found_transcripts' as internal from dual where $$genesWithTranscripts$$ = 'genes_missing_transcripts'
            UNION
            SELECT 'all' as display, 'all_transcripts' as term, 'all_transcripts' as internal from dual
            </sql>
        </sqlQuery>

      <processQuery name="missingOrFoundTranscripts" processName="org.apidb.apicomplexa.wsfplugin.apifed.ApiFedPlugin" includeProjects="EuPathDB">
        <paramRef ref="geneParams.genesWithTranscripts" /> 
        <wsColumn name="display" width="100" wsName="display"/>
	<wsColumn name="term" width="100" wsName="term"/>
	<wsColumn name="internal" width="100" wsName="internal"/>
      </processQuery>


        <sqlQuery name="SnpChipMetadataDatasets" doNotTest="1" includeProjects="PlasmoDB,UniDB">
          <column name="term" />
          <column name="display" />
          <column name="internal"/>
          <sql>
            <![CDATA[
            SELECT dsnt.name AS term
            , dsnt.name as internal
            , dsp.display_name AS display
            FROM
              apidbtuning.datasetpresenter dsp
            , apidbtuning.datasetnametaxon dsnt
            WHERE
              dsp.dataset_presenter_id = dsnt.dataset_presenter_id
              AND dsp.subtype in ('Broad_3k_array', 'Broad_75K_array', 'Broad_barcode', 'NIH_10k')
            ORDER BY dsnt.name DESC
            ]]>
            </sql>
        </sqlQuery>

     </querySet>

     <groupSet name="geneParamGroupSet">

    <!-- groups for testing wizard -->

    <group name="reference_samples" displayName="Reference Samples" displayType="ShowHide">
      <description>
        <![CDATA[
                 Select samples for the reference set
                ]]>
      </description>
    </group>
    
    <group name="comparison_samples" displayName="Comparason Samples" displayType="ShowHide">
      <description>
        <![CDATA[
                 Select samples for the comparison set
                ]]>
      </description>
    </group>
    
    <group name="direction" displayName="Direction" displayType="ShowHide">
      <description>
        <![CDATA[
                 Choose whether to look for increased or decreased immunogenicity.
                ]]>
      </description>
    </group>
    
    <group name="significance" displayName="Significance" displayType="ShowHide">
      <description>
        <![CDATA[
                 Select the P value signficance threshold
                ]]>
      </description>
    </group>

    <!-- end of wizard groups -->

  </groupSet>

</wdkModel><|MERGE_RESOLUTION|>--- conflicted
+++ resolved
@@ -53,28 +53,13 @@
       <help>Set the range of period length of interested rhythm that match your search criteria to restrict the number of genes returned.</help>
       <suggest default="{'min': '20', 'max': '28'}" />
    </numberRangeParam>
-
    
-<<<<<<< HEAD
-   <numberRangeParam name="metacycle_amplitude"
-                      prompt="Amplitude Range"
-                      integer="false"
-                      min="0.01"
-                      max="10"
-                      increment="0.1">
-      <help>Set the range of amplitude of interested rhythm that match your search criteria to restrict the number of genes returned.</help>
-      <suggest default="{'min': '0.01', 'max': '10'}" />
-   </numberRangeParam>
-
-=======
    <stringParam name="metacycle_amplitude"
                      prompt="Amplitude equals to or greater than (fpkm)"
                      number="true">
        <help>The amplitude value for this search.</help>
        <suggest default="5"/>
      </stringParam>
-     
->>>>>>> 291e6b7a
 
      <stringParam name="metacycle_pvalue"
                      prompt="P value  equals to or less than"
