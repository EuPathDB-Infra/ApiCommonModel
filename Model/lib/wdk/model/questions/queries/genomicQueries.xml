<wdkModel>

  <!-- notes

     - in SourceId query changed 'sequence' and 'contig' param to 'sharedParams.genomicSequence'

     - in taxon query changed apidb's seqorganism to organism

     - assumes that NAsequence table has source_id

  -->
  <querySet name="SequenceIds" queryType="id" isCacheable="true">

    <!--++++++++++++++++++++++++++++++++++++++++++++++++++++++++++++++-->
    <!-- Query for AllGenomicSeqs Question (NEEDED for SiteSearch tests) -->
    <!--++++++++++++++++++++++++++++++++++++++++++++++++++++++++++++++-->
    <sqlQuery name="AllGenomicSeqs">
      <column name="source_id"/>
      <column name="project_id"/>
      <sql>
        <![CDATA[
          SELECT s.source_id, s.project_id
          FROM apidbtuning.GenomicSeqAttributes s
        ]]>
      </sql>
    </sqlQuery>

    <!-- ************************************************************ -->
    <!-- SourceId -->
    <!-- ************************************************************ -->

    <sqlQuery name="SequenceBySourceId" doNotTest="true" excludeProjects="EuPathDB">
      <paramRef ref="genomicParams.sequenceId" default="TGME49_chrIa" includeProjects="ToxoDB"/>
      <paramRef ref="genomicParams.sequenceId" default="Pf3D7_04_v3" includeProjects="PlasmoDB"/>
      <paramRef ref="genomicParams.sequenceId" default="TGME49_chrIa,Pf3D7_04_v3" includeProjects="UniDB"/>
      <paramRef ref="genomicParams.sequenceId" excludeProjects="UniDB,ToxoDB,PlasmoDB"/>
      <column name="source_id"/>
      <column name="project_id"/>
      <column name="input_id"/>
      <sql>
        <![CDATA[
          SELECT DISTINCT t.sequence AS source_id,
             string_agg(t.source_id, ', ') AS input_id,
             sa.project_id
            FROM ApidbTuning.GenomicSeqAttributes sa,
               (SELECT DISTINCT ds.source_id, si.sequence
                FROM ApidbTuning.GenomicSequenceId si, ($$sequenceId$$) ds
                WHERE LOWER(si.id) LIKE REGEXP_REPLACE(REPLACE(LOWER(ds.source_id), '*', '%'), '[[:space:]]', '')) t
           WHERE t.sequence = sa.source_id
             AND ('@PROJECT_ID@' = 'UniDB' OR sa.project_id = '@PROJECT_ID@')
          GROUP BY t.sequence, sa.project_id
        ]]>
      </sql>
    </sqlQuery>

    <processQuery name="SequenceBySourceId" includeProjects="EuPathDB" doNotTest="true"
                  processName="org.apidb.apicomplexa.wsfplugin.apifed.ApiFedPlugin">
      <paramRef ref="genomicParams.sequenceId" noTranslation="true"/>
      <wsColumn name="source_id" width="32" wsName="source_id"/>
      <wsColumn name="project_id" width="32" wsName="project_id"/>
      <wsColumn name="input_id" width="32"/>
    </processQuery>


    <!-- ************************************************************ -->
    <!-- Species -->
    <!-- ************************************************************ -->

    <sqlQuery name="SequencesByTaxon" excludeProjects="EuPathDB" >

      <paramRef ref="organismParams.organism" queryRef="organismVQ.withSequenceStrains" />
      <!-- TEMPLATE_ANCHOR genomicOrganismOverride -->

      <column name="source_id"/>
      <column name="project_id"/>
      <sql includeProjects="PlasmoDB,ToxoDB,CryptoDB,TrichDB,TriTrypDB,AmoebaDB,MicrosporidiaDB,FungiDB,HostDB,SchistoDB,UniDB,VectorBase,InitDB,PiroplasmaDB,GiardiaDB">
        <![CDATA[
          SELECT ens.source_id, atr.project_id
          FROM dots.NaSequence ens,ApidbTuning.GenomicSeqAttributes atr
          WHERE ens.taxon_id IN ($$organism$$)
             AND atr.na_sequence_id = ens.na_sequence_id
             AND atr.is_top_level = 1
        ]]>
      </sql>
    </sqlQuery>

    <!-- crypto has a genomic sequence : chTU502N_jtg7180000000334f_7180000000400f -->
    <processQuery name="SequencesByTaxon" includeProjects="EuPathDB"
                  processName="org.apidb.apicomplexa.wsfplugin.apifed.ApiFedPlugin">
      <!-- TEMPLATE_ANCHOR genomicOrganismOverridePortal -->
      <paramRef ref="organismParams.organism" queryRef="organismVQ.withSequenceStrains"/>
      <wsColumn name="source_id" width="100" wsName="source_id"/>
      <wsColumn name="project_id" width="32" wsName="project_id"/>
    </processQuery>


    <!-- ************************************************************ -->
    <!-- Similarity -->
    <!-- ************************************************************ -->

    <processQuery name="SequencesBySimilarity"
                  processName="org.apidb.apicomplexa.wsfplugin.blast.EuPathBlastPlugin">

      <testParamValues includeProjects="AmoebaDB">
        <paramValue name="BlastQuerySequence">AAGAATTTGCAGATAAATATATTGATAATTGGATTGCAATGTCAA</paramValue>
        <paramValue name="BlastDatabaseType">Genome</paramValue>
      </testParamValues>

      <testParamValues includeProjects="CryptoDB">
        <paramValue name="BlastQuerySequence">CGTATTCAAGAGAGTAGTCCATTTGGAATTGATTTCTGTCAAAGT</paramValue>
        <paramValue name="BlastDatabaseType">Genome</paramValue>
      </testParamValues>

      <testParamValues includeProjects="ToxoDB">
        <paramValue name="BlastQuerySequence">TGTCGCAAAAAAGCGCAACAACAGCCATTCAGCGCTGCACGTCTCCCCCGCGTCTCCAAGGAA</paramValue>
        <paramValue name="BlastDatabaseType">Genome</paramValue>
        <paramValue name="BlastDatabaseOrganism">Toxoplasma gondii ME49</paramValue>
      </testParamValues>

      <testParamValues includeProjects="GiardiaDB">
        <paramValue name="BlastQuerySequence">AGAGATCATCAGGATTAGTGATTGGAATTACTTAACTCGAACAAGATAGTATATGGTCCTTCATCTTCAGGCCGTTGTATAGACATGCGAGAATTTGTTCAAGGCTATAGAGCTCTAAAT</paramValue>
        <paramValue name="BlastDatabaseType">Genome</paramValue>
        <paramValue name="BlastDatabaseOrganism">Giardia Assemblage A isolate WB</paramValue>
      </testParamValues>

      <testParamValues includeProjects="PlasmoDB">
        <paramValue name="BlastQuerySequence">ATGGTGACGCAAAGTAGTGGTGGGGGTGCTGCTGGTAGTAGTGGTGAGGAAGATGCCAAACATGTATTGGATGAATTTGGGCAACAAGTGTACAATGAAAAAGTGGAAAAGTATGCTAATTCTAAAATATATAAAGAGGCGTTGAAAGGAGATTT</paramValue>
        <paramValue name="BlastDatabaseOrganism">Plasmodium falciparum 3D7</paramValue>
        <paramValue name="BlastDatabaseType">Genome</paramValue>
      </testParamValues>
      <testParamValues includeProjects="TrichDB">
        <paramValue name="BlastQuerySequence">GAAAAATGATATTTCAAAAGAATGGGAATATATTAGAAAGCAAATGGAAAGGTTGAATGATGTTAAACGTGAACAAATTAATTCGGGGCTCATGAATTTTAAACAAGGGGATAAAGTTT</paramValue>
        <paramValue name="BlastDatabaseOrganism">Trichomonas vaginalis G3</paramValue>
        <paramValue name="BlastDatabaseType">Genome</paramValue>
      </testParamValues>

      <testParamValues includeProjects="MicrosporidiaDB">
        <paramValue name="BlastQuerySequence">GTTTTGGCAGACGGTATGTTTAACAGGAAAATCTCCCATGAATCTGACGGGAATATTCATAGTATTGATTTCCATGGCCTAACCATGTGTGATATTCCGGTGATAAAAAGAGACAGATATAC</paramValue>
        <paramValue name="BlastDatabaseOrganism">Encephalitozoon cuniculi GB-M1</paramValue>
      </testParamValues>

      <testParamValues includeProjects="PiroplasmaDB">
        <paramValue name="BlastQuerySequence">TATGCAATCAGGTATCTATCTCATCAATCCTTACGCTCAGCGCTGCCCAATTGGGAAGAGCAAATGTGGACCTGAGCATGATTCCACCCTAGGAAAGTGTGCCATGTACTCTGGTTG</paramValue>
        <paramValue name="BlastDatabaseOrganism">Babesia bovis T2Bo</paramValue>
      </testParamValues>

      <!-- TODO copied from Toxo -->
      <testParamValues includeProjects="TriTrypDB,EuPathDB">
        <paramValue name="BlastQuerySequence">ATGCAACTCCAAAGGTTGGGTGCTCCACTACTTAAAAGGCTTGTGGGGGGATGCATACGC</paramValue>
        <paramValue name="BlastDatabaseOrganism">Trypanosoma brucei TREU927</paramValue>
        <paramValue name="BlastDatabaseType">Genome</paramValue>
      </testParamValues>

      <testParamValues includeProjects="FungiDB,HostDB,SchistoDB,UniDB,VectorBase,InitDB">
        <paramValue name="BlastQuerySequence"></paramValue>
        <paramValue name="BlastDatabaseOrganism"></paramValue>
      </testParamValues>

      <paramRef ref="sharedParams.BlastDatabaseType" quote="false" noTranslation="false" default="Genome"/>
      <paramRef ref="sharedParams.BlastAlgorithm" quote="false" noTranslation="false" />
      <paramRef ref="sharedParams.BlastDatabaseOrganism" quote="false" noTranslation="false" default="%%primaryOrthoOrganism%%" />
      <paramRef ref="sharedParams.BlastQuerySequence"/>
      <paramRef ref="sharedParams.BlastRecordClass" default="SequenceRecordClasses.SequenceRecordClass" />
      <paramRef ref="sharedParams.-e"/>
      <!--        <paramRef ref="sharedParams.-v"/> -->
      <paramRef ref="sharedParams.-b"/>
      <paramRef ref="sharedParams.-filter" quote="false" />

      <wsColumn name="source_id" width="60" wsName="identifier"/>
      <wsColumn name="project_id" width="32"/>
      <wsColumn name="summary" width="3000"/>
      <wsColumn name="alignment" columnType="clob"/>
      <wsColumn name="evalue_mant" columnType="float" />
      <wsColumn name="evalue_exp" columnType="number" />
      <wsColumn name="score" columnType="float" />
    </processQuery>

    <!-- ************************************************************ -->
    <!-- MultiBlast -->
    <!-- ************************************************************ -->

    <processQuery name="SequencesByMultiBlast"
                  processName="org.apidb.apicomplexa.wsfplugin.blast.EuPathMultiBlastServicePlugin">

      <testParamValues includeProjects="AmoebaDB">
        <paramValue name="BlastQuerySequence">AAGAATTTGCAGATAAATATATTGATAATTGGATTGCAATGTCAA</paramValue>
        <paramValue name="MultiBlastDatabaseType">Genome</paramValue>
      </testParamValues>

      <testParamValues includeProjects="CryptoDB">
        <paramValue name="BlastQuerySequence">CGTATTCAAGAGAGTAGTCCATTTGGAATTGATTTCTGTCAAAGT</paramValue>
        <paramValue name="MultiBlastDatabaseType">Genome</paramValue>
      </testParamValues>

      <testParamValues includeProjects="ToxoDB">
        <paramValue name="BlastQuerySequence">TGTCGCAAAAAAGCGCAACAACAGCCATTCAGCGCTGCACGTCTCCCCCGCGTCTCCAAGGAA</paramValue>
        <paramValue name="MultiBlastDatabaseType">Genome</paramValue>
        <paramValue name="BlastDatabaseOrganism">Toxoplasma gondii ME49</paramValue>
      </testParamValues>

      <testParamValues includeProjects="GiardiaDB">
        <paramValue name="BlastQuerySequence">AGAGATCATCAGGATTAGTGATTGGAATTACTTAACTCGAACAAGATAGTATATGGTCCTTCATCTTCAGGCCGTTGTATAGACATGCGAGAATTTGTTCAAGGCTATAGAGCTCTAAAT</paramValue>
        <paramValue name="MultiBlastDatabaseType">Genome</paramValue>
        <paramValue name="BlastDatabaseOrganism">Giardia Assemblage A isolate WB</paramValue>
      </testParamValues>

      <testParamValues includeProjects="PlasmoDB">
        <paramValue name="BlastQuerySequence">ATGGTGACGCAAAGTAGTGGTGGGGGTGCTGCTGGTAGTAGTGGTGAGGAAGATGCCAAACATGTATTGGATGAATTTGGGCAACAAGTGTACAATGAAAAAGTGGAAAAGTATGCTAATTCTAAAATATATAAAGAGGCGTTGAAAGGAGATTT</paramValue>
        <paramValue name="BlastDatabaseOrganism">Plasmodium falciparum 3D7</paramValue>
        <paramValue name="MultiBlastDatabaseType">Genome</paramValue>
      </testParamValues>
      <testParamValues includeProjects="TrichDB">
        <paramValue name="BlastQuerySequence">GAAAAATGATATTTCAAAAGAATGGGAATATATTAGAAAGCAAATGGAAAGGTTGAATGATGTTAAACGTGAACAAATTAATTCGGGGCTCATGAATTTTAAACAAGGGGATAAAGTTT</paramValue>
        <paramValue name="BlastDatabaseOrganism">Trichomonas vaginalis G3</paramValue>
        <paramValue name="MultiBlastDatabaseType">Genome</paramValue>
      </testParamValues>

      <testParamValues includeProjects="MicrosporidiaDB">
        <paramValue name="BlastQuerySequence">GTTTTGGCAGACGGTATGTTTAACAGGAAAATCTCCCATGAATCTGACGGGAATATTCATAGTATTGATTTCCATGGCCTAACCATGTGTGATATTCCGGTGATAAAAAGAGACAGATATAC</paramValue>
        <paramValue name="BlastDatabaseOrganism">Encephalitozoon cuniculi GB-M1</paramValue>
      </testParamValues>

      <testParamValues includeProjects="PiroplasmaDB">
        <paramValue name="BlastQuerySequence">TATGCAATCAGGTATCTATCTCATCAATCCTTACGCTCAGCGCTGCCCAATTGGGAAGAGCAAATGTGGACCTGAGCATGATTCCACCCTAGGAAAGTGTGCCATGTACTCTGGTTG</paramValue>
        <paramValue name="BlastDatabaseOrganism">Babesia bovis T2Bo</paramValue>
      </testParamValues>

      <testParamValues includeProjects="TriTrypDB,EuPathDB">
        <paramValue name="BlastQuerySequence">ATGCAACTCCAAAGGTTGGGTGCTCCACTACTTAAAAGGCTTGTGGGGGGATGCATACGC</paramValue>
        <paramValue name="BlastDatabaseOrganism">Trypanosoma brucei TREU927</paramValue>
        <paramValue name="MultiBlastDatabaseType">Genome</paramValue>
      </testParamValues>

      <testParamValues includeProjects="FungiDB,HostDB,SchistoDB,UniDB,VectorBase,InitDB">
        <paramValue name="BlastQuerySequence"></paramValue>
        <paramValue name="BlastDatabaseOrganism"></paramValue>
      </testParamValues>

      <paramRef ref="sharedParams.MultiBlastDatabaseType" quote="false" noTranslation="false" default="Genome"/>
      <paramRef ref="sharedParams.BlastAlgorithm" quote="false" noTranslation="false" />
      <paramRef ref="sharedParams.BlastDatabaseOrganism" quote="false" noTranslation="false" default="%%primaryOrthoOrganism%%"
                queryRef="SharedVQ.MultiBlastOrganismFiles"
                dependedParamRef="sharedParams.MultiBlastDatabaseType" />
      <paramRef ref="sharedParams.BlastQuerySequence"/>
      <paramRef ref="sharedParams.BlastJobDescription"/>

      <paramRef groupRef="paramGroups.advancedParams"  ref="sharedParams.ExpectationValue"/>
      <paramRef groupRef="paramGroups.advancedParams"  ref="sharedParams.NumQueryResults"/>
      <paramRef groupRef="paramGroups.advancedParams"  ref="sharedParams.MaxMatchesQueryRange"/>
      <paramRef groupRef="paramGroups.advancedParams"  ref="sharedParams.WordSize"/>
      <paramRef groupRef="paramGroups.advancedParams"  ref="sharedParams.ScoringMatrix"/>
      <paramRef groupRef="paramGroups.advancedParams"  ref="sharedParams.MatchMismatchScore"/>
      <paramRef groupRef="paramGroups.advancedParams"  ref="sharedParams.GapCosts"/>
      <paramRef groupRef="paramGroups.advancedParams"  ref="sharedParams.CompAdjust"/>
      <paramRef groupRef="paramGroups.advancedParams"  ref="sharedParams.FilterLowComplex"/>
      <paramRef groupRef="paramGroups.advancedParams"  ref="sharedParams.SoftMask"/>
      <paramRef groupRef="paramGroups.advancedParams"  ref="sharedParams.LowerCaseMask"/>

      <wsColumn name="source_id" width="60" wsName="identifier"/>
      <wsColumn name="project_id" width="32"/>
      <wsColumn name="summary" width="3000"/>
      <wsColumn name="alignment" columnType="clob"/>
      <wsColumn name="evalue_mant" columnType="float" />
      <wsColumn name="evalue_exp" columnType="number" />
      <wsColumn name="score" columnType="float" />
    </processQuery>



    <!--
        <processQuery name="SequencesBySimilarity" includeProjects="EuPathDB"
            processName="org.apidb.apicomplexa.wsfplugin.apifed.ApiFedPlugin">
            <paramRef ref="sharedParams.BlastDatabaseType"/>
            <paramRef ref="genomicSimilarityParams.BlastDatabaseOrganism"/>
            <paramRef ref="sharedParams.BlastAlgorithm"/>
            <paramRef ref="sharedParams.BlastQuerySequence"/>
            <paramRef ref="sharedParams.-e"/>
            <paramRef ref="sharedParams.-v"/>
            <paramRef ref="sharedParams.-b"/>
            <paramRef ref="sharedParams.-filter"/>

            <wsColumn name="source_id" width="60" wsName="source_id"/>
            <wsColumn name="project_id" width="32" wsName="project_id"/>
            <wsColumn name="TabularRow" width="3000"/>
            <wsColumn name="Alignment" width="4000"/>
            <wsColumn name="Header" width="3000"/>
            <wsColumn name="Footer" width="3000"/>
        </processQuery>

    -->

    <processQuery name="GenomicSeqByText"
                  processName="org.apidb.apicomplexa.wsfplugin.solrsearch.SiteSearchPlugin">
      <paramRef ref="organismParams.text_search_organism"/>
      <paramRef ref="sharedParams.text_expression"/>
      <paramRef ref="sharedParams.document_type" default="genomic-sequence"/>
      <paramRef ref="sharedParams.text_fields"/>
      <!-- the parameter below caches the results for 30 minutes -->
      <paramRef ref="sharedParams.timestamp" interval="1800" />
      <wsColumn name="source_id" width="50"/>
      <wsColumn name="project_id" width="20" excludeProjects="UniDB"/>
      <wsColumn name="max_score" width="10" columnType="float"/>
    </processQuery>

    <!--++++++++++++++++++++++++++++++++++++++++++++++++++++++++++++++-->
    <!-- Query that retrieves all sequences by organism -->
    <!--++++++++++++++++++++++++++++++++++++++++++++++++++++++++++++++-->

    <sqlQuery name="SequenceDumpQuery"  excludeProjects="EuPathDB">
      <paramRef ref="organismParams.gff_organism" queryRef="organismVQ.withGenesGFF"/>
      <column name="project_id"/>
      <column name="source_id"/>
      <sql>
        <!-- use CDATA because query includes angle brackets -->
        <![CDATA[
          SELECT DISTINCT sa.source_id, sa.project_id
          FROM ApidbTuning.GenomicSeqAttributes sa
          WHERE sa.ncbi_tax_id IN (SELECT ncbi_tax_id FROM sres.taxon where taxon_id in ($$gff_organism$$))
            AND sa.is_top_level = 1
        ]]>
      </sql>
    </sqlQuery>

    <!--++++++++++++++++++++++++++++++++++++++++++++++++++++++++++++++-->
    <!-- Query that retrieves whatever sequence we initially loaded into Dots -->
    <!--++++++++++++++++++++++++++++++++++++++++++++++++++++++++++++++-->


    <sqlQuery name="ExternalSequenceDumpQuery"  excludeProjects="EuPathDB">
      <!-- TEMPLATE_ANCHOR genomicOrganismOverride -->
      <column name="project_id"/>
      <column name="source_id"/>
      <sql>
        <![CDATA[
          SELECT DISTINCT sa.source_id, sa.project_id
          FROM dots.externalnasequence nas, ApidbTuning.GenomicSeqAttributes sa
          WHERE sa.ncbi_tax_id IN (SELECT ncbi_tax_id FROM sres.taxon WHERE taxon_id IN ($$organism$$))
            AND nas.na_sequence_id = sa.na_sequence_id
        ]]>
      </sql>
    </sqlQuery>


    <sqlQuery name="ByWeightFilter"  doNotTest="true">
      <paramRef ref="genomicParams.sequence_result"/>
      <paramRef ref="sharedParams.min_weight" default="0"/>
      <paramRef ref="sharedParams.max_weight" default="100"/>
      <column name="project_id"/>
      <column name="source_id"/>
      <column name="wdk_weight" />
      <sql>
        <![CDATA[
          SELECT a.source_id, a.project_id, a.wdk_weight
          FROM $$sequence_result$$ a
          WHERE a.wdk_weight >= $$min_weight$$
            AND a.wdk_weight <= $$max_weight$$
        ]]>
      </sql>
    </sqlQuery>

    <!--++++++++++++++++++++++++++++++++++++++++++++++++++++++++++-->
    <!-- Ploidy                                                   -->
    <!--++++++++++++++++++++++++++++++++++++++++++++++++++++++++++-->

    <sqlQuery name="ByCopyNumber"  includeProjects="AmoebaDB,TriTrypDB,PlasmoDB,ToxoDB,CryptoDB,FungiDB,UniDB">
      <paramRef ref="organismParams.organismSinglePickCnv"/> <!-- queryRef="organismVQ.CNV"/ -->
      <paramRef ref="sharedParams.CNV_strain"/>
      <paramRef ref="genomicParams.chrCopyNumber"/>
      <paramRef ref="genomicParams.medianOrIndividual"/>
      <column name="project_id"/>
      <column name="source_id"/>
      <column name="median_all"/>
      <column name="median_hits"/>
      <column name="strains"/>
      <sql>
        <![CDATA[
          WITH bySample AS (
            SELECT sa.source_id
              , sa.project_id
              , ccn.chr_copy_number
              , pan.name
            FROM apidb.chrcopynumber ccn
              , study.protocolappnode pan
              , dots.nasequence ns
              , apidbtuning.genomicseqattributes sa
            WHERE ccn.protocol_app_node_id in ($$CNV_strain$$)
              AND ccn.protocol_app_node_id = pan.protocol_app_node_id
              AND ns.na_sequence_id = ccn.na_sequence_id
              AND ns.source_id = sa.source_id
              AND sa.chromosome IS NOT NULL
          )
          , median AS (
            SELECT DISTINCT s.source_id
              , percentile_cont(0.5) WITHIN GROUP (ORDER BY s.chr_copy_number) AS median
            FROM bySample s
            GROUP BY s.source_id
          )
          SELECT DISTINCT s.source_id
            , s.project_id
            , percentile_cont(0.5) WITHIN GROUP (ORDER BY s.chr_copy_number) AS median_hits
            , string_agg(REGEXP_REPLACE(s.name, '_[A-Za-z0-9]+ (.+)$', ''), ', ' ORDER BY s.name)  AS strains
            , m.median AS median_all
          FROM bySample s
            , median m
          WHERE m.source_id = s.source_id
            AND s.chr_copy_number >= $$chrCopyNumber$$
            AND CASE WHEN $$medianOrIndividual$$ = 'median' AND m.median >= $$chrCopyNumber$$ THEN 1
                     WHEN $$medianOrIndividual$$ = 'sample' THEN 1
                     ELSE 0
                     END = 1
          GROUP BY s.source_id, s.project_id, m.median
        ]]>
      </sql>
    </sqlQuery>
<<<<<<< HEAD
=======

  <!--++++++++++++++++++++++++++++++++++++++++++++++++++++++++++++++-->
  <!-- Retrieves genomic sequence ID of longest sequence in an organism -->
  <!-- Used by user datasets UI to build genome browser track URLs  -->
  <!--++++++++++++++++++++++++++++++++++++++++++++++++++++++++++++++-->

    <sqlQuery name="ByOrganismNameForFiles"  excludeProjects="EuPathDB">
        <paramRef ref="genomicParams.organismNameForFiles"/>
        <column name="project_id"/>
        <column name="source_id"/>
        <sql>
            <![CDATA[
      SELECT gsa.project_id, gsa.source_id
      FROM apidbtuning.genomicseqattributes gsa, apidb.organism o,
        (SELECT MAX(length) AS ML, taxon_id 
         FROM apidbtuning.genomicseqattributes 
         GROUP BY taxon_id ) info
      WHERE info.taxon_id = gsa.taxon_id
      AND info.ml = gsa.length
      AND gsa.taxon_id = o.taxon_id
      AND $$organismNameForFiles$$ = o.name_for_filenames

            ]]>
        </sql>
    </sqlQuery>

>>>>>>> 448fdf3c
  </querySet>
</wdkModel><|MERGE_RESOLUTION|>--- conflicted
+++ resolved
@@ -412,8 +412,6 @@
         ]]>
       </sql>
     </sqlQuery>
-<<<<<<< HEAD
-=======
 
   <!--++++++++++++++++++++++++++++++++++++++++++++++++++++++++++++++-->
   <!-- Retrieves genomic sequence ID of longest sequence in an organism -->
@@ -428,8 +426,8 @@
             <![CDATA[
       SELECT gsa.project_id, gsa.source_id
       FROM apidbtuning.genomicseqattributes gsa, apidb.organism o,
-        (SELECT MAX(length) AS ML, taxon_id 
-         FROM apidbtuning.genomicseqattributes 
+        (SELECT MAX(length) AS ML, taxon_id
+         FROM apidbtuning.genomicseqattributes
          GROUP BY taxon_id ) info
       WHERE info.taxon_id = gsa.taxon_id
       AND info.ml = gsa.length
@@ -440,6 +438,5 @@
         </sql>
     </sqlQuery>
 
->>>>>>> 448fdf3c
   </querySet>
 </wdkModel>