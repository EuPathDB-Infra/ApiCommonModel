--- conflicted
+++ resolved
@@ -76,7 +76,6 @@
 
     </sqlQuery>
 
-<<<<<<< HEAD
     <processQuery name="DynSpansBySourceId" includeProjects="EuPathDB" doNotTest="true"
                   processName="org.apidb.apicomplexa.wsfplugin.apifed.ApiFedPlugin">
       <paramRef ref="organismParams.organismSinglePick" queryRef="organismVQ.withStrainsChromosome" displayType="select"
@@ -92,26 +91,12 @@
 
       <wsColumn name="source_id" width="80" wsName="source_id"/>
       <wsColumn name="project_id" width="20" wsName="project_id"/>
-=======
-      <processQuery name="DynSpansBySourceId" includeProjects="EuPathDB" doNotTest="true"
-              processName="org.apidb.apicomplexa.wsfplugin.apifed.ApiFedPlugin">
-        <paramRef ref="organismParams.organismSinglePick" queryRef="organismVQ.withStrainsChromosome" displayType="select" multiPick="false" noTranslation="true">
-                 <help>Select organism you wish to query against</help></paramRef>
-        <paramRef ref="sharedParams.chromosomeOptional"  quote="false" noTranslation="true"/>
-        <paramRef ref="sharedParams.sequenceId"/>
-        <paramRef ref="sharedParams.start_point"/>
-        <paramRef ref="sharedParams.end_point_segment"/>
-        <paramRef ref="SpanParams.sequence_strand"/>
-        <paramRef ref="SpanParams.span_id" noTranslation="true"/>
-
-        <wsColumn name="source_id" width="80" wsName="source_id"/>
-        <wsColumn name="project_id" width="20" wsName="project_id"/>
-
-     </processQuery>
-    
-<!-- +++++++++++++++++++++++++++++++++++++++++++++++-->   
-<!-- Long read novel gene model search query 	    --> 
-<!-- +++++++++++++++++++++++++++++++++++++++++++++++-->    
+
+    </processQuery>
+
+<!-- +++++++++++++++++++++++++++++++++++++++++++++++-->
+<!-- Long read novel gene model search query 	    -->
+<!-- +++++++++++++++++++++++++++++++++++++++++++++++-->
 
     <sqlQuery name="DynSpansLongReadBySourceId" includeProjects="PlasmoDB,ToxoDB">
         <paramRef ref="geneParams.long_read_datasets"/>
@@ -130,10 +115,9 @@
         <column name="contextEnd"/>
         <column name="transcript_novelty"/>
         <column name="total_count"/>
-        
+
 	<sql includeProjects="PlasmoDB,ToxoDB">
         <![CDATA[
-
         SELECT DISTINCT * FROM (
             SELECT DISTINCT source_id
             , project_id
@@ -145,7 +129,7 @@
             , internal_abbrev
             , organism
             , dataset_name || '_high_confidence_models' as dataset_name
-            , LISTAGG(DISTINCT transcript_novelty) WITHIN GROUP (ORDER BY transcript_novelty) AS transcript_novelty
+            , STRING_AGG(DISTINCT transcript_novelty ORDER BY transcript_novelty) AS transcript_novelty
             , SUM(reads) AS total_count
             FROM (
                 SELECT DISTINCT lrt.na_seq_source_id AS chr_source_id
@@ -187,7 +171,7 @@
     </sqlQuery>
 
 
-   <processQuery name="DynSpansLongReadBySourceId" 
+   <processQuery name="DynSpansLongReadBySourceId"
              includeProjects="EuPathDB"
              processName="org.apidb.apicomplexa.wsfplugin.apifed.ApiFedPlugin">
         <paramRef ref="geneParams.long_read_datasets"/>
@@ -226,10 +210,10 @@
         <![CDATA[
 
 
-	select 
+	select
                      chr_source_id, min_start, min_start - 1000 as contextStart, max_end , max_end + 1000 as contextEnd, organism, project_id, source_id ,internal_abbrev, Confidence, annotated_intron, Intron_novelty
                      from (
-select INTRON_FEATURE_ID as feature_id,                                                                                                                                                      
+select INTRON_FEATURE_ID as feature_id,
                      segment_start - 10 as startm,
 		     case when gij.annotated_intron = 'No' then 'Novel' else 'Known' end as Intron_novelty,
                      segment_END + 10 as end,
@@ -245,7 +229,7 @@
                      gsa.organism,
                      gsa.project_id,
 		     ab.internal_abbrev,
-		     gij.sequence_source_id || ':' || gij.segment_start || '-' ||  gij.segment_end || DECODE(gij.is_reversed, 0,':f', 1,':r') as source_id
+		     gij.sequence_source_id || ':' || gij.segment_start || '-' ||  gij.segment_end || CASE gij.is_reversed WHEN 0 THEN ':f' WHEN 1 THEN ':r' END as source_id
                 from ApidbTuning.GeneIntronJunction gij, ApidbTuning.GeneIntJuncStats stats ,sres.taxonname tn ,apidbtuning.genomicseqattributes gsa ,apidbtuning.organismattributes ab
                 WHERE gij.na_sequence_id = stats.na_sequence_id
                 and gsa.taxon_id = tn.taxon_id
@@ -258,7 +242,7 @@
                 AND (gij.contained = 0 or gij.percent_max >= 2 /*stats.perc0005_annot_percent_max*/)
                 --AND gij.gene_source_id is NULL
 Union
-select INTRON_FEATURE_ID as feature_id, 
+select INTRON_FEATURE_ID as feature_id,
                      segment_start - 10 as startm,
 		     case when gij.annotated_intron = 'No' then 'Novel' else 'Known' end as Intron_novelty,
                      segment_END + 10 as end,
@@ -274,7 +258,7 @@
                      gsa.organism,
 		     gsa.project_id,
                      ab.internal_abbrev,
-		     gij.sequence_source_id || ':' || gij.segment_start || '-' ||  gij.segment_end || DECODE(gij.is_reversed, 0,':f', 1,':r') as source_id
+		     gij.sequence_source_id || ':' || gij.segment_start || '-' ||  gij.segment_end || CASE gij.is_reversed WHEN 0 THEN ':f' WHEN 1 THEN ':r' as source_id
                 from ApidbTuning.GeneIntronJunction gij, ApidbTuning.GeneIntJuncStats stats, sres.taxonname tn ,apidbtuning.genomicseqattributes gsa ,apidbtuning.organismattributes ab
                 WHERE gij.na_sequence_id = stats.na_sequence_id
                 and gsa.taxon_id = tn.taxon_id
@@ -291,7 +275,7 @@
                 AND gij.segment_end - gij.segment_start <= stats.max_intron_length * 2
                 AND gij.total_unique >=  CASE WHEN contained = 1 THEN stats.perc01_annot_score ELSE 5*stats.perc01_annot_score END
                 AND (gij.contained = 0 or gij.percent_max >= 2 /*stats.perc0005_annot_percent_max*/)
-                
+
                )
 )
 where (confidence = $$Intron_junction_confidence$$ or 'all' = $$Intron_junction_confidence$$)
@@ -302,7 +286,7 @@
 
     </sqlQuery>
 
-    <processQuery name="DynSpansIntronJunction" 
+    <processQuery name="DynSpansIntronJunction"
              includeProjects="EuPathDB"
              processName="org.apidb.apicomplexa.wsfplugin.apifed.ApiFedPlugin">
 	<paramRef ref="organismParams.organism_span"/>
@@ -316,30 +300,10 @@
     </processQuery>
 
 <!-- +++++++++++++++++++++++++++++++++++++++++++++++-->
->>>>>>> 448fdf3c
-
-    </processQuery>
-
-<<<<<<< HEAD
 
     <!-- ++++++++++++++++++++++++++++++++++++++++++++++++++++++++++++++++++++++++++++++++++++++++++++++++++++++ -->
     <!-- Location : NOT IN USE **   for eupath this sql needs to get the project from the apidb.sequenceattribute table  -->
     <!-- +++++++++++++++++++++++++++++++++++++++++++++++++++++++++++++++++++++++++++++++++++++++++++++++++++++ -->
-
-=======
-   <sqlQuery name="DynSpansByLocation" excludeProjects="EuPathDB"  doNotTest="true">
-        <paramRef ref="sharedParams.sequenceId"/>
-        <paramRef ref="sharedParams.start_point"/>
-        <paramRef ref="sharedParams.end_point"/>
-        <column name="project_id"/>
-        <column name="source_id" width="80"/>
-        <sql>
-            <![CDATA[
-            SELECT 
-              $$sequenceId$$ || ':' || $$start_point$$  || '-' || $$end_point$$ || ':f' 
-                  as source_id,  '@PROJECT_ID@' as project_id
-           FROM dual
->>>>>>> 448fdf3c
 
     <sqlQuery name="DynSpansByLocation" excludeProjects="EuPathDB" doNotTest="true">
       <paramRef ref="sharedParams.sequenceId"/>
@@ -536,10 +500,6 @@
       <wsColumn name="end_loc" wsName="end_loc"/>
       <wsColumn name="assoc_genes" wsName="assoc_genes"/>
     </processQuery>
-<<<<<<< HEAD
-
-=======
->>>>>>> 448fdf3c
   </querySet>
 
 </wdkModel>
