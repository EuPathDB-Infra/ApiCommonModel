--- conflicted
+++ resolved
@@ -3,11 +3,7 @@
 <wdkModel>
   <querySet name="FileId" queryType="id" isCacheable="true">
 
-<<<<<<< HEAD
-    <sqlQuery name="GetAllFileRecords">
-=======
     <sqlQuery name="AllFileRecords">
->>>>>>> 2f8e2e60
       <paramRef ref="fileParams.fileparamIds"/>
       <column name="file_id" />
       <column name="filename" />
@@ -34,30 +30,11 @@
     <sqlQuery name="FileRecordsByID">
       <paramRef ref="fileParams.fileIds"/>
       <column name="file_id" />
-<<<<<<< HEAD
-      <column name="filename" />
-      <column name="filepath" />
-      <column name="organism" />
-      <column name="build_num"/>
-      <column name="data_type"/>
-      <column name="file_format"/>
-      <column name="filesize"/>
-      <column name="project_id"/>
-      <column name="matched_result"/>
-      <sql>
-        <![CDATA[
-          SELECT file_id ,filename, filepath, organism, build_num, data_type,
-                 file_format, filesize, '@PROJECT_ID@' as project_id, 'Y' as matched_result
-          FROM   apidb.fileAttributes
-          WHERE  file_id in ($$fileparamIds$$)
-          ORDER BY build_num, organism, file_format
-=======
       <sql>
         <![CDATA[
           SELECT file_id
           FROM   apidb.fileAttributes
           WHERE  file_id in ($$fileIds$$)
->>>>>>> 2f8e2e60
         ]]>
       </sql>
     </sqlQuery>
