--- conflicted
+++ resolved
@@ -2489,11 +2489,7 @@
         <column name="matched_result"/>
         <column name="dynamic_location"/>
 
-<<<<<<< HEAD
-        <sql includeProjects="TriTrypDB,MicrosporidiaDB,PlasmoDB,CryptoDB,ToxoDB,PiroplasmaDB,GiardiaDB,HostDB,FungiDB">
-=======
         <sql includeProjects="None">
->>>>>>> 688b253c
             <![CDATA[
             SELECT gatr.source_id as source_id, 'Y' as matched_result,
                   gatr.project_id, gatr.gene_source_id,
@@ -2510,11 +2506,7 @@
            ]]>
        </sql>
 
-<<<<<<< HEAD
-        <sql includeProjects="VectorBase">
-=======
         <sql includeProjects="TriTrypDB,MicrosporidiaDB,PlasmoDB,CryptoDB,ToxoDB,PiroplasmaDB,GiardiaDB,HostDB,FungiDB,VectorBase">
->>>>>>> 688b253c
             <![CDATA[
 SELECT gatr.source_id as source_id, 'Y' as matched_result,
                   gatr.project_id, gatr.gene_source_id,
