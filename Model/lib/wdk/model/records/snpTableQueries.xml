--- conflicted
+++ resolved
@@ -86,13 +86,8 @@
        case
          when sa.gene_na_feature_id is null
            then ''
-<<<<<<< HEAD
-          else  '@JBROWSE_WEBPAGE_URL@?loc=' || seq.source_id || ':' || to_char(sa.location - 50)
-	     || '..' || to_char(sa.location + 50)
-=======
           else  '@JBROWSE_WEBPAGE_URL@?loc=' || seq.source_id || ':' || to_char(sa.location - 50) || '..' 
 	     || to_char(sa.location + 50)
->>>>>>> 688b253c
              || '&data=@JBROWSE_SERVICE_URL@/tracks/' || o.abbrev 
              || '&tracks=refseq%2C'|| var.strain ||'%20Coverage%20and%20Alignments'
              || '&highlight=' || seq.source_id || ':' || to_char(sa.location) || '..' || to_char(sa.location)  
