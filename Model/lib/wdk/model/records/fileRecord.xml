--- conflicted
+++ resolved
@@ -13,11 +13,7 @@
         </text>
       </idAttribute>
 
-<<<<<<< HEAD
-      <attributesList summary="filelink, data_type, file_format, filesize, organism, build_num" sorting="build_num desc" />
-=======
       <attributesList summary="filelink, category, file_type, file_format, filesize, organism, build_num" sorting="build_num desc" />
->>>>>>> 2f8e2e60
 
 
       <reporter name="zippedFiles" displayName="Zipped Files Download" scopes="record, results"
@@ -38,11 +34,7 @@
             $$filename$$
           </displayText>
           <url>
-<<<<<<< HEAD
-            <![CDATA[$$filepath$$]]>
-=======
             $$filepath$$
->>>>>>> 2f8e2e60
           </url>
         </linkAttribute>
 
