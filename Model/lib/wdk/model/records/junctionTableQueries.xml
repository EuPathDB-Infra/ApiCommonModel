--- conflicted
+++ resolved
@@ -1,79 +1,63 @@
 <wdkModel>
-  <querySet name="JunctionTables" queryType="table" isCacheable="false" excludeProjects="EuPathDB,VEuPathDB">
+    <querySet name="JunctionTables" queryType="table" isCacheable="false" excludeProjects="EuPathDB,VEuPathDB">
 
-    <!--
-          <defaultTjunctionParamValues includeProjects="PlasmoDB">
-             <paramValue name="source_id">AU087658</paramValue>
-             <paramValue name="project_id">PlasmoDB</paramValue>
-          </defaultTjunctionParamValues>
+<!--
+      <defaultTjunctionParamValues includeProjects="PlasmoDB">
+         <paramValue name="source_id">AU087658</paramValue>
+         <paramValue name="project_id">PlasmoDB</paramValue>
+      </defaultTjunctionParamValues>
 
-          <defaultTjunctionParamValues includeProjects="ToxoDB">
-             <paramValue name="source_id">AA011889</paramValue>
-             <paramValue name="project_id">ToxoDB</paramValue>
-          </defaultTjunctionParamValues>
+      <defaultTjunctionParamValues includeProjects="ToxoDB">
+         <paramValue name="source_id">AA011889</paramValue>
+         <paramValue name="project_id">ToxoDB</paramValue>
+      </defaultTjunctionParamValues>
 
-          <defaultTjunctionParamValues includeProjects="CryptoDB">
-             <paramValue name="source_id">AA555430</paramValue>
-             <paramValue name="project_id">CryptoDB</paramValue>
-          </defaultTjunctionParamValues>
+      <defaultTjunctionParamValues includeProjects="CryptoDB">
+         <paramValue name="source_id">AA555430</paramValue>
+         <paramValue name="project_id">CryptoDB</paramValue>
+      </defaultTjunctionParamValues>
 
-          <defaultTjunctionParamValues includeProjects="GiardiaDB">
-             <paramValue name="source_id">AT002319</paramValue>
-             <paramValue name="project_id">GiardiaDB</paramValue>
-          </defaultTjunctionParamValues>
+      <defaultTjunctionParamValues includeProjects="GiardiaDB">
+         <paramValue name="source_id">AT002319</paramValue>
+         <paramValue name="project_id">GiardiaDB</paramValue>
+      </defaultTjunctionParamValues>
 
-          <defaultTjunctionParamValues includeProjects="TrichDB">
-             <paramValue name="source_id">CV202110</paramValue>
-             <paramValue name="project_id">TrichDB</paramValue>
-          </defaultTjunctionParamValues>
+      <defaultTjunctionParamValues includeProjects="TrichDB">
+         <paramValue name="source_id">CV202110</paramValue>
+         <paramValue name="project_id">TrichDB</paramValue>
+      </defaultTjunctionParamValues>
 
-          <defaultTjunctionParamValues includeProjects="TriTrypDB">
-             <paramValue name="source_id">AA601817</paramValue>
-             <paramValue name="project_id">TriTrypDB</paramValue>
-          </defaultTjunctionParamValues>
+      <defaultTjunctionParamValues includeProjects="TriTrypDB">
+         <paramValue name="source_id">AA601817</paramValue>
+         <paramValue name="project_id">TriTrypDB</paramValue>
+      </defaultTjunctionParamValues>
 
-          <defaultTjunctionParamValues includeProjects="AmoebaDB">
-             <paramValue name="source_id">CX080252</paramValue>
-             <paramValue name="project_id">AmoebaDB</paramValue>
-          </defaultTjunctionParamValues>
+      <defaultTjunctionParamValues includeProjects="AmoebaDB">
+         <paramValue name="source_id">CX080252</paramValue>
+         <paramValue name="project_id">AmoebaDB</paramValue>
+      </defaultTjunctionParamValues>
 
-          <defaultTjunctionParamValues includeProjects="MicrosporidiaDB">
-             <paramValue name="source_id">ES880893</paramValue>
-             <paramValue name="project_id">MicrosporidiaDB</paramValue>
-          </defaultTjunctionParamValues>
+      <defaultTjunctionParamValues includeProjects="MicrosporidiaDB">
+         <paramValue name="source_id">ES880893</paramValue>
+         <paramValue name="project_id">MicrosporidiaDB</paramValue>
+      </defaultTjunctionParamValues>
 
-          <defaultTjunctionParamValues includeProjects="PiroplasmaDB">
-             <paramValue name="source_id">AJ922568</paramValue>
-             <paramValue name="project_id">PiroplasmaDB</paramValue>
-          </defaultTjunctionParamValues>
+      <defaultTjunctionParamValues includeProjects="PiroplasmaDB">
+         <paramValue name="source_id">AJ922568</paramValue>
+         <paramValue name="project_id">PiroplasmaDB</paramValue>
+      </defaultTjunctionParamValues>
 
-          <defaultTjunctionParamValues includeProjects="FungiDB">
-             <paramValue name="source_id">FS238575</paramValue>
-             <paramValue name="project_id">FungiDB</paramValue>
-          </defaultTjunctionParamValues>
+      <defaultTjunctionParamValues includeProjects="FungiDB">
+         <paramValue name="source_id">FS238575</paramValue>
+         <paramValue name="project_id">FungiDB</paramValue>
+      </defaultTjunctionParamValues>
 
-          <defaultTjunctionParamValues includeProjects="SchistoDB,UniDB,VectorBase,InitDB">
-             <paramValue name="source_id"></paramValue>
-             <paramValue name="project_id"></paramValue>
-          </defaultTjunctionParamValues>
-    -->
+      <defaultTjunctionParamValues includeProjects="SchistoDB,UniDB,VectorBase,InitDB">
+         <paramValue name="source_id"></paramValue>
+         <paramValue name="project_id"></paramValue>
+      </defaultTjunctionParamValues>
+-->
 
-<<<<<<< HEAD
-    <!-- JunctionTables.SampleInfo-->
-    <sqlQuery name="SampleInfo" isCacheable='false' excludeProjects="EuPathDB">
-      <column name="intron_feature_id"/>
-      <column name="exp_name"/>
-      <column name="sample_name"/>
-      <column name="unique_reads"/>
-      <column name="isrpm"/>
-      <column name="isr_coverage_ratio"/>
-      <column name="percent_max"/>
-      <sql>
-        <![CDATA[
-          SELECT gij.intron_feature_id, nm.exp_name, nm.sample_name
-              , j.unique_reads, round(j.unique_reads * nm.multiplier,2) as isrpm
-              , CASE
-=======
         <!-- JunctionTables.SampleInfo-->
         <sqlQuery name="SampleInfo"  isCacheable='false' excludeProjects="EuPathDB">
             <column name="intron_feature_id" />
@@ -87,44 +71,29 @@
             <![CDATA[
 select gij.intron_feature_id, nm.exp_name, nm.sample_name, j.unique_reads, round(j.unique_reads * nm.multiplier,2) as isrpm,
 CASE
->>>>>>> 248d414e
                 WHEN nafe.value > 0
                   THEN round(j.unique_reads
-                               / ((nafe.value * nm.mapped_reads / 1000000) * (nm.read_length / 1000)), 2)
-                ELSE -1
-              END as isr_coverage_ratio
-              , CASE
-                WHEN maxi.max_isrpm > 0 THEN round(100 * round(j.unique_reads * nm.multiplier,2) / maxi.max_isrpm,2)::varchar
-                ELSE 'NA'
-              END as percent_max
-          FROM apidbtuning.GeneIntronJunction gij
-            INNER JOIN apidb.intronjunction j ON
-              gij.na_sequence_id = j.na_sequence_id
-              AND gij.segment_start = j.segment_start
-              AND gij.segment_end = j.segment_end
-              AND gij.is_reversed = j.is_reversed
-            INNER JOIN apidbtuning.namemappinggij nm ON j.protocol_app_node_id = nm.junctions_pan_id
-            LEFT JOIN results.NaFeatureExpression nafe ON gij.gene_na_feature_id = nafe.na_feature_id AND nm.exp_pan_id = nafe.protocol_app_node_id
-            LEFT JOIN apidbtuning.GeneMaxIntronGIJ maxi ON gij.gene_source_id = maxi.gene_source_id AND j.protocol_app_node_id = maxi.protocol_app_node_id
-          WHERE j.unique_reads > 0
-          ORDER BY exp_name, sample_name
-        ]]>
-      </sql>
-    </sqlQuery>
+                             / ((nafe.value * nm.mapped_reads / 1000000) * (nm.read_length / 1000)), 2)
+                  ELSE -1
+              END as isr_coverage_ratio,
+case when maxi.max_isrpm > 0 then to_char(round(100 * round(j.unique_reads * nm.multiplier,2) / maxi.max_isrpm,2)) else 'NA' end as percent_max
+from apidbtuning.GeneIntronJunction gij, apidb.intronjunction j, apidbtuning.namemappinggij nm, results.NaFeatureExpression nafe, apidbtuning.GeneMaxIntronGIJ maxi
+where gij.na_sequence_id = j.na_sequence_id
+and gij.segment_start = j.segment_start
+and gij.segment_end = j.segment_end
+and gij.is_reversed = j.is_reversed
+and j.unique_reads > 0
+and j.protocol_app_node_id = nm.junctions_pan_id
+and gij.gene_na_feature_id = nafe.na_feature_id(+)
+and nm.exp_pan_id = nafe.protocol_app_node_id(+)
+and nm.junctions_pan_id = j.protocol_app_node_id
+and gij.gene_source_id = maxi.gene_source_id(+)
+and j.protocol_app_node_id = maxi.protocol_app_node_id(+)
+order by exp_name, sample_name
+            ]]>
+            </sql>
+        </sqlQuery>
 
-<<<<<<< HEAD
-    <sqlQuery name="AllResults" isCacheable="false" includeProjects="EuPathDB">
-      <paramRef ref="recordParams.junction_answer"/>
-      <column name="source_id"/>
-      <column name="wdk_weight"/>
-      <sql>
-        <![CDATA[
-          SELECT c.intron_junction_id, c.wdk_weight
-          FROM $$junction_answer$$ c
-        ]]>
-      </sql>
-    </sqlQuery>
-=======
       <sqlQuery name="AllResults" isCacheable="false" includeProjects="EuPathDB">
             <paramRef ref="recordParams.junction_answer"/>
             <column name="source_id"/>
@@ -136,20 +105,19 @@
                 ]]>
             </sql>
         </sqlQuery>
->>>>>>> 248d414e
 
-    <!-- this is not a filter query, it is the query used for basket function -->
-    <!--
-          <sqlQuery name="AllJunctions" isCacheable="false" doNotTest="true">
-                <column name="source_id"/>
-                <sql>
-                    <![CDATA[
-                        SELECT sa.intron_feature_id
-                        FROM ApidbTuning.JunctionAttributes sa
-                    ]]>
-                </sql>
-         </sqlQuery>
-    -->
+      <!-- this is not a filter query, it is the query used for basket function -->
+<!--
+      <sqlQuery name="AllJunctions" isCacheable="false" doNotTest="true">
+            <column name="source_id"/>
+            <sql>
+                <![CDATA[
+                    SELECT sa.intron_feature_id
+                    FROM ApidbTuning.JunctionAttributes sa
+                ]]>
+            </sql>
+     </sqlQuery>
+-->
 
-  </querySet>
+    </querySet>
 </wdkModel>