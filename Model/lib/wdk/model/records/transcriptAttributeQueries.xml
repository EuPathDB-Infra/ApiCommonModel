<wdkModel>
  <querySet name="TranscriptAttributes" queryType="attribute" isCacheable="false">

    <!-- notes
      - all projects need a gene alias query (or, we have to break that out of the
        <recordClass> element
    -->
    <defaultTestParamValues includeProjects="PlasmoDB,EuPathDB">
      <paramValue name="source_id">%%defaultGene%%</paramValue>
      <paramValue name="project_id">PlasmoDB</paramValue>
    </defaultTestParamValues>

    <defaultTestParamValues includeProjects="ToxoDB">
      <paramValue name="source_id">TGME49_221330</paramValue>
      <paramValue name="project_id">ToxoDB</paramValue>
    </defaultTestParamValues>

    <defaultTestParamValues includeProjects="CryptoDB">
      <paramValue name="source_id">cgd3_1400</paramValue>
      <paramValue name="project_id">CryptoDB</paramValue>
    </defaultTestParamValues>

    <defaultTestParamValues includeProjects="GiardiaDB">
      <paramValue name="source_id">%%defaultGene%%</paramValue>
      <paramValue name="project_id">GiardiaDB</paramValue>
    </defaultTestParamValues>

    <defaultTestParamValues includeProjects="TrichDB">
      <paramValue name="source_id">%%defaultGene%%</paramValue>
      <paramValue name="project_id">TrichDB</paramValue>
    </defaultTestParamValues>

    <!--TODO revisit the source_id, its correct but is a random source_id-->
    <defaultTestParamValues includeProjects="TriTrypDB">
      <paramValue name="source_id">%%defaultGene%%</paramValue>
      <paramValue name="project_id">TriTrypDB</paramValue>
    </defaultTestParamValues>

    <defaultTestParamValues includeProjects="AmoebaDB">
      <paramValue name="source_id">%%defaultGene%%</paramValue>
      <paramValue name="project_id">AmoebaDB</paramValue>
    </defaultTestParamValues>

    <defaultTestParamValues includeProjects="MicrosporidiaDB">
      <paramValue name="source_id">ECU07_1760</paramValue>
      <paramValue name="project_id">MicrosporidiaDB</paramValue>
    </defaultTestParamValues>

    <defaultTestParamValues includeProjects="PiroplasmaDB">
      <paramValue name="source_id">BBOV_IV003850</paramValue>
      <paramValue name="project_id">PiroplasmaDB</paramValue>
    </defaultTestParamValues>

    <defaultTestParamValues includeProjects="HostDB">
      <paramValue name="source_id">%%defaultGene%%</paramValue>
      <paramValue name="project_id">HostDB</paramValue>
    </defaultTestParamValues>

    <defaultTestParamValues includeProjects="FungiDB,SchistoDB,UniDB,VectorBase,InitDB">
      <paramValue name="source_id"></paramValue>
      <paramValue name="project_id"></paramValue>
    </defaultTestParamValues>

    <testRowCountSql excludeProjects="EuPathDB">
      SELECT count(na_feature_id)
      FROM dots.Transcript
      WHERE external_database_release_id IN (
        SELECT distinct(dbr.external_database_release_id)
        FROM ApidbTuning.TranscriptAttributes ga, sres.ExternalDatabase db,
          sres.ExternalDatabaseRelease dbr
        WHERE db.name = ga.external_db_name
          AND dbr.version = ga.external_db_version
          AND dbr.external_database_id = db.external_database_id
      )
    </testRowCountSql>

    <testRowCountSql includeProjects="EuPathDB">
      SELECT count(*) FROM ApidbTuning.TranscriptAttributes
    </testRowCountSql>

    <!--++++++++++++++++++++++++++++++++++++++++++++++++++++++++++++++-->
    <!-- Gene alias -->
    <!--++++++++++++++++++++++++++++++++++++++++++++++++++++++++++++++-->
    <!--NOTE: gus4 change: This gives transcript source_id; may need to be fixed or moved to a new query-->
    <sqlQuery name="GeneAlias" doNotTest="true">
      <column name="source_id"/>
      <column name="gene_source_id"/>
      <column name="project_id"/>
      <column name="old_source_id"/>
      <column name="old_gene_source_id"/>
      <column name="old_project_id"/>
      <sql>
        <![CDATA[
          SELECT ta.source_id,
                 ta.project_id AS project_id, ta.gene_source_id,
                 a.ID as old_gene_source_id,
                 ta.source_id as old_source_id, ta.project_id AS old_project_id
          FROM ApidbTuning.GeneId a, ApidbTuning.TranscriptAttributes ta
          WHERE ta.gene_source_id = a.gene
            -- AND a.unique_mapping = 1
        ]]>
      </sql>
    </sqlQuery>

    <sqlQuery name="AllTranscripts">
      <column name="source_id"/>
      <column name="gene_source_id"/>
      <column name="project_id" excludeProjects="UniDB"/>
      <sql>
        <![CDATA[
          SELECT ta.source_id,
                 ta.gene_source_id,
                 ta.project_id AS project_id
          FROM ApidbTuning.TranscriptAttributes ta
        ]]>
      </sql>
    </sqlQuery>

    <!-- TEMPLATE_ANCHOR profileAttributeQueries -->
    <sqlQuery name="ProfileSamplescparIowaII_rtpcr_Kissinger_RtPcr_RSRC" doNotTest="true" attributeMetaQueryRef="TranscriptAttributes.MetaProfileSamplescparIowaII_rtpcr_Kissinger_RtPcr_RSRC"  includeProjects="CryptoDB,UniDB">
      <column name="source_id"/>
      <column name="gene_source_id"/>
      <column name="project_id"/>
      <sql>
        <![CDATA[
          SELECT ta.source_id, ta.project_id, ta.gene_source_id, p.*
          FROM apidbtuning.transcriptattributes ta
              , (select * from table (apidb.pivot('SELect * from (SELECT ga.source_id as profile_source_id, ''pan_'' || to_char(nfe.protocol_app_node_id) as protocol_app_node, to_number(round(nfe.value, 2)) as value FROM results.nafeatureexpression nfe, apidbtuning.profilesamples ps, apidbtuning.geneattributes ga WHERE nfe.PROTOCOL_APP_NODE_ID = ps.PROTOCOL_APP_NODE_ID and ps.DATASET_NAME = ''cparIowaII_rtpcr_Kissinger_RtPcr_RSRC'' and ps.profile_type = ''values'' and nfe.NA_FEATURE_ID = ga.NA_FEATURE_ID)'))) p
          WHERE ta.gene_source_id = p.profile_source_id (+)
        ]]>
      </sql>
    </sqlQuery>

    <sqlQuery name="MetaProfileSamplescparIowaII_rtpcr_Kissinger_RtPcr_RSRC" includeProjects="CryptoDB,UniDB">
      <column name="name" />
      <column name="display_name" />
      <column name="help" />
      <column name="reporter_name" />
      <column name="reporter_display" />
      <column name="reporter_description" />
      <column name="reporter_implementation" />
      <column name="reporter_properties" />

      <sql excludeProjects="EuPathDB">
        <![CDATA[
          SELECT 'pan_' || ps.PROTOCOL_APP_NODE_ID as name
                , CASE WHEN ct.ct > 1
                        THEN coalesce(ps.profile_set_suffix, ps.study_name) || ' - ' || ps.protocol_app_node_name
                       WHEN ct.ct = 1 and ps.profile_set_suffix is not null
                        THEN ps.profile_set_suffix || ' - ' || ps.protocol_app_node_name
                       ELSE ps.protocol_app_node_name
                  END as display_name,
                  'Median Expr (standardized)' as help,
                            'histogram' as reporter_name,
                            'Histogram' as reporter_display,
                            'Display a histogram of the values' as reporter_description,
                            'org.gusdb.wdk.model.report.reporter.HistogramAttributeReporter' as reporter_implementation,
                            null as reporter_properties
<<<<<<< HEAD
          FROM apidbtuning.profilesamples ps,
               (select DATASET_NAME, count(*) as ct from apidbtuning.profiletype where profile_type = 'values' group by dataset_name) ct
          WHERE ps.DATASET_NAME = 'cparIowaII_rtpcr_Kissinger_RtPcr_RSRC'
            AND ps.profile_type = 'values'
            AND ps.dataset_name = ct.dataset_name
        ]]>
      </sql>
      <sql includeProjects="EuPathDB">
        <![CDATA[
          SELECT 'cparIowaII_rtpcr_Kissinger_RtPcr_RSRC' as name, 'cparIowaII_rtpcr_Kissinger_RtPcr_RSRC'
        ]]>
      </sql>
    </sqlQuery>


    <!-- template_anchor profileMinMaxAttributeQueries -->
    <!-- template_anchor profileMinMaxAttributeRnaSenseQueries -->
    <!-- template_anchor profileMinMaxAttributeRnaAntisenseQueries -->

    <!-- TEMPLATE_ANCHOR profileAttributeQueriesStrandSpecificRNASeq -->
=======
                     from apidbtuning.profilesamples ps,
                      (select DATASET_NAME, count(*) as ct from apidbtuning.profiletype where profile_type = 'values' group by dataset_name) ct
                     where ps.DATASET_NAME = 'cparIowaII_rtpcr_Kissinger_RtPcr_RSRC'
                      and ps.profile_type = 'values'
                      and ps.dataset_name = ct.dataset_name
            ]]>
          </sql>
          <sql includeProjects="EuPathDB">
            <![CDATA[
            select 'cparIowaII_rtpcr_Kissinger_RtPcr_RSRC' as name, 'cparIowaII_rtpcr_Kissinger_RtPcr_RSRC' from dual
            ]]>
          </sql>

       </sqlQuery>



            <!-- template_anchor profileMinMaxAttributeQueries -->
            <!-- template_anchor profileMinMaxAttributeRnaSenseQueries -->
            <!-- template_anchor profileMinMaxAttributeRnaAntisenseQueries -->

            <!-- TEMPLATE_ANCHOR profileAttributeQueriesStrandSpecificRNASeq -->

       <!--++++++++++++++++++++++++++++++++++++++++++++++++++++++++++++++-->
       <!-- Transcripts per gene -->
       <!-- ATTENTION: this SQL cannot be used by a boolean step because it does not have the matched_result dynamic column -->
       <!--++++++++++++++++++++++++++++++++++++++++++++++++++++++++++++++-->
        <sqlQuery name="TranscriptsFoundPerGene" doNotTest="true">
            <column name="source_id" columnType="string" />
            <column name="gene_source_id" columnType="string"/>
            <column name="project_id" columnType="string"/>
            <column name="trans_found_per_gene_internal" columnType="number"/>
            <column name="transcripts_found_per_gene" sortingColumn="trans_found_per_gene_internal" columnType="string"/>
            <column name="transcript_index_per_gene" columnType="number"/>
            <column name="has_missing_transcripts" columnType="string"/>
            <sql>
              <![CDATA[
              WITH WDK_ID_SQL as ##WDK_ID_SQL_NO_FILTERS##
              select idsql_1.source_id,
                     idsql_1.gene_source_id,
                     ta.project_id AS project_id,
                     cnt.trans_found_per_gene_internal,
                     cnt.trans_found_per_gene_internal||' of '|| ta.gene_transcript_count as transcripts_found_per_gene,
                     index1.row_number as transcript_index_per_gene,
                     case when ta.gene_transcript_count = cnt.trans_found_per_gene_internal then 'no' else 'yes' end as has_missing_transcripts
              from
                (WDK_ID_SQL) idsql_1,
                (select idsql_2.gene_source_id, count (idsql_2.source_id) as trans_found_per_gene_internal
                   from (WDK_ID_SQL) idsql_2
                   where idsql_2.matched_result = 'Y'
                   group by (idsql_2.gene_source_id)
                 ) cnt,
                (SELECT gene_source_id, source_id, ROW_NUMBER() OVER (partition BY gene_source_id order by source_id ) AS row_number
                 FROM (WDK_ID_SQL)
                ) index1,
                apidbtuning.transcriptattributes ta
              where idsql_1.gene_source_id = cnt.gene_source_id
              AND idsql_1.source_id        = index1.source_id
              AND idsql_1.source_id      = ta.source_id
              ]]>
            </sql>
        </sqlQuery>


        <sqlQuery name="Bfmv">
            <column name="project_id" ignoreCase="true"/>
            <column name="lc_project_id" ignoreCase="false"/>
            <column name="project"  ignoreCase="true"/>
            <column name="source_id" ignoreCase="true"/>

            <!-- GENE specific -->
            <column name="gene_source_id" ignoreCase="true"/>
            <column name="gene_start_min"/>
            <column name="gene_end_max"/>
            <column name="gene_start_min_text" sortingColumn="gene_start_min"/>
            <column name="gene_end_max_text" sortingColumn="gene_end_max"/>
            <column name="gene_product" ignoreCase="true"/>
            <column name="gene_name" ignoreCase="true"/>
            <column name="gene_type" ignoreCase="true"/>
            <column name="gene_exon_count"/>
            <column name="representative_transcript" includeProjects="ToxoDB,EuPathDB,UniDB"/>
            <column name="is_deprecated"/>
            <column name="gene_context_start"/>
            <column name="gene_context_end"/>
            <column name="gene_orthomcl_name"/>
            <column name="gene_ortholog_number"/>
            <column name="gene_paralog_number"/>
            <column name="gene_transcript_count"/>
            <column name="orthomcl_link"/>
            <column name="cyc_gene_id" sortingColumn="gene_source_id"/>
            <column name="cyc_db" sortingColumn="organism_full"
                    excludeProjects="AmoebaDB,MicrosporidiaDB,FungiDB,HostDB,UniDB,VectorBase,InitDB,PiroplasmaDB"/>
            <column name="gene_total_hts_snps"/>
            <column name="gene_hts_nonsynonymous_snps"/>
            <column name="gene_hts_synonymous_snps"/>
            <column name="gene_hts_stop_codon_snps"/>
            <column name="gene_hts_noncoding_snps"/>
            <column name="gene_hts_nonsyn_syn_ratio"/>
            <column name="gene_entrez_id"/>
            <column name="is_pseudo"/>
            <column name="pseudo_string"/>
            <column name="gene_previous_ids"/>

            <!-- TRANSCRIPT specific -->
            <column name="transcript_product"/>
            <column name="start_min"/>
            <column name="end_max"/>
            <column name="coding_start"/>
            <column name="coding_end"/>
            <column name="strand"/>
            <column name="strand_plus_minus" sortingColumn="strand"/>
            <column name="transcript_length"/>
            <column name="exon_count"/>
	    <column name="five_prime_utr_length"/>
	    <column name="three_prime_utr_length"/>
            <column name="uniprot_id"/>
            <column name="uniprot_id_internal"/>

            <column name="sequence_id" ignoreCase="true"/>
            <column name="organism_full"  sortingColumn="organism_full"/>
            <column name="organism_text"  sortingColumn="organism_full"/><!-- CHECK-->
            <column name="genus_species"  sortingColumn="organism_full"/>
            <column name="ncbi_tax_id"/>
            <column name="so_id"/>
            <column name="so_term_name"/>
            <column name="so_term_definition"/>
            <column name="so_version"/>
            <column name="anticodon"/>
            <column name="external_db_name"/>
            <column name="external_db_version"/>
            <column name="chromosome" sortingColumn="chromosome_order_num"/>
            <column name="chromosome_order_num"/>

            <column name="formatted_gene_id"
                    sortingColumn="gene_id" includeProjects="ToxoDB,EuPathDB,UniDB"/>
            <column name="gene_id" includeProjects="ToxoDB,EuPathDB,UniDB"/>
            <column name="previous_ids" excludeProjects="EuPathDB"/>

            <!-- PROTEIN specific -->
	    <column name="protein_source_id"/>
	    <column name="aa_sequence_id"/>
	    <column name="cds_start"/>
	    <column name="cds_end"/>
	    <column name="cds_length"/>
	    <column name="protein_length"/>
	    <column name="tm_count"/>
	    <column name="molecular_weight"/>
	    <column name="isoelectric_point"/>
	    <column name="signalp_scores"/>
	    <column name="signalp_peptide"/>
	    <column name="ec_numbers"/>
	    <column name="ec_numbers_derived"/>
	    <column name="annotated_go_component"/>
	    <column name="annotated_go_function"/>
	    <column name="annotated_go_process"/>
	    <column name="predicted_go_component"/>
	    <column name="predicted_go_function"/>
	    <column name="predicted_go_process"/>
	    <column name="annotated_go_id_component"/>
	    <column name="annotated_go_id_function"/>
	    <column name="annotated_go_id_process"/>
	    <column name="predicted_go_id_component"/>
	    <column name="predicted_go_id_function"/>
	    <column name="predicted_go_id_process"/>

            <sqlParamValue name="organismTexts">
                SUBSTR(bfmv.organism, 1, 1) || '. ' ||
                      SUBSTR(bfmv.organism, INSTR(bfmv.organism, ' ', 1, 1) +1) as organism_text,
            </sqlParamValue>


             <sqlParamValue name="toxo_expression" includeProjects="ToxoDB,EuPathDB">
                <![CDATA[
                   gene_id,
                   CASE WHEN bfmv.organism like 'Toxo%' THEN 'TG_' || to_char(bfmv.gene_id)
                        ELSE to_char(bfmv.gene_id) END as formatted_gene_id,
                ]]>
            </sqlParamValue>
            <sqlParamValue name="toxo_expression" excludeProjects="ToxoDB,EuPathDB">
                <![CDATA[
                ]]>
            </sqlParamValue>

            <!-- TODO UniDB Problem -->
            <sqlParamValue name="cyc_db" includeProjects="PlasmoDB,EuPathDB">
                <![CDATA[
                   DECODE(bfmv.organism,
                          'Plasmodium falciparum 3D7', 'PLASMO', null)
                ]]>
            </sqlParamValue>
            <sqlParamValue name="cyc_db" includeProjects="ToxoDB">
                <![CDATA[
                   'TOXO'
                ]]>
            </sqlParamValue>
 <!-- TODO : check this -->
            <sqlParamValue name="cyc_db" includeProjects="CryptoDB,GiardiaDB,TrichDB,TriTrypDB,AmoebaDB,MicrosporidiaDB,FungiDB,HostDB,SchistoDB,UniDB,VectorBase,InitDB,PiroplasmaDB">
                <![CDATA[
                   DECODE(
                   substr(
                     bfmv.organism,
                     instr(ltrim(bfmv.organism), ' ', 1, 1)+1,
                     instr(ltrim(bfmv.organism)||' ', ' ', 1, 2) - instr(bfmv.organism, ' ', 1, 1) -1
                   ),
                  'parvum', 'cparvum', 'hominis')
                ]]>
            </sqlParamValue>

            <sql>
            <![CDATA[
            SELECT bfmv.project_id,
                   lower(bfmv.project_id) as lc_project_id,
                   bfmv.project_id as project,  -- CHECK if is this needed
                   bfmv.source_id,
             -- GENE attributes
                   bfmv.gene_source_id,
                   gene_start_min, gene_end_max,
                   trim(to_char(bfmv.gene_start_min,'999,999,999')) as gene_start_min_text,
                   trim(to_char(bfmv.gene_end_max,'999,999,999')) as gene_end_max_text,
                   bfmv.gene_product, bfmv.gene_name, gene_type,
                   bfmv.gene_exon_count,
                   bfmv.gene_transcript_count,
                   representative_transcript,
                   DECODE(bfmv.is_deprecated, 0, 'No', 1, 'Yes') AS is_deprecated,
                   bfmv.gene_context_start, bfmv.gene_context_end,
                   gene_ortholog_number, gene_paralog_number,
                   CASE WHEN (bfmv.transcript_type LIKE 'pseudogen%' OR bfmv.gene_type LIKE 'pseudogen%' OR bfmv.so_term_name LIKE 'pseudogen%')
		          THEN 'N/A (orthology not determined for pseudogenes)'
		          WHEN bfmv.orthomcl_name LIKE 'OG6%'
			  THEN bfmv.orthomcl_name
			  WHEN bfmv.gene_type LIKE 'protein%'
			  THEN 'N/A (orthology not determined because protein is too short or has too many stop codons)'
			  ELSE 'N/A (orthology not determined for transcripts that are not protein-coding)'
			  END AS gene_orthomcl_name,
                   CASE WHEN (bfmv.transcript_type LIKE 'pseudogen%' OR bfmv.gene_type LIKE 'pseudogen%' OR bfmv.so_term_name LIKE 'pseudogen%')
		          THEN 'N/A (orthology not determined for pseudogenes)'
		          WHEN bfmv.orthomcl_name LIKE 'OG6%'
                          THEN '<a href="https://orthomcl.org/orthomcl/app/record/group/'
				    || orthomcl_name || '" target="_blank">' || orthomcl_name || '</a>'
			  WHEN bfmv.gene_type LIKE 'protein%'
			  THEN 'N/A (orthology not determined because protein is too short or has too many stop codons)'
			  ELSE 'N/A (orthology not determined for transcripts that are not protein-coding)'
			  END AS orthomcl_link,
                   UPPER(bfmv.gene_source_id) AS cyc_gene_id,
                   &&cyc_db&& AS cyc_db,
                   bfmv.gene_total_hts_snps,
                   bfmv.gene_hts_nonsynonymous_snps,
                   bfmv.gene_hts_synonymous_snps,
                   bfmv.gene_hts_noncoding_snps,
                   bfmv.gene_hts_stop_codon_snps,
                   bfmv.gene_hts_nonsyn_syn_ratio,
                   gene_entrez_id,
                   decode(is_pseudo,0,'No',1,'Yes') as is_pseudo,
                   decode(is_pseudo,0,'gene',1,'pseudogene') as pseudo_string,
                   CASE WHEN bfmv.gene_previous_ids is not null THEN 'Previous IDs: '||bfmv.gene_previous_ids ELSE '' END as gene_previous_ids,
             -- TRANSCRIPT attributes
                   bfmv.transcript_product,
                   bfmv.strand,
                   decode(strand,'forward','+','reverse','-',null) as strand_plus_minus,
                   bfmv.length as transcript_length,
                   bfmv.exon_count,
                   bfmv.five_prime_utr_length, bfmv.three_prime_utr_length,
                   bfmv.sequence_id, bfmv.organism as organism_full,
                   species AS genus_species, bfmv.ncbi_tax_id,
                   bfmv.so_id, bfmv.so_term_name, bfmv.so_term_definition, bfmv.so_version,
                   bfmv.anticodon, -- CHECK
                   bfmv.external_db_name, bfmv.external_db_version,
                   &&organismTexts&&
                   &&toxo_expression&&
                   CASE WHEN chromosome_order_num is null THEN 'Not Assigned'
                        ELSE to_char(chromosome)
                   END as chromosome,
                   /*CASE WHEN chromosome_order_num is null THEN 'Not Assigned'
                          ELSE to_char(chromosome_order_num)
                     END as */ chromosome_order_num,
             -- PROTEIN ATTRIBUTES:
                   bfmv.protein_source_id,
                   bfmv.aa_sequence_id,
                   bfmv.start_min, bfmv.end_max,
                   bfmv.coding_start, bfmv.coding_end,
                   CASE WHEN (bfmv.transcript_type LIKE 'pseudogen%' OR bfmv.gene_type LIKE 'pseudogen%' OR bfmv.so_term_name LIKE 'pseudogen%')
		        THEN NULL ELSE bfmv.cds_length END AS cds_length,
                   CASE WHEN (bfmv.transcript_type LIKE 'pseudogen%' OR bfmv.gene_type LIKE 'pseudogen%' OR bfmv.so_term_name LIKE 'pseudogen%')
		        THEN NULL ELSE bfmv.protein_length END AS protein_length,
		   bfmv.tm_count,
                   CASE WHEN (bfmv.transcript_type LIKE 'pseudogen%' OR bfmv.gene_type LIKE 'pseudogen%' OR bfmv.so_term_name LIKE 'pseudogen%')
		        THEN NULL ELSE bfmv.molecular_weight END AS molecular_weight,
                   CASE WHEN (bfmv.transcript_type LIKE 'pseudogen%' OR bfmv.gene_type LIKE 'pseudogen%' OR bfmv.so_term_name LIKE 'pseudogen%')
		        THEN NULL ELSE bfmv.isoelectric_point END AS isoelectric_point,
                   bfmv.signalp_peptide,
                   bfmv.ec_numbers, 
		   CASE WHEN bfmv.orthomcl_name IS NULL THEN NULL ELSE bfmv.ec_numbers_derived END AS ec_numbers_derived,
                   bfmv.uniprot_id, bfmv.uniprot_id_internal,
                   bfmv.annotated_go_component,
                   bfmv.annotated_go_function,
                   bfmv.annotated_go_process,
                   bfmv.predicted_go_component,
                   bfmv.predicted_go_function,
                   bfmv.predicted_go_process,
                   replace(bfmv.annotated_go_id_component, 'GO_', 'GO:') as annotated_go_id_component,
                   replace(bfmv.annotated_go_id_function, 'GO_', 'GO:') as annotated_go_id_function,
                   replace(bfmv.annotated_go_id_process, 'GO_', 'GO:') as annotated_go_id_process,
                   replace(bfmv.predicted_go_id_component, 'GO_', 'GO:') as predicted_go_id_component,
                   replace(bfmv.predicted_go_id_function, 'GO_', 'GO:') as predicted_go_id_function,
                   replace(bfmv.predicted_go_id_process, 'GO_', 'GO:') as predicted_go_id_process
            from ApidbTuning.TranscriptAttributes bfmv
            ]]>
            </sql>
        </sqlQuery>

       <!--++++++++++++++++++++++++++++++++++++++++++++++++++++++++++++++-->
       <!-- Apollo product  -->
       <!--++++++++++++++++++++++++++++++++++++++++++++++++++++++++++++++-->
       <sqlQuery name="ApolloTranscriptProduct" excludeProjects="EuPathDB">
            <column name="source_id" />
            <column name="project_id" />
            <column name="gene_source_id"/>
            <column name="apollo_transcript_description" />
            <sql>
<![CDATA[
SELECT ta.project_id
, ta.source_id
, ta.gene_source_id
, nvl(ap.apolloProduct, 'None') as apollo_transcript_description
FROM apidbtuning.transcriptattributes ta
, (SELECT ga.source_id
    , au.apolloTranscript
    , au.apolloProduct 
    FROM apidbtuning.geneattributes ga
    , apidbtuning.apolloupdate au
    , apidbtuning.transcriptattributes ta
    WHERE (au.attr like '%gene_product=%'
            or au.attr like '%description=%')
    and ga.na_sequence_id = au.na_sequence_id
    and ga.start_min <= au.mapping_end 
    and ga.end_max >= au.mapping_start
    and ga.strand_plus_minus = au.strand
    and ta.source_id = au.apolloTranscript
    and ta.gene_source_id = ga.source_id
    ) ap
WHERE ta.gene_source_id = ap.source_id (+)
]]>
       </sql>
   </sqlQuery>

       <!--++++++++++++++++++++++++++++++++++++++++++++++++++++++++++++++-->
       <!-- Apollo Link Out  -->
       <!--++++++++++++++++++++++++++++++++++++++++++++++++++++++++++++++-->
       <sqlQuery name="ApolloLinkOut" excludeProjects="EuPathDB">
            <column name="source_id" />
            <column name="project_id" />
            <column name="gene_source_id"/>
            <column name="apollo_link_out" />
            <sql>
<![CDATA[
SELECT  aid.apolloid 
        ,source_id
        ,gene_source_id 
        ,project_id
        , CASE WHEN aid.apolloid IS NOT NULL
THEN '<a href="https://apollo.veupathdb.org/annotator/loadLink?organism=' || apolloid || chr(38) || 'loc=' || sequence_id || ':' || start_min || '..' || end_max || chr(38) || 'tracks=gene">Link to Apollo</a>' 
ELSE 'N/A' end as apollo_link_out
                    FROM apidbtuning.transcriptAttributes ta 
                    LEFT JOIN apidbtuning.apolloid aid
                    ON ta.organism = aid.organism
]]>
       </sql>
   </sqlQuery>

       <!--++++++++++++++++++++++++++++++++++++++++++++++++++++++++++++++-->
       <!-- UniProt  -->
       <!--++++++++++++++++++++++++++++++++++++++++++++++++++++++++++++++-->

        <sqlQuery name="UniProt" displayName="UniProt ID" excludeProjects="EuPathDB">
            <column name="source_id"/>
            <column name="gene_source_id"/>
            <column name="project_id"/>
            <column name="uniprot_ids"/>
            <column name="uniprot_links"/>
            <sql>
            <![CDATA[
            select ta.gene_source_id,ta.source_id,'@PROJECT_ID@' as project_id, uniprot_ids,
              ' <a href="https://www.uniprot.org/uniprot/?query=' ||  REPLACE(uniprot_ids,',','+OR+') 
                || '">' || uniprot_ids|| '</a>' AS  uniprot_links 
            from apidbtuning.transcriptattributes ta, 
            ( select source_id, uniprot_ids
            from (
              SELECT pa.transcript_source_id as source_id,
               listagg( dbref.primary_identifier, ',')
                 WITHIN GROUP(ORDER BY dbref.primary_identifier) AS uniprot_ids
             FROM sres.ExternalDatabase d, sres.ExternalDatabaseRelease r,
                  sres.DbRef, dots.DbRefAaFeature daf, dots.AaFeature af, 
                  APIDBTUNING.proteinattributes pa
             WHERE d.name like 'Uniprot%'
               AND d.external_database_id = r.external_database_id
               AND r.external_database_release_id = dbref.external_database_release_id
               AND dbref.db_ref_id = daf.db_ref_id
               AND daf.aa_feature_id = af.aa_feature_id
               AND pa.aa_sequence_id = af.aa_sequence_id
             GROUP BY pa.transcript_source_id)
            ) u
            where ta.source_id = u.source_id(+)
            ]]>
            </sql>
        </sqlQuery>


        <sqlQuery name="ChromosomeMappingText" displayName="Chromosome" includeProjects="CryptoDB,UniDB">
            <column name="source_id"/>
            <column name="gene_source_id"/>
            <column name="project_id"/>
            <column name="chromosomemappingtext"/>
            <sql>
            <![CDATA[SELECT ta.source_id,ta.project_id as project_id, ta.gene_source_id,
                            CASE WHEN ta.chromosome IS NOT NULL
                                 THEN '( ' || ta.chromosome || ' )'
                                 ELSE '' END AS chromosomemappingtext
                     FROM ApidbTuning.TranscriptAttributes ta
            ]]>
            </sql>
        </sqlQuery>

        <sqlQuery name="GenomicSequenceLength" excludeProjects="EuPathDB">
            <column name="source_id"/>
            <column name="gene_source_id"/>
            <column name="project_id"/>
            <column name="genomic_sequence_length"/>
            <sql>
            <![CDATA[
               SELECT ta.source_id,ta.project_id as project_id, ta.gene_source_id,
                      genomic_sequence_length
               FROM ApidbTuning.TranscriptAttributes ta, ApidbTuning.TranscriptGenomicSequence tgs
               WHERE ta.source_id = tgs.source_id
            ]]>
            </sql>
        </sqlQuery>


       <!--++++++++++++++++++++++++++++++++++++++++++++++++++++++++++++++-->
       <!-- protein sequence  -->
       <!--++++++++++++++++++++++++++++++++++++++++++++++++++++++++++++++-->

        <sqlQuery name="ProteinSequence">
            <column name="source_id"/>
            <column name="gene_source_id"/>
            <column name="project_id"/>
            <column name="protein_sequence"/>
            <sql>
            <![CDATA[
             SELECT ta.source_id, ta.gene_source_id, ta.project_id,
                     s.sequence AS protein_sequence
             FROM  ApidbTuning.ProteinSequence s, ApidbTuning.TranscriptAttributes ta
             WHERE ta.protein_source_id = s.source_id(+)
            ]]>
            </sql>
        </sqlQuery>


        <sqlQuery name="NaSequenceDatabaseName" excludeProjects="EuPathDB">
            <column name="source_id"/>
            <column name="gene_source_id"/>
            <column name="project_id"/>
            <column name="sequence_database_name"/>
            <sql>
            <![CDATA[
            SELECT source_id, external_db_name AS sequence_database_name, project_id AS project_id, gene_source_id
            FROM ApidbTuning.TranscriptAttributes
            ]]>
            </sql>
        </sqlQuery>


       <!--++++++++++++++++++++++++++++++++++++++++++++++++++++++++++++++-->
       <!-- transcript sequence -->
       <!--++++++++++++++++++++++++++++++++++++++++++++++++++++++++++++++-->

<!--  the workshop (re) annotations have become the official annotations and this section is obsolete

        <sqlQuery name="NewAnnotationTranscriptSequence"
                       displayName="RNA Sequence" includeProjects="PlasmoDB">
            <column name="source_id"/>
            <column name="gene_source_id"/>
            <column name="project_id"/>
            <column name="workshop_transcript_sequence"/>
            <sql>
            <![CDATA[
              select tna.source_id, s.sequence as workshop_transcript_sequence,'@PROJECT_ID@' as project_id
              from dots.genefeature gf, dots.transcript t, dots.splicednasequence s, apidb.TRACKNEWANNOTATION tna
              where tna.new_source_id = gf.source_id
                and t.parent_id = gf.na_feature_id
                and s.na_sequence_id = t.na_sequence_id
            ]]>
            </sql>
        </sqlQuery>
-->

        <sqlQuery name="TranscriptSequence">
            <column name="source_id"/>
            <column name="gene_source_id"/>
            <column name="project_id"/>
            <column name="transcript_sequence"/>
            <sql>
            <![CDATA[
                     SELECT ta.source_id, ta.gene_source_id, ta.project_id,
                     s.sequence AS transcript_sequence
             FROM  ApidbTuning.TranscriptSequence s, ApidbTuning.TranscriptAttributes ta
             WHERE s.source_id(+) = ta.source_id
            ]]>
            </sql>
        </sqlQuery>


       <!--++++++++++++++++++++++++++++++++++++++++++++++++++++++++++++++-->
       <!-- cds sequence -->
       <!--++++++++++++++++++++++++++++++++++++++++++++++++++++++++++++++-->

<!--  the workshop (re) annotations have become the official annotations and this section is obsolete

        <sqlQuery name="NewAnnotationCDS"
                       displayName="New Annotation RNA Sequence" includeProjects="PlasmoDB">
            <column name="source_id"/>
            <column name="gene_source_id"/>
            <column name="project_id"/>
            <column name="workshop_cds"/>
            <sql>
            <![CDATA[
              SELECT tna.source_id,
                     SUBSTR(s.sequence,
                            tf.translation_start,
                            tf.translation_stop - tf.translation_start + 1)
                       AS workshop_cds,'@PROJECT_ID@' as project_id
              FROM dots.genefeature gf, dots.transcript t,
                   dots.splicednasequence s, dots.TranslatedAaFeature tf,
                   apidb.TRACKNEWANNOTATION tna
              WHERE tna.new_source_id = gf.source_id
                AND t.parent_id = gf.na_feature_id
                AND s.na_sequence_id = t.na_sequence_id
                AND t.na_feature_id = tf.na_feature_id(+)
            ]]>
            </sql>
        </sqlQuery>
-->

        <sqlQuery name="CDS">
            <column name="source_id"/>
            <column name="gene_source_id"/>
            <column name="project_id"/>
            <column name="cds"/>
            <sql>
            <![CDATA[
             SELECT ta.source_id, ta.gene_source_id, ta.project_id,
                     s.sequence AS cds
             FROM  ApidbTuning.CodingSequence s, ApidbTuning.TranscriptAttributes ta
             WHERE ta.source_id = s.source_id(+)
            ]]>
            </sql>
        </sqlQuery>


>>>>>>> 448fdf3c

    <!--++++++++++++++++++++++++++++++++++++++++++++++++++++++++++++++-->
    <!-- Transcripts per gene -->
    <!-- ATTENTION: this SQL cannot be used by a boolean step because it does not have the matched_result dynamic column -->
    <!--++++++++++++++++++++++++++++++++++++++++++++++++++++++++++++++-->
    <sqlQuery name="TranscriptsFoundPerGene" doNotTest="true">
      <column name="source_id" columnType="string" />
      <column name="gene_source_id" columnType="string"/>
      <column name="project_id" columnType="string"/>
      <column name="trans_found_per_gene_internal" columnType="number"/>
      <column name="transcripts_found_per_gene" sortingColumn="trans_found_per_gene_internal" columnType="string"/>
      <column name="transcript_index_per_gene" columnType="number"/>
      <column name="has_missing_transcripts" columnType="string"/>
      <sql>
        <![CDATA[
          WITH WDK_ID_SQL as ##WDK_ID_SQL_NO_FILTERS##
          SELECT idsql_1.source_id,
                 idsql_1.gene_source_id,
                 ta.project_id AS project_id,
                 cnt.trans_found_per_gene_internal,
                 cnt.trans_found_per_gene_internal||' of '|| ta.gene_transcript_count as transcripts_found_per_gene,
                 index1.row_number as transcript_index_per_gene,
                 case when ta.gene_transcript_count = cnt.trans_found_per_gene_internal then 'no' else 'yes' end as has_missing_transcripts
          FROM
            (WDK_ID_SQL) idsql_1,
            (select idsql_2.gene_source_id, count (idsql_2.source_id) as trans_found_per_gene_internal
               from (WDK_ID_SQL) idsql_2
               where idsql_2.matched_result = 'Y'
               group by (idsql_2.gene_source_id)
             ) cnt,
            (SELECT gene_source_id, source_id, ROW_NUMBER() OVER (partition BY gene_source_id order by source_id ) AS row_number
             FROM (WDK_ID_SQL)
            ) index1,
            apidbtuning.transcriptattributes ta
          WHERE idsql_1.gene_source_id = cnt.gene_source_id
            AND idsql_1.source_id        = index1.source_id
            AND idsql_1.source_id      = ta.source_id
        ]]>
      </sql>
    </sqlQuery>

    <sqlQuery name="Bfmv">
      <column name="project_id" ignoreCase="true"/>
      <column name="lc_project_id" ignoreCase="false"/>
      <column name="project"  ignoreCase="true"/>
      <column name="source_id" ignoreCase="true"/>

      <!-- GENE specific -->
      <column name="gene_source_id" ignoreCase="true"/>
      <column name="gene_start_min"/>
      <column name="gene_end_max"/>
      <column name="gene_start_min_text" sortingColumn="gene_start_min"/>
      <column name="gene_end_max_text" sortingColumn="gene_end_max"/>
      <column name="gene_product" ignoreCase="true"/>
      <column name="gene_name" ignoreCase="true"/>
      <column name="gene_type" ignoreCase="true"/>
      <column name="gene_exon_count"/>
      <column name="representative_transcript" includeProjects="ToxoDB,EuPathDB,UniDB"/>
      <column name="is_deprecated"/>
      <column name="gene_context_start"/>
      <column name="gene_context_end"/>
      <column name="gene_orthomcl_name"/>
      <column name="gene_ortholog_number"/>
      <column name="gene_paralog_number"/>
      <column name="gene_transcript_count"/>
      <column name="orthomcl_link"/>
      <column name="cyc_gene_id" sortingColumn="gene_source_id"/>
      <column name="cyc_db" sortingColumn="organism_full"
              excludeProjects="AmoebaDB,MicrosporidiaDB,FungiDB,HostDB,UniDB,VectorBase,InitDB,PiroplasmaDB"/>
      <column name="gene_total_hts_snps"/>
      <column name="gene_hts_nonsynonymous_snps"/>
      <column name="gene_hts_synonymous_snps"/>
      <column name="gene_hts_stop_codon_snps"/>
      <column name="gene_hts_noncoding_snps"/>
      <column name="gene_hts_nonsyn_syn_ratio"/>
      <column name="gene_entrez_id"/>
      <column name="is_pseudo"/>
      <column name="pseudo_string"/>
      <column name="gene_previous_ids"/>

      <!-- TRANSCRIPT specific -->
      <column name="transcript_product"/>
      <column name="coding_start"/>
      <column name="coding_end"/>
      <column name="strand"/>
      <column name="strand_plus_minus" sortingColumn="strand"/>
      <column name="transcript_length"/>
      <column name="exon_count"/>
      <column name="five_prime_utr_length"/>
      <column name="three_prime_utr_length"/>
      <column name="uniprot_id"/>
      <column name="uniprot_id_internal"/>

      <column name="sequence_id" ignoreCase="true"/>
      <column name="organism_full"  sortingColumn="organism_full"/>
      <column name="organism_text"  sortingColumn="organism_full"/><!-- CHECK-->
      <column name="genus_species"  sortingColumn="organism_full"/>
      <column name="ncbi_tax_id"/>
      <column name="so_id"/>
      <column name="so_term_name"/>
      <column name="so_term_definition"/>
      <column name="so_version"/>
      <column name="anticodon"/>
      <column name="external_db_name"/>
      <column name="external_db_version"/>
      <column name="chromosome" sortingColumn="chromosome_order_num"/>
      <column name="chromosome_order_num"/>

      <column name="formatted_gene_id"
              sortingColumn="gene_id" includeProjects="ToxoDB,EuPathDB,UniDB"/>
      <column name="gene_id" includeProjects="ToxoDB,EuPathDB,UniDB"/>
      <column name="previous_ids" excludeProjects="EuPathDB"/>

      <!-- PROTEIN specific -->
      <column name="protein_source_id"/>
      <column name="aa_sequence_id"/>
      <column name="cds_start"/>
      <column name="cds_end"/>
      <column name="cds_length"/>
      <column name="protein_length"/>
      <column name="tm_count"/>
      <column name="molecular_weight"/>
      <column name="isoelectric_point"/>
      <column name="signalp_scores"/>
      <column name="signalp_peptide"/>
      <column name="ec_numbers"/>
      <column name="ec_numbers_derived"/>
      <column name="annotated_go_component"/>
      <column name="annotated_go_function"/>
      <column name="annotated_go_process"/>
      <column name="predicted_go_component"/>
      <column name="predicted_go_function"/>
      <column name="predicted_go_process"/>
      <column name="annotated_go_id_component"/>
      <column name="annotated_go_id_function"/>
      <column name="annotated_go_id_process"/>
      <column name="predicted_go_id_component"/>
      <column name="predicted_go_id_function"/>
      <column name="predicted_go_id_process"/>

      <sqlParamValue name="organismTexts">
        <![CDATA[
          SUBSTR(bfmv.organism, 1, 1)
            || '. '
            || SUBSTR(bfmv.organism, strpos(bfmv.organism, ' ') +1 ) as organism_text,
        ]]>
      </sqlParamValue>
      <sqlParamValue name="toxo_expression" includeProjects="ToxoDB,EuPathDB">
        <![CDATA[
          gene_id,
          CASE WHEN bfmv.organism like 'Toxo%' THEN 'TG_' || bfmv.gene_id::varchar
               ELSE bfmv.gene_id::varchar
          END as formatted_gene_id,
        ]]>
      </sqlParamValue>
      <sqlParamValue name="toxo_expression" excludeProjects="ToxoDB,EuPathDB">
        <![CDATA[
        ]]>
      </sqlParamValue>
      <!-- TODO UniDB Problem -->
      <sqlParamValue name="cyc_db" includeProjects="PlasmoDB,EuPathDB">
        <![CDATA[
          CASE bfmv.organism WHEN 'Plasmodium falciparum 3D7' THEN 'PLASMO' ELSE null END
        ]]>
      </sqlParamValue>
      <sqlParamValue name="cyc_db" includeProjects="ToxoDB">
        <![CDATA[
          'TOXO'
        ]]>
      </sqlParamValue>
      <!-- TODO : check this -->
      <sqlParamValue name="cyc_db" includeProjects="CryptoDB,GiardiaDB,TrichDB,TriTrypDB,AmoebaDB,MicrosporidiaDB,FungiDB,HostDB,SchistoDB,UniDB,VectorBase,InitDB,PiroplasmaDB">
        <![CDATA[
          CASE WHEN regexp_like (organism, '^\w+ parvum ') THEN 'cparvum' ELSE 'hominis' END
        ]]>
      </sqlParamValue>

      <sql>
        <![CDATA[
          SELECT bfmv.project_id,
               lower(bfmv.project_id) as lc_project_id,
               bfmv.project_id as project,  -- CHECK if is this needed
               bfmv.source_id,
            -- GENE attributes
               bfmv.gene_source_id,
               gene_start_min, gene_end_max,
               trim(to_char(bfmv.gene_start_min,'999,999,999')) as gene_start_min_text,
               trim(to_char(bfmv.gene_end_max,'999,999,999')) as gene_end_max_text,
               bfmv.gene_product, bfmv.gene_name, gene_type,
               bfmv.gene_exon_count,
               bfmv.gene_transcript_count,
               representative_transcript,
               CASE bfmv.is_deprecated WHEN 0 THEN 'No' WHEN 1 THEN 'Yes' END AS is_deprecated,
               bfmv.gene_context_start, bfmv.gene_context_end,
               gene_ortholog_number, gene_paralog_number,
               CASE WHEN (bfmv.transcript_type LIKE 'pseudogen%' OR bfmv.gene_type LIKE 'pseudogen%' OR bfmv.so_term_name LIKE 'pseudogen%')
               THEN 'N/A (orthology not determined for pseudogenes)'
               WHEN bfmv.orthomcl_name LIKE 'OG6%'
               THEN bfmv.orthomcl_name
               WHEN bfmv.gene_type LIKE 'protein%'
               THEN 'N/A (orthology not determined because protein is too short or has too many stop codons)'
               ELSE 'N/A (orthology not determined for transcripts that are not protein-coding)'
               END AS gene_orthomcl_name,
               CASE WHEN (bfmv.transcript_type LIKE 'pseudogen%' OR bfmv.gene_type LIKE 'pseudogen%' OR bfmv.so_term_name LIKE 'pseudogen%')
               THEN 'N/A (orthology not determined for pseudogenes)'
               WHEN bfmv.orthomcl_name LIKE 'OG6%'
               THEN '<a href="https://orthomcl.org/orthomcl/app/record/group/'
                 || orthomcl_name || '" target="_blank">' || orthomcl_name || '</a>'
               WHEN bfmv.gene_type LIKE 'protein%'
               THEN 'N/A (orthology not determined because protein is too short or has too many stop codons)'
               ELSE 'N/A (orthology not determined for transcripts that are not protein-coding)'
               END AS orthomcl_link,
               UPPER(bfmv.gene_source_id) AS cyc_gene_id,
               &&cyc_db&& AS cyc_db,
               bfmv.gene_total_hts_snps,
               bfmv.gene_hts_nonsynonymous_snps,
               bfmv.gene_hts_synonymous_snps,
               bfmv.gene_hts_noncoding_snps,
               bfmv.gene_hts_stop_codon_snps,
               bfmv.gene_hts_nonsyn_syn_ratio,
               gene_entrez_id,
               CASE is_pseudo WHEN 0 THEN 'No' WHEN 1 THEN 'Yes' END as is_pseudo,
               CASE is_pseudo WHEN 0 THEN 'gene' WHEN 1 THEN 'pseudogene'END as pseudo_string,
               CASE WHEN bfmv.gene_previous_ids is not null THEN 'Previous IDs: '||bfmv.gene_previous_ids ELSE '' END as gene_previous_ids,
            -- TRANSCRIPT attributes
               bfmv.transcript_product,
               bfmv.strand,
               CASE strand WHEN 'forward' THEN '+' WHEN 'reverse' THEN '-' ELSE null END as strand_plus_minus,
               bfmv.length as transcript_length,
               bfmv.exon_count,
               bfmv.five_prime_utr_length, bfmv.three_prime_utr_length,
               bfmv.sequence_id, bfmv.organism as organism_full,
               species AS genus_species, bfmv.ncbi_tax_id,
               bfmv.so_id, bfmv.so_term_name, bfmv.so_term_definition, bfmv.so_version,
               bfmv.anticodon, -- CHECK
               bfmv.external_db_name, bfmv.external_db_version,
               &&organismTexts&&
               &&toxo_expression&&
               CASE WHEN chromosome_order_num is null THEN 'Not Assigned'
                    ELSE chromosome
               END as chromosome,
               /*CASE WHEN chromosome_order_num is null THEN 'Not Assigned'
                      ELSE to_char(chromosome_order_num)
                 END as */ chromosome_order_num,
            -- PROTEIN ATTRIBUTES:
               bfmv.protein_source_id,
               bfmv.aa_sequence_id,
               bfmv.coding_start, bfmv.coding_end,
               CASE WHEN (bfmv.transcript_type LIKE 'pseudogen%' OR bfmv.gene_type LIKE 'pseudogen%' OR bfmv.so_term_name LIKE 'pseudogen%')
               THEN NULL ELSE bfmv.cds_length END AS cds_length,
               CASE WHEN (bfmv.transcript_type LIKE 'pseudogen%' OR bfmv.gene_type LIKE 'pseudogen%' OR bfmv.so_term_name LIKE 'pseudogen%')
               THEN NULL ELSE bfmv.protein_length END AS protein_length,
               bfmv.tm_count,
               CASE WHEN (bfmv.transcript_type LIKE 'pseudogen%' OR bfmv.gene_type LIKE 'pseudogen%' OR bfmv.so_term_name LIKE 'pseudogen%')
               THEN NULL ELSE bfmv.molecular_weight END AS molecular_weight,
               CASE WHEN (bfmv.transcript_type LIKE 'pseudogen%' OR bfmv.gene_type LIKE 'pseudogen%' OR bfmv.so_term_name LIKE 'pseudogen%')
               THEN NULL ELSE bfmv.isoelectric_point END AS isoelectric_point,
               bfmv.signalp_peptide,
               bfmv.ec_numbers,
               CASE WHEN bfmv.orthomcl_name IS NULL THEN NULL ELSE bfmv.ec_numbers_derived END AS ec_numbers_derived,
               bfmv.uniprot_id, bfmv.uniprot_id_internal,
               bfmv.annotated_go_component,
               bfmv.annotated_go_function,
               bfmv.annotated_go_process,
               bfmv.predicted_go_component,
               bfmv.predicted_go_function,
               bfmv.predicted_go_process,
               replace(bfmv.annotated_go_id_component, 'GO_', 'GO:') as annotated_go_id_component,
               replace(bfmv.annotated_go_id_function, 'GO_', 'GO:') as annotated_go_id_function,
               replace(bfmv.annotated_go_id_process, 'GO_', 'GO:') as annotated_go_id_process,
               replace(bfmv.predicted_go_id_component, 'GO_', 'GO:') as predicted_go_id_component,
               replace(bfmv.predicted_go_id_function, 'GO_', 'GO:') as predicted_go_id_function,
               replace(bfmv.predicted_go_id_process, 'GO_', 'GO:') as predicted_go_id_process
          FROM ApidbTuning.TranscriptAttributes bfmv
        ]]>
      </sql>
    </sqlQuery>

    <!--++++++++++++++++++++++++++++++++++++++++++++++++++++++++++++++-->
    <!-- Apollo product  -->
    <!--++++++++++++++++++++++++++++++++++++++++++++++++++++++++++++++-->
    <sqlQuery name="ApolloTranscriptProduct" excludeProjects="EuPathDB">
      <column name="source_id" />
      <column name="project_id" />
      <column name="gene_source_id"/>
      <column name="apollo_transcript_description" />
      <sql>
        <![CDATA[
          SELECT ta.project_id
          , ta.source_id
          , ta.gene_source_id
          , coalesce(ap.apolloProduct, 'None') as apollo_transcript_description
          FROM apidbtuning.transcriptattributes ta
            LEFT JOIN (
              SELECT ga.source_id
              , au.apolloTranscript
              , au.apolloProduct
              FROM apidbtuning.geneattributes ga
              , apidbtuning.apolloupdate au
              , apidbtuning.transcriptattributes ta
              WHERE (au.attr like '%gene_product=%'
                      or au.attr like '%description=%')
              and ga.na_sequence_id = au.na_sequence_id
              and ga.start_min <= au.mapping_end
              and ga.end_max >= au.mapping_start
              and ga.strand_plus_minus = au.strand
              and ta.source_id = au.apolloTranscript
              and ta.gene_source_id = ga.source_id
            ) ap ON ta.gene_source_id = ap.source_id
        ]]>
      </sql>
    </sqlQuery>


    <!--++++++++++++++++++++++++++++++++++++++++++++++++++++++++++++++-->
    <!-- UniProt  -->
    <!--++++++++++++++++++++++++++++++++++++++++++++++++++++++++++++++-->
    <sqlQuery name="UniProt" displayName="UniProt ID" excludeProjects="EuPathDB">
      <column name="source_id"/>
      <column name="gene_source_id"/>
      <column name="project_id"/>
      <column name="uniprot_ids"/>
      <column name="uniprot_links"/>
      <sql>
        <![CDATA[
          SELECT ta.gene_source_id,ta.source_id,'@PROJECT_ID@' as project_id, uniprot_ids,
            ' <a href="https://www.uniprot.org/uniprot/?query=' ||  REPLACE(uniprot_ids,',','+OR+')
              || '">' || uniprot_ids|| '</a>' AS  uniprot_links
          FROM apidbtuning.transcriptattributes ta
            LEFT JOIN (
              SELECT source_id, uniprot_ids
              FROM (
                SELECT pa.transcript_source_id as source_id,
                 string_agg(dbref.primary_identifier, ',' ORDER BY dbref.primary_identifier) AS uniprot_ids
                FROM sres.ExternalDatabase d, sres.ExternalDatabaseRelease r,
                    sres.DbRef, dots.DbRefAaFeature daf, dots.AaFeature af,
                    APIDBTUNING.proteinattributes pa
                WHERE d.name like 'Uniprot%'
                  AND d.external_database_id = r.external_database_id
                  AND r.external_database_release_id = dbref.external_database_release_id
                  AND dbref.db_ref_id = daf.db_ref_id
                  AND daf.aa_feature_id = af.aa_feature_id
                  AND pa.aa_sequence_id = af.aa_sequence_id
                GROUP BY pa.transcript_source_id
              ) t
            ) u ON ta.source_id = u.source_id
        ]]>
      </sql>
    </sqlQuery>


    <!--++++++++++++++++++++++++++++++++++++++++++++++++++++++++++++++-->
    <!-- protein sequence  -->
    <!--++++++++++++++++++++++++++++++++++++++++++++++++++++++++++++++-->
    <sqlQuery name="ChromosomeMappingText" displayName="Chromosome" includeProjects="CryptoDB,UniDB">
      <column name="source_id"/>
      <column name="gene_source_id"/>
      <column name="project_id"/>
      <column name="chromosomemappingtext"/>
      <sql>
        <![CDATA[
          SELECT ta.source_id,ta.project_id as project_id, ta.gene_source_id,
            CASE WHEN ta.chromosome IS NOT NULL
                 THEN '( ' || ta.chromosome || ' )'
                 ELSE '' END AS chromosomemappingtext
          FROM ApidbTuning.TranscriptAttributes ta
        ]]>
      </sql>
    </sqlQuery>


    <sqlQuery name="ProteinSequence">
      <column name="source_id"/>
      <column name="gene_source_id"/>
      <column name="project_id"/>
      <column name="protein_sequence"/>
      <sql>
        <![CDATA[
          SELECT ta.source_id, ta.gene_source_id, ta.project_id,
                 s.sequence AS protein_sequence
          FROM  ApidbTuning.TranscriptAttributes ta
            LEFT JOIN ApidbTuning.ProteinSequence s ON ta.protein_source_id = s.source_id
        ]]>
      </sql>
    </sqlQuery>


    <sqlQuery name="NaSequenceDatabaseName" excludeProjects="EuPathDB">
      <column name="source_id"/>
      <column name="gene_source_id"/>
      <column name="project_id"/>
      <column name="sequence_database_name"/>
      <sql>
        <![CDATA[
          SELECT source_id, external_db_name AS sequence_database_name, project_id AS project_id, gene_source_id
          FROM ApidbTuning.TranscriptAttributes
        ]]>
      </sql>
    </sqlQuery>


    <!--++++++++++++++++++++++++++++++++++++++++++++++++++++++++++++++-->
    <!-- transcript sequence -->
    <!--++++++++++++++++++++++++++++++++++++++++++++++++++++++++++++++-->

<<<<<<< HEAD
    <!--  the workshop (re) annotations have become the official annotations and this section is obsolete
=======
          <sqlQuery name="Phenotype_pfal3D7_phenotype_pB_mutagenesis_MIS_MFS_RSRC">
            <column name="source_id"/>
            <column name="gene_source_id"/>
            <column name="project_id"/>
            <column name="pfal3D7PiggyBacMutMis"/>
            <column name="pfal3D7PiggyBacMutMfs"/>
            <sql>
              <![CDATA[
select ta.source_id
     , ta.gene_source_id
     , ta.project_id
     , mis.score as pfal3D7PiggyBacMutMis
     , mfs.score as pfal3D7PiggyBacMutMfs
from (select na_feature_id
           , score
      from apidb.phenotypescore ps
      where score_type = 'mutant fitness score'
      ) mfs,
      (select na_feature_id
           , score
      from apidb.phenotypescore ps
      where score_type = 'mutagenesis index score'
      ) mis,
      apidbtuning.transcriptattributes ta
where ta.gene_na_feature_id = mfs.na_feature_id (+)
and ta.gene_na_feature_id = mis.na_feature_id (+)
              ]]>
            </sql>
          </sqlQuery>

          <sqlQuery name="Phenotype_pknoH_phenotype_piggyBac_mutagenesis_HME_MIS_OIS_RSRC">
            <column name="source_id"/>
            <column name="gene_source_id"/>
            <column name="project_id"/>
            <column name="pknoHPiggyBacMutOIS"/>
            <column name="pknoHPiggyBacMutHMS"/>
            <sql>
              <![CDATA[
select ta.source_id
     , ta.gene_source_id
     , ta.project_id
     , hms.score as pknoHPiggyBacMutHMS
     , ois.score as pknoHPiggyBacMutOIS
from (select na_feature_id
           , score
      from apidb.phenotypescore ps
      where score_type = 'Hybrid model score'
      ) hms,
      (select na_feature_id
           , score
      from apidb.phenotypescore ps
      where score_type = 'Occupancy index score'
      ) ois,
      apidbtuning.transcriptattributes ta
where ta.gene_na_feature_id = hms.na_feature_id (+)
and ta.gene_na_feature_id = ois.na_feature_id (+)
              ]]>
            </sql>
          </sqlQuery>


          <sqlQuery name="Phenotype_pknoA1H1_phenotype_piggyBac_mutagenesis_MIS_MFS_RSRC">
            <column name="source_id"/>
            <column name="gene_source_id"/>
            <column name="project_id"/>
            <column name="pknoA1H1PiggyBacMutMISplus"/>
            <column name="pknoA1H1PiggyBacMutMIS"/>
            <column name="pknoA1H1PiggyBacMutMFS"/>
            <column name="pknoA1H1PiggyBacMutMutability"/>
            <sql>
              <![CDATA[
select ta.source_id
     , ta.gene_source_id
     , ta.project_id
     , mis.score as pknoA1H1PiggyBacMutMIS
     , misplus.score as pknoA1H1PiggyBacMutMISplus
     , mfs.score as pknoA1H1PiggyBacMutMFS
     , mut.score as pknoA1H1PiggyBacMutMutability
from (select na_feature_id
           , score
      from apidb.phenotypescore ps
      where score_type = 'MIS'
      ) mis,
      (select na_feature_id
           , score
      from apidb.phenotypescore ps
      where score_type = 'MIS plus'
      ) misplus,
      (select na_feature_id
           , score
      from apidb.phenotypescore ps
      where score_type = 'MFS'
      ) mfs,
      (select na_feature_id
         , CASE WHEN score_type = 'mutability in CDS'
           THEN CASE when score = 0 then 'mutable' when score = 1 then 'nonmutable' else 'not_determined' end
           ELSE cast(round(score, 2) as  VARCHAR(10)) END as score
      from apidb.phenotypescore ps
      where score_type = 'mutability in CDS'
      ) mut,
      apidbtuning.transcriptattributes ta
where ta.gene_na_feature_id = mis.na_feature_id (+)
and ta.gene_na_feature_id = misplus.na_feature_id (+)
and ta.gene_na_feature_id = mfs.na_feature_id (+)
and ta.gene_na_feature_id = mut.na_feature_id (+)
              ]]>
            </sql>
          </sqlQuery>


          <!-- Test meta attribute query that defines random integer attribute -->
          <sqlQuery name="MetaRandomIntAttr">
            <column name="name"/>
            <column name="display_name"/>
            <column name="help"/>
            <column name="reporter_name"/>
            <column name="reporter_display"/>
            <column name="reporter_description"/>
            <column name="reporter_implementation"/>
            <column name="reporter_properties"/>
            <sql>
              <![CDATA[
                select
                  'random_int' as name,
                  'Random Integer' as display_name,
                  'Shows a simple random integer per record for testing purposes' as help,
                  'histogram' as reporter_name,
                  'Histogram' as reporter_display,
                  'Display the histogram of the values of this attribute' as reporter_description,
                  'org.gusdb.wdk.model.report.reporter.HistogramAttributeReporter'as reporter_implementation,
                  '[]' as reporter_properties
                from dual
              ]]>
            </sql>
          </sqlQuery>
>>>>>>> 448fdf3c

            <sqlQuery name="NewAnnotationTranscriptSequence"
                           displayName="RNA Sequence" includeProjects="PlasmoDB">
                <column name="source_id"/>
                <column name="gene_source_id"/>
                <column name="project_id"/>
                <column name="workshop_transcript_sequence"/>
                <sql>
                <![CDATA[
                  select tna.source_id, s.sequence as workshop_transcript_sequence,'@PROJECT_ID@' as project_id
                  from dots.genefeature gf, dots.transcript t, dots.splicednasequence s, apidb.TRACKNEWANNOTATION tna
                  where tna.new_source_id = gf.source_id
                    and t.parent_id = gf.na_feature_id
                    and s.na_sequence_id = t.na_sequence_id
                ]]>
                </sql>
            </sqlQuery>
    -->

    <sqlQuery name="TranscriptSequence">
      <column name="source_id"/>
      <column name="gene_source_id"/>
      <column name="project_id"/>
      <column name="transcript_sequence"/>
      <sql>
        <![CDATA[
          SELECT ta.source_id, ta.gene_source_id, ta.project_id,
            s.sequence AS transcript_sequence
          FROM  ApidbTuning.TranscriptSequence s, ApidbTuning.TranscriptAttributes ta
          WHERE s.source_id = ta.source_id
        ]]>
      </sql>
    </sqlQuery>


    <!--++++++++++++++++++++++++++++++++++++++++++++++++++++++++++++++-->
    <!-- cds sequence -->
    <!--++++++++++++++++++++++++++++++++++++++++++++++++++++++++++++++-->

    <!--  the workshop (re) annotations have become the official annotations and this section is obsolete

            <sqlQuery name="NewAnnotationCDS"
                           displayName="New Annotation RNA Sequence" includeProjects="PlasmoDB">
                <column name="source_id"/>
                <column name="gene_source_id"/>
                <column name="project_id"/>
                <column name="workshop_cds"/>
                <sql>
                <![CDATA[
                  SELECT tna.source_id,
                         SUBSTR(s.sequence,
                                tf.translation_start,
                                tf.translation_stop - tf.translation_start + 1)
                           AS workshop_cds,'@PROJECT_ID@' as project_id
                  FROM dots.genefeature gf, dots.transcript t,
                       dots.splicednasequence s, dots.TranslatedAaFeature tf,
                       apidb.TRACKNEWANNOTATION tna
                  WHERE tna.new_source_id = gf.source_id
                    AND t.parent_id = gf.na_feature_id
                    AND s.na_sequence_id = t.na_sequence_id
                    AND t.na_feature_id = tf.na_feature_id(+)
                ]]>
                </sql>
            </sqlQuery>
    -->

    <sqlQuery name="CDS">
      <column name="source_id"/>
      <column name="gene_source_id"/>
      <column name="project_id"/>
      <column name="cds"/>
      <sql>
        <![CDATA[
          SELECT ta.source_id, ta.gene_source_id, ta.project_id,
                 s.sequence AS cds
          FROM  ApidbTuning.TranscriptAttributes ta
            LEFT JOIN ApidbTuning.CodingSequence s ON ta.source_id = s.source_id
        ]]>
      </sql>
    </sqlQuery>



    <!--++++++++++++++++++++++++++++++++++++++++++++++++++++++++++++++-->
    <!-- GFF sequence -->
    <!--++++++++++++++++++++++++++++++++++++++++++++++++++++++++++++++-->

    <sqlQuery name="GeneGffSequence" excludeProjects="EuPathDB">
      <column name="source_id"/>
      <column name="gene_source_id"/>
      <column name="project_id"/>
      <column name="gff_transcript_sequence"/>
      <sql>
        <![CDATA[
          SELECT ta.source_id, ta.gene_source_id, ta.project_id as project_id,
                 s.sequence as gff_transcript_sequence
          FROM ApidbTuning.TranscriptSequence s, ApidbTuning.TranscriptAttributes ta
          WHERE s.source_id = ta.source_id
        ]]>
      </sql>
    </sqlQuery>


    <!--++++++++++++++++++++++++++++++++++++++++++++++++++++++++++++++-->
    <!-- GFF attributes (other than sequence) -->
    <!--++++++++++++++++++++++++++++++++++++++++++++++++++++++++++++++-->

    <sqlQuery name="GeneGffAttrs">
      <column name="source_id"/>
      <column name="gene_source_id"/>
      <column name="project_id"/>
      <column name="gff_seqid"/>
      <column name="gff_source"/>
      <column name="gff_type"/>
      <column name="gff_fstart"/>
      <column name="gff_fend"/>
      <column name="gff_score"/>
      <column name="gff_strand"/>
      <column name="gff_phase"/>
      <column name="gff_attr_id"/>
      <column name="gff_attr_web_id"/>
      <column name="gff_attr_name"/>
      <column name="gff_attr_description"/>
      <column name="gff_attr_locus_tag"/>
      <column name="gff_attr_size"/>
      <sql>
        <![CDATA[
          SELECT ta.source_id, ta.gene_source_id, project_id  as project_id,
                 ta.sequence_id as gff_seqid,
                 project_id as gff_source,
                 'gene' as gff_type,
                 least(ta.gene_start_min, ta.gene_end_max) as gff_fstart,
                 greatest(ta.gene_start_min, ta.gene_end_max) as gff_fend,
                 '.' as gff_score,
                 CASE ta.is_reversed WHEN 1 THEN '-' ELSE '+' END as gff_strand,
                 '.' as gff_phase,
                 ta.source_id as gff_attr_id,
                 ta.source_id as gff_attr_web_id,
                 ta.source_id as gff_attr_name,
                 case
                   when ta.is_deprecated = 1 then ta.gene_product || ' (deprecated)'
                   else ta.gene_product
                 end as gff_attr_description,
                 ta.source_id as gff_attr_locus_tag,
                 (greatest(ta.gene_start_min, ta.gene_end_max)
                 - least(ta.gene_start_min, ta.gene_end_max) + 1) as gff_attr_size
          FROM ApidbTuning.TranscriptAttributes ta
        ]]>
      </sql>
    </sqlQuery>


    <!--++++++++++++++++++++++++++++++++++++++++++++++++++++++++++++++-->
    <!-- Entrez link -->
    <!--++++++++++++++++++++++++++++++++++++++++++++++++++++++++++++++-->

    <sqlQuery name="EntrezLink" excludeProjects="EuPathDB">
      <column name="project_id"/>
      <column name="source_id"/>
      <column name="gene_source_id"/>
      <column name="entrez_id"/>
      <sql>
        SELECT  source_id, gene_source_id, project_id, gene_entrez_id
        FROM apidbtuning.transcriptAttributes
      </sql>
    </sqlQuery>

    <!--++++++++++++++++++++++++++++++++++++++++++++++++++++++++++++++-->
    <!-- Protein Id's and Linkouts -->
    <!--++++++++++++++++++++++++++++++++++++++++++++++++++++++++++++++-->
    <!-- This query does not return transcript source_id: TODO CHECK
        <sqlQuery name="Protein_Linkout" includeProjects="CryptoDB">
                <column name="source_id"/>
          <column name="gene_source_id"/>

                <column name="project_id"/>
                <column name="protein_id"/>
                <column name="linkout"/>
                <sql>
                <![CDATA[
                SELECT
                      g.source_id,'@PROJECT_ID@' as project_id,
                      DECODE (
                           protein_id, null,
                               '',
                               'Genbank Protein Record ' ||
                               '(<a href="http://www.ncbi.nlm.nih.gov/entrez/viewer.fcgi?val=' ||
                                protein_id         ||
                                '">' ||
                                protein_id         ||
                                '</a>)'
                           )
                      as linkout,
                      t.protein_id
                FROM  dots.transcript t, ApidbTuning.GeneAttributes g
                WHERE g.na_feature_id = t.parent_id(+)
                ]]>
                </sql>
            </sqlQuery>
    -->
    <!--
            <sqlQuery name="SGC_3D_Struct" includeProjects="CryptoDB">
                <column name="source_id"/>
                <column name="gene_source_id"/>
                <column name="project_id"/>
                <column name="pdb_id"/>
                <sql>
                  <![CDATA[
                SELECT distinct gf.source_id, '@PROJECT_ID@' as project_id, xx.pdb_id
                FROM ApidbTuning.GeneAttributes gf,
                 (SELECT drnf.na_feature_id, dr.primary_identifier AS pdb_id
                  FROM dots.DbRefNaFeature drnf,
                     sres.DbRef dr, sres.ExternalDatabaseRelease edr,
                     sres.ExternalDatabase ed
                  WHERE drnf.db_ref_id = dr.db_ref_id
                    AND dr.external_database_release_id = edr.external_database_release_id
                    AND edr.external_database_id = ed.external_database_id
                    AND ed.name = 'Structural Genomics Consortium 3D Structures') xx
                WHERE gf.na_feature_id = xx.na_feature_id(+)
                ORDER BY pdb_id
                  ]]>
                </sql>
            </sqlQuery>

    -->

    <!--
            <sqlQuery name="Translation" includeProjects="CryptoDB">
                <column name="source_id" />
            <column name="gene_source_id"/>
<<<<<<< HEAD
                <column name="project_id"/>
                <column name="translation" />
                <sql>
    -->
    <!-- UPPER(source_id) is a workaround to some unresolved bug where
         the translation doesn't get returned via webservices
         (UPPER removed until new sql munger updated to handle it) -->
    <!-- The sql weirdness is to force a single row result set of null
         values when there is no translation (as is the case for
         non-protein coding genes) - the WDK doesn't allow an empty result.    -->
    <!--
                <![CDATA[
                  SELECT g.source_id, '@PROJECT_ID@' as project_id,
                              tas.sequence as translation
                  FROM    ApidbTuning.GeneAttributes g,
                        dots.translatedaasequence tas,
                        dots.translatedaafeature taf,
                        dots.transcript t
                  WHERE g.na_feature_id = t.parent_id
                  AND taf.na_feature_id(+) = t.na_feature_id
                  AND taf.aa_sequence_id = tas.aa_sequence_id(+)
=======
            <column name="project_id"/>
            <column name="prob_MAP"/>
            <column name="prob_MCMC"/>
            <column name="MAP_location"/>
            <column name="MCMC_location"/>
            <sql>
              <![CDATA[
  with mapD as (
    select source_id, max_value as prob_MAP, REPLACE(max_timepoint,' (lopit)','') as MAP_location
    from apidbtuning.profile p
    where p.dataset_name = 'tgonME49_lopit_LOPIT_RSRC'
    and p.profile_set_name = 'TAGM-MAP-Final-Probability'
    and p.profile_type(+) ='probability_mean'
  ),   mcmcD as (
    select source_id, max_value as prob_MCMC, REPLACE(max_timepoint,' (lopit)','') as MCMC_location,'Y' as matched_result
    from apidbtuning.profile p
    where p.dataset_name = 'tgonME49_lopit_LOPIT_RSRC'
    and p.profile_set_name = 'TAGM-MCMC-Joint-Probability'
    and p.profile_type(+) ='probability_mean'
  )
  select ta.source_id, ta.gene_source_id, ta.project_id,
         m1.prob_map, m1.map_location, m2.prob_mcmc, m2.mcmc_location
  from mapD m1, mcmcD m2, APIDBTUNING.transcriptattributes ta
  where m1.source_id = m2.source_id (+)
  and ta.gene_source_id = m1.source_id(+)
              ]]>
            </sql>
          </sqlQuery>



<!-- TriTrypDB LOPIT Datasets -->
          <sqlQuery name="TrypLOPIT" includeProjects="TriTrypDB,UniDB">
            <column name="source_id"/>
            <column name="gene_source_id"/>
            <column name="project_id"/>
            <column name="prob_MAP"/>
            <column name="prob_MCMC"/>
            <column name="MAP_location"/>
            <column name="MCMC_location"/>
            <sql>
              <![CDATA[
   with mapD as (
     select source_id, max_value as prob_MAP, REPLACE(max_timepoint,' (lopit)','') as MAP_location
     from apidbtuning.profile p
     where p.dataset_name in ('tbruTREU927_lopit_hyperLopit_RSRC', 'tconIL3000_2019_lopit_hyperLopitTc_RSRC')
     and p.profile_set_name in ('T. brucei bloodstream form', 'T. congolense bloodstream form')
     and p.profile_type(+) ='probability_mean'
   ),   mcmcD as (
     select source_id, max_value as prob_MCMC, REPLACE(max_timepoint,' (lopit)','') as MCMC_location,'Y' as matched_result
     from apidbtuning.profile p
     where p.dataset_name in ('tbruTREU927_lopit_hyperLopit_RSRC', 'tconIL3000_2019_lopit_hyperLopitTc_RSRC')
     and p.profile_set_name in ('T. brucei procyclic form', 'T. congolense procyclic form')
     and p.profile_type(+) ='probability_mean'
   )
   select ta.source_id, ta.gene_source_id, ta.project_id,
     ROUND(m1.prob_map,3) as prob_map, m1.map_location,
     ROUND(m2.prob_mcmc,3) as prob_mcmc, m2.mcmc_location
   from mapD m1, mcmcD m2, APIDBTUNING.transcriptattributes ta
   where m1.source_id = m2.source_id (+)
   and ta.gene_source_id = m1.source_id(+)
              ]]>
            </sql>
          </sqlQuery>
    </querySet>
>>>>>>> 448fdf3c

                ]]>
                </sql>
            </sqlQuery>
    -->
    <sqlQuery name="GeneticCode" excludeProjects="EuPathDB">
      <column name="source_id" />
      <column name="gene_source_id"/>
      <column name="project_id"/>
      <column name="genetic_code" />
      <column name="mitochondrial_genetic_code" />
      <column name="sequence_so_term" />
      <sql>
        <![CDATA[
          SELECT g.source_id,  g.project_id,
            gc.ncbi_genetic_code_id as genetic_code,
            mgc.ncbi_genetic_code_id as mitochondrial_genetic_code,
            so.name as sequence_so_term
          FROM ApidbTuning.TranscriptAttributes g,
            ApidbTuning.GenomicSeqAttributes sa,
            sres.OntologyTerm so,
            sres.taxon t,
            sres.geneticcode gc,
            sres.geneticcode mgc
          WHERE sa.na_sequence_id = g.na_sequence_id
            AND so.source_id = sa.so_id
            AND t.taxon_id = g.taxon_id
            AND gc.genetic_code_id = t.genetic_code_id
            AND mgc.genetic_code_id = t.mitochondrial_genetic_code_id
        ]]>
      </sql>
    </sqlQuery>


    <!--++++++++++++++++++++++++++++++++++++++++++++++++++++++++++++++++++++++++++++++++++++++++++++++++++-->
    <!-- used in gene page : will return comma-delimited list of table names for the particular organism -->
    <!-- example of row returned for PBANKA_021400:	PlasmoDB Alias, CompoundsMetabolicPathways, EcNumber, Epitopes, GeneLinkouts -->
    <!--+++++++++++++++++++++++++++++++++++++++++++++++++++++++++++++++++++++++++++++++++++++++++++++++++-->

    <sqlQuery name="TablesForOrganism" excludeProjects="EuPathDB">
      <column name="source_id" />
      <column name="gene_source_id"/>
      <column name="project_id"/>
      <column name="tablesForOrg" />
      <sql>
        <![CDATA[
          SELECT ta.source_id as source_id, ta.project_id as project_id,
                coalesce(string_agg(ta.target_name, ', ' order by ta.target_name), '0') as tablesForOrg
          FROM (
              SELECT distinct dmr.target_name, tn.name
              FROM ApidbTuning.DatasetNameTaxon dt
                 INNER JOIN ApidbTuning.DatasetModelRef dmr ON dt.dataset_presenter_id = dmr.dataset_presenter_id
                 LEFT JOIN sres.TaxonName tn dt.taxon_id = tn.taxon_id
              WHERE
                AND dmr.target_type = 'table'
                AND dmr.record_type like 'TranscriptRecordClasses.TranscriptRecordClass'
                AND (tn.name_class is null OR tn.name_class = 'scientific name')
            ) ta,
            apidbtuning.TranscriptAttributes ta
          WHERE ta.organism = ta.name
             OR ta.name is null
          GROUP by ta.source_id, ta.project_id
        ]]>
      </sql>
    </sqlQuery>

    <sqlQuery name="HasProteomics" excludeProjects="EuPathDB">
      <column name="source_id" />
      <column name="gene_source_id"/>
      <column name="project_id"/>
      <column name="hasProteomics" />
      <sql>
        <![CDATA[
          SELECT ga.source_id, ga.project_id,
              coalesce(hasProteomics, 0) as hasProteomics
          FROM (
              SELECT ga.source_id, 1 as hasProteomics
              FROM apidb.datasource ds, apidbtuning.datasetpresenter dsp, APIDB.massspecsummary mss,
                   SRES.externaldatabase ed, sres.externaldatabaserelease edr, APIDBTUNING.geneattributes ga
              WHERE (ds.name like dsp.dataset_name_pattern or ds.name = dsp.name)
                AND ds.name like '%_massSpec_%'
                AND ds.type = 'protein_expression'
                AND mss.external_database_release_id = edr.external_database_release_id
                AND edr.external_database_id = ed.external_database_id
                AND ed.name = ds.name
                AND ga.aa_sequence_id =mss.aa_sequence_id
            ) d RIGHT JOIN apidbtuning.geneattributes ga ON  ga.source_id = d.source_id
        ]]>
      </sql>
    </sqlQuery>



    <sqlQuery name="HasQuantitativeProteomics" excludeProjects="EuPathDB">
      <column name="source_id" />
      <column name="gene_source_id"/>
      <column name="project_id"/>
      <column name="hasQuantitativeProteomics" />
      <sql>
        <![CDATA[
          SELECT distinct ga.source_id, ga.project_id, case when ds.type is null then 0 else 1 end as hasQuantitativeProteomics
          FROM apidbtuning.geneattributes ga
          LEFT JOIN apidb.datasource ds ON ga.taxon_id = ds.taxon_id
          WHERE ds.type = 'protein_expression'
            AND ds.subtype = 'quantitative'
        ]]>
      </sql>
    </sqlQuery>


    <sqlQuery name="HasPostTransMod" excludeProjects="EuPathDB">
      <column name="source_id" />
      <column name="gene_source_id"/>
      <column name="project_id"/>
      <column name="hasPostTransMod" />
      <sql>
        <![CDATA[
          SELECT ga.project_id, ga.source_id, coalesce(hasPostTransMod,0) as hasPostTransMod
          FROM (
            SELECT distinct 1 as hasPostTransMod, source_id
            FROM apidbtuning.MSModifiedPeptideSummary
          ) msps
          RIGHT JOIN apidbTuning.geneAttributes ga ON msps.source_id = ga.source_id
        ]]>
      </sql>
    </sqlQuery>

    <sqlQuery name="HasHtsSnpsSection" excludeProjects="EuPathDB">
      <column name="source_id" />
      <column name="gene_source_id"/>
      <column name="project_id"/>
      <column name="hasHtsSnps" />
      <sql>
        <![CDATA[
          SELECT ga.source_id, ga.project_id,
                coalesce(hasHtsSnps, 0) as hasHtsSnps
          FROM (
            SELECT distinct tn.name as species, 1 as hasHtsSnps
            FROM apidb.datasource ds, sres.taxonname tn
            WHERE ds.type = 'isolates'
              AND ds.subtype in ('HTS_SNP')
              AND ds.taxon_id = tn.taxon_id
          ) d RIGHT JOIN apidbtuning.geneattributes ga ON ga.organism = d.species
        ]]>
      </sql>
    </sqlQuery>


    <sqlQuery name="HasPhenotypeSection" excludeProjects="EuPathDB">
      <column name="source_id" />
      <column name="gene_source_id"/>
      <column name="project_id"/>
      <column name="hasPhenotype" />
      <sql>
        <![CDATA[
          SELECT ga.source_id, ga.project_id, coalesce(hasExpression, 0) as hasPhenotype
          FROM (
            SELECT DISTINCT tn.name as species, 1 as hasExpression
            FROM apidb.datasource ds, APIDBTUNING.taxonspecies ts, sres.taxonname tn
            WHERE ds.name in ('tbruTREU927_RNAi_Horn_rnaSeq_RSRC',
                              'CneoH99_SiRNASqlLdr_QIAGEN_RSRC',
                              'CneoJEC21_SiRNASqlLdr_QIAGEN_RSRC',
                              'CneoB-3501A_SiRNASqlLdr_QIAGEN_RSRC',
                              'CgatR265_SiRNASqlLdr_QIAGEN_RSRC',
                              'CgatWM276_SiRNASqlLdr_QIAGEN_RSRC'
              -- TODO:  INJECT TEMPLTE HERE FOR other PHenotype data which has graphs
              )
              AND ds.taxon_id = ts.taxon_id
              AND ts.species_taxon_id = tn.taxon_id
          ) d RIGHT JOIN apidbtuning.geneattributes ga ON ga.species = d.species
        ]]>
      </sql>
    </sqlQuery>


    <sqlQuery name="HasPdbSimilarity" excludeProjects="EuPathDB">
      <column name="source_id" />
      <column name="gene_source_id"/>
      <column name="project_id"/>
      <column name="hasPdbSimilarity" />
      <sql>
        <![CDATA[
          SELECT DISTINCT ta.source_id, ta.project_id,
              CASE WHEN coalesce(pdb.source_id, '0') = '0' THEN 0
              ELSE 1 END as hasPdbSimilarity
          FROM apidbtuning.transcriptAttributes ta
            LEFT JOIN (
              SELECT *
              FROM apidbtuning.pdbsimilarity
              WHERE (pvalue_mant * power(10::double precision,pvalue_exp)) < power(10::double precision,-20)
            ) pdb ON ta.source_id = pdb.source_id
        ]]>
      </sql>
    </sqlQuery>


    <sqlQuery name="HasSsgcid" excludeProjects="EuPathDB">
      <column name="source_id" />
      <column name="gene_source_id"/>
      <column name="project_id"/>
      <column name="hasSsgcid" />
      <sql>
        <![CDATA[
          WITH sbri AS (
              SELECT DISTINCT
                  substr(eupathdb, strpos(eupathdb, ':') + 1) as source_id,
                  CASE substr(eupathdb, 1, nullif(strpos(eupathdb, ':') - 1, -1))
                      WHEN 'TritrypDB'
                      THEN 'TriTrypDB'
                      ELSE substr(eupathdb, 1, nullif(strpos(eupathdb, ':') - 1, -1))
                  END as project_id
              FROM ApidbTuning.Ssgcid
          ), sbri_genes as (
              SELECT distinct 1 as hasSsgcid, gi.gene as source_id, sbri.project_id
              FROM sbri, ApidbTuning.GeneId gi
              WHERE sbri.source_id = gi.id
          )
          SELECT ga.source_id, ga.project_id, coalesce(sg.hasSsgcid, 0) as hasSsgcid
          FROM ApidbTuning.GeneAttributes ga
            LEFT JOIN sbri_genes sg ON ga.source_id = sg.source_id AND ga.project_id = sg.project_id
        ]]>
      </sql>
    </sqlQuery>

    <sqlQuery name="IsUnassignedTCruzi" excludeProjects="EuPathDB">
      <column name="source_id" />
      <column name="gene_source_id"/>
      <column name="project_id"/>
      <column name="is_unassigned_tcruzi" />
      <sql>
        <![CDATA[
          SELECT source_id, project_id,
            CASE WHEN organism like 'Trypanosoma cruzi %' AND organism NOT like '%Esmeraldo%'
            THEN 1 ELSE 0 END as is_unassigned_tcruzi
          FROM ApidbTuning.GeneAttributes
        ]]>
      </sql>
    </sqlQuery>


    <sqlQuery name="IsAnnotated" excludeProjects="EuPathDB">
      <column name="source_id"/>
      <column name="gene_source_id"/>
      <column name="project_id"/>
      <column name="is_annotated"/>
      <sql>
        <![CDATA[
          SELECT ga.source_id, ga.project_id,
              CASE WHEN (
                p.dataset_presenter_id IN (
                  SELECT dataset_presenter_id FROM apidbtuning.datasetpublication WHERE pmid IS NOT NULL
                )
              ) THEN 1 ELSE 0 END AS is_annotated
          FROM APIDBTUNING.datasetnametaxon dt,
            apidbtuning.geneattributes ga,
            apidb.datasource ds,
            apidbtuning.datasetpresenter p
          WHERE ga.taxon_id  = dt.taxon_id
            AND dt.name       = ds.name
            AND ds.type       = 'genome'
            AND dt.dataset_presenter_id = p.dataset_presenter_id
        ]]>
      </sql>
    </sqlQuery>


    <sqlQuery name="ReleasePolicy" excludeProjects="EuPathDB">
      <column name="source_id"/>
      <column name="gene_source_id"/>
      <column name="project_id"/>
      <column name="release_policy"/>
      <sql>
        <![CDATA[
          SELECT ta.source_id, ta.project_id, p.release_policy
          FROM APIDBTUNING.datasetnametaxon dt,
              apidbtuning.transcriptAttributes ta,
              apidb.datasource ds,
              apidbtuning.datasetpresenter p
          WHERE ta.taxon_id  = dt.taxon_id
            AND dt.name       = ds.name
            AND ds.type       = 'genome'
            AND dt.dataset_presenter_id = p.dataset_presenter_id
        ]]>
      </sql>
    </sqlQuery>


    <sqlQuery name="DnaGTracks" excludeProjects="EuPathDB">
      <column name="source_id" />
      <column name="gene_source_id"/>
      <column name="project_id"/>
      <column name="dna_gtracks" />
      <sql excludeProjects="TrichDB">
        <![CDATA[
          WITH has_proteomic_data AS (
            SELECT source_id
            FROM (
              SELECT ga.source_id
              FROM APIDB.massspecsummary mss, APIDBTUNING.transcriptattributes ga
              WHERE ga.aa_sequence_id =mss.aa_sequence_id
            ) t
          )
          SELECT ga.source_id, ga.gene_source_id, ga.project_id,
                 gto.gtracks||'%1EUnifiedMassSpecPeptides' as  dna_gtracks
          FROM apidbtuning.gbrowsetracksorganism gto, apidbtuning.transcriptattributes ga,has_proteomic_data
          WHERE ga.organism = gto.organism
            AND ga.source_id = has_proteomic_data.source_id
          UNION
          SELECT ga.source_id, ga.gene_source_id, ga.project_id,
                 gto.gtracks as  dna_gtracks
          FROM apidbtuning.gbrowsetracksorganism gto, apidbtuning.transcriptattributes ga
          WHERE ga.organism = gto.organism
            AND ga.source_id not in (SELECT source_id FROM has_proteomic_data)
          union
          SELECT ga.source_id, ga.gene_source_id, ga.project_id,
                 '' as dna_gtracks
          FROM apidbtuning.gbrowsetracksorganism gto
            RIGHT JOIN apidbtuning.transcriptattributes ga ON ga.organism = gto.organism
          WHERE ga.organism not in (SELECT DISTINCT organism FROM apidbtuning.gbrowsetracksorganism gto)
        ]]>
      </sql>
      <sql includeProjects="TrichDB">
        <![CDATA[
          WITH has_proteomic_data AS (
            SELECT source_id
            FROM (
              SELECT ga.source_id
              FROM APIDB.massspecsummary mss, APIDBTUNING.transcriptattributes ga
              WHERE ga.aa_sequence_id =mss.aa_sequence_id
            ) t
          )
          SELECT ga.source_id, ga.gene_source_id, ga.project_id,
                 gto.gtracks||'%1EMassSpecPeptides_tvagG3_massSpec_Johnson_FullPeptideData_RSRC' as  dna_gtracks
          FROM apidbtuning.gbrowsetracksorganism gto, apidbtuning.transcriptattributes ga,has_proteomic_data
          WHERE ga.organism = gto.organism
            AND ga.source_id = has_proteomic_data.source_id
          UNION
          SELECT ga.source_id, ga.gene_source_id, ga.project_id,
                 gto.gtracks as  dna_gtracks
          FROM apidbtuning.gbrowsetracksorganism gto, apidbtuning.transcriptattributes ga
          WHERE ga.organism = gto.organism
            AND ga.source_id not in (SELECT source_id FROM has_proteomic_data)
          UNION
          SELECT ga.source_id, ga.gene_source_id, ga.project_id,
                 '' as dna_gtracks
          FROM apidbtuning.gbrowsetracksorganism gto
            RIGHT JOIN apidbtuning.transcriptattributes ga ON ga.organism = gto.organism
          WHERE ga.organism not in (SELECT DISTINCT organism FROM apidbtuning.gbrowsetracksorganism gto)
        ]]>
      </sql>
    </sqlQuery>

    <sqlQuery name="ProteinGTracks" excludeProjects="EuPathDB">
      <column name="source_id" />
      <column name="gene_source_id"/>
      <column name="project_id"/>
      <column name="protein_gtracks" />
      <sql>
        <![CDATA[
          SELECT ga.source_id, ga.gene_source_id, ga.project_id,
                string_agg(track_names, '%1E' order by order_num,track_names) as protein_gtracks
          FROM (
            SELECT
                     'MassSpecPeptides_'||dsp.name as track_names,
                      ga.source_id,
                      '1' as order_num
            FROM  apidb.datasource ds, apidbtuning.datasetpresenter dsp, APIDB.massspecsummary mss,
                    SRES.externaldatabase ed, sres.externaldatabaserelease edr, APIDBTUNING.transcriptattributes ga
            WHERE (ds.name like dsp.dataset_name_pattern or ds.name = dsp.name)
                and ds.name like '%_massSpec_%'
                and ds.type = 'protein_expression'
                and mss.external_database_release_id = edr.external_database_release_id
                and edr.external_database_id = ed.external_database_id
                and ed.name =ds.name
                and ga.aa_sequence_id = mss.aa_sequence_id
            UNION
            SELECT DISTINCT 'SecondaryStructure' as track_name,
                              ga.source_id,
                              '3' as order_num
            FROM dots.SecondaryStructure ss, ApidbTuning.Transcriptattributes ga
            WHERE ga.aa_sequence_id = ss.aa_sequence_id
            UNION
            SELECT 'UnifiedPostTraslationalMod%1E' as track_names,
                  source_id,
                  '2' as order_num
            FROM APIDBTUNING.MSModifiedPeptideSummary
            UNION
            SELECT 'InterproDomains%1ESignalP%1ETMHMM%1EExportPred%1EHydropathyPlot%1EBLASTP%1ELowComplexity' as track_names,
                  source_id,
                  '3' as order_num
            FROM APIDBTUNING.transcriptattributes
          ) tracks
            LEFT JOIN APIDBTUNING.transcriptattributes ga ON tracks.source_id = ga.source_id
          GROUP BY ga.source_id, ga.gene_source_id, ga.project_id
        ]]>
      </sql>
    </sqlQuery>


    <sqlQuery name="GeneDBOrganism" excludeProjects="EuPathDB">
      <column name="source_id" />
      <column name="gene_source_id"/>
      <column name="project_id"/>
      <column name="is_genedb_organism" />
      <sql>
        <![CDATA[
          SELECT ta.source_id, ta.project_id,
            CASE WHEN ta.project_id in ('PlasmoDB', 'TriTrypDB')
              THEN CASE o.genome_source WHEN 'GeneDB' THEN 1 ELSE 0 END
              ELSE 0
              END as is_genedb_organism
          FROM apidb.organism o
              ,apidbtuning.transcriptAttributes ga
          WHERE ta.taxon_id = o.taxon_id
        ]]>
      </sql>
    </sqlQuery>


    <!-- PrimarySequence: sequence source ID, start_min, and end_max for primary
         (as opposed to top-level) location of a gene. John B. says this was
         formerly used for SNPs, and now not at all, so I'm commenting it out. If
         we actually still need it, we should include it in GeneAttributes
            <sqlQuery name="PrimarySequence" excludeProjects="EuPathDB">
                <column name="source_id" />
                <column name="project_id"/>
                <column name="primary_seq_id" />
                <column name="primary_seq_start" />
                <column name="primary_seq_end" />
                <sql>
                <![CDATA[
                SELECT gf.source_id,
                      '@PROJECT_ID@' as project_id,
                       s.source_id as  primary_seq_id,
                       l.start_min as primary_seq_start,
                       l.end_max as primary_seq_end
                FROM   dots.genefeature gf,
                       dots.nalocation l,
                       dots.externalnasequence s
                WHERE  gf.na_sequence_id = s.na_sequence_id
                   AND l.na_feature_id = gf.na_feature_id
                ]]>
               </sql>
            </sqlQuery>
    -->

    <!-- TODO UniDB Problem -->
    <sqlQuery name="CellularLocalization" includeProjects="GiardiaDB,UniDB">
      <column name="source_id" />
      <column name="gene_source_id"/>
      <column name="project_id"/>
      <column name="dic_img_uri" />
      <column name="gfp_img_uri" />
      <column name="is_visible" />
      <column name="dbp_image_note" />
      <column name="has_image" />
      <sql>
        <![CDATA[
          SELECT substr(uri, 1, nullif(strpos(uri,',') -1, -1)) as dic_img_uri,
                 substr(uri, strpos(uri,',') + 1) as gfp_img_uri,  is_visible,
                 source_id, gene_source_id, note as dbp_image_note, project_id,
                 CASE organism WHEN 'Giardia Assemblage A isolate WB' THEN 1 ELSE 0 END has_image
          FROM
          (
                 SELECT string_agg(image_uri, ',' order by image_type) as uri,
                        project_id, source_id, gene_source_id, replace(note, 'Gene annotation: ', '') as note, is_visible, organism
                 FROM
                 (
                   SELECT ta.project_id, ta.source_id, ta.gene_source_id, img.image_uri, image_type,
                          string_agg(note, '; ') AS note,
                          CASE img.image_uri WHEN null THEN 'none' ELSE 'true' END as is_visible, ta.organism
                   FROM (SELECT na_feature_id, image_uri, image_type, replace(note, 'GO term: ', '') as note FROM apidb.nafeatureimage) img,
                        RIGHT JOIN apidbtuning.transcriptattributes ta ON ta.gene_na_feature_id = img.na_feature_id
                   GROUP BY ta.project_id, ta.source_id, ta.gene_source_id, img.image_uri, image_type, ta.organism
                 )
                 GROUP BY project_id, gene_source_id, source_id, note, is_visible, organism
          ) t
        ]]>
      </sql>
    </sqlQuery>

    <sqlQuery name="CellularLocalization" includeProjects="TriTrypDB">
      <column name="source_id" />
      <column name="gene_source_id"/>
      <column name="project_id"/>
      <column name="uri" />
      <sql>
        <![CDATA[
          SELECT uri, source_id, gene_source_id, project_id
          FROM (
            SELECT string_agg(image_uri, ' ' ORDER BY display_order) AS uri
             , project_id
             , source_id
             , gene_source_id
             , organism
            FROM (
              SELECT ta.source_id
                , ta.gene_source_id
                , ta.project_id
                , CASE WHEN img.image_uri IS NOT NULL
                         THEN
                             '<img src="/common/tbruTREU927/image/tbruTREU927_DBP_GeneImage_RSRC/' || img.image_uri ||
                             '" width=75 height=56>'
                       ELSE ''
                  END AS image_uri
                , display_order
                , organism
              FROM (
                  SELECT na_feature_id, image_uri, display_order FROM apidb.nafeatureimage
                ) img
                RIGHT JOIN apidbtuning.transcriptattributes ta ON ta.gene_na_feature_id = img.na_feature_id
            ) t1
            GROUP BY project_id, gene_source_id, source_id, organism
          ) t
        ]]>
      </sql>
    </sqlQuery>
    <!--
            <sqlQuery name="Plasmogem" includeProjects="PlasmoDB">
                <column name="source_id"/>
            <column name="gene_source_id"/>
                <column name="project_id"/>
                <column name="has_plasmogem_info"/>
                <column name="plasmogem_gene_id"/>
                <column name="plasmogem_resources"/>
                <column name="library_clone_count"/>
                <column name="transfection_design_count_ko"/>
                <column name="transfection_design_count_tag"/>
                <column name="transfection_rsrc_count_ko"/>
                <column name="transfection_rsrc_count_tag"/>
                <sql includeProjects="PlasmoDB">
                  <![CDATA[
                    select source_id, '@PROJECT_ID@' as project_id, plasmogem_gene_id, has_plasmogem_info,
                           nvl(regexp_replace(case when library_clone_count > 0 then 'library clone' end
                                              || case when transfection_rsrc_count_tag > 0 then ', tag' end
                                              || case when transfection_rsrc_count_ko > 0 then ', knockout' end,
                                              '^, ', ''), 'none')
                           as pg_resource_list,
                           regexp_replace(case when transfection_rsrc_count_tag = 0 and transfection_design_count_tag > 0
                                                 then 'tag' end
                                          || case when transfection_rsrc_count_ko = 0 and transfection_design_count_ko > 0
                                               then ', knockout' end,
                                          '^, ', '')
                           as pg_design_list
                    from (
                           select gi.gene as source_id,
                                  max(plasmogem.gene_id) as plasmogem_gene_id,
                                  nvl(max(plasmogem.has_info), 0) as has_plasmogem_info,
                                  nvl(sum(library_clone_count), 0) as library_clone_count,
                                  nvl(sum(transfection_design_count_ko), 0) as transfection_design_count_ko,
                                  nvl(sum(transfection_rsrc_count_ko), 0) as transfection_rsrc_count_ko,
                                  nvl(sum(transfection_design_count_tag), 0) as transfection_design_count_tag,
                                  nvl(sum(transfection_rsrc_count_tag), 0) as transfection_rsrc_count_tag
                           from ApidbTuning.GeneId gi,
                                ( select gene_id, 1 as has_info, transfection_design_count_ko,
                                         transfection_rsrc_count_ko, library_clone_count,
                                         transfection_design_count_tag, transfection_rsrc_count_tag
                                  from ApidbTuning.Plasmogem p
                                ) plasmogem
                           where gi.id = plasmogem.gene_id(+)
                           group by gi.gene
                         )
                  ]]>
                </sql>
    -->


    <!--            <sql excludeProjects="PlasmoDB">
                  <![CDATA[
                    select ga.source_id, ga.project_id, '' as plasmogem_gene_id,
                           0 as has_plasmogem_info, '' as plasmogem_resources,
                           0 as transfection_rsrc_count_ko,
                           0 as library_clone_count,
                           0 as transfection_design_count_tag,
                           0 as transfection_design_count_ko,
                           0 as transfection_rsrc_count_tag
                    from ApidbTuning.GeneAttributes ga
                  ]]>
                </sql>
            </sqlQuery>
    -->
    <!-- Test attribute query that displays random integer -->
    <sqlQuery name="RandomIntAttr">
      <column name="source_id"/>
      <column name="gene_source_id"/>
      <column name="project_id"/>
      <column name="random_int"/>
      <sql>
        <![CDATA[
          SELECT
            project_id,
            source_id,
            gene_source_id,
            round(random() * 100) as random_int
          FROM
            ApidbTuning.TranscriptAttributes
        ]]>
      </sql>
    </sqlQuery>


    <sqlQuery name="Phenotype_tgonGT1_crisprPhenotype_CrisprScreen_RSRC">
      <column name="source_id"/>
      <column name="gene_source_id"/>
      <column name="project_id"/>
      <column name="tgonGt1CrisprMeanPhenotype"/>
      <column name="tgonGt1CrisprStandardError"/>
      <column name="tgonGt1CrisprGeneFdr"/>
      <sql>
        <![CDATA[
          SELECT ta.source_id
               , ta.gene_source_id
               , ta.project_id
               , cp.MEAN_PHENOTYPE as tgonGt1CrisprMeanPhenotype
               , cp.STANDARD_ERROR as tgonGt1CrisprStandardError
               , cp.GENE_FDR as tgonGt1CrisprGeneFdr
          FROM apidb.crisprphenotype cp
            RIGHT JOIN apidbtuning.transcriptattributes ta ON ta.GENE_NA_FEATURE_ID = cp.NA_FEATURE_ID
        ]]>
      </sql>
    </sqlQuery>

    <sqlQuery name="Phenotype_pfal3D7_phenotype_pB_mutagenesis_MIS_MFS_RSRC">
      <column name="source_id"/>
      <column name="gene_source_id"/>
      <column name="project_id"/>
      <column name="pfal3D7PiggyBacMutMis"/>
      <column name="pfal3D7PiggyBacMutMfs"/>
      <sql>
        <![CDATA[
          SELECT ta.source_id
               , ta.gene_source_id
               , ta.project_id
               , mis.score as pfal3D7PiggyBacMutMis
               , mfs.score as pfal3D7PiggyBacMutMfs
          FROM
            apidbtuning.transcriptattributes ta
            LEFT JOIN (
              SELECT na_feature_id
                     , score
                FROM apidb.phenotypescore ps
                WHERE score_type = 'mutant fitness score'
            ) mfs ON ta.gene_na_feature_id = mfs.na_feature_id
            LEFT JOIN (
              SELECT na_feature_id
                   , score
              FROM apidb.phenotypescore ps
              WHERE score_type = 'mutagenesis index score'
            ) mis ON ta.gene_na_feature_id = mis.na_feature_id
        ]]>
      </sql>
    </sqlQuery>


    <!-- Test meta attribute query that defines random integer attribute -->
    <sqlQuery name="MetaRandomIntAttr">
      <column name="name"/>
      <column name="display_name"/>
      <column name="help"/>
      <column name="reporter_name"/>
      <column name="reporter_display"/>
      <column name="reporter_description"/>
      <column name="reporter_implementation"/>
      <column name="reporter_properties"/>
      <sql>
        <![CDATA[
          SELECT
            'random_int' as name,
            'Random Integer' as display_name,
            'Shows a simple random integer per record for testing purposes' as help,
            'histogram' as reporter_name,
            'Histogram' as reporter_display,
            'Display the histogram of the values of this attribute' as reporter_description,
            'org.gusdb.wdk.model.report.reporter.HistogramAttributeReporter'as reporter_implementation,
            '[]' as reporter_properties
        ]]>
      </sql>
    </sqlQuery>



    <!-- InterproColumns -->
    <sqlQuery name="InterproColumns">
      <column name="gene_source_id"/>
      <column name="source_id"/>
      <column name="project_id"/>
      <column name="interpro_id"/>
      <column name="interpro_description"/>
      <column name="pfam_id"/>
      <column name="pfam_description"/>
      <column name="pirsf_id"/>
      <column name="pirsf_description"/>
      <column name="prositeprofiles_id"/>
      <column name="prositeprofiles_description"/>
      <column name="smart_id"/>
      <column name="smart_description"/>
      <column name="superfamily_id"/>
      <column name="superfamily_description"/>
      <column name="tigrfam_id"/>
      <column name="tigrfam_description"/>
      <sql>
        <![CDATA[
                SELECT ta.source_id, ta.gene_source_id, '@PROJECT_ID@' as project_id
                , coalesce(interpro_id, 'N/A') as interpro_id
                , coalesce(interpro_description, 'N/A') as interpro_description
                , coalesce(pfam_id, 'N/A') as pfam_id
                , coalesce(pfam_description, 'N/A') as pfam_description
                , coalesce(pirsf_id, 'N/A') as pirsf_id
                , coalesce(pirsf_description, 'N/A') as pirsf_description
                , coalesce(prositeprofiles_id, 'N/A') as prositeprofiles_id
                , coalesce(prositeprofiles_description, 'N/A') as prositeprofiles_description
                , coalesce(smart_id, 'N/A') as smart_id
                , coalesce(smart_description, 'N/A') as smart_description
                , coalesce(superfamily_id, 'N/A') as superfamily_id
                , coalesce(superfamily_description, 'N/A') as superfamily_description
                , coalesce(tigrfam_id, 'N/A') as tigrfam_id
                , coalesce(tigrfam_description, 'N/A') as tigrfam_description
                FROM apidbTuning.InterproData i
                  RIGHT JOIN apidbTuning.TranscriptAttributes ta ON ta.source_id = i.source_id
              ]]>
      </sql>
    </sqlQuery>

    <sqlQuery name="tbruTREU927_RNAi_Horn_cdsColums" includeProjects="TriTrypDB,UniDB">
      <column name="source_id"/>
      <column name="gene_source_id"/>
      <column name="project_id"/>
      <column name="no_tet_cds"/>
      <column name="bfd3_cds"/>
      <column name="bfd6_cds"/>
      <column name="pf_cds"/>
      <column name="dif_cds"/>
      <column name="fc_bfd3_cds"/>
      <column name="fc_bfd6_cds"/>
      <column name="fc_pf_cds"/>
      <column name="fc_dif_cds"/>
      <sql>
        <![CDATA[
          select ta.source_id, ta.gene_source_id,ta.project_id, res.*
           , CASE WHEN greatest(1,bfd3_cds) / greatest(1,no_tet_cds) >= 1 THEN round(greatest(1,bfd3_cds) / greatest(1,no_tet_cds), 1)
                ELSE round(-1 * greatest(1,no_tet_cds) / greatest(1,bfd3_cds), 1) END
             || CASE WHEN (bfd3_cds < 1 or no_tet_cds < 1) then '*' else '' END AS fc_bfd3_cds
           , CASE WHEN greatest(1,bfd6_cds) / greatest(1,no_tet_cds) >= 1 THEN round(greatest(1,bfd6_cds) / greatest(1,no_tet_cds), 1)
                ELSE round(-1 * greatest(1,no_tet_cds) / greatest(1,bfd6_cds), 1) END
             || CASE WHEN (bfd6_cds < 1 or no_tet_cds < 1) then '*' else '' END AS fc_bfd6_cds
           , CASE WHEN greatest(1,pf_cds) / greatest(1,no_tet_cds) >= 1 THEN round(greatest(1,pf_cds) / greatest(1,no_tet_cds), 1)
                ELSE round(-1 * greatest(1,no_tet_cds) / greatest(1,pf_cds), 1) END
             || CASE WHEN (pf_cds < 1 or no_tet_cds < 1) then '*' else '' END AS fc_pf_cds
           , CASE WHEN greatest(1,dif_cds) / greatest(1,no_tet_cds) >= 1 THEN round(greatest(1,dif_cds) / greatest(1,no_tet_cds), 1)
                else round(-1 * greatest(1,no_tet_cds) / greatest(1,dif_cds), 1) end
             || case when (dif_cds < 1 or no_tet_cds < 1) then '*' else '' end as fc_dif_cds
             FROM apidbtuning.transcriptattributes ta, (
          select ta.gene_source_id as gene_id, ps.protocol_app_node_name, round(nfe.value,2) as value
          from apidbtuning.profilesamples ps, results.nafeatureexpression nfe, apidbtuning.transcriptAttributes ta
          where ps.study_name = 'T.brucei paired end RNA Seq data from Horn aligned with cds coordinates [htseq-union - unstranded - tpm - unique]'
          and ps.protocol_app_node_id = nfe.protocol_app_node_id
          and ps.profile_type='values'
          and ps.protocol_app_node_id = nfe.protocol_app_node_id
          and ta.gene_na_feature_id = nfe.na_feature_id(+)
          ) pivot (
              max(value) as cds
              for protocol_app_node_name in ('No_Tet' no_tet,  'BFD3' bfd3, 'BFD6' bfd6, 'PF' pf, 'DIF' dif)
          ) res
          WHERE ta.gene_source_id = res.gene_id (+)
        ]]>
      </sql>
    </sqlQuery>

    <sqlQuery name="tbruTREU927_RNAi_Horn_modelColums" includeProjects="TriTrypDB,UniDB">
      <column name="source_id"/>
      <column name="gene_source_id"/>
      <column name="project_id"/>
      <column name="no_tet_model"/>
      <column name="bfd3_model"/>
      <column name="bfd6_model"/>
      <column name="pf_model"/>
      <column name="dif_model"/>
      <column name="fc_bfd3_model"/>
      <column name="fc_bfd6_model"/>
      <column name="fc_pf_model"/>
      <column name="fc_dif_model"/>
      <sql>
        <![CDATA[
          select ta.source_id, ta.gene_source_id,ta.project_id, res.*
           , CASE WHEN greatest(1,bfd3_model) / greatest(1,no_tet_model) >= 1 THEN round(greatest(1,bfd3_model) / greatest(1,no_tet_model), 1)
                ELSE round(-1 * greatest(1,no_tet_model) / greatest(1,bfd3_model), 1) END
             || CASE WHEN (bfd3_model < 1 or no_tet_model < 1) then '*' else '' END AS fc_bfd3_model
           , CASE WHEN greatest(1,bfd6_model) / greatest(1,no_tet_model) >= 1 THEN round(greatest(1,bfd6_model) / greatest(1,no_tet_model), 1)
                ELSE round(-1 * greatest(1,no_tet_model) / greatest(1,bfd6_model), 1) END
             || CASE WHEN (bfd6_model < 1 or no_tet_model < 1) then '*' else '' END AS fc_bfd6_model
           , CASE WHEN greatest(1,pf_model) / greatest(1,no_tet_model) >= 1 THEN round(greatest(1,pf_model) / greatest(1,no_tet_model), 1)
                ELSE round(-1 * greatest(1,no_tet_model) / greatest(1,pf_model), 1) END
             || CASE WHEN (pf_model < 1 or no_tet_model < 1) then '*' else '' END AS fc_pf_model
           , CASE WHEN greatest(1,dif_model) / greatest(1,no_tet_model) >= 1 THEN round(greatest(1,dif_model) / greatest(1,no_tet_model), 1)
                else round(-1 * greatest(1,no_tet_model) / greatest(1,dif_model), 1) end
             || case when (dif_model < 1 or no_tet_model < 1) then '*' else '' end as fc_dif_model
             FROM apidbtuning.transcriptattributes ta, (
          select ta.gene_source_id as gene_id, ps.protocol_app_node_name, round(nfe.value,2) as value
          from apidbtuning.profilesamples ps, results.nafeatureexpression nfe, apidbtuning.transcriptAttributes ta
          where ps.study_name = 'T.brucei paired end RNA Seq data from Horn [htseq-union - unstranded - tpm - unique]'
          and ps.protocol_app_node_id = nfe.protocol_app_node_id
          and ps.profile_type='values'
          and ps.protocol_app_node_id = nfe.protocol_app_node_id
          and ta.gene_na_feature_id = nfe.na_feature_id(+)
          ) pivot (
              max(value) as model
              for protocol_app_node_name in ('No_Tet' no_tet, 'BFD3' bfd3, 'BFD6' bfd6, 'PF' pf, 'DIF' dif)
          ) res
          WHERE ta.gene_source_id = res.gene_id (+)
        ]]>
      </sql>
    </sqlQuery>


    <sqlQuery name="orgAbbrev" excludeProjects="EuPathDB">
      <column name="source_id" />
      <column name="gene_source_id"/>
      <column name="project_id"/>
      <column name="organismAbbrev"/>
      <sql>
        <![CDATA[
          SELECT ta.source_id, ta.gene_source_id,ta.project_id, o.public_abbrev AS organismabbrev
          FROM apidbtuning.transcriptattributes ta, apidb.organism o
          WHERE ta.taxon_id = o.taxon_id
        ]]>
      </sql>
    </sqlQuery>


    <!-- ToxoDB LOPIT Dataset -->
    <sqlQuery name="ToxoLOPIT" includeProjects="ToxoDB,UniDB">
      <column name="source_id"/>
      <column name="gene_source_id"/>
      <column name="project_id"/>
      <column name="prob_MAP"/>
      <column name="prob_MCMC"/>
      <column name="MAP_location"/>
      <column name="MCMC_location"/>
      <sql>
        <![CDATA[
          WITH mapD AS (
            SELECT source_id, max_value as prob_MAP , REPLACE(max_timepoint,' (lopit)','')   as MAP_location
            FROM apidbtuning.profile p
            WHERE p.dataset_name = 'tgonME49_lopit_LOPIT_RSRC'
            AND p.profile_set_name = 'TAGM-MAP-Final-Probability'
            AND p.profile_type(+) ='probability_mean'
          ), mcmcD as (
            SELECT source_id, max_value as prob_MCMC , REPLACE(max_timepoint,' (lopit)','')  as MCMC_location,'Y' as matched_result
            FROM apidbtuning.profile p
            WHERE p.dataset_name = 'tgonME49_lopit_LOPIT_RSRC'
              AND p.profile_set_name = 'TAGM-MCMC-Joint-Probability'
              AND p.profile_type(+) ='probability_mean'
          )
          SELECT ta.source_id, ta.gene_source_id, ta.project_id, m1.prob_map, m1.map_location, m2.prob_mcmc, m2.mcmc_location
          FROM APIDBTUNING.transcriptattributes ta
            LEFT JOIN mapD m1 ON ta.gene_source_id = m1.source_id
            LEFT JOIN mcmcD m2 ON m1.source_id = m2.source_id
        ]]>
      </sql>
    </sqlQuery>
  </querySet>
</wdkModel><|MERGE_RESOLUTION|>--- conflicted
+++ resolved
@@ -156,7 +156,6 @@
                             'Display a histogram of the values' as reporter_description,
                             'org.gusdb.wdk.model.report.reporter.HistogramAttributeReporter' as reporter_implementation,
                             null as reporter_properties
-<<<<<<< HEAD
           FROM apidbtuning.profilesamples ps,
                (select DATASET_NAME, count(*) as ct from apidbtuning.profiletype where profile_type = 'values' group by dataset_name) ct
           WHERE ps.DATASET_NAME = 'cparIowaII_rtpcr_Kissinger_RtPcr_RSRC'
@@ -177,567 +176,6 @@
     <!-- template_anchor profileMinMaxAttributeRnaAntisenseQueries -->
 
     <!-- TEMPLATE_ANCHOR profileAttributeQueriesStrandSpecificRNASeq -->
-=======
-                     from apidbtuning.profilesamples ps,
-                      (select DATASET_NAME, count(*) as ct from apidbtuning.profiletype where profile_type = 'values' group by dataset_name) ct
-                     where ps.DATASET_NAME = 'cparIowaII_rtpcr_Kissinger_RtPcr_RSRC'
-                      and ps.profile_type = 'values'
-                      and ps.dataset_name = ct.dataset_name
-            ]]>
-          </sql>
-          <sql includeProjects="EuPathDB">
-            <![CDATA[
-            select 'cparIowaII_rtpcr_Kissinger_RtPcr_RSRC' as name, 'cparIowaII_rtpcr_Kissinger_RtPcr_RSRC' from dual
-            ]]>
-          </sql>
-
-       </sqlQuery>
-
-
-
-            <!-- template_anchor profileMinMaxAttributeQueries -->
-            <!-- template_anchor profileMinMaxAttributeRnaSenseQueries -->
-            <!-- template_anchor profileMinMaxAttributeRnaAntisenseQueries -->
-
-            <!-- TEMPLATE_ANCHOR profileAttributeQueriesStrandSpecificRNASeq -->
-
-       <!--++++++++++++++++++++++++++++++++++++++++++++++++++++++++++++++-->
-       <!-- Transcripts per gene -->
-       <!-- ATTENTION: this SQL cannot be used by a boolean step because it does not have the matched_result dynamic column -->
-       <!--++++++++++++++++++++++++++++++++++++++++++++++++++++++++++++++-->
-        <sqlQuery name="TranscriptsFoundPerGene" doNotTest="true">
-            <column name="source_id" columnType="string" />
-            <column name="gene_source_id" columnType="string"/>
-            <column name="project_id" columnType="string"/>
-            <column name="trans_found_per_gene_internal" columnType="number"/>
-            <column name="transcripts_found_per_gene" sortingColumn="trans_found_per_gene_internal" columnType="string"/>
-            <column name="transcript_index_per_gene" columnType="number"/>
-            <column name="has_missing_transcripts" columnType="string"/>
-            <sql>
-              <![CDATA[
-              WITH WDK_ID_SQL as ##WDK_ID_SQL_NO_FILTERS##
-              select idsql_1.source_id,
-                     idsql_1.gene_source_id,
-                     ta.project_id AS project_id,
-                     cnt.trans_found_per_gene_internal,
-                     cnt.trans_found_per_gene_internal||' of '|| ta.gene_transcript_count as transcripts_found_per_gene,
-                     index1.row_number as transcript_index_per_gene,
-                     case when ta.gene_transcript_count = cnt.trans_found_per_gene_internal then 'no' else 'yes' end as has_missing_transcripts
-              from
-                (WDK_ID_SQL) idsql_1,
-                (select idsql_2.gene_source_id, count (idsql_2.source_id) as trans_found_per_gene_internal
-                   from (WDK_ID_SQL) idsql_2
-                   where idsql_2.matched_result = 'Y'
-                   group by (idsql_2.gene_source_id)
-                 ) cnt,
-                (SELECT gene_source_id, source_id, ROW_NUMBER() OVER (partition BY gene_source_id order by source_id ) AS row_number
-                 FROM (WDK_ID_SQL)
-                ) index1,
-                apidbtuning.transcriptattributes ta
-              where idsql_1.gene_source_id = cnt.gene_source_id
-              AND idsql_1.source_id        = index1.source_id
-              AND idsql_1.source_id      = ta.source_id
-              ]]>
-            </sql>
-        </sqlQuery>
-
-
-        <sqlQuery name="Bfmv">
-            <column name="project_id" ignoreCase="true"/>
-            <column name="lc_project_id" ignoreCase="false"/>
-            <column name="project"  ignoreCase="true"/>
-            <column name="source_id" ignoreCase="true"/>
-
-            <!-- GENE specific -->
-            <column name="gene_source_id" ignoreCase="true"/>
-            <column name="gene_start_min"/>
-            <column name="gene_end_max"/>
-            <column name="gene_start_min_text" sortingColumn="gene_start_min"/>
-            <column name="gene_end_max_text" sortingColumn="gene_end_max"/>
-            <column name="gene_product" ignoreCase="true"/>
-            <column name="gene_name" ignoreCase="true"/>
-            <column name="gene_type" ignoreCase="true"/>
-            <column name="gene_exon_count"/>
-            <column name="representative_transcript" includeProjects="ToxoDB,EuPathDB,UniDB"/>
-            <column name="is_deprecated"/>
-            <column name="gene_context_start"/>
-            <column name="gene_context_end"/>
-            <column name="gene_orthomcl_name"/>
-            <column name="gene_ortholog_number"/>
-            <column name="gene_paralog_number"/>
-            <column name="gene_transcript_count"/>
-            <column name="orthomcl_link"/>
-            <column name="cyc_gene_id" sortingColumn="gene_source_id"/>
-            <column name="cyc_db" sortingColumn="organism_full"
-                    excludeProjects="AmoebaDB,MicrosporidiaDB,FungiDB,HostDB,UniDB,VectorBase,InitDB,PiroplasmaDB"/>
-            <column name="gene_total_hts_snps"/>
-            <column name="gene_hts_nonsynonymous_snps"/>
-            <column name="gene_hts_synonymous_snps"/>
-            <column name="gene_hts_stop_codon_snps"/>
-            <column name="gene_hts_noncoding_snps"/>
-            <column name="gene_hts_nonsyn_syn_ratio"/>
-            <column name="gene_entrez_id"/>
-            <column name="is_pseudo"/>
-            <column name="pseudo_string"/>
-            <column name="gene_previous_ids"/>
-
-            <!-- TRANSCRIPT specific -->
-            <column name="transcript_product"/>
-            <column name="start_min"/>
-            <column name="end_max"/>
-            <column name="coding_start"/>
-            <column name="coding_end"/>
-            <column name="strand"/>
-            <column name="strand_plus_minus" sortingColumn="strand"/>
-            <column name="transcript_length"/>
-            <column name="exon_count"/>
-	    <column name="five_prime_utr_length"/>
-	    <column name="three_prime_utr_length"/>
-            <column name="uniprot_id"/>
-            <column name="uniprot_id_internal"/>
-
-            <column name="sequence_id" ignoreCase="true"/>
-            <column name="organism_full"  sortingColumn="organism_full"/>
-            <column name="organism_text"  sortingColumn="organism_full"/><!-- CHECK-->
-            <column name="genus_species"  sortingColumn="organism_full"/>
-            <column name="ncbi_tax_id"/>
-            <column name="so_id"/>
-            <column name="so_term_name"/>
-            <column name="so_term_definition"/>
-            <column name="so_version"/>
-            <column name="anticodon"/>
-            <column name="external_db_name"/>
-            <column name="external_db_version"/>
-            <column name="chromosome" sortingColumn="chromosome_order_num"/>
-            <column name="chromosome_order_num"/>
-
-            <column name="formatted_gene_id"
-                    sortingColumn="gene_id" includeProjects="ToxoDB,EuPathDB,UniDB"/>
-            <column name="gene_id" includeProjects="ToxoDB,EuPathDB,UniDB"/>
-            <column name="previous_ids" excludeProjects="EuPathDB"/>
-
-            <!-- PROTEIN specific -->
-	    <column name="protein_source_id"/>
-	    <column name="aa_sequence_id"/>
-	    <column name="cds_start"/>
-	    <column name="cds_end"/>
-	    <column name="cds_length"/>
-	    <column name="protein_length"/>
-	    <column name="tm_count"/>
-	    <column name="molecular_weight"/>
-	    <column name="isoelectric_point"/>
-	    <column name="signalp_scores"/>
-	    <column name="signalp_peptide"/>
-	    <column name="ec_numbers"/>
-	    <column name="ec_numbers_derived"/>
-	    <column name="annotated_go_component"/>
-	    <column name="annotated_go_function"/>
-	    <column name="annotated_go_process"/>
-	    <column name="predicted_go_component"/>
-	    <column name="predicted_go_function"/>
-	    <column name="predicted_go_process"/>
-	    <column name="annotated_go_id_component"/>
-	    <column name="annotated_go_id_function"/>
-	    <column name="annotated_go_id_process"/>
-	    <column name="predicted_go_id_component"/>
-	    <column name="predicted_go_id_function"/>
-	    <column name="predicted_go_id_process"/>
-
-            <sqlParamValue name="organismTexts">
-                SUBSTR(bfmv.organism, 1, 1) || '. ' ||
-                      SUBSTR(bfmv.organism, INSTR(bfmv.organism, ' ', 1, 1) +1) as organism_text,
-            </sqlParamValue>
-
-
-             <sqlParamValue name="toxo_expression" includeProjects="ToxoDB,EuPathDB">
-                <![CDATA[
-                   gene_id,
-                   CASE WHEN bfmv.organism like 'Toxo%' THEN 'TG_' || to_char(bfmv.gene_id)
-                        ELSE to_char(bfmv.gene_id) END as formatted_gene_id,
-                ]]>
-            </sqlParamValue>
-            <sqlParamValue name="toxo_expression" excludeProjects="ToxoDB,EuPathDB">
-                <![CDATA[
-                ]]>
-            </sqlParamValue>
-
-            <!-- TODO UniDB Problem -->
-            <sqlParamValue name="cyc_db" includeProjects="PlasmoDB,EuPathDB">
-                <![CDATA[
-                   DECODE(bfmv.organism,
-                          'Plasmodium falciparum 3D7', 'PLASMO', null)
-                ]]>
-            </sqlParamValue>
-            <sqlParamValue name="cyc_db" includeProjects="ToxoDB">
-                <![CDATA[
-                   'TOXO'
-                ]]>
-            </sqlParamValue>
- <!-- TODO : check this -->
-            <sqlParamValue name="cyc_db" includeProjects="CryptoDB,GiardiaDB,TrichDB,TriTrypDB,AmoebaDB,MicrosporidiaDB,FungiDB,HostDB,SchistoDB,UniDB,VectorBase,InitDB,PiroplasmaDB">
-                <![CDATA[
-                   DECODE(
-                   substr(
-                     bfmv.organism,
-                     instr(ltrim(bfmv.organism), ' ', 1, 1)+1,
-                     instr(ltrim(bfmv.organism)||' ', ' ', 1, 2) - instr(bfmv.organism, ' ', 1, 1) -1
-                   ),
-                  'parvum', 'cparvum', 'hominis')
-                ]]>
-            </sqlParamValue>
-
-            <sql>
-            <![CDATA[
-            SELECT bfmv.project_id,
-                   lower(bfmv.project_id) as lc_project_id,
-                   bfmv.project_id as project,  -- CHECK if is this needed
-                   bfmv.source_id,
-             -- GENE attributes
-                   bfmv.gene_source_id,
-                   gene_start_min, gene_end_max,
-                   trim(to_char(bfmv.gene_start_min,'999,999,999')) as gene_start_min_text,
-                   trim(to_char(bfmv.gene_end_max,'999,999,999')) as gene_end_max_text,
-                   bfmv.gene_product, bfmv.gene_name, gene_type,
-                   bfmv.gene_exon_count,
-                   bfmv.gene_transcript_count,
-                   representative_transcript,
-                   DECODE(bfmv.is_deprecated, 0, 'No', 1, 'Yes') AS is_deprecated,
-                   bfmv.gene_context_start, bfmv.gene_context_end,
-                   gene_ortholog_number, gene_paralog_number,
-                   CASE WHEN (bfmv.transcript_type LIKE 'pseudogen%' OR bfmv.gene_type LIKE 'pseudogen%' OR bfmv.so_term_name LIKE 'pseudogen%')
-		          THEN 'N/A (orthology not determined for pseudogenes)'
-		          WHEN bfmv.orthomcl_name LIKE 'OG6%'
-			  THEN bfmv.orthomcl_name
-			  WHEN bfmv.gene_type LIKE 'protein%'
-			  THEN 'N/A (orthology not determined because protein is too short or has too many stop codons)'
-			  ELSE 'N/A (orthology not determined for transcripts that are not protein-coding)'
-			  END AS gene_orthomcl_name,
-                   CASE WHEN (bfmv.transcript_type LIKE 'pseudogen%' OR bfmv.gene_type LIKE 'pseudogen%' OR bfmv.so_term_name LIKE 'pseudogen%')
-		          THEN 'N/A (orthology not determined for pseudogenes)'
-		          WHEN bfmv.orthomcl_name LIKE 'OG6%'
-                          THEN '<a href="https://orthomcl.org/orthomcl/app/record/group/'
-				    || orthomcl_name || '" target="_blank">' || orthomcl_name || '</a>'
-			  WHEN bfmv.gene_type LIKE 'protein%'
-			  THEN 'N/A (orthology not determined because protein is too short or has too many stop codons)'
-			  ELSE 'N/A (orthology not determined for transcripts that are not protein-coding)'
-			  END AS orthomcl_link,
-                   UPPER(bfmv.gene_source_id) AS cyc_gene_id,
-                   &&cyc_db&& AS cyc_db,
-                   bfmv.gene_total_hts_snps,
-                   bfmv.gene_hts_nonsynonymous_snps,
-                   bfmv.gene_hts_synonymous_snps,
-                   bfmv.gene_hts_noncoding_snps,
-                   bfmv.gene_hts_stop_codon_snps,
-                   bfmv.gene_hts_nonsyn_syn_ratio,
-                   gene_entrez_id,
-                   decode(is_pseudo,0,'No',1,'Yes') as is_pseudo,
-                   decode(is_pseudo,0,'gene',1,'pseudogene') as pseudo_string,
-                   CASE WHEN bfmv.gene_previous_ids is not null THEN 'Previous IDs: '||bfmv.gene_previous_ids ELSE '' END as gene_previous_ids,
-             -- TRANSCRIPT attributes
-                   bfmv.transcript_product,
-                   bfmv.strand,
-                   decode(strand,'forward','+','reverse','-',null) as strand_plus_minus,
-                   bfmv.length as transcript_length,
-                   bfmv.exon_count,
-                   bfmv.five_prime_utr_length, bfmv.three_prime_utr_length,
-                   bfmv.sequence_id, bfmv.organism as organism_full,
-                   species AS genus_species, bfmv.ncbi_tax_id,
-                   bfmv.so_id, bfmv.so_term_name, bfmv.so_term_definition, bfmv.so_version,
-                   bfmv.anticodon, -- CHECK
-                   bfmv.external_db_name, bfmv.external_db_version,
-                   &&organismTexts&&
-                   &&toxo_expression&&
-                   CASE WHEN chromosome_order_num is null THEN 'Not Assigned'
-                        ELSE to_char(chromosome)
-                   END as chromosome,
-                   /*CASE WHEN chromosome_order_num is null THEN 'Not Assigned'
-                          ELSE to_char(chromosome_order_num)
-                     END as */ chromosome_order_num,
-             -- PROTEIN ATTRIBUTES:
-                   bfmv.protein_source_id,
-                   bfmv.aa_sequence_id,
-                   bfmv.start_min, bfmv.end_max,
-                   bfmv.coding_start, bfmv.coding_end,
-                   CASE WHEN (bfmv.transcript_type LIKE 'pseudogen%' OR bfmv.gene_type LIKE 'pseudogen%' OR bfmv.so_term_name LIKE 'pseudogen%')
-		        THEN NULL ELSE bfmv.cds_length END AS cds_length,
-                   CASE WHEN (bfmv.transcript_type LIKE 'pseudogen%' OR bfmv.gene_type LIKE 'pseudogen%' OR bfmv.so_term_name LIKE 'pseudogen%')
-		        THEN NULL ELSE bfmv.protein_length END AS protein_length,
-		   bfmv.tm_count,
-                   CASE WHEN (bfmv.transcript_type LIKE 'pseudogen%' OR bfmv.gene_type LIKE 'pseudogen%' OR bfmv.so_term_name LIKE 'pseudogen%')
-		        THEN NULL ELSE bfmv.molecular_weight END AS molecular_weight,
-                   CASE WHEN (bfmv.transcript_type LIKE 'pseudogen%' OR bfmv.gene_type LIKE 'pseudogen%' OR bfmv.so_term_name LIKE 'pseudogen%')
-		        THEN NULL ELSE bfmv.isoelectric_point END AS isoelectric_point,
-                   bfmv.signalp_peptide,
-                   bfmv.ec_numbers, 
-		   CASE WHEN bfmv.orthomcl_name IS NULL THEN NULL ELSE bfmv.ec_numbers_derived END AS ec_numbers_derived,
-                   bfmv.uniprot_id, bfmv.uniprot_id_internal,
-                   bfmv.annotated_go_component,
-                   bfmv.annotated_go_function,
-                   bfmv.annotated_go_process,
-                   bfmv.predicted_go_component,
-                   bfmv.predicted_go_function,
-                   bfmv.predicted_go_process,
-                   replace(bfmv.annotated_go_id_component, 'GO_', 'GO:') as annotated_go_id_component,
-                   replace(bfmv.annotated_go_id_function, 'GO_', 'GO:') as annotated_go_id_function,
-                   replace(bfmv.annotated_go_id_process, 'GO_', 'GO:') as annotated_go_id_process,
-                   replace(bfmv.predicted_go_id_component, 'GO_', 'GO:') as predicted_go_id_component,
-                   replace(bfmv.predicted_go_id_function, 'GO_', 'GO:') as predicted_go_id_function,
-                   replace(bfmv.predicted_go_id_process, 'GO_', 'GO:') as predicted_go_id_process
-            from ApidbTuning.TranscriptAttributes bfmv
-            ]]>
-            </sql>
-        </sqlQuery>
-
-       <!--++++++++++++++++++++++++++++++++++++++++++++++++++++++++++++++-->
-       <!-- Apollo product  -->
-       <!--++++++++++++++++++++++++++++++++++++++++++++++++++++++++++++++-->
-       <sqlQuery name="ApolloTranscriptProduct" excludeProjects="EuPathDB">
-            <column name="source_id" />
-            <column name="project_id" />
-            <column name="gene_source_id"/>
-            <column name="apollo_transcript_description" />
-            <sql>
-<![CDATA[
-SELECT ta.project_id
-, ta.source_id
-, ta.gene_source_id
-, nvl(ap.apolloProduct, 'None') as apollo_transcript_description
-FROM apidbtuning.transcriptattributes ta
-, (SELECT ga.source_id
-    , au.apolloTranscript
-    , au.apolloProduct 
-    FROM apidbtuning.geneattributes ga
-    , apidbtuning.apolloupdate au
-    , apidbtuning.transcriptattributes ta
-    WHERE (au.attr like '%gene_product=%'
-            or au.attr like '%description=%')
-    and ga.na_sequence_id = au.na_sequence_id
-    and ga.start_min <= au.mapping_end 
-    and ga.end_max >= au.mapping_start
-    and ga.strand_plus_minus = au.strand
-    and ta.source_id = au.apolloTranscript
-    and ta.gene_source_id = ga.source_id
-    ) ap
-WHERE ta.gene_source_id = ap.source_id (+)
-]]>
-       </sql>
-   </sqlQuery>
-
-       <!--++++++++++++++++++++++++++++++++++++++++++++++++++++++++++++++-->
-       <!-- Apollo Link Out  -->
-       <!--++++++++++++++++++++++++++++++++++++++++++++++++++++++++++++++-->
-       <sqlQuery name="ApolloLinkOut" excludeProjects="EuPathDB">
-            <column name="source_id" />
-            <column name="project_id" />
-            <column name="gene_source_id"/>
-            <column name="apollo_link_out" />
-            <sql>
-<![CDATA[
-SELECT  aid.apolloid 
-        ,source_id
-        ,gene_source_id 
-        ,project_id
-        , CASE WHEN aid.apolloid IS NOT NULL
-THEN '<a href="https://apollo.veupathdb.org/annotator/loadLink?organism=' || apolloid || chr(38) || 'loc=' || sequence_id || ':' || start_min || '..' || end_max || chr(38) || 'tracks=gene">Link to Apollo</a>' 
-ELSE 'N/A' end as apollo_link_out
-                    FROM apidbtuning.transcriptAttributes ta 
-                    LEFT JOIN apidbtuning.apolloid aid
-                    ON ta.organism = aid.organism
-]]>
-       </sql>
-   </sqlQuery>
-
-       <!--++++++++++++++++++++++++++++++++++++++++++++++++++++++++++++++-->
-       <!-- UniProt  -->
-       <!--++++++++++++++++++++++++++++++++++++++++++++++++++++++++++++++-->
-
-        <sqlQuery name="UniProt" displayName="UniProt ID" excludeProjects="EuPathDB">
-            <column name="source_id"/>
-            <column name="gene_source_id"/>
-            <column name="project_id"/>
-            <column name="uniprot_ids"/>
-            <column name="uniprot_links"/>
-            <sql>
-            <![CDATA[
-            select ta.gene_source_id,ta.source_id,'@PROJECT_ID@' as project_id, uniprot_ids,
-              ' <a href="https://www.uniprot.org/uniprot/?query=' ||  REPLACE(uniprot_ids,',','+OR+') 
-                || '">' || uniprot_ids|| '</a>' AS  uniprot_links 
-            from apidbtuning.transcriptattributes ta, 
-            ( select source_id, uniprot_ids
-            from (
-              SELECT pa.transcript_source_id as source_id,
-               listagg( dbref.primary_identifier, ',')
-                 WITHIN GROUP(ORDER BY dbref.primary_identifier) AS uniprot_ids
-             FROM sres.ExternalDatabase d, sres.ExternalDatabaseRelease r,
-                  sres.DbRef, dots.DbRefAaFeature daf, dots.AaFeature af, 
-                  APIDBTUNING.proteinattributes pa
-             WHERE d.name like 'Uniprot%'
-               AND d.external_database_id = r.external_database_id
-               AND r.external_database_release_id = dbref.external_database_release_id
-               AND dbref.db_ref_id = daf.db_ref_id
-               AND daf.aa_feature_id = af.aa_feature_id
-               AND pa.aa_sequence_id = af.aa_sequence_id
-             GROUP BY pa.transcript_source_id)
-            ) u
-            where ta.source_id = u.source_id(+)
-            ]]>
-            </sql>
-        </sqlQuery>
-
-
-        <sqlQuery name="ChromosomeMappingText" displayName="Chromosome" includeProjects="CryptoDB,UniDB">
-            <column name="source_id"/>
-            <column name="gene_source_id"/>
-            <column name="project_id"/>
-            <column name="chromosomemappingtext"/>
-            <sql>
-            <![CDATA[SELECT ta.source_id,ta.project_id as project_id, ta.gene_source_id,
-                            CASE WHEN ta.chromosome IS NOT NULL
-                                 THEN '( ' || ta.chromosome || ' )'
-                                 ELSE '' END AS chromosomemappingtext
-                     FROM ApidbTuning.TranscriptAttributes ta
-            ]]>
-            </sql>
-        </sqlQuery>
-
-        <sqlQuery name="GenomicSequenceLength" excludeProjects="EuPathDB">
-            <column name="source_id"/>
-            <column name="gene_source_id"/>
-            <column name="project_id"/>
-            <column name="genomic_sequence_length"/>
-            <sql>
-            <![CDATA[
-               SELECT ta.source_id,ta.project_id as project_id, ta.gene_source_id,
-                      genomic_sequence_length
-               FROM ApidbTuning.TranscriptAttributes ta, ApidbTuning.TranscriptGenomicSequence tgs
-               WHERE ta.source_id = tgs.source_id
-            ]]>
-            </sql>
-        </sqlQuery>
-
-
-       <!--++++++++++++++++++++++++++++++++++++++++++++++++++++++++++++++-->
-       <!-- protein sequence  -->
-       <!--++++++++++++++++++++++++++++++++++++++++++++++++++++++++++++++-->
-
-        <sqlQuery name="ProteinSequence">
-            <column name="source_id"/>
-            <column name="gene_source_id"/>
-            <column name="project_id"/>
-            <column name="protein_sequence"/>
-            <sql>
-            <![CDATA[
-             SELECT ta.source_id, ta.gene_source_id, ta.project_id,
-                     s.sequence AS protein_sequence
-             FROM  ApidbTuning.ProteinSequence s, ApidbTuning.TranscriptAttributes ta
-             WHERE ta.protein_source_id = s.source_id(+)
-            ]]>
-            </sql>
-        </sqlQuery>
-
-
-        <sqlQuery name="NaSequenceDatabaseName" excludeProjects="EuPathDB">
-            <column name="source_id"/>
-            <column name="gene_source_id"/>
-            <column name="project_id"/>
-            <column name="sequence_database_name"/>
-            <sql>
-            <![CDATA[
-            SELECT source_id, external_db_name AS sequence_database_name, project_id AS project_id, gene_source_id
-            FROM ApidbTuning.TranscriptAttributes
-            ]]>
-            </sql>
-        </sqlQuery>
-
-
-       <!--++++++++++++++++++++++++++++++++++++++++++++++++++++++++++++++-->
-       <!-- transcript sequence -->
-       <!--++++++++++++++++++++++++++++++++++++++++++++++++++++++++++++++-->
-
-<!--  the workshop (re) annotations have become the official annotations and this section is obsolete
-
-        <sqlQuery name="NewAnnotationTranscriptSequence"
-                       displayName="RNA Sequence" includeProjects="PlasmoDB">
-            <column name="source_id"/>
-            <column name="gene_source_id"/>
-            <column name="project_id"/>
-            <column name="workshop_transcript_sequence"/>
-            <sql>
-            <![CDATA[
-              select tna.source_id, s.sequence as workshop_transcript_sequence,'@PROJECT_ID@' as project_id
-              from dots.genefeature gf, dots.transcript t, dots.splicednasequence s, apidb.TRACKNEWANNOTATION tna
-              where tna.new_source_id = gf.source_id
-                and t.parent_id = gf.na_feature_id
-                and s.na_sequence_id = t.na_sequence_id
-            ]]>
-            </sql>
-        </sqlQuery>
--->
-
-        <sqlQuery name="TranscriptSequence">
-            <column name="source_id"/>
-            <column name="gene_source_id"/>
-            <column name="project_id"/>
-            <column name="transcript_sequence"/>
-            <sql>
-            <![CDATA[
-                     SELECT ta.source_id, ta.gene_source_id, ta.project_id,
-                     s.sequence AS transcript_sequence
-             FROM  ApidbTuning.TranscriptSequence s, ApidbTuning.TranscriptAttributes ta
-             WHERE s.source_id(+) = ta.source_id
-            ]]>
-            </sql>
-        </sqlQuery>
-
-
-       <!--++++++++++++++++++++++++++++++++++++++++++++++++++++++++++++++-->
-       <!-- cds sequence -->
-       <!--++++++++++++++++++++++++++++++++++++++++++++++++++++++++++++++-->
-
-<!--  the workshop (re) annotations have become the official annotations and this section is obsolete
-
-        <sqlQuery name="NewAnnotationCDS"
-                       displayName="New Annotation RNA Sequence" includeProjects="PlasmoDB">
-            <column name="source_id"/>
-            <column name="gene_source_id"/>
-            <column name="project_id"/>
-            <column name="workshop_cds"/>
-            <sql>
-            <![CDATA[
-              SELECT tna.source_id,
-                     SUBSTR(s.sequence,
-                            tf.translation_start,
-                            tf.translation_stop - tf.translation_start + 1)
-                       AS workshop_cds,'@PROJECT_ID@' as project_id
-              FROM dots.genefeature gf, dots.transcript t,
-                   dots.splicednasequence s, dots.TranslatedAaFeature tf,
-                   apidb.TRACKNEWANNOTATION tna
-              WHERE tna.new_source_id = gf.source_id
-                AND t.parent_id = gf.na_feature_id
-                AND s.na_sequence_id = t.na_sequence_id
-                AND t.na_feature_id = tf.na_feature_id(+)
-            ]]>
-            </sql>
-        </sqlQuery>
--->
-
-        <sqlQuery name="CDS">
-            <column name="source_id"/>
-            <column name="gene_source_id"/>
-            <column name="project_id"/>
-            <column name="cds"/>
-            <sql>
-            <![CDATA[
-             SELECT ta.source_id, ta.gene_source_id, ta.project_id,
-                     s.sequence AS cds
-             FROM  ApidbTuning.CodingSequence s, ApidbTuning.TranscriptAttributes ta
-             WHERE ta.source_id = s.source_id(+)
-            ]]>
-            </sql>
-        </sqlQuery>
-
-
->>>>>>> 448fdf3c
 
     <!--++++++++++++++++++++++++++++++++++++++++++++++++++++++++++++++-->
     <!-- Transcripts per gene -->
@@ -820,6 +258,8 @@
 
       <!-- TRANSCRIPT specific -->
       <column name="transcript_product"/>
+      <column name="start_min"/>
+      <column name="end_max"/>
       <column name="coding_start"/>
       <column name="coding_end"/>
       <column name="strand"/>
@@ -985,6 +425,7 @@
             -- PROTEIN ATTRIBUTES:
                bfmv.protein_source_id,
                bfmv.aa_sequence_id,
+               bfmv.start_min, bfmv.end_max,
                bfmv.coding_start, bfmv.coding_end,
                CASE WHEN (bfmv.transcript_type LIKE 'pseudogen%' OR bfmv.gene_type LIKE 'pseudogen%' OR bfmv.so_term_name LIKE 'pseudogen%')
                THEN NULL ELSE bfmv.cds_length END AS cds_length,
@@ -1051,6 +492,29 @@
       </sql>
     </sqlQuery>
 
+       <!--++++++++++++++++++++++++++++++++++++++++++++++++++++++++++++++-->
+       <!-- Apollo Link Out  -->
+       <!--++++++++++++++++++++++++++++++++++++++++++++++++++++++++++++++-->
+       <sqlQuery name="ApolloLinkOut" excludeProjects="EuPathDB">
+            <column name="source_id" />
+            <column name="project_id" />
+            <column name="gene_source_id"/>
+            <column name="apollo_link_out" />
+            <sql>
+<![CDATA[
+SELECT  aid.apolloid
+        ,source_id
+        ,gene_source_id
+        ,project_id
+        , CASE WHEN aid.apolloid IS NOT NULL
+THEN '<a href="https://apollo.veupathdb.org/annotator/loadLink?organism=' || apolloid || chr(38) || 'loc=' || sequence_id || ':' || start_min || '..' || end_max || chr(38) || 'tracks=gene">Link to Apollo</a>'
+ELSE 'N/A' end as apollo_link_out
+                    FROM apidbtuning.transcriptAttributes ta
+                    LEFT JOIN apidbtuning.apolloid aid
+                    ON ta.organism = aid.organism
+]]>
+       </sql>
+   </sqlQuery>
 
     <!--++++++++++++++++++++++++++++++++++++++++++++++++++++++++++++++-->
     <!-- UniProt  -->
@@ -1089,26 +553,40 @@
     </sqlQuery>
 
 
+        <sqlQuery name="ChromosomeMappingText" displayName="Chromosome" includeProjects="CryptoDB,UniDB">
+            <column name="source_id"/>
+            <column name="gene_source_id"/>
+            <column name="project_id"/>
+            <column name="chromosomemappingtext"/>
+            <sql>
+            <![CDATA[
+              SELECT ta.source_id,ta.project_id as project_id, ta.gene_source_id,
+                CASE WHEN ta.chromosome IS NOT NULL
+                     THEN '( ' || ta.chromosome || ' )'
+                     ELSE '' END AS chromosomemappingtext
+              FROM ApidbTuning.TranscriptAttributes ta
+            ]]>
+            </sql>
+        </sqlQuery>
+
+        <sqlQuery name="GenomicSequenceLength" excludeProjects="EuPathDB">
+            <column name="source_id"/>
+            <column name="gene_source_id"/>
+            <column name="project_id"/>
+            <column name="genomic_sequence_length"/>
+            <sql>
+            <![CDATA[
+               SELECT ta.source_id,ta.project_id as project_id, ta.gene_source_id,
+                      genomic_sequence_length
+               FROM ApidbTuning.TranscriptAttributes ta, ApidbTuning.TranscriptGenomicSequence tgs
+               WHERE ta.source_id = tgs.source_id
+            ]]>
+            </sql>
+        </sqlQuery>
+
     <!--++++++++++++++++++++++++++++++++++++++++++++++++++++++++++++++-->
     <!-- protein sequence  -->
     <!--++++++++++++++++++++++++++++++++++++++++++++++++++++++++++++++-->
-    <sqlQuery name="ChromosomeMappingText" displayName="Chromosome" includeProjects="CryptoDB,UniDB">
-      <column name="source_id"/>
-      <column name="gene_source_id"/>
-      <column name="project_id"/>
-      <column name="chromosomemappingtext"/>
-      <sql>
-        <![CDATA[
-          SELECT ta.source_id,ta.project_id as project_id, ta.gene_source_id,
-            CASE WHEN ta.chromosome IS NOT NULL
-                 THEN '( ' || ta.chromosome || ' )'
-                 ELSE '' END AS chromosomemappingtext
-          FROM ApidbTuning.TranscriptAttributes ta
-        ]]>
-      </sql>
-    </sqlQuery>
-
-
     <sqlQuery name="ProteinSequence">
       <column name="source_id"/>
       <column name="gene_source_id"/>
@@ -1143,145 +621,7 @@
     <!-- transcript sequence -->
     <!--++++++++++++++++++++++++++++++++++++++++++++++++++++++++++++++-->
 
-<<<<<<< HEAD
     <!--  the workshop (re) annotations have become the official annotations and this section is obsolete
-=======
-          <sqlQuery name="Phenotype_pfal3D7_phenotype_pB_mutagenesis_MIS_MFS_RSRC">
-            <column name="source_id"/>
-            <column name="gene_source_id"/>
-            <column name="project_id"/>
-            <column name="pfal3D7PiggyBacMutMis"/>
-            <column name="pfal3D7PiggyBacMutMfs"/>
-            <sql>
-              <![CDATA[
-select ta.source_id
-     , ta.gene_source_id
-     , ta.project_id
-     , mis.score as pfal3D7PiggyBacMutMis
-     , mfs.score as pfal3D7PiggyBacMutMfs
-from (select na_feature_id
-           , score
-      from apidb.phenotypescore ps
-      where score_type = 'mutant fitness score'
-      ) mfs,
-      (select na_feature_id
-           , score
-      from apidb.phenotypescore ps
-      where score_type = 'mutagenesis index score'
-      ) mis,
-      apidbtuning.transcriptattributes ta
-where ta.gene_na_feature_id = mfs.na_feature_id (+)
-and ta.gene_na_feature_id = mis.na_feature_id (+)
-              ]]>
-            </sql>
-          </sqlQuery>
-
-          <sqlQuery name="Phenotype_pknoH_phenotype_piggyBac_mutagenesis_HME_MIS_OIS_RSRC">
-            <column name="source_id"/>
-            <column name="gene_source_id"/>
-            <column name="project_id"/>
-            <column name="pknoHPiggyBacMutOIS"/>
-            <column name="pknoHPiggyBacMutHMS"/>
-            <sql>
-              <![CDATA[
-select ta.source_id
-     , ta.gene_source_id
-     , ta.project_id
-     , hms.score as pknoHPiggyBacMutHMS
-     , ois.score as pknoHPiggyBacMutOIS
-from (select na_feature_id
-           , score
-      from apidb.phenotypescore ps
-      where score_type = 'Hybrid model score'
-      ) hms,
-      (select na_feature_id
-           , score
-      from apidb.phenotypescore ps
-      where score_type = 'Occupancy index score'
-      ) ois,
-      apidbtuning.transcriptattributes ta
-where ta.gene_na_feature_id = hms.na_feature_id (+)
-and ta.gene_na_feature_id = ois.na_feature_id (+)
-              ]]>
-            </sql>
-          </sqlQuery>
-
-
-          <sqlQuery name="Phenotype_pknoA1H1_phenotype_piggyBac_mutagenesis_MIS_MFS_RSRC">
-            <column name="source_id"/>
-            <column name="gene_source_id"/>
-            <column name="project_id"/>
-            <column name="pknoA1H1PiggyBacMutMISplus"/>
-            <column name="pknoA1H1PiggyBacMutMIS"/>
-            <column name="pknoA1H1PiggyBacMutMFS"/>
-            <column name="pknoA1H1PiggyBacMutMutability"/>
-            <sql>
-              <![CDATA[
-select ta.source_id
-     , ta.gene_source_id
-     , ta.project_id
-     , mis.score as pknoA1H1PiggyBacMutMIS
-     , misplus.score as pknoA1H1PiggyBacMutMISplus
-     , mfs.score as pknoA1H1PiggyBacMutMFS
-     , mut.score as pknoA1H1PiggyBacMutMutability
-from (select na_feature_id
-           , score
-      from apidb.phenotypescore ps
-      where score_type = 'MIS'
-      ) mis,
-      (select na_feature_id
-           , score
-      from apidb.phenotypescore ps
-      where score_type = 'MIS plus'
-      ) misplus,
-      (select na_feature_id
-           , score
-      from apidb.phenotypescore ps
-      where score_type = 'MFS'
-      ) mfs,
-      (select na_feature_id
-         , CASE WHEN score_type = 'mutability in CDS'
-           THEN CASE when score = 0 then 'mutable' when score = 1 then 'nonmutable' else 'not_determined' end
-           ELSE cast(round(score, 2) as  VARCHAR(10)) END as score
-      from apidb.phenotypescore ps
-      where score_type = 'mutability in CDS'
-      ) mut,
-      apidbtuning.transcriptattributes ta
-where ta.gene_na_feature_id = mis.na_feature_id (+)
-and ta.gene_na_feature_id = misplus.na_feature_id (+)
-and ta.gene_na_feature_id = mfs.na_feature_id (+)
-and ta.gene_na_feature_id = mut.na_feature_id (+)
-              ]]>
-            </sql>
-          </sqlQuery>
-
-
-          <!-- Test meta attribute query that defines random integer attribute -->
-          <sqlQuery name="MetaRandomIntAttr">
-            <column name="name"/>
-            <column name="display_name"/>
-            <column name="help"/>
-            <column name="reporter_name"/>
-            <column name="reporter_display"/>
-            <column name="reporter_description"/>
-            <column name="reporter_implementation"/>
-            <column name="reporter_properties"/>
-            <sql>
-              <![CDATA[
-                select
-                  'random_int' as name,
-                  'Random Integer' as display_name,
-                  'Shows a simple random integer per record for testing purposes' as help,
-                  'histogram' as reporter_name,
-                  'Histogram' as reporter_display,
-                  'Display the histogram of the values of this attribute' as reporter_description,
-                  'org.gusdb.wdk.model.report.reporter.HistogramAttributeReporter'as reporter_implementation,
-                  '[]' as reporter_properties
-                from dual
-              ]]>
-            </sql>
-          </sqlQuery>
->>>>>>> 448fdf3c
 
             <sqlQuery name="NewAnnotationTranscriptSequence"
                            displayName="RNA Sequence" includeProjects="PlasmoDB">
@@ -1310,8 +650,8 @@
         <![CDATA[
           SELECT ta.source_id, ta.gene_source_id, ta.project_id,
             s.sequence AS transcript_sequence
-          FROM  ApidbTuning.TranscriptSequence s, ApidbTuning.TranscriptAttributes ta
-          WHERE s.source_id = ta.source_id
+          FROM ApidbTuning.TranscriptAttributes ta
+            LEFT JOIN ApidbTuning.TranscriptSequence s ON s.source_id = ta.source_id
         ]]>
       </sql>
     </sqlQuery>
@@ -1512,7 +852,6 @@
             <sqlQuery name="Translation" includeProjects="CryptoDB">
                 <column name="source_id" />
             <column name="gene_source_id"/>
-<<<<<<< HEAD
                 <column name="project_id"/>
                 <column name="translation" />
                 <sql>
@@ -1534,73 +873,6 @@
                   WHERE g.na_feature_id = t.parent_id
                   AND taf.na_feature_id(+) = t.na_feature_id
                   AND taf.aa_sequence_id = tas.aa_sequence_id(+)
-=======
-            <column name="project_id"/>
-            <column name="prob_MAP"/>
-            <column name="prob_MCMC"/>
-            <column name="MAP_location"/>
-            <column name="MCMC_location"/>
-            <sql>
-              <![CDATA[
-  with mapD as (
-    select source_id, max_value as prob_MAP, REPLACE(max_timepoint,' (lopit)','') as MAP_location
-    from apidbtuning.profile p
-    where p.dataset_name = 'tgonME49_lopit_LOPIT_RSRC'
-    and p.profile_set_name = 'TAGM-MAP-Final-Probability'
-    and p.profile_type(+) ='probability_mean'
-  ),   mcmcD as (
-    select source_id, max_value as prob_MCMC, REPLACE(max_timepoint,' (lopit)','') as MCMC_location,'Y' as matched_result
-    from apidbtuning.profile p
-    where p.dataset_name = 'tgonME49_lopit_LOPIT_RSRC'
-    and p.profile_set_name = 'TAGM-MCMC-Joint-Probability'
-    and p.profile_type(+) ='probability_mean'
-  )
-  select ta.source_id, ta.gene_source_id, ta.project_id,
-         m1.prob_map, m1.map_location, m2.prob_mcmc, m2.mcmc_location
-  from mapD m1, mcmcD m2, APIDBTUNING.transcriptattributes ta
-  where m1.source_id = m2.source_id (+)
-  and ta.gene_source_id = m1.source_id(+)
-              ]]>
-            </sql>
-          </sqlQuery>
-
-
-
-<!-- TriTrypDB LOPIT Datasets -->
-          <sqlQuery name="TrypLOPIT" includeProjects="TriTrypDB,UniDB">
-            <column name="source_id"/>
-            <column name="gene_source_id"/>
-            <column name="project_id"/>
-            <column name="prob_MAP"/>
-            <column name="prob_MCMC"/>
-            <column name="MAP_location"/>
-            <column name="MCMC_location"/>
-            <sql>
-              <![CDATA[
-   with mapD as (
-     select source_id, max_value as prob_MAP, REPLACE(max_timepoint,' (lopit)','') as MAP_location
-     from apidbtuning.profile p
-     where p.dataset_name in ('tbruTREU927_lopit_hyperLopit_RSRC', 'tconIL3000_2019_lopit_hyperLopitTc_RSRC')
-     and p.profile_set_name in ('T. brucei bloodstream form', 'T. congolense bloodstream form')
-     and p.profile_type(+) ='probability_mean'
-   ),   mcmcD as (
-     select source_id, max_value as prob_MCMC, REPLACE(max_timepoint,' (lopit)','') as MCMC_location,'Y' as matched_result
-     from apidbtuning.profile p
-     where p.dataset_name in ('tbruTREU927_lopit_hyperLopit_RSRC', 'tconIL3000_2019_lopit_hyperLopitTc_RSRC')
-     and p.profile_set_name in ('T. brucei procyclic form', 'T. congolense procyclic form')
-     and p.profile_type(+) ='probability_mean'
-   )
-   select ta.source_id, ta.gene_source_id, ta.project_id,
-     ROUND(m1.prob_map,3) as prob_map, m1.map_location,
-     ROUND(m2.prob_mcmc,3) as prob_mcmc, m2.mcmc_location
-   from mapD m1, mcmcD m2, APIDBTUNING.transcriptattributes ta
-   where m1.source_id = m2.source_id (+)
-   and ta.gene_source_id = m1.source_id(+)
-              ]]>
-            </sql>
-          </sqlQuery>
-    </querySet>
->>>>>>> 448fdf3c
 
                 ]]>
                 </sql>
@@ -2254,6 +1526,79 @@
       </sql>
     </sqlQuery>
 
+    <sqlQuery name="Phenotype_pknoH_phenotype_piggyBac_mutagenesis_HME_MIS_OIS_RSRC">
+      <column name="source_id"/>
+      <column name="gene_source_id"/>
+      <column name="project_id"/>
+      <column name="pknoHPiggyBacMutOIS"/>
+      <column name="pknoHPiggyBacMutHMS"/>
+      <sql>
+        <![CDATA[
+          select ta.source_id
+               , ta.gene_source_id
+               , ta.project_id
+               , hms.score as pknoHPiggyBacMutHMS
+               , ois.score as pknoHPiggyBacMutOIS
+          from apidbtuning.transcriptattributes ta
+               LEFT JOIN (select na_feature_id
+                     , score
+                from apidb.phenotypescore ps
+                where score_type = 'Hybrid model score'
+                ) hms ON ta.gene_na_feature_id = hms.na_feature_id
+                LEFT JOIN (select na_feature_id
+                     , score
+                from apidb.phenotypescore ps
+                where score_type = 'Occupancy index score'
+                ) ois ON ta.gene_na_feature_id = ois.na_feature_id
+        ]]>
+      </sql>
+    </sqlQuery>
+
+
+    <sqlQuery name="Phenotype_pknoA1H1_phenotype_piggyBac_mutagenesis_MIS_MFS_RSRC">
+      <column name="source_id"/>
+      <column name="gene_source_id"/>
+      <column name="project_id"/>
+      <column name="pknoA1H1PiggyBacMutMISplus"/>
+      <column name="pknoA1H1PiggyBacMutMIS"/>
+      <column name="pknoA1H1PiggyBacMutMFS"/>
+      <column name="pknoA1H1PiggyBacMutMutability"/>
+      <sql>
+        <![CDATA[
+          select ta.source_id
+               , ta.gene_source_id
+               , ta.project_id
+               , mis.score as pknoA1H1PiggyBacMutMIS
+               , misplus.score as pknoA1H1PiggyBacMutMISplus
+               , mfs.score as pknoA1H1PiggyBacMutMFS
+               , mut.score as pknoA1H1PiggyBacMutMutability
+          from apidbtuning.transcriptattributes ta
+                LEFT JOIN (select na_feature_id
+                     , score
+                from apidb.phenotypescore ps
+                where score_type = 'MIS'
+                ) mis ON ta.gene_na_feature_id = mis.na_feature_id
+                LEFT JOIN (select na_feature_id
+                     , score
+                from apidb.phenotypescore ps
+                where score_type = 'MIS plus'
+                ) misplus ON ta.gene_na_feature_id = misplus.na_feature_id
+                LEFT JOIN (select na_feature_id
+                     , score
+                from apidb.phenotypescore ps
+                where score_type = 'MFS'
+                ) mfs ON ta.gene_na_feature_id = mfs.na_feature_id
+                LEFT JOIN (select na_feature_id
+                   , CASE WHEN score_type = 'mutability in CDS'
+                     THEN CASE when score = 0 then 'mutable' when score = 1 then 'nonmutable' else 'not_determined' end
+                     ELSE cast(round(score, 2) as  VARCHAR(10)) END as score
+                from apidb.phenotypescore ps
+                where score_type = 'mutability in CDS'
+                ) mut ON ta.gene_na_feature_id = mut.na_feature_id
+        ]]>
+      </sql>
+    </sqlQuery>
+
 
     <!-- Test meta attribute query that defines random integer attribute -->
     <sqlQuery name="MetaRandomIntAttr">
@@ -2461,5 +1806,38 @@
         ]]>
       </sql>
     </sqlQuery>
+    <!-- TriTrypDB LOPIT Datasets -->
+    <sqlQuery name="TrypLOPIT" includeProjects="TriTrypDB,UniDB">
+      <column name="source_id"/>
+      <column name="gene_source_id"/>
+      <column name="project_id"/>
+      <column name="prob_MAP"/>
+      <column name="prob_MCMC"/>
+      <column name="MAP_location"/>
+      <column name="MCMC_location"/>
+      <sql>
+        <![CDATA[
+          WITH mapD AS (
+            select source_id, max_value as prob_MAP, REPLACE(max_timepoint,' (lopit)','') as MAP_location
+            from apidbtuning.profile p
+            where p.dataset_name in ('tbruTREU927_lopit_hyperLopit_RSRC', 'tconIL3000_2019_lopit_hyperLopitTc_RSRC')
+            and p.profile_set_name in ('T. brucei bloodstream form', 'T. congolense bloodstream form')
+            and p.profile_type(+) ='probability_mean'
+          ),   mcmcD as (
+           select source_id, max_value as prob_MCMC, REPLACE(max_timepoint,' (lopit)','') as MCMC_location,'Y' as matched_result
+           from apidbtuning.profile p
+           where p.dataset_name in ('tbruTREU927_lopit_hyperLopit_RSRC', 'tconIL3000_2019_lopit_hyperLopitTc_RSRC')
+           and p.profile_set_name in ('T. brucei procyclic form', 'T. congolense procyclic form')
+           and p.profile_type(+) ='probability_mean'
+          )
+          select ta.source_id, ta.gene_source_id, ta.project_id,
+           ROUND(m1.prob_map,3) as prob_map, m1.map_location,
+           ROUND(m2.prob_mcmc,3) as prob_mcmc, m2.mcmc_location
+          FROM APIDBTUNING.transcriptattributes ta
+            LEFT JOIN mapD m1 ON ta.gene_source_id = m1.source_id
+            LEFT JOIN mcmcD m2 ON m1.source_id = m2.source_id
+        ]]>
+      </sql>
+    </sqlQuery>
   </querySet>
 </wdkModel>