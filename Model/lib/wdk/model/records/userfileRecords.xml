<wdkModel>
  <recordClassSet name="UserFileRecords">

    <recordClass name="UserFile" urlName="file" displayName="File" doNotTest="true"  useBasket="false">

      <primaryKey aliasPluginClassName="org.gusdb.wdk.model.record.GenericRecordPrimaryKeyAliasPlugin">
        <columnRef>source_id</columnRef>
        <columnRef>project_id</columnRef>
      </primaryKey>

      <idAttribute name="primary_key" displayName="Community File">
        <text>
          <![CDATA[ $$filename$$ ]]>
        </text>
      </idAttribute>

      <attributesList
        summary="filename_link, title, notes, filesize, format, uploadtime"
        sorting="uploadtime desc"
        />

      <attributeQueryRef ref="UserFileAttributes.FileMetaData">
        <linkAttribute name="filename_link" displayName="File"
          removable="false" inReportMaker="false">
          <displayText>$$filename$$</displayText>
          <url>/common/community/@PROJECT_ID@/$$filename$$</url>
        </linkAttribute>
        <columnAttribute name="filename" displayName="Filename"
          inReportMaker="false"/>
        <columnAttribute name="title" displayName="Title"
          inReportMaker="false"/>
        <columnAttribute name="notes" displayName="Description"
          inReportMaker="false"/>
        <columnAttribute name="uploadtime" displayName="Upload Time"
          inReportMaker="false"/>
        <columnAttribute name="filesize" displayName="File Size" help="Size in bytes" 
          inReportMaker="false"/>
        <columnAttribute name="format" displayName="Format"
          inReportMaker="false"/>
        <columnAttribute name="provider" displayName="Provider"
          inReportMaker="false"/>
      </attributeQueryRef>

<<<<<<< HEAD
      <summaryView name="_default" display="Files" />
=======
    </recordClass>
>>>>>>> 62d9833e

  </recordClassSet>

  <querySet name="UserFileAttributes" queryType="attribute" isCacheable="false">
    <sqlQuery name="FileMetaData" doNotTest="true" isCacheable="false">
      <column name="source_id"/>
      <column name="project_id"/>
      <column name="filename"/>
      <column name="title"/>
      <column name="notes"/>
      <column name="uploadtime"/>
      <column name="filesize"/>
      <column name="format"/>
      <column name="provider"/>
      <sql>
        <![CDATA[
          WITH users AS (
            SELECT a.user_id, a.signature, ap.provider
            FROM @ACCT_SCHEMA@accounts@ACCT_DBLINK@ a
            LEFT JOIN (
              SELECT user_id,
                rtrim(max(case when key = 'first_name' then value end)) || ' ' ||
                rtrim(max(case when key = 'last_name' then value end)) || '<br/>' ||
                rtrim(max(case when key = 'organization' then value end)) as provider
              FROM @ACCT_SCHEMA@account_properties@ACCT_DBLINK@
              GROUP BY user_id
            ) ap ON a.user_id = ap.user_id
          )
          SELECT userfileid AS source_id, projectname AS project_id,
                 f.filename, f.title, f.notes, 
                 to_char(f.uploadtime,'YYYY-MM-DD HH24:MI:SS') AS uploadtime,
                 f.filesize, f.format, u.provider
          FROM uploads.UserFile@USER_DBLINK@ f, users u
          WHERE f.owneruserid = u.signature (+)
          AND projectname = '@PROJECT_ID@'
        ]]>
      </sql>
    </sqlQuery>
  </querySet>
</wdkModel>
<|MERGE_RESOLUTION|>--- conflicted
+++ resolved
@@ -41,11 +41,7 @@
           inReportMaker="false"/>
       </attributeQueryRef>
 
-<<<<<<< HEAD
-      <summaryView name="_default" display="Files" />
-=======
     </recordClass>
->>>>>>> 62d9833e
 
   </recordClassSet>
 
