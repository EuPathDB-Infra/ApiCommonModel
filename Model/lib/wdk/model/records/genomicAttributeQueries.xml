--- conflicted
+++ resolved
@@ -127,7 +127,6 @@
     <sqlQuery name="Bfmv">
       <testParamValues includeProjects="GiardiaDB">
         <paramValue name="source_id">CH991770</paramValue>
-<<<<<<< HEAD
       </testParamValues>
       <column name="chromosome" sortingColumn="chromosome_order_num"/>
       <column name="chromosome_order_num"/>
@@ -251,207 +250,13 @@
           FROM ApidbTuning.GenomicSeqAttributes sa
             LEFT JOIN (
              SELECT sequence_id as source_id, count(*) as the_count
-              FROM ApidbTuning.TranscriptAttributes ga
+              FROM ApidbTuning.GeneAttributes ga
               GROUP BY sequence_id
             ) gc ON sa.source_id = gc.source_id
         ]]>
       </sql>
     </sqlQuery>
-=======
-        </testParamValues>      
-            <column name="chromosome" sortingColumn="chromosome_order_num"/>
-            <column name="chromosome_order_num"/>
-            <column name="description"/>
-            <column name="source_id" ignoreCase="true"/>
-            <column name="project_id" ignoreCase="true"/>
-            <column name="lc_project_id"/>
-            <column name="a_count"  />
-            <column name="c_count"/>
-            <column name="g_count" />
-            <column name="t_count" />
-            <column name="other_count" />
-            <column name="length"/>
-            <column name="is_top_level" />
-            <column name="formatted_length" sortingColumn="length"/>
-            <column name="at_percent"/>
-            <column name="organism_full" ignoreCase="true"/>
-            <column name="formatted_organism"
-                    sortingColumn="organism_full" ignoreCase="true"/>
-            <column name="genbank_accession" ignoreCase="true"/>
-            <column name="externalDbName"/>
-            <column name="externalDbVersion" />
-            <column name="sequence_type" />
-            <column name="has_msa" excludeProjects="EuPathDB"/>
-            <column name="download_link" excludeProjects="EuPathDB"/>
-            <column name="user_comment_link_url" ignoreCase="false"/>
-            <sql excludeProjects="EuPathDB">
-            <![CDATA[
-                     SELECT bfmv.source_id, bfmv.project_id, lower(bfmv.project_id) as lc_project_id,
-                     bfmv.a_count, bfmv.c_count, bfmv.g_count, bfmv.t_count, bfmv.other_count,
-                    bfmv.length, bfmv.at_percent, bfmv.organism as organism_full, bfmv.is_top_level,
-                    trim(to_char(bfmv.length,'999,999,999')) as formatted_length,
-                    '<i>' || SUBSTR(bfmv.organism, 1, 1) || '.' ||
-                    REGEXP_REPLACE(SUBSTR(bfmv.organism, INSTR(bfmv.organism, ' ')), '[[:space:]]+',
-                                   chr(38) || 'nbsp;') || '</i>'
-                      AS formatted_organism,
-                    bfmv.ncbi_tax_id, 
-                    bfmv.genbank_accession, bfmv.database_name,
-                    bfmv.database_version as externalDbVersion, database_name as externalDbName,
-                    CASE WHEN bfmv.chromosome_order_num is null 
-                      THEN 'Not Assigned' ELSE bfmv.chromosome END as chromosome,
-                    CASE WHEN bfmv.chromosome_order_num is null 
-                      THEN 'Not Assigned' 
-                      ELSE to_char(bfmv.chromosome_order_num) END as chromosome_order_num,
-                    CASE WHEN (bfmv.sequence_description) IS NOT NULL 
-                        THEN bfmv.sequence_description
-                      WHEN (chromosome IS NOT NULL) 
-                        THEN organism||' - Chromosome '||chromosome_order_num
-                    ELSE organism END AS description,
-                   bfmv.sequence_type, bfmv.has_msa
-                   , '<a href="@WEBAPP_BASE_URL@/downloads/Current_Release/' || bfmv.name_for_filenames || '/">Data files</a>' as download_link
-                   , '@WEBAPP_BASE_URL@/user-comments/add?stableId='||bfmv.source_id
-                   ||'&commentTargetId=genome'
-                   ||'&externalDbName='||bfmv.database_name
-                   ||'&externalDbVersion='||bfmv.database_version
-                   as user_comment_link_url
-                   FROM ApidbTuning.GenomicSeqAttributes bfmv
-             ]]>
-           </sql>
-           <sql includeProjects="EuPathDB">
-            <![CDATA[
-                SELECT bfmv.source_id, bfmv.project_id, lower(bfmv.project_id) as lc_project_id,
-                    bfmv.a_count, bfmv.c_count,
-                    bfmv.g_count, bfmv.t_count, bfmv.other_count,
-                    bfmv.length, bfmv.at_percent, bfmv.organism as organism_full, bfmv.is_top_level,
-                    trim(to_char(bfmv.length,'999,999,999')) as formatted_length,
-                    '<i>' || SUBSTR(bfmv.organism, 1, 1) || '.' ||
-                    REGEXP_REPLACE(SUBSTR(bfmv.organism, INSTR(bfmv.organism, ' ')), '[[:space:]]+',
-                                   chr(38) || 'nbsp;') || '</i>'
-                      AS formatted_organism,
-                    bfmv.ncbi_tax_id, 
-                    CASE WHEN (bfmv.sequence_description) IS NOT NULL 
-                        THEN bfmv.sequence_description
-                      WHEN (chromosome IS NOT NULL) 
-                        THEN organism||' - Chromosome '||chromosome_order_num
-                    ELSE organism END AS description,
-                    bfmv.genbank_accession, bfmv.database_name,
-                    bfmv.database_version as externalDbVersion, database_name as externalDbName,
-                    bfmv.chromosome, bfmv.chromosome_order_num,
-                   bfmv.sequence_type, '' as user_comment_link_url
-                   FROM ApidbTuning.GenomicSeqAttributes bfmv
-             ]]>
-           </sql>
-        </sqlQuery>
-
-        <sqlQuery name="genomicGTracks" excludeProjects="EuPathDB">
-            <column name="source_id" />
-            <column name="project_id"/>
-            <column name="organismAbbrev"/>
-            <column name="genomic_gtracks" />
-            <sql>
-            <![CDATA[  
-            select ga.source_id as source_id, ga.project_id, o.public_abbrev as organismAbbrev,
-              CASE WHEN (ga.length>300000 and o.is_annotated_genome=1) THEN 'GeneDensity' 
-                   ELSE gto.gtracks END as genomic_gtracks
-            from apidbtuning.gbrowsetracksorganism gto, apidbtuning.genomicseqattributes ga, apidb.organism o
-            where ga.organism = gto.organism
-              and gto.type = 'genomic'
-              and ga.taxon_id = o.taxon_id
-            union 
-            select ga.source_id as source_id, ga.project_id, o.public_abbrev as organismAbbrev,
-              CASE WHEN (ga.length>300000 and o.is_annotated_genome=1) THEN 'GeneDensity' 
-                   ELSE 'ProtAlign%1EORF300%1ETandemRepeat%1ELowComplexity' 
-                     END as genomic_gtracks
-            from apidbtuning.gbrowsetracksorganism gto, apidbtuning.genomicseqattributes ga, apidb.organism o
-            where ga.organism = gto.organism(+)
-            and ga.organism not in (select distinct organism from apidbtuning.gbrowsetracksorganism gto where gto.type = 'genomic')
-              and ga.taxon_id = o.taxon_id
-            ]]>
-           </sql>
-        </sqlQuery>        
-
-        <sqlQuery name="GeneCount">
-            <column name="source_id"/>
-            <column name="project_id"/>
-            <column name="gene_count"/>
-            <sql>
-            <![CDATA[
-           select sa.source_id, sa.project_id, nvl(the_count, 0) as gene_count
-           from ApidbTuning.GenomicSeqAttributes sa,
-             (select sequence_id as source_id, count(*) as the_count
-              from ApidbTuning.GeneAttributes ga
-              group by sequence_id) gc
-           where sa.source_id = gc.source_id(+)
-             ]]>
-           </sql>
-        </sqlQuery>
-
-
-
-        <sqlQuery name="IsAnnotated" excludeProjects="EuPathDB">
-            <column name="source_id"/>
-            <column name="project_id"/>
-            <column name="is_annotated"/>
-            <sql>
-            <![CDATA[
-               SELECT sa.source_id, sa.project_id,
-                      CASE WHEN (p.dataset_presenter_id in
-                             (SELECT dataset_presenter_id FROM apidbtuning.datasetpublication WHERE pmid IS NOT NULL ) )
-                      THEN 1 ELSE 0 END AS is_annotated
-               FROM APIDBTUNING.datasetnametaxon dt,
-                    ApidbTuning.GenomicSeqAttributes sa,
-                    apidb.datasource ds,
-                    apidbtuning.datasetpresenter p
-               WHERE sa.taxon_id  = dt.taxon_id
-                AND dt.name       = ds.name
-                AND ds.type       = 'genome'
-                AND dt.dataset_presenter_id = p.dataset_presenter_id
-             ]]>
-           </sql>
-        </sqlQuery>
-
-
-        <sqlQuery name="PresenterInfo" excludeProjects="EuPathDB">
-            <column name="source_id"/>
-            <column name="project_id"/>
-            <column name="release_policy"/>
-            <column name="attribution"/>
-            <column name="dataset_page"/>
-            <sql>
-            <![CDATA[
-select gs.source_id
- , gs.project_id
- , dp.description as attribution
- , dp.release_policy
- , '<a href = "/a/app/record/dataset/' || dp.dataset_presenter_id || '">' || dp.display_name || '</a><br>' as dataset_page
-from apidbtuning.genomicseqattributes gs
-, apidbtuning.datasetpresenter dp
-, apidbtuning.datasetnametaxon dnt
-where gs.taxon_id = dnt.taxon_id 
-and dnt.name like '%_primary_genome_RSRC'
-and dnt.dataset_presenter_id = dp.dataset_presenter_id
-             ]]>
-           </sql>
-        </sqlQuery>
->>>>>>> 448fdf3c
-
-    <sqlQuery name="HasMSA" excludeProjects="EuPathDB">
-      <column name="source_id"/>
-      <column name="project_id"/>
-      <column name="has_msa"/>
-      <sql>
-        <![CDATA[
-          SELECT sa.source_id, sa.project_id, coalesce(the_count/the_count, 0) as has_msa
-          FROM ApidbTuning.GenomicSeqAttributes sa
-            LEFT JOIN (
-              SELECT sa.source_id, sa.project_id, count(*) as the_count
-              FROM ApidbTuning.GenomicSeqAttributes sa, apidb.synteny syn
-              WHERE syn.a_na_sequence_id = sa.na_sequence_id
-              GROUP by sa.source_id, sa.project_id
-            ) s ON sa.source_id = s.source_id
-        ]]>
-      </sql>
-    </sqlQuery>
+
 
     <sqlQuery name="IsAnnotated" excludeProjects="EuPathDB">
       <column name="source_id"/>
