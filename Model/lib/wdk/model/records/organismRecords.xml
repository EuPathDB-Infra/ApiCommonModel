--- conflicted
+++ resolved
@@ -383,11 +383,7 @@
          <textAttribute name="hasPopset" displayName="Popset Sequences" align="center" inReportMaker="false" attributeCategory="flags">
             <text>
               <![CDATA[
-<<<<<<< HEAD
-              <img width="8" border="0" src="/a/images/reddot.gif" style="display:inline" />
-=======
               <img width="8" border="0"  alt="$$hasPopset_flag$$" src="/a/images/reddot.gif" style="display:$$hasPopset_flag$$" />
->>>>>>> 688b253c
               ]]>
             </text>
            </textAttribute>
