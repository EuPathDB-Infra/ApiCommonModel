--- conflicted
+++ resolved
@@ -25,7 +25,6 @@
 
 
         <sqlQuery name="Bfmv" doNotTest="true">
-<<<<<<< HEAD
             <column name="source_id" ignoreCase="true" columnType="string"/>
             <column name="project_id" ignoreCase="true" columnType="string"/>
             <column name="project_id_lc" columnType="string"/>
@@ -38,25 +37,10 @@
             <column name="strand" columnType="string"/>
             <column name="length" columnType="number"/>
             <column name="organism" columnType="string"/>
+            <column name="organismAbbrev" columnType="string"/>
             <column name="context_start" columnType="number"/>
             <column name="context_end" columnType="number"/>
-=======
-            <column name="source_id" ignoreCase="true"/>
-            <column name="project_id" ignoreCase="true"/>
-            <column name="project_id_lc"/>
-            <column name="seq_source_id"/>
-            <column name="start_min"/>
-            <column name="end_max"/>
-            <column name="start_text"/>
-            <column name="end_text"/>
-            <column name="length_text"/>
-            <column name="strand"/>
-            <column name="length"/>
-            <column name="organism"/>
-            <column name="organismAbbrev"/>
-            <column name="context_start"/>
-            <column name="context_end"/>
->>>>>>> b353a56c
+
             <!-- the source_id is in such form: MAL14:1271-984493:0 for poditive strand or 1 for negative strand -->
            <sql>
             <![CDATA[
