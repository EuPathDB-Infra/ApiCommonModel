--- conflicted
+++ resolved
@@ -999,11 +999,7 @@
          <table name="TranscriptionSummary" 
                 displayName="RNA-Seq Transcription Summary"
                 inReportMaker="false" 
-<<<<<<< HEAD
-                includeProjects="TriTrypDB,GiardiaDB,AmoebaDB,ToxoDB,PlasmoDB,FungiDB,PiroplasmaDB,CryptoDB,MicrosporidiaDB,HostDB,UniDB,VectorBase" 
-=======
                 excludeProjects="EuPathDB"
->>>>>>> 248d414e
                 queryRef="GeneTables.TranscriptionSummary">
              <description><![CDATA[
                     <details>
@@ -3154,11 +3150,7 @@
 
 
           <table name="MobileElements" excludeProjects="EuPathDB,UniDB"
-<<<<<<< HEAD
-                 displayName="Mobie Genetic Elements"
-=======
                  displayName="Mobile Genetic Elements"
->>>>>>> 248d414e
                  inReportMaker="false"
                  queryRef="GeneTables.MobileElements">
             <columnAttribute displayName="Mapping start" name="mapping_start"/>
