<wdkModel>

    <!--++++++++++++++++++++++++++++++++++++++++++++++++++++++++++++++-->
    <!-- Legacy SNP / SNP Chip (PlasmoDB) table query -->
    <!--++++++++++++++++++++++++++++++++++++++++++++++++++++++++++++++-->

    <querySet name="SnpChipTables" queryType="table" isCacheable="false" includeProjects="PlasmoDB,UniDB">

      <defaultTestParamValues includeProjects="PlasmoDB,UniDB">
         <paramValue name="source_id">Pf_01_000539044_barcode</paramValue>
         <paramValue name="project_id">PlasmoDB</paramValue>
      </defaultTestParamValues>

       <!--++++++++++++++++++++++++++++++++++++++++++++++++++++++++++++++-->
       <!-- Strains for sequencing SNPs -->  
       <!--++++++++++++++++++++++++++++++++++++++++++++++++++++++++++++++-->

<<<<<<< HEAD
      <sqlQuery name="StrainsWithMetaData" includeProjects="PlasmoDB,UniDB"
                isCacheable="false">
        <column name="source_id"/>
        <column name="project_id"/>
        <column name="strain"/>
        <column name="allele"/>
        <column name="country"/>
        <column name="allele_gene_strand"/>
        <column name="product"/>
        <sql>
          <![CDATA[
            SELECT sa.source_id,
                   sa.project_id,
                   var.strain,
                   coalesce(loc.value,'unknown') as country,
                   CASE WHEN sa.gene_strand = 'reverse' THEN apidb.reverse_complement(var.allele)
                        WHEN sa.gene_source_id is null THEN ''
                   ELSE var.allele
                   END as allele_gene_strand,
                   var.allele,
                   var.product,
                   so.name as sampleId
            FROM  ApidbTuning.SnpChipAttributes sa
                  INNER JOIN results.seqvariation var ON var.snp_na_feature_id = sa.na_feature_id
                  LEFT JOIN (select PAN_Id,value from apidbtuning.InferredChars where property = 'geographic location') loc ON loc.PAN_Id = var.Protocol_App_Node_Id
                  INNER JOIN (select name, output_pan_id from apidbtuning.SampleProcess sd ) so ON so.output_pan_id = var.protocol_app_node_id
            WHERE var.allele in ('A','C','G','T')
          ]]>
=======
        <sqlQuery name="StrainsWithMetaData" includeProjects="PlasmoDB,UniDB" 
              isCacheable="false">
            <column name="source_id" />
            <column name="project_id" />
            <column name="strain"/>
            <column name="allele"/>
            <column name="country"/>
            <column name="allele_gene_strand"/>
            <column name="product"/>
            <sql>
            <![CDATA[
 SELECT sa.source_id, 
       sa.project_id,
       var.strain,
       nvl(loc.value,'unknown') as country,
       CASE WHEN sa.gene_strand = 'reverse' THEN apidb.reverse_complement(var.allele) 
            WHEN sa.gene_source_id is null THEN ''
       ELSE var.allele 
       END as allele_gene_strand,
       var.allele,
       var.product, 
       so.name as sampleId
FROM  results.seqvariation var,
      ApidbTuning.SnpChipAttributes sa,
      (select PAN_Id,value from apidbtuning.InferredChars where property = 'geographic location') loc,
      (select name, output_pan_id from apidbtuning.SampleProcess sd ) so 
WHERE var.snp_na_feature_id = sa.na_feature_id
  AND var.allele in ('A','C','G','T')
  AND loc.PAN_Id(+) = var.Protocol_App_Node_Id
  and so.output_pan_id = var.protocol_app_node_id
             ]]>
>>>>>>> 248d414e
        </sql>
      </sqlQuery>

       <!--++++++++++++++++++++++++++++++++++++++++++++++++++++++++++++++-->
       <!-- Other SNPs at the same location - All NGS SNPs               -->  
       <!--++++++++++++++++++++++++++++++++++++++++++++++++++++++++++++++-->

        <sqlQuery name="OtherSNPs" includeProjects="PlasmoDB,UniDB" 
               isCacheable="false">
            <column name="source_id" />
            <column name="project_id" />
            <column name="other_snp_id"/>
            <column name="geographic_location"/>
            <column name="type"/>
            <column name="platform"/>
            <column name="major_allele"/>
            <column name="minor_allele"/>
            <column name="other_allele"/>
            <column name="num_strains"/>

            <sql>
            <![CDATA[
              SELECT source_id,snp_source_id as other_snp_id,'PlasmoDB' AS project_id,
                geographic_location, platform,type,total_strains as num_strains,
                major_allele || ' ('||maj_freq||')' as major_allele,
                CASE WHEN minor_allele is not null THEN
                       CASE WHEN other_allele is not null THEN minor_allele || ' ('||other_freq||')' ELSE minor_allele || ' ('||min_freq||')' END
                     ELSE null END as minor_allele,
                CASE WHEN other_allele is not null THEN other_allele || ' ('||min_freq||')' ELSE null END as other_allele
              FROM (
                SELECT source_id,snp_source_id,geographic_location,platform,type,
                  substr(string_agg(allele, ', ' order by count_strains desc),1,1) as major_allele,
                  substr(string_agg(allele, ', ' order by count_strains desc),4,1) as minor_allele,
                  substr(string_agg(allele, ', ' order by count_strains desc),7,1) as other_allele,
                  sum(count_strains) as total_strains,
                  round((max(count_strains) / sum(count_strains)),2) as maj_freq,
                  round((min(count_strains) / sum(count_strains)),2) as min_freq,
                  round((percentile_cont(0.5) WITHIN GROUP (ORDER BY count_strains) / sum(count_strains))::numeric,2) as other_freq
                FROM (
                    SELECT source_id,snp_source_id,platform,'snp-chip' as type,geographic_location,allele,product,count(*) as count_strains
                    FROM (
                           SELECT sa.source_id, sb.source_id as snp_source_id, sb.platform,'PlasmoDB' AS project_id,
                             var.strain,
                             var.allele, var.product, var.coverage,
                             coalesce(loc.value,'unknown') as geographic_location
                           FROM apidbtuning.snpChipAttributes sa, apidbtuning.snpChipAttributes sb, results.SeqVariation var
                             LEFT JOIN (
                                SELECT PAN_Id,value FROM apidbtuning.InferredChars WHERE property = 'geographic location'
                             ) loc ON var.protocol_app_node_id = loc.pan_id
                           WHERE sa.na_sequence_id = sb.na_sequence_id
                             AND sa.start_min = sb.start_min
                             AND sb.source_id != sa.source_id
                             AND sb.na_feature_id = var.snp_na_feature_id
                             AND var.allele in ('A','C','G','T')
                    ) t
                    GROUP BY source_id,snp_source_id,geographic_location,platform,allele,product
                  UNION
                    SELECT source_id,snp_source_id,platform,'snp' as type,geographic_location,allele,product,count(*) as count_strains
                    FROM (
                      SELECT sa.source_id, sb.source_id as snp_source_id, 'HTS_SNP' as platform, 'PlasmoDB' AS project_id,
                        var.strain,
                        var.allele, var.product, var.coverage,
                        coalesce(loc.value,'unknown') as geographic_location
                      FROM apidbtuning.snpChipAttributes sa, apidbtuning.snpAttributes sb, apidb.SequenceVariation var
                        LEFT JOIN (
                          SELECT PAN_Id,value FROM apidbtuning.InferredChars where property = 'geographic location'
                        ) loc ON var.protocol_app_node_id = loc.pan_id
                      WHERE sa.na_sequence_id = sb.na_sequence_id
                        AND sa.start_min = sb.location
                        AND sb.source_id != sa.source_id
                        AND sb.na_sequence_id = var.ref_na_sequence_id
                        AND var.location = sb.location
                    ) t
                    GROUP BY source_id,snp_source_id,geographic_location,platform,allele,product
                ) t
                GROUP BY source_id,snp_source_id,type,geographic_location,platform
              ) t
             ]]>
           </sql>
        </sqlQuery>

               <!--++++++++++++++++++++++++++++++++++++++++++++++++++++++++++++++-->
       <!-- country summary -->  
       <!--++++++++++++++++++++++++++++++++++++++++++++++++++++++++++++++-->

        <sqlQuery name="CountrySummary" includeProjects="PlasmoDB,UniDB" isCacheable="false">
            <column name="source_id"/>
            <column name="project_id"/>
            <column name="geographic_location"/>
            <column name="total_strains"/>
            <column name="major_allele"/>
            <column name="minor_allele"/>
            <column name="other_allele"/>
            <sql>
              <![CDATA[
                SELECT source_id,'PlasmoDB' AS project_id,geographic_location, total_strains,
                        major_allele || ' ('||maj_freq||')' as major_allele,
                        CASE WHEN minor_allele is not null THEN
                          CASE WHEN other_allele is not null THEN minor_allele || ' ('||other_freq||')' ELSE minor_allele || ' ('||min_freq||')' END
                          ELSE null END as minor_allele,
                        CASE WHEN other_allele is not null THEN other_allele || ' ('||min_freq||')' ELSE null END as other_allele
                FROM (
                  SELECT source_id,geographic_location,
                    substr(string_agg(allele, ', ' order by count_strains desc),1,1) as major_allele,
                    substr(string_agg(allele, ', ' order by count_strains desc),4,1) as minor_allele,
                    substr(string_agg(allele, ', ' order by count_strains desc),7,1) as other_allele,
                    sum(count_strains) as total_strains,
                    round((max(count_strains) / sum(count_strains)),2) as maj_freq,
                    round((min(count_strains) / sum(count_strains)),2) as min_freq,
                    round((percentile_cont(0.5) WITHIN GROUP (ORDER BY count_strains) / sum(count_strains))::numeric,2) as other_freq
                  FROM (
                    SELECT source_id,geographic_location,allele,product,count(*) as count_strains
                    FROM (
                      SELECT sa.source_id, 'PlasmoDB' AS project_id,
                        CASE WHEN var.strain = sa.reference_strain THEN var.strain||' (reference)' ELSE var.strain END as strain,
                        var.allele, var.product, var.coverage,
                        coalesce(loc.value,'unknown') as geographic_location
                      FROM results.SeqVariation var
                        INNER JOIN apidbtuning.snpChipAttributes sa ON sa.na_feature_id = var.snp_na_feature_id
                        LEFT JOIN (
                          select PAN_Id,value from apidbtuning.InferredChars where property = 'geographic location'
                        ) loc ON var.protocol_app_node_id = loc.pan_id
                      WHERE var.allele in ('A','C','G','T')
                    ) t
                    GROUP BY source_id,geographic_location,allele,product
                  ) t
                  GROUP BY source_id,geographic_location
                ) t
              ]]>
            </sql>
       </sqlQuery>       

    </querySet>
</wdkModel><|MERGE_RESOLUTION|>--- conflicted
+++ resolved
@@ -15,36 +15,6 @@
        <!-- Strains for sequencing SNPs -->  
        <!--++++++++++++++++++++++++++++++++++++++++++++++++++++++++++++++-->
 
-<<<<<<< HEAD
-      <sqlQuery name="StrainsWithMetaData" includeProjects="PlasmoDB,UniDB"
-                isCacheable="false">
-        <column name="source_id"/>
-        <column name="project_id"/>
-        <column name="strain"/>
-        <column name="allele"/>
-        <column name="country"/>
-        <column name="allele_gene_strand"/>
-        <column name="product"/>
-        <sql>
-          <![CDATA[
-            SELECT sa.source_id,
-                   sa.project_id,
-                   var.strain,
-                   coalesce(loc.value,'unknown') as country,
-                   CASE WHEN sa.gene_strand = 'reverse' THEN apidb.reverse_complement(var.allele)
-                        WHEN sa.gene_source_id is null THEN ''
-                   ELSE var.allele
-                   END as allele_gene_strand,
-                   var.allele,
-                   var.product,
-                   so.name as sampleId
-            FROM  ApidbTuning.SnpChipAttributes sa
-                  INNER JOIN results.seqvariation var ON var.snp_na_feature_id = sa.na_feature_id
-                  LEFT JOIN (select PAN_Id,value from apidbtuning.InferredChars where property = 'geographic location') loc ON loc.PAN_Id = var.Protocol_App_Node_Id
-                  INNER JOIN (select name, output_pan_id from apidbtuning.SampleProcess sd ) so ON so.output_pan_id = var.protocol_app_node_id
-            WHERE var.allele in ('A','C','G','T')
-          ]]>
-=======
         <sqlQuery name="StrainsWithMetaData" includeProjects="PlasmoDB,UniDB" 
               isCacheable="false">
             <column name="source_id" />
@@ -76,7 +46,6 @@
   AND loc.PAN_Id(+) = var.Protocol_App_Node_Id
   and so.output_pan_id = var.protocol_app_node_id
              ]]>
->>>>>>> 248d414e
         </sql>
       </sqlQuery>
 
@@ -99,64 +68,58 @@
 
             <sql>
             <![CDATA[
-              SELECT source_id,snp_source_id as other_snp_id,'PlasmoDB' AS project_id,
-                geographic_location, platform,type,total_strains as num_strains,
-                major_allele || ' ('||maj_freq||')' as major_allele,
-                CASE WHEN minor_allele is not null THEN
-                       CASE WHEN other_allele is not null THEN minor_allele || ' ('||other_freq||')' ELSE minor_allele || ' ('||min_freq||')' END
-                     ELSE null END as minor_allele,
-                CASE WHEN other_allele is not null THEN other_allele || ' ('||min_freq||')' ELSE null END as other_allele
-              FROM (
-                SELECT source_id,snp_source_id,geographic_location,platform,type,
-                  substr(string_agg(allele, ', ' order by count_strains desc),1,1) as major_allele,
-                  substr(string_agg(allele, ', ' order by count_strains desc),4,1) as minor_allele,
-                  substr(string_agg(allele, ', ' order by count_strains desc),7,1) as other_allele,
-                  sum(count_strains) as total_strains,
-                  round((max(count_strains) / sum(count_strains)),2) as maj_freq,
-                  round((min(count_strains) / sum(count_strains)),2) as min_freq,
-                  round((percentile_cont(0.5) WITHIN GROUP (ORDER BY count_strains) / sum(count_strains))::numeric,2) as other_freq
-                FROM (
-                    SELECT source_id,snp_source_id,platform,'snp-chip' as type,geographic_location,allele,product,count(*) as count_strains
-                    FROM (
-                           SELECT sa.source_id, sb.source_id as snp_source_id, sb.platform,'PlasmoDB' AS project_id,
-                             var.strain,
-                             var.allele, var.product, var.coverage,
-                             coalesce(loc.value,'unknown') as geographic_location
-                           FROM apidbtuning.snpChipAttributes sa, apidbtuning.snpChipAttributes sb, results.SeqVariation var
-                             LEFT JOIN (
-                                SELECT PAN_Id,value FROM apidbtuning.InferredChars WHERE property = 'geographic location'
-                             ) loc ON var.protocol_app_node_id = loc.pan_id
-                           WHERE sa.na_sequence_id = sb.na_sequence_id
-                             AND sa.start_min = sb.start_min
-                             AND sb.source_id != sa.source_id
-                             AND sb.na_feature_id = var.snp_na_feature_id
-                             AND var.allele in ('A','C','G','T')
-                    ) t
-                    GROUP BY source_id,snp_source_id,geographic_location,platform,allele,product
-                  UNION
-                    SELECT source_id,snp_source_id,platform,'snp' as type,geographic_location,allele,product,count(*) as count_strains
-                    FROM (
-                      SELECT sa.source_id, sb.source_id as snp_source_id, 'HTS_SNP' as platform, 'PlasmoDB' AS project_id,
-                        var.strain,
-                        var.allele, var.product, var.coverage,
-                        coalesce(loc.value,'unknown') as geographic_location
-                      FROM apidbtuning.snpChipAttributes sa, apidbtuning.snpAttributes sb, apidb.SequenceVariation var
-                        LEFT JOIN (
-                          SELECT PAN_Id,value FROM apidbtuning.InferredChars where property = 'geographic location'
-                        ) loc ON var.protocol_app_node_id = loc.pan_id
-                      WHERE sa.na_sequence_id = sb.na_sequence_id
-                        AND sa.start_min = sb.location
-                        AND sb.source_id != sa.source_id
-                        AND sb.na_sequence_id = var.ref_na_sequence_id
-                        AND var.location = sb.location
-                    ) t
-                    GROUP BY source_id,snp_source_id,geographic_location,platform,allele,product
-                ) t
-                GROUP BY source_id,snp_source_id,type,geographic_location,platform
-              ) t
+select source_id,snp_source_id as other_snp_id,'PlasmoDB' AS project_id,geographic_location, platform,type,total_strains as num_strains,
+major_allele || ' ('||maj_freq||')' as major_allele,
+CASE WHEN minor_allele is not null THEN 
+   CASE WHEN other_allele is not null THEN minor_allele || ' ('||other_freq||')' ELSE minor_allele || ' ('||min_freq||')' END 
+ELSE null END as minor_allele,
+CASE WHEN other_allele is not null THEN other_allele || ' ('||min_freq||')' ELSE null END as other_allele
+from (
+select source_id,snp_source_id,geographic_location,platform,type,
+substr(listagg(allele, ', ') within group (order by count_strains desc),1,1) as major_allele,
+substr(listagg(allele, ', ') within group (order by count_strains desc),4,1) as minor_allele,
+substr(listagg(allele, ', ') within group (order by count_strains desc),7,1) as other_allele,
+sum(count_strains) as total_strains,
+round((max(count_strains) / sum(count_strains)),2) as maj_freq,
+round((min(count_strains) / sum(count_strains)),2) as min_freq,
+round((median(count_strains) / sum(count_strains)),2) as other_freq
+from (
+select source_id,snp_source_id,platform,'snp-chip' as type,geographic_location,allele,product,count(*) as count_strains
+from (
+SELECT sa.source_id, sb.source_id as snp_source_id, sb.platform,'PlasmoDB' AS project_id,
+       var.strain,
+       var.allele, var.product, var.coverage,
+        nvl(loc.value,'unknown') as geographic_location
+FROM   results.SeqVariation var, apidbtuning.snpChipAttributes sa, apidbtuning.snpChipAttributes sb,
+       (select PAN_Id,value from apidbtuning.InferredChars where property = 'geographic location') loc
+WHERE sa.na_sequence_id = sb.na_sequence_id
+  and sa.start_min = sb.start_min
+  and sb.source_id != sa.source_id
+and sb.na_feature_id = var.snp_na_feature_id
+and var.allele in ('A','C','G','T')
+and var.protocol_app_node_id = loc.pan_id(+) )
+group by source_id,snp_source_id,geographic_location,platform,allele,product 
+UNION
+select source_id,snp_source_id,platform,'snp' as type,geographic_location,allele,product,count(*) as count_strains
+from (
+SELECT sa.source_id, sb.source_id as snp_source_id, 'HTS_SNP' as platform, 'PlasmoDB' AS project_id,
+       var.strain,
+       var.allele, var.product, var.coverage,
+        nvl(loc.value,'unknown') as geographic_location
+FROM   apidb.SequenceVariation var, apidbtuning.snpChipAttributes sa, apidbtuning.snpAttributes sb,
+       (select PAN_Id,value from apidbtuning.InferredChars where property = 'geographic location') loc
+WHERE sa.na_sequence_id = sb.na_sequence_id
+  and sa.start_min = sb.location
+  and sb.source_id != sa.source_id
+and sb.na_sequence_id = var.ref_na_sequence_id
+and var.location = sb.location
+and var.protocol_app_node_id = loc.pan_id(+) )
+group by source_id,snp_source_id,geographic_location,platform,allele,product )
+group by source_id,snp_source_id,type,geographic_location,platform)
              ]]>
            </sql>
-        </sqlQuery>
+
+        </sqlQuery> 
 
                <!--++++++++++++++++++++++++++++++++++++++++++++++++++++++++++++++-->
        <!-- country summary -->  
@@ -171,41 +134,37 @@
             <column name="minor_allele"/>
             <column name="other_allele"/>
             <sql>
-              <![CDATA[
-                SELECT source_id,'PlasmoDB' AS project_id,geographic_location, total_strains,
-                        major_allele || ' ('||maj_freq||')' as major_allele,
-                        CASE WHEN minor_allele is not null THEN
-                          CASE WHEN other_allele is not null THEN minor_allele || ' ('||other_freq||')' ELSE minor_allele || ' ('||min_freq||')' END
-                          ELSE null END as minor_allele,
-                        CASE WHEN other_allele is not null THEN other_allele || ' ('||min_freq||')' ELSE null END as other_allele
-                FROM (
-                  SELECT source_id,geographic_location,
-                    substr(string_agg(allele, ', ' order by count_strains desc),1,1) as major_allele,
-                    substr(string_agg(allele, ', ' order by count_strains desc),4,1) as minor_allele,
-                    substr(string_agg(allele, ', ' order by count_strains desc),7,1) as other_allele,
-                    sum(count_strains) as total_strains,
-                    round((max(count_strains) / sum(count_strains)),2) as maj_freq,
-                    round((min(count_strains) / sum(count_strains)),2) as min_freq,
-                    round((percentile_cont(0.5) WITHIN GROUP (ORDER BY count_strains) / sum(count_strains))::numeric,2) as other_freq
-                  FROM (
-                    SELECT source_id,geographic_location,allele,product,count(*) as count_strains
-                    FROM (
-                      SELECT sa.source_id, 'PlasmoDB' AS project_id,
-                        CASE WHEN var.strain = sa.reference_strain THEN var.strain||' (reference)' ELSE var.strain END as strain,
-                        var.allele, var.product, var.coverage,
-                        coalesce(loc.value,'unknown') as geographic_location
-                      FROM results.SeqVariation var
-                        INNER JOIN apidbtuning.snpChipAttributes sa ON sa.na_feature_id = var.snp_na_feature_id
-                        LEFT JOIN (
-                          select PAN_Id,value from apidbtuning.InferredChars where property = 'geographic location'
-                        ) loc ON var.protocol_app_node_id = loc.pan_id
-                      WHERE var.allele in ('A','C','G','T')
-                    ) t
-                    GROUP BY source_id,geographic_location,allele,product
-                  ) t
-                  GROUP BY source_id,geographic_location
-                ) t
-              ]]>
+                <![CDATA[
+select source_id,'PlasmoDB' AS project_id,geographic_location, total_strains,
+major_allele || ' ('||maj_freq||')' as major_allele,
+CASE WHEN minor_allele is not null THEN 
+   CASE WHEN other_allele is not null THEN minor_allele || ' ('||other_freq||')' ELSE minor_allele || ' ('||min_freq||')' END 
+ELSE null END as minor_allele,
+CASE WHEN other_allele is not null THEN other_allele || ' ('||min_freq||')' ELSE null END as other_allele
+from (
+select source_id,geographic_location,
+substr(listagg(allele, ', ') within group (order by count_strains desc),1,1) as major_allele,
+substr(listagg(allele, ', ') within group (order by count_strains desc),4,1) as minor_allele,
+substr(listagg(allele, ', ') within group (order by count_strains desc),7,1) as other_allele,
+sum(count_strains) as total_strains,
+round((max(count_strains) / sum(count_strains)),2) as maj_freq,
+round((min(count_strains) / sum(count_strains)),2) as min_freq,
+round((median(count_strains) / sum(count_strains)),2) as other_freq
+from (
+select source_id,geographic_location,allele,product,count(*) as count_strains
+from (
+SELECT sa.source_id, 'PlasmoDB' AS project_id,
+       CASE WHEN var.strain = sa.reference_strain THEN var.strain||' (reference)' ELSE var.strain END as strain,
+       var.allele, var.product, var.coverage,
+        nvl(loc.value,'unknown') as geographic_location
+FROM   results.SeqVariation var, apidbtuning.snpChipAttributes sa,
+       (select PAN_Id,value from apidbtuning.InferredChars where property = 'geographic location') loc
+WHERE sa.na_feature_id = var.snp_na_feature_id
+and var.allele in ('A','C','G','T')
+and var.protocol_app_node_id = loc.pan_id(+) )
+group by source_id,geographic_location,allele,product )
+group by source_id,geographic_location)
+                ]]>
             </sql>
        </sqlQuery>       
 
