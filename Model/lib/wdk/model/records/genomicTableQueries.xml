--- conflicted
+++ resolved
@@ -266,7 +266,6 @@
     </sqlQuery>
 
 
-<<<<<<< HEAD
     <sqlQuery name="Repeats" excludeProjects="EuPathDB">
       <testParamValues includeProjects="TriTrypDB">
         <paramValue name="source_id">Tb927_11_01_v4</paramValue>
@@ -347,114 +346,7 @@
           AND lc.na_feature_id = fl.na_feature_id
       </sql>
     </sqlQuery>
-    <!--++++++++++++++++++++++++++++++++++++++++++++++++++++++++++++++-->
-    <!-- Mercator Alignment                                           -->
-    <!--++++++++++++++++++++++++++++++++++++++++++++++++++++++++++++++-->
-    <!--
-            <sqlQuery name="MercatorAlignment" isCacheable="false">
-                <column name="source_id"/>
-                <column name="project_id"/>
-                <column name="abbrev"/>
-                <column name="organism"/>
-                <sql>
-                <![CDATA[
-    SELECT sa.source_id, sa.project_id, a.organism, a.abbrev
-    FROM
-    (
-    SELECT distinct ga.organism, o.abbrev
-    FROM APIDBTUNING.transcriptattributes ga,
-         ApidbTuning.GenomicSeqAttributes sa,
-         APIDB.organism o,
-         SRES.ontologyTerm so
-    WHERE o.taxon_id = ga.taxon_id
-      AND ga.na_sequence_id = sa.na_sequence_id
-      AND sa.so_id = so.source_id - -order by ga.organism
-      AND so.name not in ('mitochondrial_chromosome','apicoplast_chromosome')
-    ) a, ApidbTuning.GenomicSeqAttributes sa
-                ]]>
-                </sql>
-            </sqlQuery>
-    -->
-=======
-      <sqlQuery name="Repeats" excludeProjects="EuPathDB">
-	    <testParamValues includeProjects="TriTrypDB">
-	      <paramValue name="source_id">Tb927_11_01_v4</paramValue>
-	    </testParamValues>
-            <testParamValues includeProjects="PiroplasmaDB">
-	      <paramValue name="source_id">AAXT01000009</paramValue>
-	    </testParamValues>
-
-            <column name="source_id"/>
-            <column name="project_id"/>
-            <column name="note"/>
-            <column name="feature_key"/>
-            <column name="start_min"/>
-            <column name="end_max"/>
-            <column name="qualifier_key"/>
-            <column name="qualifier_value"/>
-            <sql>
-            select fl.sequence_source_id as source_id,
-                   sa.project_id,
-                   c.comment_string as note,
-                   'repeat_region' as feature_key, 
-                   fl.start_min, 
-                   fl.end_max,
-                   'rpt_type' as qualifier_key,
-                   'dispersed' as qualifier_value
-            from apidb.FeatureLocation fl, sres.ontologyTerm so, dots.nafeaturecomment c, apidbtuning.genomicseqattributes sa
-            where feature_type = 'Repeats'
-            and fl.sequence_source_id = sa.source_id
-            and so.ontology_term_id = fl.sequence_ontology_id
-            and fl.na_feature_id = c.na_feature_id (+)
-           </sql>
-        </sqlQuery>
-
-
-      <sqlQuery name="TandemRepeats" excludeProjects="EuPathDB">
-            <column name="source_id"/>
-            <column name="project_id"/>
-            <column name="feature_key"/>
-            <column name="start_min"/>
-            <column name="end_max"/>
-            <column name="qualifier_key"/>
-            <column name="qualifier_value"/>
-            <sql>
-            select distinct fl.sequence_source_id as source_id,
-                   sa.project_id,
-                   'repeat_region' as feature_key, 
-                   fl.start_min, 
-                   fl.end_max,
-                   'rpt_type' as qualifier_key,
-                   'tandem' as qualifier_value
-            from apidb.FeatureLocation fl, DOTS.tandemrepeatfeature tr, apidbtuning.genomicseqattributes sa
-            where feature_type = 'TandemRepeatFeature'
-            and fl.sequence_source_id = sa.source_id
-            and tr.na_feature_id = fl.na_feature_id
-           </sql>
-        </sqlQuery>
-
-
-      <sqlQuery name="LowComplexity" excludeProjects="EuPathDB">
-            <column name="source_id"/>
-            <column name="project_id"/>
-            <column name="note"/>
-            <column name="feature_key"/>
-            <column name="start_min"/>
-            <column name="end_max"/>
-            <sql>
-            select fl.sequence_source_id as source_id,
-                   sa.project_id,
-                   'misc_feature' as feature_key, 
-                   fl.start_min, 
-                   fl.end_max,
-                  'low complexity region:  ' || upper(lc.name) as note
-            from apidb.FeatureLocation fl, DOTS.LOWCOMPLEXITYNAFEATURE lc, apidbtuning.genomicseqattributes sa
-            where fl.feature_type = 'LowComplexityNAFeature'
-            and fl.sequence_source_id = sa.source_id
-            and lc.na_feature_id = fl.na_feature_id
-           </sql>
-        </sqlQuery>
->>>>>>> 448fdf3c
+
   </querySet>
 
 </wdkModel>