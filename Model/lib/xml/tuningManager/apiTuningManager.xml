--- conflicted
+++ resolved
@@ -1144,12 +1144,7 @@
         ) t
         GROUP BY taxon_id
     ]]>
-    </sql>
-<<<<<<< HEAD
-=======
-
-
->>>>>>> 448fdf3c
+   </sql>
     <sql>
       <![CDATA[
         CREATE UNLOGGED TABLE OrganismCentromere AS
@@ -1346,16 +1341,10 @@
                  genomestat.ncbi_tax_id,
                  genomestat.Megabps,
                  snpCount.ct
-<<<<<<< HEAD
-=======
-)
-       
->>>>>>> 448fdf3c
-      ]]>
-    </sql>
-    <sql>
-      <![CDATA[
-<<<<<<< HEAD
+      ]]>
+    </sql>
+    <sql>
+      <![CDATA[
         CREATE TABLE OrganismAttributes&1 AS
         SELECT oa.*, tn2.name as species, t.ncbi_tax_id as species_ncbi_tax_id
                , CASE  WHEN ltrim(replace(oa.organism_name, tn2.name, ''))= oa.organism_name
@@ -1436,108 +1425,12 @@
           AND ts.species_taxon_id = t.taxon_id
           AND ts.species_taxon_id = tn2.taxon_id
           AND tn2.name_class = 'scientific name'
-=======
-CREATE TABLE OrganismAttributes&1 NOLOGGING AS
-SELECT oa.*, tn2.name as species, t.ncbi_tax_id as species_ncbi_tax_id
-       , CASE  WHEN ltrim(replace(oa.organism_name, tn2.name))= oa.organism_name 
-               THEN strain_abbrev
-               ELSE ltrim(replace(oa.organism_name, tn2.name)) END AS strain
-FROM
-(
-SELECT o.project_name as project_id,
-       case when t.ncbi_tax_id > 10000000
---       then 'TMPTX_' || round(t.ncbi_tax_id / 10000000) || '_' ||
---            mod(t.ncbi_tax_id, 10000000) -- e.g. "TMPTX_930_1"
---       then 'TMPTX_' || t.ncbi_tax_id -- all the many digits
-         then 'TMPTX_' || o.public_abbrev
-         else 'NCBITAXON_' || t.ncbi_tax_id
-       end as source_id,
-       o.abbrev as internal_abbrev,
-       o.public_abbrev,
-       o.orthomcl_abbrev,
-       o.family_name_for_files,
-       tn.name as organism_name,
-       o.genome_source,
-       o.strain_abbrev,
-       o.is_annotated_genome,
-       o.is_reference_strain,
-       o.is_family_representative,
-       o.name_for_filenames,
-       o.taxon_id as component_taxon_id,
-       gc.database_version,
-       gc.megabps as megabps,
-       gc.ncbi_tax_id as ncbi_tax_id,
-       gc.snpCount as snpCount,
-       gc.geneCount as geneCount,
-       gc.pseudoGeneCount as pseudoGeneCount,
-       gc.codingGeneCount as codingGeneCount,
-       gc.otherGeneCount as otherGeneCount,
-       gc.ChipChipGeneCount as ChipChipGeneCount,
-       gc.orthologCount as orthologCount,
-       gc.goCount as goCount,    
-       gc.tfbsCount as tfbsCount,
-       gc.proteomicsCount as proteomicsCount,
-       gc.estCount as estCount,
-       gc.ecNumberCount as ecNumberCount,
-       cast(nvl(dsc.Organellar_Has, 0) as NUMBER(1)) as isOrganellar,
-       cast(nvl(dsc.HTSIsolate_Has, 0) as NUMBER(1)) as hasHTSIsolate,
-       cast(nvl(dsc.Popset_Has, 0) as NUMBER(1)) as hasPopset,
-       cast(nvl(dsc.Epitope_Has, 0) as NUMBER(1)) as hasEpitope,
-       cast(nvl(dsc.Array_Has, 0) as NUMBER(1)) as hasArray,
-       nvl(oc.hasCentromere, 0) as hasCentromere,
-       nvl(sc.contig_num, 0) as contigCount,
-       nvl(sc.supercont_num, 0) as supercontigCount,
-       nvl(sc.chrom_num, 0) as chromosomeCount,
-       nvl(cc.communityCount, 0) as communityCount,
-       nvl(psc.popsetCount, 0) as popsetCount,
-       nvl(pc.geneArrayCount, 0) as arrayGeneCount,
-       nvl(pc.rnaSeqCount, 0) as rnaSeqCount,
-       nvl(pc.rtPCRCount, 0) as rtPCRCount,
-       nvl(ta.avg_transcript_length, 0) as avg_transcript_length
-FROM   apidb.Organism o,
-       sres.Taxon t,
-       sres.TaxonName tn,
-       DataSourceCount dsc,
-       OrganismCentromere oc,
-       SequenceCount sc,
-       CommunityCount cc,
-       GeneCount gc,
-       popsetCount psc,
-       profileCount pc,
-       (select taxon_id, round(avg(length),1) as avg_transcript_length
-        from TranscriptAttributes
-        group by taxon_id) ta
-WHERE t.taxon_id = tn.taxon_id
-  AND tn.taxon_id = o.taxon_id
-  AND tn.name_class = 'scientific name' 
-  AND o.taxon_id = dsc.taxon_id (+)
-  AND o.taxon_id = oc.taxon_id (+)
-  AND o.taxon_id = sc.taxon_id (+)
-  AND o.taxon_id = cc.taxon_id (+)
-  AND o.taxon_id = gc.taxon_id (+)
-  AND o.taxon_id = psc.taxon_id (+)
-  AND o.taxon_id = pc.taxon_id (+)
-  AND o.taxon_id = ta.taxon_id (+)
-) oa,
-  TaxonSpecies ts,
-  sres.taxon t,
-  sres.taxonname tn2
-where oa.component_taxon_id = ts.taxon_id
-and ts.species_taxon_id = t.taxon_id
-and ts.species_taxon_id = tn2.taxon_id
-and tn2.name_class = 'scientific name'
->>>>>>> 448fdf3c
-      ]]>
-    </sql>
-    <sql>
-      <![CDATA[
-<<<<<<< HEAD
-        create index Organism_sourceId_idx&1 ON OrganismAttributes&1 (source_id)
+      ]]>
+    </sql>
+    <sql>
+      <![CDATA[
+create unique index Organism_sourceId_idx&1 ON OrganismAttributes&1 (source_id)
         tablespace indx
-=======
-create unique index Organism_sourceId_idx&1 ON OrganismAttributes&1 (source_id)
-tablespace indx
->>>>>>> 448fdf3c
       ]]>
     </sql>
   </tuningTable>
@@ -1957,14 +1850,13 @@
     <externalDependency name="sres.OntologyTerm"/>
     <sql>
       <![CDATA[
-<<<<<<< HEAD
         CREATE TABLE GenomicSequenceId&1 AS
         SELECT DISTINCT substr(id, 1, 60) as id, substr(sequence, 1, 60) AS sequence
         FROM (
           SELECT ns.source_id as id, ns.source_id as sequence
           FROM dots.NaSequence ns, sres.OntologyTerm oterm
           WHERE ns.sequence_ontology_id = oterm.ontology_term_id
-            AND oterm.name in ('random_sequence', 'contig', 'supercontig', 'chromosome','mitochondrial_chromosome','plastid_sequence','cloned_genomic','apicoplast_chromosome','maxicircle')
+            AND oterm.name in ('random_sequence', 'contig', 'supercontig', 'chromosome','mitochondrial_chromosome','plastid_sequence','cloned_genomic','apicoplast_chromosome','maxicircle','kinetoplast')
           UNION
           SELECT dr.primary_identifier AS id, ns.source_id AS sequence
           FROM dots.NaSequence ns, dots.DbRefNaSequence drnf,
@@ -1977,27 +1869,6 @@
                   = edr.external_database_release_id
             AND edr.external_database_id = ed.external_database_id
         ) subquery1
-=======
-CREATE TABLE GenomicSequenceId&1 NOLOGGING AS
-SELECT DISTINCT substr(id, 1, 60) as id, substr(sequence, 1, 60) AS sequence
-FROM (
-  SELECT ns.source_id as id, ns.source_id as sequence
-  FROM dots.NaSequence ns, sres.OntologyTerm oterm
-  WHERE ns.sequence_ontology_id = oterm.ontology_term_id
-    AND oterm.name in ('random_sequence', 'contig', 'supercontig', 'chromosome','mitochondrial_chromosome','plastid_sequence','cloned_genomic','apicoplast_chromosome','maxicircle','kinetoplast')
-UNION
-  SELECT dr.primary_identifier AS id, ns.source_id AS sequence
-  FROM dots.NaSequence ns, dots.DbRefNaSequence drnf,
-       sres.DbRef dr, sres.ExternalDatabaseRelease edr,
-       sres.ExternalDatabase ed
-  WHERE dr.primary_identifier IS NOT NULL
-    AND ns.na_sequence_id = drnf.na_sequence_id
-    AND drnf.db_ref_id = dr.db_ref_id
-    AND dr.external_database_release_id
-          = edr.external_database_release_id
-    AND edr.external_database_id = ed.external_database_id
-)
->>>>>>> 448fdf3c
       ]]>
     </sql>
     <sql>
@@ -2080,13 +1951,8 @@
     <externalDependency name="sres.OntologyTerm"/>
     <sql>
       <![CDATA[
-<<<<<<< HEAD
         CREATE TABLE TranscriptCenDistance&1 AS
-        SELECT tl.feature_source_id AS transcript,
-=======
-        CREATE TABLE TranscriptCenDistance&1 NOLOGGING AS
         SELECT DISTINCT tl.feature_source_id AS transcript,
->>>>>>> 448fdf3c
                LEAST(ABS(mfl.start_min - tl.end_max),
                      ABS(mfl.end_max - tl.start_min)) AS centromere_distance,
                tl.sequence_source_id AS genomic_sequence
@@ -2216,7 +2082,6 @@
 
     <sql>
       <![CDATA[
-<<<<<<< HEAD
         CREATE TABLE &prefixProteinAttributes&1 AS
         SELECT pi.name as project_id,
           tas.source_id, tas.aa_sequence_id,
@@ -2227,8 +2092,8 @@
           cdsl.start_min as cds_start,
           cdsl.end_max as cds_end,
           (taf.translation_stop - taf.translation_start) + 1 AS cds_length,
-          tas.length AS protein_length,
-          coalesce(transmembrane.tm_domains, 0) AS tm_count,
+             length(tas.sequence) AS protein_length,
+             coalesce(transmembrane.tm_domains, 0) AS tm_count,
           tas.molecular_weight,
           asa.min_molecular_weight, asa.max_molecular_weight,
           asa.isoelectric_point, asa.hydropathicity_gravy_score,
@@ -2314,111 +2179,6 @@
             GROUP BY af.aa_sequence_id
           ) uniprot ON tas.aa_sequence_id = uniprot.aa_sequence_id
         ORDER BY tas.source_id
-=======
-CREATE TABLE &prefixProteinAttributes&1 NOLOGGING AS
-SELECT pi.name as project_id,
-             tas.source_id, tas.aa_sequence_id,
-             t.source_id as transcript_source_id,
-             gf.source_id as gene_source_id,
-             cdsl.na_sequence_id as na_sequence_id,
-             cdsl.is_reversed, 
-             cdsl.start_min as cds_start,
-             cdsl.end_max as cds_end,
-             (taf.translation_stop - taf.translation_start) + 1 AS cds_length,
-             length(tas.sequence) AS protein_length,
-             NVL(transmembrane.tm_domains, 0) AS tm_count,
-             tas.molecular_weight,
-             asa.min_molecular_weight, asa.max_molecular_weight,
-             asa.isoelectric_point, asa.hydropathicity_gravy_score,
-             asa.aromaticity_score,             
-             SUBSTR(sigp.peptide_sequence, 1, 200) as signalp_peptide,
-             ec_numbers,
-             ec_numbers_derived,
-       go.annotated_go_component,
-       go.annotated_go_function,
-       go.annotated_go_process,
-       go.predicted_go_component,
-       go.predicted_go_function,
-       go.predicted_go_process,
-       go.annotated_go_id_component,
-       go.annotated_go_id_function,
-       go.annotated_go_id_process,
-       go.predicted_go_id_component,
-       go.predicted_go_id_function,
-       go.predicted_go_id_process,
-       SUBSTR(NVL(rt1.anticodon, rt2.anticodon), 1, 3) AS anticodon,
-       0 AS has_seqedit,
-       row_number() over (partition by t.source_id order by tas.length desc) as rank_in_transcript,
-       uniprot.uniprot_ids
-      FROM  dots.GeneFeature gf, dots.Transcript t, core.ProjectInfo pi,
-            dots.TranslatedAaFeature taf,
-            dots.TranslatedAaSequence tas,
-            apidb.AaSequenceAttribute asa,
-            (SELECT aa_sequence_id, listagg(peptide_sequence, ', ') peptide_sequence
-             FROM (SELECT DISTINCT aa_sequence_id, peptide_sequence FROM SignalPeptideDomains)
-             GROUP BY aa_sequence_id
-            ) sigp,
-            (SELECT protein_source_id, na_sequence_id, is_reversed,
-                 MIN(start_min) AS start_min, MAX(end_max) AS end_max  
-             FROM apidb.CdsLocation WHERE is_top_level=1
-             GROUP BY protein_source_id, na_sequence_id, is_reversed)  cdsl, 
-            &prefixProteinGoAttributes&1 go,
-            dots.RnaType rt1, dots.RnaType rt2,
-            (SELECT aa_sequence_id, max(tm_domains) AS tm_domains
-             FROM (SELECT tmaf.aa_sequence_id, COUNT(*) AS tm_domains
-                   FROM dots.TransmembraneAaFeature tmaf, dots.AaLocation al
-                   WHERE tmaf.aa_feature_id = al.aa_feature_id
-                   GROUP BY tmaf.aa_sequence_id) tms
-             GROUP BY tms.aa_sequence_id) transmembrane,
-            (SELECT aa_sequence_id,
-                    SUBSTR(apidb.tab_to_string(set(cast(COLLECT(ec_number order by ec_number)
-                                               as apidb.varchartab)), ';'),
-                           1, 300)
-                      AS ec_numbers
-             FROM (SELECT DISTINCT asec.aa_sequence_id,
-                          ec.ec_number || ' (' || ec.description || ')' AS ec_number
-                   FROM dots.AaSequenceEnzymeClass asec, sres.EnzymeClass ec
-                   WHERE ec.enzyme_class_id = asec.enzyme_class_id
-		   AND NOT asec.evidence_code = 'OrthoMCLDerived')
-             GROUP BY aa_sequence_id) ec,
-            (SELECT aa_sequence_id,
-                    SUBSTR(apidb.tab_to_string(set(cast(COLLECT(ec_number order by ec_number)
-                                               as apidb.varchartab)), ';'),
-                           1, 300)
-                      AS ec_numbers_derived
-             FROM (SELECT DISTINCT asec.aa_sequence_id,
-                          ec.ec_number || ' (' || ec.description || ')' AS ec_number
-                   FROM dots.AaSequenceEnzymeClass asec, sres.EnzymeClass ec
-                   WHERE ec.enzyme_class_id = asec.enzyme_class_id
-		   AND asec.evidence_code = 'OrthoMCLDerived')
-             GROUP BY aa_sequence_id) ecDerived,
-            (select af.aa_sequence_id,
-                    listagg(dbref.primary_identifier,',')
-                      within group(order by dbref.primary_identifier) as uniprot_ids
-             from sres.ExternalDatabase d, sres.ExternalDatabaseRelease r,
-                  sres.DbRef, dots.DbRefAaFeature daf, dots.AaFeature af
-             where d.name like 'Uniprot%'
-               and d.external_database_id = r.external_database_id
-               and r.external_database_release_id = dbref.external_database_release_id
-               and dbref.db_ref_id = daf.db_ref_id
-               and daf.aa_feature_id = af.aa_feature_id
-             group by af.aa_sequence_id) uniprot
-      WHERE gf.na_feature_id = t.parent_id
-        AND t.row_project_id = pi.project_id
-        AND t.na_feature_id = taf.na_feature_id
-        AND taf.aa_sequence_id = tas.aa_sequence_id
-        AND taf.aa_sequence_id = asa.aa_sequence_id (+)
-        AND tas.aa_sequence_id = sigp.aa_sequence_id(+)
-        AND cdsl.protein_source_id(+) =  tas.source_id
-        AND t.na_feature_id = rt1.parent_id(+)
-        AND gf.na_feature_id = rt2.parent_id(+)
-        AND tas.aa_sequence_id = transmembrane.aa_sequence_id(+)
-        AND tas.aa_sequence_id = ec.aa_sequence_id(+)
-        AND tas.aa_sequence_id = ecDerived.aa_sequence_id(+)
-        AND tas.aa_sequence_id = go.aa_sequence_id(+)
-        AND tas.aa_sequence_id = uniprot.aa_sequence_id(+)
-      ORDER BY tas.source_id
->>>>>>> 448fdf3c
       ]]>
     </sql>
     <sql>
@@ -2486,7 +2246,6 @@
     <ancillaryTable name="TranscriptUniprot"/>
     <sql>
       <![CDATA[
-<<<<<<< HEAD
         CREATE table &prefixTranscriptUniprot&1 AS
         select na_feature_id,
                substr(string_agg(uniprot_id, ',' order by uniprot_id), 1, 240) as uniprot_id,
@@ -2506,32 +2265,10 @@
                    OR d.name like '%_dbxref_uniprot_from_annotation_RSRC')
              ) t
         GROUP BY na_feature_id
-=======
-      create table &prefixTranscriptUniprot&1 nologging as
-      select na_feature_id,
-             substr(listagg (uniprot_id, ',') within group (order by uniprot_id), 1, 240) as uniprot_id,
-             substr(listagg (uniprot_id, '+or+') within group (order by uniprot_id), 1, 240) as uniprot_id_internal
-      from (select distinct t.na_feature_id, dr.primary_identifier as uniprot_id
-            from sres.DbRef dr, dots.DbRefNaFeature x, dots.Transcript t,
-                 sres.ExternalDatabase d, sres.ExternalDatabaseRelease r
-            where dr.db_ref_id = x.DB_REF_ID
-            and (x.na_feature_id = t.na_feature_id -- 
-                 or x.na_feature_id = t.parent_id)
-            and dr.external_database_release_id = r.external_database_release_id
-            and r.external_database_id = d.external_database_id
-            and (d.name like '%uniprot_dbxref_RSRC'
-                 or d.name like '%dbxref_gene2Uniprot_RSRC'
-                 or d.name = 'Links to Uniprot Genes'
-                 or d.name like '%_dbxref_uniprot_linkout_RSRC'
-                 or d.name like '%_dbxref_uniprot_from_annotation_RSRC')
-           )
-      group by na_feature_id
->>>>>>> 448fdf3c
-      ]]>
-    </sql>
-    <sql>
-      <![CDATA[
-<<<<<<< HEAD
+      ]]>
+    </sql>
+    <sql>
+      <![CDATA[
         CREATE TABLE &prefixTranscriptAttributes&1 AS
         SELECT DISTINCT
           cast(apidb.prefixed_project_id(tn.name, '&prefix') as varchar(20)) as project_id,
@@ -2551,7 +2288,7 @@
                            else 'unspecified product'
                          end) as VARCHAR(300))
               as old_gene_product,
-          gp.product as gene_product,
+       COALESCE(gp.product, 'unspecified product') as gene_product,
           REPLACE(so.name, '_', ' ') AS gene_type,
           gf.name as gene_ebi_biotype,
           gi.gene_id,
@@ -2585,60 +2322,6 @@
                          preferred_gene_product.product, any_gene_product.product,
                          gf.product,
                          case when t.is_pseudo = 1
-=======
-CREATE TABLE &prefixTranscriptAttributes&1 NOLOGGING AS
-SELECT DISTINCT cast(apidb.prefixed_project_id(tn.name, '&prefix') as varchar2(20)) as project_id,
-       t.source_id,
-       -- first the gene attributes:
-       gf.source_id AS gene_source_id, 
-       gf.na_feature_id AS gene_na_feature_id,
-       LEAST(nl.start_min, nl.end_max) AS gene_start_min,
-       GREATEST(nl.start_min, nl.end_max) AS gene_end_max,
-       COALESCE(preferred_name.name, any_name.name) AS gene_name,
-       cast(coalesce(preferred_gene_product.product, any_gene_product.product,
-                       gf.product,
-                       preferred_tx_product.product, any_tx_product.product,
-                       t.product,
-                       case when t.is_pseudo = 1
-                         then 'pseudogene'
-                         else 'unspecified product'
-                       end) as varchar2(300))
-            as old_gene_product,
-       nvl(gp.product, 'unspecified product') as gene_product,
-       REPLACE(so.name, '_', ' ') AS gene_type,
-       gf.name as gene_ebi_biotype,
-       gi.gene_id,
-       transcripts.gene_transcript_count,
-       exons.gene_exon_count,
-       cast(null as varchar2(80)) as representative_transcript,
-       olds.old_ids AS gene_previous_ids,
-       nvl(deprecated.is_deprecated, 0) as is_deprecated, 
-       0 as gene_paralog_number, 0 as gene_ortholog_number,
-       GREATEST(1, least(nl.start_min, nl.end_max) - 15000) AS gene_context_start,
-       LEAST(gsa.length, greatest(nl.start_min, nl.end_max) + 15000) AS gene_context_end,
-       GREATEST(1, least(nl.start_min, nl.end_max) - 1500) AS gene_zoom_context_start,
-       LEAST(gsa.length, greatest(nl.start_min, nl.end_max) + 1500) AS gene_zoom_context_end,
-       CAST(orthologs.name AS VARCHAR2(60)) AS orthomcl_name,
-       nvl(tothtssnps.total_hts_snps,0) AS gene_total_hts_snps, 
-       nvl(tothtssnps.hts_nonsynonymous_snps,0) AS gene_hts_nonsynonymous_snps,
-       nvl(tothtssnps.hts_stop_codon_snps,0) AS gene_hts_stop_codon_snps,
-       nvl(tothtssnps.hts_noncoding_snps,0) AS gene_hts_noncoding_snps, 
-       nvl(tothtssnps.hts_synonymous_snps,0) AS gene_hts_synonymous_snps,
-       nvl(tothtssnps.hts_nonsyn_syn_ratio,0) AS gene_hts_nonsyn_syn_ratio, 
-       CAST(cmnt.comment_string AS VARCHAR2(300)) AS comment_string,
-       transcript_uniprot.uniprot_id, transcript_uniprot.uniprot_id_internal,
-       entrez_table.entrez_id AS gene_entrez_id,
-       gloc.locations AS gene_locations,
-       -- next the transcript attributes: 
-       t.source_id AS transcript_source_id,
-       tso.name as transcript_type,
-       t.na_feature_id,
-       cast(coalesce(preferred_tx_product.product, any_tx_product.product,
-                       t.product,
-                       preferred_gene_product.product, any_gene_product.product,
-                       gf.product,
-                       case when t.is_pseudo = 1
->>>>>>> 448fdf3c
                          then 'pseudogene'
                          else 'unspecified product'
                        end) AS VARCHAR(300))
@@ -3056,7 +2739,6 @@
     <internalDependency name="GeneIntronJunction"/>
     <externalDependency name="apidb.LongReadTranscript"/>
     <sql>
-<<<<<<< HEAD
       <![CDATA[
         CREATE TABLE &prefixGeneModelCharMD&1
          (
@@ -3149,95 +2831,8 @@
         CREATE INDEX &prefixGeneModelCharMD_pk&1
           ON &prefixGeneModelCharMD&1  (ontology_term_name, gene_source_id, source_id, taxon_id, string_value, number_value)
         TABLESPACE indx
-=======
-    
-     <![CDATA[
-create table &prefixGeneModelCharMD&1
- (
-  ontology_term_name,
-  gene_source_id,
-  source_id,
-  taxon_id,
-  string_value,
-  number_value,
-  CONSTRAINT &prefixGeneModelCharMD_pk&1 PRIMARY KEY
-        (ontology_term_name, gene_source_id, source_id, taxon_id, string_value, number_value)
- )
-organization index
-nologging
-as
-select ontology_term_name, gene_source_id, source_id, taxon_id, nvl(string_value,'NA'), nvl(number_value,-1)
-from (  select gene_source_id, source_id, taxon_id,
-               'transcript_count' as ontology_term_name,
-               null as string_value, gene_transcript_count as number_value
-        from TranscriptAttributes
-      UNION
-        select gene_source_id, source_id, taxon_id,
-               'transcript_exon_count' as ontology_term_name, null as string_value,
-               exon_count as number_value
-        from TranscriptAttributes
-      UNION
-        select gene_source_id, source_id, taxon_id,
-               'gene_exon_count' as ontology_term_name, null as string_value,
-               gene_exon_count as number_value
-        from TranscriptAttributes
-      UNION
-        select gene_source_id, source_id, taxon_id,
-               'is_pseudo' as ontology_term_name, decode(is_pseudo,1,'Yes',0,'No') as string_value,
-               null as number_value
-        from TranscriptAttributes
-      UNION
-        select gene_source_id, source_id, taxon_id,
-               'is_deprecated' as ontology_term_name, decode(is_deprecated,1,'Yes',0,'No') as string_value,
-               null as number_value
-        from TranscriptAttributes
-      UNION
-        select gene_source_id, source_id, taxon_id,
-               'gene_type' as ontology_term_name, gene_type as string_value, null as number_value
-        from TranscriptAttributes
-      UNION
-        select gene_source_id, source_id, taxon_id,
-               'gene_type_ebi' as ontology_term_name, gene_ebi_biotype as string_value, null as number_value
-        from TranscriptAttributes
-      UNION
-        select gene_source_id, source_id, taxon_id,
-               'transcript_type' as ontology_term_name, transcript_type as string_value,
-               null as number_value
-        from TranscriptAttributes
-      UNION
-        select gene_source_id, source_id, taxon_id,
-               'organism' as ontology_term_name, organism as string_value,
-               null as number_value
-        from TranscriptAttributes
-      UNION
-        select atr.gene_source_id, atr.source_id, atr.taxon_id,
-               'long_transcript_novelty' as ontology_term_name, ltr.transcript_novelty string_value,
-               null as number_value
-        from TranscriptAttributes atr
-        , apidb.LongReadTranscript ltr
-        where 
-        ltr.gene_source_id = atr.gene_source_id
-        
-     UNION
-        select atr.gene_source_id, atr.source_id, atr.taxon_id, 
-        'intron_junction' as ontology_term_name, it.string_value string_value,
-            null as number_value
-        from
-	 IntronSupportLevel it 
-        ,TranscriptAttributes atr
-        where it.gene_source_id =  atr.gene_source_id
-        
-     UNION
-        select atr.gene_source_id, atr.source_id, atr.taxon_id, 
-        'Unique_reads' as ontology_term_name, null as string_value , gj.total_unique number_value           
-        from 
-        geneintronjunction gj
-        ,TranscriptAttributes atr
-        where gj.gene_source_id =  atr.gene_source_id
-     )
->>>>>>> 448fdf3c
-      ]]>
-    </sql>
+      ]]>
+   </sql>
   </tuningTable>
 -->
 
@@ -3411,12 +3006,8 @@
         CREATE TABLE &prefixGeneProduct&1 as
         with gfp_preferred
              as (select source_id,
-<<<<<<< HEAD
-                   substr(STRING_AGG(product, ', ' order by product), 1, 4000) as product
-=======
-                        listagg(product, ', ' on overflow truncate) as product,
-                        count(*) as value_count
->>>>>>> 448fdf3c
+                   substr(STRING_AGG(product, ', ' order by product), 1, 4000) as product,
+                   count(*) as value_count
                  from (select distinct gf.source_id,  gfp.product
                        from dots.GeneFeature gf, apidb.GeneFeatureProduct gfp
                        where gfp.na_feature_id = gf.na_feature_id
@@ -3424,24 +3015,16 @@
                  group by source_id),
              gfp_any
              as (select source_id,
-<<<<<<< HEAD
-                   substr(STRING_AGG(product, ', ' order by product), 1, 4000) as product
-=======
-                        listagg(product, ', ' on overflow truncate) as product,
-                        count(*) as value_count
->>>>>>> 448fdf3c
+                   substr(STRING_AGG(product, ', ' order by product), 1, 4000) as product,
+                   count(*) as value_count
                  from (select distinct gf.source_id,  gfp.product
                        from dots.GeneFeature gf, apidb.GeneFeatureProduct gfp
                        where gfp.na_feature_id = gf.na_feature_id)
                        group by source_id),
              tp_preferred
              as (select source_id,
-<<<<<<< HEAD
-                   substr(STRING_AGG(product, ', ' order by product), 1, 4000) as product
-=======
-                        listagg(product, ', ' on overflow truncate) as product,
-                        count(*) as value_count
->>>>>>> 448fdf3c
+                   substr(STRING_AGG(product, ', ' order by product), 1, 4000) as product,
+                   count(*) as value_count
                  from (select distinct gf.source_id, tp.product
                        from dots.GeneFeature gf, dots.Transcript t, apidb.TranscriptProduct tp
                        where t.parent_id = gf.na_feature_id
@@ -3454,12 +3037,8 @@
                  where product is not null),
              tp_any
              as (select source_id,
-<<<<<<< HEAD
-                   substr(STRING_AGG(product, ', ' order by product), 1, 4000) as product
-=======
-                        listagg(product, ', ' on overflow truncate) as product,
-                        count(*) as value_count
->>>>>>> 448fdf3c
+                   substr(STRING_AGG(product, ', ' order by product), 1, 4000) as product,
+                   count(*) as value_count
                  from (select distinct gf.source_id, tp.product
                        from dots.GeneFeature gf, dots.Transcript t, apidb.TranscriptProduct tp
                        where t.parent_id = gf.na_feature_id
@@ -3467,35 +3046,18 @@
                        group by source_id),
              t_product
              as (select source_id,
-<<<<<<< HEAD
-                        substr(STRING_AGG(product, ', ' order by product), 1, 4000) as product
-=======
-                        listagg(product, ', ' on overflow truncate) as product,
+                        substr(STRING_AGG(product, ', ' order by product), 1, 4000) as product,
                         count(*) as value_count
->>>>>>> 448fdf3c
                  from (select gf.source_id, t.product
                        from dots.GeneFeature gf, dots.Transcript t
                        where t.parent_id = gf.na_feature_id
                          and t.product is not null)
                        group by source_id)
         select gf.source_id,
-<<<<<<< HEAD
                coalesce(gfp_preferred.product, gfp_any.product, tp_preferred.product,
                         gf.product, tp_any.product, t_product.product)
-                 as product
-        from dots.GeneFeature gf
-          LEFT JOIN gfp_preferred ON gf.source_id = gfp_preferred.source_id
-          LEFT JOIN gfp_any ON gf.source_id = gfp_any.source_id
-          LEFT JOIN tp_preferred ON gf.source_id = tp_preferred.source_id
-          LEFT JOIN gf_product ON gf.source_id = gf_product.source_id
-          LEFT JOIN tp_any ON gf.source_id = tp_any.source_id
-          LEFT JOIN t_product ON gf.source_id = t_product.source_id
-=======
-               coalesce(gfp_preferred.product, gfp_any.product,
-                        tp_preferred.product, gf.product, tp_any.product,
-                        t_product.product, 'unspecified product')
                  as product,
-               case
+                case
                  when gfp_preferred.product is not null
                    then gfp_preferred.value_count
                  when gfp_any.product is not null
@@ -3527,30 +3089,24 @@
                  else 7
                end
                  as source_rule
-        from dots.GeneFeature gf, gfp_preferred, gfp_any, tp_preferred, gf_product, tp_any, t_product
-        where gf.source_id = gfp_preferred.source_id(+)
-          and gf.source_id = gfp_any.source_id(+)
-          and gf.source_id = tp_preferred.source_id(+)
-          and gf.source_id = gf_product.source_id(+)
-          and gf.source_id = tp_any.source_id(+)
-          and gf.source_id = t_product.source_id(+)
->>>>>>> 448fdf3c
-      ]]>
-    </sql>
-    <sql>
-      <![CDATA[
-<<<<<<< HEAD
+        from dots.GeneFeature gf
+          LEFT JOIN gfp_preferred ON gf.source_id = gfp_preferred.source_id
+          LEFT JOIN gfp_any ON gf.source_id = gfp_any.source_id
+          LEFT JOIN tp_preferred ON gf.source_id = tp_preferred.source_id
+          LEFT JOIN gf_product ON gf.source_id = gf_product.source_id
+          LEFT JOIN tp_any ON gf.source_id = tp_any.source_id
+          LEFT JOIN t_product ON gf.source_id = t_product.source_id
+      ]]>
+    </sql>
+    <sql>
+      <![CDATA[
+delete from &prefixGeneProduct&1 where product is null
+      ]]>
+    </sql>
+    <sql>
+      <![CDATA[
         CREATE INDEX GeneProduct_gene_idx&1 ON &prefixGeneProduct&1 (source_id, product)
         tablespace indx
-=======
-delete from &prefixGeneProduct&1 where product is null
-      ]]>
-    </sql>
-    <sql>
-      <![CDATA[
-CREATE INDEX GeneProduct_gene_idx&1 ON &prefixGeneProduct&1 (source_id, product)
-tablespace indx
->>>>>>> 448fdf3c
       ]]>
     </sql>
   </tuningTable>
@@ -3574,13 +3130,8 @@
         , CASE strand WHEN 'forward' THEN '+' WHEN 'reverse' THEN '-' ELSE null END as strand_plus_minus
 		, sequence_id
 		, gene_name AS name
-<<<<<<< HEAD
 		, COALESCE(aggregates.product, aggregates.transcript_product) as  old_product
-		, gp.product
-=======
-		, nvl(aggregates.product, aggregates.transcript_product) as old_product
-		, nvl(gp.product, 'unspecified product') as product
->>>>>>> 448fdf3c
+		, COALESCE(gp.product, 'unspecified product') as product
 		, gene_type
         , gene_ebi_biotype
 		, gene_id
@@ -4061,7 +3612,7 @@
     <externalDependency name="sres.ExternalDatabaseRelease"/>
     <sql>
       <![CDATA[
-CREATE TABLE GenericEndFeature&1 NOLOGGING AS
+CREATE TABLE GenericEndFeature&1 AS
 SELECT ed.name, etn.source_id, etn.secondary_identifier,
        blat.blat_alignment_id,
        blat.query_na_sequence_id,
@@ -5196,20 +4747,14 @@
     <externalDependency name="study.Characteristic"/>
     <externalDependency name="study.Study"/>
     <externalDependency name="study.StudyLink"/>
-<<<<<<< HEAD
-    <internalDependency name="ExternalDbDatasetPresenter"/>
-    <internalDependency name="DatasetPresenter"/>
-=======
 <!--     <internalDependency name="ExternalDbDatasetPresenter"/ -->
 <!--     <internalDependency name="DatasetPresenter"/> --><!-- uncomment on master after release -->
->>>>>>> 448fdf3c
     <internalDependency name="PANIO"/>
     <intermediateTable name="JunExpGIJtmp"/>
     <intermediateTable name="MappingStatsGIJtmp"/>
 
     <sql>
       <![CDATA[
-<<<<<<< HEAD
         CREATE UNLOGGED TABLE JunExpGIJtmp AS
         WITH ij AS (
           SELECT pj.output_pan_id as junctions_pan_id, p.output_pan_id as expression_pan_id, avg(nafe.value) as avg_value,pan.name as exp_name,
@@ -5248,38 +4793,10 @@
         WINDOW w1 AS (PARTITION BY junctions_pan_id, multiplier ORDER BY avg_value DESC)
         ) t
         ORDER BY junctions_pan_id
-=======
-CREATE TABLE JunExpGIJtmp  NOLOGGING as
-select ij.junctions_pan_id, 
-max(ij.expression_pan_id) keep (dense_rank first order by ij.avg_value desc) as exp_pan_id, 
-max(ij.sample_name) keep (dense_rank first order by ij.avg_value desc) as sample_name, 
-CASE WHEN max(ij.exp_name) keep (dense_rank first order by ij.avg_value desc) like '%secondstrand%' THEN 'true' ELSE 'false' END as switch_strands,
-stats.multiplier
-from (
-select pj.output_pan_id as junctions_pan_id, p.output_pan_id as expression_pan_id, avg(nafe.value) as avg_value,pan.name as exp_name,
-regexp_replace(pan.name, ' \[htseq-union.*', '') as sample_name 
-from panio p, panio pj, results.nafeatureexpression nafe, study.protocolappnode pan
-where pj.output_pan_id in (select distinct protocol_app_node_id from apidb.intronjunction)
-and pj.input_pan_id = p.input_pan_id
-and p.output_pan_id = pan.protocol_app_node_id
-and pan.name like '%tpm - unique%'
-and p.output_pan_id = nafe.protocol_app_node_id
-group by pj.output_pan_id, p.output_pan_id, pan.name
-order by pj.output_pan_id
-) ij, (select protocol_app_node_id, 'total' as type, count(*) as total_junctions,
-              sum(unique_reads) as total_reads, round(1000000/sum(unique_reads),4) as multiplier
-       from apidb.IntronJunction
-       where unique_reads >= 1
-       group by protocol_app_node_id) stats
-where ij.junctions_pan_id = stats.protocol_app_node_id
-group by ij.junctions_pan_id, stats.multiplier
-order by junctions_pan_id
->>>>>>> 448fdf3c
-      ]]>
-    </sql>
-    <sql>
-      <![CDATA[
-<<<<<<< HEAD
+      ]]>
+    </sql>
+    <sql>
+      <![CDATA[
         create index junexpgijtmp_ix on JunExpGIJtmp(junctions_pan_id,exp_pan_id) tablespace indx
       ]]>
     </sql>
@@ -5307,21 +4824,15 @@
                    AND ioa.input_pan_id = ca.protocol_app_node_id
                    AND ca.value is not null
                    AND ca.QUALIFIER_ID = ota.ONTOLOGY_TERM_ID
-                   AND ota.source_id IN ('EuPathUserDefined_00504','EuPathUserDefined_00508','EuPathUserDefined_00512'
-                                    ,'EuPathUserDefined_00516','EuPathUserDefined_00520','EuPathUserDefined_00524'
-                                    ,'EuPathUserDefined_00528') --  '%average read length'
+                   AND ota.source_id IN ('EuPathUserDefined_00504','EUPATH_0000457') --  '%average read length'
                    AND ca.protocol_app_node_id = cb.protocol_app_node_id
                    AND cb.value is not null
                    AND cb.QUALIFIER_ID = otb.ONTOLOGY_TERM_ID
-                   AND otb.source_id IN ('EuPathUserDefined_00503','EuPathUserDefined_00507','EuPathUserDefined_00511'
-                                    ,'EuPathUserDefined_00515','EuPathUserDefined_00519','EuPathUserDefined_00523'
-                                    ,'EuPathUserDefined_00527') -- '%number mapped reads'
+                   AND otb.source_id IN ('EuPathUserDefined_00503','EUPATH_0000456') -- '%number mapped reads'
                    AND ca.protocol_app_node_id = cc.protocol_app_node_id
                    AND cc.value is not null
                    AND cc.QUALIFIER_ID = otc.ONTOLOGY_TERM_ID
-                   AND otc.source_id IN ('EuPathUserDefined_00501','EuPathUserDefined_00505','EuPathUserDefined_00509'
-                                    ,'EuPathUserDefined_00513','EuPathUserDefined_00517','EuPathUserDefined_00521'
-                                    ,'EuPathUserDefined_00525') -- '%average mapping coverage'
+                   AND otc.source_id IN ('EuPathUserDefined_00501','GENEPIO_0000092') -- '%average mapping coverage'
                  ) t
            GROUP by Junctions_Pan_Id
       ]]>
@@ -5331,51 +4842,6 @@
         CREATE INDEX mpstats_pk_ix on MappingStatsGIJtmp
           (junctions_pan_id,read_length,mapped_reads,avg_mapping_coverage,num_replicates)
           tablespace indx
-=======
-               create index junexpgijtmp_ix on JunExpGIJtmp(junctions_pan_id,exp_pan_id) tablespace indx
-      ]]>
-    </sql>
-
-    <sql>
-      <![CDATA[
-create table MappingStatsGIJtmp (
-    junctions_pan_id,
-    read_length,
-    mapped_reads,
-    avg_mapping_coverage,
-    num_replicates,
-    CONSTRAINT mpstats_pk_ix&1 PRIMARY KEY (junctions_pan_id,read_length,mapped_reads,avg_mapping_coverage,num_replicates) 
-)
-  ORGANIZATION index
-  nologging
-  as
-   select junctions_pan_id, round(avg(average_read_length - 2),1) as read_length,
-              round(avg(number_mapped_reads),1) as mapped_reads,
-              round(avg(avg_mapping_coverage) * ((avg(average_read_length) - 2) / avg(average_read_length)),2)
-                as avg_mapping_coverage,
-              count(*) as num_replicates
-       from (select je.junctions_pan_id, to_number(ca.value) as average_read_length,
-                    to_number(cb.value) as number_mapped_reads,
-                    to_number(cc.value) as avg_mapping_coverage
-             from junexpgijtmp je, STUDY.CHARACTERISTIC ca, sres.ontologyterm ota,
-                  PANIO ioa, STUDY.CHARACTERISTIC cb, sres.ontologyterm otb,
-                  STUDY.CHARACTERISTIC cc, sres.ontologyterm otc
-             where je.junctions_pan_id = ioa.output_pan_id
-               and ioa.input_pan_id = ca.protocol_app_node_id
-               and ca.value is not null
-               and ca.QUALIFIER_ID = ota.ONTOLOGY_TERM_ID
-               AND ota.source_id IN ('EuPathUserDefined_00504','EUPATH_0000457') --  '%average read length'
-               and ca.protocol_app_node_id = cb.protocol_app_node_id
-               and cb.value is not null
-               and cb.QUALIFIER_ID = otb.ONTOLOGY_TERM_ID
-               AND otb.source_id IN ('EuPathUserDefined_00503','EUPATH_0000456') -- '%number mapped reads'
-               and ca.protocol_app_node_id = cc.protocol_app_node_id
-               and cc.value is not null
-               and cc.QUALIFIER_ID = otc.ONTOLOGY_TERM_ID
-               AND otc.source_id IN ('EuPathUserDefined_00501','GENEPIO_0000092') -- '%average mapping coverage'
-               )
-       group by Junctions_Pan_Id
->>>>>>> 448fdf3c
       ]]>
     </sql>
 
@@ -5615,12 +5081,15 @@
     </sql>
     <sql>
       <![CDATA[
-<<<<<<< HEAD
         CREATE TABLE GeneIntronJunction&1 AS
         SELECT
           junc.*, CASE WHEN maxv.gene_source_id is not null and maxv.max_isrpm > 0 THEN round((junc.total_isrpm / maxv.max_isrpm) * 100,2) ELSE null END as percent_max,
           CASE WHEN maxv.gene_source_id is not null THEN 1 ELSE 0 END as contained,
-          CAST (null as numeric(10)) as taxon_id
+          CAST (null as numeric(10)) as taxon_id,
+          cast (null as numeric(10)) as upstream_gene_id,
+          cast (null as numeric) as upstream_distance,
+          cast (null as numeric(10)) as downstream_gene_id,
+          cast (null as numeric) as downstream_distance
         FROM
           gijtmp junc LEFT JOIN
           (
@@ -5629,22 +5098,6 @@
             WHERE gene_source_id is not null
             GROUP BY gene_source_id
           ) maxv ON junc.gene_source_id = maxv.gene_source_id
-=======
-               create table GeneIntronJunction&1 NOLOGGING as
-select junc.*, CASE WHEN maxv.gene_source_id is not null and maxv.max_isrpm > 0 THEN round((junc.total_isrpm / maxv.max_isrpm) * 100,2) ELSE null END as percent_max,
-CASE WHEN maxv.gene_source_id is not null THEN 1 ELSE 0 END as contained,
-cast (null as number(10)) as taxon_id,
-cast (null as number(10)) as upstream_gene_id,
-cast (null as number) as upstream_distance,
-cast (null as number(10)) as downstream_gene_id,
-cast (null as number) as downstream_distance
-from ( 
-select gene_source_id,max(total_unique) as max_unique, max(total_isrpm) as max_isrpm
-from gijtmp
-where gene_source_id is not null
-group by gene_source_id) maxv, gijtmp junc
-where junc.gene_source_id = maxv.gene_source_id(+) 
->>>>>>> 448fdf3c
       ]]>
     </sql>
     <sql>
@@ -5717,30 +5170,20 @@
     <externalDependency name="apidb.intronjunction"/>
     <sql>
       <![CDATA[
-<<<<<<< HEAD
         CREATE TABLE GeneMaxIntronGIJ&1 (
             protocol_app_node_id    NUMERIC(10),
             gene_source_id          VARCHAR(200),
             max_unique              NUMERIC,
-            max_isrpm               NUMERIC
+            max_isrpm               NUMERIC,
+            sum_unique              NUMERIC,
+            sum_isrpm               NUMERIC,
+            avg_unique              NUMERIC,
+            avg_isrpm               NUMERIC,
         )
-=======
-create table GeneMaxIntronGIJ&1 (
-    protocol_app_node_id    number(10),
-    gene_source_id          varchar2(200),
-    max_unique              number,
-    max_isrpm               number,
-    sum_unique              number,
-    sum_isrpm               number,
-    avg_unique              number,
-    avg_isrpm               number
-)
->>>>>>> 448fdf3c
-      ]]>
-    </sql>
-    <sql>
-      <![CDATA[
-<<<<<<< HEAD
+      ]]>
+    </sql>
+    <sql>
+      <![CDATA[
         DO $$
           DECLARE
             idlist RECORD;
@@ -5751,7 +5194,8 @@
             )
             LOOP
             INSERT INTO GeneMaxIntronGIJ&1 (
-              SELECT j.protocol_app_node_id, ga.source_id, max(unique_reads) as max_unique, max(round(j.unique_reads * mult.multiplier,2)) as max_isrpm
+              SELECT j.protocol_app_node_id, ga.source_id, max(unique_reads) as max_unique, max(round(j.unique_reads * mult.multiplier,2)) as max_isrpm,
+                sum(unique_reads) as sum_unique, sum(round(j.unique_reads * mult.multiplier,2)) as sum_isrpm, avg(unique_reads) as avg_unique, avg(round(j.unique_reads * mult.multiplier,2)) as avg_isrpm
               FROM apidb.intronjunction j, GeneIdLocGIJ ga, namemappinggij mult
               WHERE ga.na_sequence_id = idlist.na_sequence_id
                 AND ga.na_sequence_id = j.na_sequence_id
@@ -5765,29 +5209,6 @@
             END LOOP;
           END;
         $$ LANGUAGE PLPGSQL;
-=======
-BEGIN
-  FOR idlist IN (
-    select distinct na_sequence_id
-      from GeneIdLocGIJ
-    )
-  LOOP
-  insert into GeneMaxIntronGIJ&1 nologging (
-select j.protocol_app_node_id, ga.source_id, max(unique_reads) as max_unique, max(round(j.unique_reads * mult.multiplier,2)) as max_isrpm,
-sum(unique_reads) as sum_unique, sum(round(j.unique_reads * mult.multiplier,2)) as sum_isrpm, avg(unique_reads) as avg_unique, avg(round(j.unique_reads * mult.multiplier,2)) as avg_isrpm
-from apidb.intronjunction j, GeneIdLocGIJ ga, namemappinggij mult
-where ga.na_sequence_id = idlist.na_sequence_id
-and ga.na_sequence_id = j.na_sequence_id
-and ga.start_min <= j.segment_start
-and ga.end_max >= j.segment_end
-and ga.is_reversed = j.is_reversed
-and j.protocol_app_node_id = mult.junctions_pan_id
-group by j.protocol_app_node_id, ga.source_id
-    );
-    commit;
-   END LOOP;
-END;
->>>>>>> 448fdf3c
       ]]>
     </sql>
     <sql>
@@ -5890,7 +5311,7 @@
 			   'Kinetoplastida' AS  taxon_node
 		UNION
 		SELECT 'AmoebaDB' AS project_id,
-			   'Amoebozoa' AS  taxon_node 
+			   'Amoebozoa' AS  taxon_node
 		UNION
 		SELECT 'MicrosporidiaDB' AS project_id,
 		           'Microsporidia' AS  taxon_node
@@ -9090,12 +8511,11 @@
     <externalDependency name="dots.ExonFeature"/>
     <sql>
       <![CDATA[
-<<<<<<< HEAD
         CREATE TABLE GeneModelDump&1 as
         SELECT source_id, project_id, sequence_id, gm_start,gm_end, type, is_reversed,
                string_agg(transcript_id, ',' ORDER BY transcript_id) AS transcript_ids
         FROM (
-          SELECT distinct ta.source_id as transcript_id, ta.gene_source_id as source_id, '@PROJECT_ID@' as project_id,
+          SELECT distinct ta.source_id as transcript_id, ta.gene_source_id as source_id, ta.project_id,
               ta.sequence_id,gm.start_min as gm_start, gm.end_max as gm_end,
               gm.type, gl.is_reversed
           FROM
@@ -9116,32 +8536,6 @@
         GROUP BY source_id, project_id, sequence_id,
                  gm_start,  gm_end, type, is_reversed
         ORDER BY CASE WHEN is_reversed = 1 THEN -1 * gm_start ELSE gm_start END
-=======
-        CREATE TABLE GeneModelDump&1 NOLOGGING as
-         SELECT source_id, project_id, sequence_id, gm_start,gm_end, type, is_reversed,
-  listagg(transcript_id, ',') within GROUP(ORDER BY transcript_id) AS transcript_ids
- from ( select distinct ta.source_id as transcript_id, ta.gene_source_id as source_id, ta.project_id,
-                ta.sequence_id,gm.start_min as gm_start, gm.end_max as gm_end,
-                gm.type, gl.is_reversed
-         from
-              apidb.FeatureLocation gl, dots.NaSequence s,
-              TranscriptAttributes ta,
-              (select  decode(el.feature_type,'ExonFeature','Exon',el.feature_type) as type, el.parent_id as na_feature_id,
-                       el.start_min as start_min , el.end_max as end_max
-               from apidb.FeatureLocation el
-               where el.feature_type in  ('ExonFeature','five_prime_UTR', 'three_prime_UTR','CDS','Intron')
-               and el.is_top_level = 1
-              ) gm
-         where gm.na_feature_id = ta.na_feature_id
-         and s.na_sequence_id = gl.na_sequence_id
-         and ta.na_feature_id = gl.na_feature_id
-         and gl.is_top_level = 1
-         )
-         group by source_id, project_id, sequence_id,
-                 gm_start,  gm_end,
-                type, is_reversed
-         order by case when is_reversed = 1 then -1 * gm_start else gm_start end
->>>>>>> 448fdf3c
        ]]>
     </sql>
     <sql>
@@ -9734,17 +9128,13 @@
   <tuningTable name="TranscriptGenomicSequence">
     <comment>The genomic sequence of each transcript. Used in the transcript record / gene record page.
     </comment>
-<<<<<<< HEAD
-
-=======
 <!-- COMMENTING OUT DEPENDENCIES FOR NOW -->
->>>>>>> 448fdf3c
     <externalDependency name="apidb.TranscriptLocation"/>
     <externalDependency name="dots.GeneFeature"/>
     <externalDependency name="dots.NaSequence"/>
     <externalDependency name="dots.Transcript"/>
     <externalDependency name="sres.TaxonName"/>
-<<<<<<< HEAD
+
     <sql>
       <![CDATA[
         create table TranscriptGenomicSequence&1 as
@@ -9756,89 +9146,10 @@
         where 1 = 0
       ]]>
     </sql>
-    <sql>
-      <![CDATA[
-        DO $$
-        DECLARE
-          rowcount numeric := 0;
-          slices int := 100;
-          slice int;
-          genomic_sequence text;
-          sequence_row RECORD;
-          transcript_row RECORD;
-          commit_frequency int := 10000;
-        BEGIN
-          FOR slice IN 0 .. slices - 1
-          LOOP
-            FOR sequence_row IN (
-              SELECT nas.na_sequence_id, nas.sequence, length(nas.sequence) as sequence_length,
-                     apidb.project_id(tn.name) as project_id
-              FROM dots.NaSequence nas, sres.TaxonName tn
-              WHERE nas.na_sequence_id
-                    IN (select na_sequence_id from apidb.TranscriptLocation)
-                AND nas.taxon_id = tn.taxon_id
-                AND tn.name_class = 'scientific name'
-                AND mod(nas.na_sequence_id, slices) = slice
-              ORDER BY nas.taxon_id, nas.na_sequence_id
-            )
-            LOOP
-              FOR transcript_row IN (
-                SELECT gf.source_id as gene_source_id, t.source_id,
-                       tl.na_feature_id, tl.start_min, tl.end_max, tl.is_reversed
-                FROM dots.GeneFeature gf, dots.Transcript t, apidb.TranscriptLocation tl
-                WHERE gf.na_sequence_id = sequence_row.na_sequence_id
-                  AND gf.na_feature_id = t.parent_id
-                  AND t.na_feature_id = tl.na_feature_id
-                  AND tl.is_top_level = 1
-                ORDER BY tl.start_min
-              )
-              LOOP
-                INSERT INTO TranscriptGenomicSequence&1
-                (gene_source_id, source_id, project_id, genomic_sequence, genomic_sequence_length)
-                VALUES (
-                  transcript_row.gene_source_id, transcript_row.source_id, sequence_row.project_id,
-                  case when transcript_row.is_reversed = 1
-                    then apidb.reverse_complement_clob(
-                          substr(sequence_row.sequence, transcript_row.start_min::INTEGER,
-                                 transcript_row.end_max::INTEGER - transcript_row.start_min ::INTEGER+ 1)
-                        )
-                    else substr(sequence_row.sequence, transcript_row.start_min::INTEGER,
-                               transcript_row.end_max::INTEGER - transcript_row.start_min::INTEGER + 1)
-                  end,
-                  transcript_row.end_max - transcript_row.start_min + 1
-                );
-                rowcount := rowcount + 1;
-                IF mod(rowcount, commit_frequency) = 0 THEN
-                  commit;
-                END IF;
-              END LOOP;
-            END LOOP;
-          END LOOP;
-        END;
-        $$ LANGUAGE PLPGSQL;
-      ]]>
-    </sql>
-    <sql>
-      <![CDATA[
-        create index txgseq_idx&1
-=======
-
-    <sql>
-      <![CDATA[
-      create table TranscriptGenomicSequence&1 nologging as
-      select gf.source_id as gene_source_id, t.source_id,
-             cast (null as varchar2(80)) as project_id,
-             nas.sequence as genomic_sequence,
-             length(nas.sequence) as genomic_sequence_length
-      from dots.NaSequence nas, dots.GeneFeature gf, dots.Transcript t
-      where 1 = 0
-      ]]>
-    </sql>
 
     <sql>
       <![CDATA[
         create unique index txgseq_idx&1
->>>>>>> 448fdf3c
           on TranscriptGenomicSequence&1(source_id, gene_source_id, project_id)
           tablespace indx
       ]]>
@@ -9888,7 +9199,7 @@
 
 # get the lob locator object here
 my $sh = $dbh->prepare($sql, { ora_auto_lob => 0 } )
-     or die "Can't prepare SQL statement: " . $dbh->errstr(); 
+     or die "Can't prepare SQL statement: " . $dbh->errstr();
 $sh->execute();
 
 my ($prevSequenceSourceId, $sequence, $count);
@@ -9901,7 +9212,7 @@
 
   my $substrStart = $start - 1;
   my $substrLength = $end - $start + 1;
-  
+
   my $transcriptGenomicSequence = substr($sequence, $substrStart, $substrLength);
 
   if($isReversed) {
@@ -9926,7 +9237,7 @@
 
   my $chunkSize = $dbh->ora_lob_chunk_size($lobLocator);
   my $offset = 1;   # Offsets start at 1, not 0
-  
+
   my $output;
   while(1) {
     my $data = $dbh->ora_lob_read($lobLocator, $offset, $chunkSize );
@@ -9935,7 +9246,7 @@
     $offset += $chunkSize;
   }
   return $output;
-}                 
+}
 
 
 1;
@@ -10281,7 +9592,6 @@
           ) t
           WHERE string_value = 'All'
 
-<<<<<<< HEAD
           UNION
 
           SELECT gene_source_id
@@ -10333,210 +9643,6 @@
               )
           ) t3
           GROUP BY gene_source_id, ontology_term, intron_count
-=======
-     <![CDATA[
-create table &prefixIntronSupportLevel&1 NOLOGGING as 
-select * from (
-select gene_source_id, ontology_term, replace(string_value, 'All' , 'Any-high') as string_value from (
-select gene_source_id
-, ontology_term
-, case when count(*) = intron_count THEN 'All'
-    when count(*) = 0 THEN 'None'
-    else 'Any' end as string_value 
-from (
-select gij.gene_source_id
-, 'intron_junction' as ontology_term
-, intronCount.intron_count
-from apidbtuning.geneintronjunction gij, ApidbTuning.GeneIntJuncStats stats
-, (select count (*) as intron_count, source_id from apidbtuning.genemodeldump where type = 'Intron' group by source_id) intronCount
-where gij.gene_source_id = intronCount.source_id
-and gij.na_sequence_id = stats.na_sequence_id
-and gij.annotated_intron = 'Yes'
-AND gij.segment_end - gij.segment_start <= stats.max_intron_length * 2
-AND gij.total_unique >=  CASE WHEN contained = 1 THEN stats.perc01_annot_score ELSE 5*stats.perc01_annot_score END
-AND (gij.contained = 0 or gij.percent_max >= 2 /*stats.perc0005_annot_percent_max*/)
-)
-group by gene_source_id, ontology_term, intron_count
-
-)
-where string_value = 'All'
-
-union
-
-select gene_source_id
-, ontology_term
-, case when count(*) = intron_count THEN 'All-high'
-    when count(*) = 0 THEN 'None'
-    else 'Any-high' end as string_value 
-from (
-select gij.gene_source_id
-, 'intron_junction' as ontology_term
-, intronCount.intron_count
-from apidbtuning.geneintronjunction gij, ApidbTuning.GeneIntJuncStats stats
-, (select count (*) as intron_count, source_id from apidbtuning.genemodeldump where type = 'Intron' group by source_id) intronCount
-where gij.gene_source_id = intronCount.source_id
-and gij.na_sequence_id = stats.na_sequence_id
-and gij.annotated_intron = 'Yes'
-AND gij.segment_end - gij.segment_start <= stats.max_intron_length * 2
-AND gij.total_unique >=  CASE WHEN contained = 1 THEN stats.perc01_annot_score ELSE 5*stats.perc01_annot_score END
-AND (gij.contained = 0 or gij.percent_max >= 2)
-)
-group by gene_source_id, ontology_term, intron_count
-
-union
-
-select gene_source_id
-, ontology_term
-, case when count(*) = intron_count THEN 'All-low'
-    when count(*) = 0 THEN 'None'
-    else 'Any-low' end as string_value 
-from (
-select gij.gene_source_id
-, 'intron_junction' as ontology_term
-, intronCount.intron_count
-from apidbtuning.geneintronjunction gij, ApidbTuning.GeneIntJuncStats stats
-, (select count (*) as intron_count, source_id from apidbtuning.genemodeldump where type = 'Intron' group by source_id) intronCount
-where gij.gene_source_id = intronCount.source_id
-and gij.na_sequence_id = stats.na_sequence_id
-and gij.annotated_intron = 'Yes'
-AND gij.segment_end - gij.segment_start <= stats.max_intron_length * 4
-AND gij.total_unique >=  CASE WHEN contained = 1 THEN stats.min_annot_score ELSE 5*stats.min_annot_score END
-AND (gij.contained = 0 or gij.percent_max >= stats.min_annot_percent_max)
-AND gij.intron_feature_id not in (
-select gij.intron_feature_id
-from ApidbTuning.GeneIntronJunction gij, ApidbTuning.GeneIntJuncStats stats
-WHERE gij.na_sequence_id = stats.na_sequence_id
-AND gij.segment_end - gij.segment_start <= stats.max_intron_length * 2
-AND gij.total_unique >=  CASE WHEN contained = 1 THEN stats.perc01_annot_score ELSE 5*stats.perc01_annot_score END
-AND (gij.contained = 0 or gij.percent_max >= 2) )
-)
-group by gene_source_id, ontology_term, intron_count
-
-union
-select gene_source_id, ontology_term, replace(string_value, 'All' , 'Any-low') as string_value from (
-select gene_source_id
-, ontology_term
-, case when count(*) = intron_count THEN 'All'
-    when count(*) = 0 THEN 'None'
-    else 'Any' end as string_value 
-from (
-select gij.gene_source_id
-, 'intron_junction' as ontology_term
-, intronCount.intron_count
-from apidbtuning.geneintronjunction gij, ApidbTuning.GeneIntJuncStats stats
-, (select count (*) as intron_count, source_id from apidbtuning.genemodeldump where type = 'Intron' group by source_id) intronCount
-where gij.gene_source_id = intronCount.source_id
-and gij.na_sequence_id = stats.na_sequence_id
-and gij.annotated_intron = 'Yes'
-AND gij.segment_end - gij.segment_start <= stats.max_intron_length * 4
-AND gij.total_unique >=  CASE WHEN contained = 1 THEN stats.min_annot_score ELSE 5*stats.min_annot_score END
-AND (gij.contained = 0 or gij.percent_max >= stats.min_annot_percent_max)
-AND gij.intron_feature_id not in (
-select gij.intron_feature_id
-from ApidbTuning.GeneIntronJunction gij, ApidbTuning.GeneIntJuncStats stats
-WHERE gij.na_sequence_id = stats.na_sequence_id
-AND gij.segment_end - gij.segment_start <= stats.max_intron_length * 2
-AND gij.total_unique >=  CASE WHEN contained = 1 THEN stats.perc01_annot_score ELSE 5*stats.perc01_annot_score END
-AND (gij.contained = 0 or gij.percent_max >= 2) )
-)
-group by gene_source_id, ontology_term, intron_count
-
-)
-where string_value = 'All'
-)
-
-
-]]>
-    </sql>
-  </tuningTable>
-
-  <tuningTable name="AllGeneProducts" prefixEnabled="true">
-    <comment>
-      all products for each gene
-    </comment>
-    <internalDependency name="GeneAttributes"/>
-    <internalDependency name="GeneProduct"/>
-    <internalDependency name="TranscriptAttributes"/>
-    <externalDependency name="apidb.GeneFeatureProduct"/>
-    <externalDependency name="apidb.TranscriptProduct"/>
-    <externalDependency name="dots.GeneFeature"/>
-    <externalDependency name="dots.GoAssocInstEvidCode"/>
-    <externalDependency name="dots.Transcript"/>
-    <externalDependency name="sres.OntologyTerm"/>
-
-    <sql>
-     <![CDATA[
-       create table &prefixAllGeneProducts&1 NOLOGGING as 
-         with evids
-            as (select distinct gaiec.go_evidence_code_id, ot.name
-                from  dots.GoAssocInstEvidCode gaiec, sres.OntologyTerm ot
-                where ot.ontology_term_id = gaiec.go_evidence_code_id)
-         select ta.gene_source_id AS source_id, tp.product, ta.project_id,
-                decode(tp.is_preferred, 1, 'No', 0, 'Yes') as is_alternate,
-                listagg(source_id, ', ') within group(order by source_id) as transcript_ids,
-                listagg(publication, ', ') within group(order by source_id) as reference,
-                e.name as evidence_code, tp.with_from as evidence_code_parameter,
-                tp.assigned_by, 'apidb.TranscriptProduct' as source
-         from apidb.TranscriptProduct tp, TranscriptAttributes ta, evids e
-         where ta.na_feature_id = tp.na_feature_id
-           and tp.evidence_code = e.go_evidence_code_id(+)
-         group by gene_source_id, ta.project_id, tp.product, tp.is_preferred, e.name,
-               tp.with_from, tp.assigned_by
-       union
-         select ga.source_id as source_id, gfp.product, ga.project_id,
-                decode(gfp.is_preferred, 1, 'No', 0, 'Yes') as is_alternate,
-                null as transcript_ids, null as reference, null as evidence_code,
-                null as evidence_code_parameter, gfp.assigned_by,
-                'apidb.GeneFeatureProduct' as source
-         from apidb.GeneFeatureProduct gfp, GeneAttributes ga
-         where ga.na_feature_id = gfp.na_feature_id
-       union
-         select ga.source_id as source_id, gf.product, ga.project_id,
-                null as  is_alternate,
-                null as transcript_ids, null as reference, null as evidence_code,
-                null as evidence_code_parameter, null as assigned_by,
-                'dots.GeneFeature' as source
-         from dots.GeneFeature gf, GeneAttributes ga, GeneProduct gp
-         where ga.na_feature_id = gf.na_feature_id
-           and gf.product is not null
-           and ga.source_id = gp.source_id
-           and gp.source_rule >= 3 -- no product in apidb.GeneFeatureProduct
-       union
-         select ta.gene_source_id AS source_id, t.product, ta.project_id,
-                null as is_alternate,
-                listagg(ta.source_id, ', ') within group(order by ta.source_id) as transcript_ids,
-                null as reference, null as evidence_code, null as evidence_code_parameter,
-                null as assigned_by, 'dots.Transcript' as source
-         from TranscriptAttributes ta, dots.Transcript t
-         where ta.na_feature_id = t.na_feature_id
-           and t.product is not null
-           and ta.gene_source_id
-               not in (select source_id
-                   from GeneProduct
-                   where source_rule < 6) -- product only in dots.Transcript
-         group by ta.gene_source_id, ta.project_id, t.product
-       union
-         select gp.source_id as source_id, gp.product, ga.project_id,
-                null as  is_alternate,
-                null as transcript_ids, null as reference, null as evidence_code,
-                null as evidence_code_parameter, null as assigned_by,
-                'unspecified product' as source
-         from GeneProduct gp, GeneAttributes ga
-         where gp.source_rule = 7
-           and gp.source_id = ga.source_id
-       order by is_alternate desc, transcript_ids
-       ]]>
-    </sql>
-
-    <sql>
-      <![CDATA[
-        create index allGeneProds_idx&1
-        on &prefixAllGeneProducts&1 (source_id, product)
-        tablespace indx
-      ]]>
-    </sql>
-  </tuningTable>
->>>>>>> 448fdf3c
 
           UNION
 
@@ -10572,7 +9678,95 @@
           ) t4
           WHERE string_value = 'All'
       ) t
-      ]]>
-    </sql>
-  </tuningTable>
+]]>
+   </sql>
+  </tuningTable>
+
+  <tuningTable name="AllGeneProducts" prefixEnabled="true">
+    <comment>
+      all products for each gene
+    </comment>
+    <internalDependency name="GeneAttributes"/>
+    <internalDependency name="GeneProduct"/>
+    <internalDependency name="TranscriptAttributes"/>
+    <externalDependency name="apidb.GeneFeatureProduct"/>
+    <externalDependency name="apidb.TranscriptProduct"/>
+    <externalDependency name="dots.GeneFeature"/>
+    <externalDependency name="dots.GoAssocInstEvidCode"/>
+    <externalDependency name="dots.Transcript"/>
+    <externalDependency name="sres.OntologyTerm"/>
+
+    <sql>
+     <![CDATA[
+       create table &prefixAllGeneProducts&1 as
+         with evids
+            as (select distinct gaiec.go_evidence_code_id, ot.name
+                from  dots.GoAssocInstEvidCode gaiec, sres.OntologyTerm ot
+                where ot.ontology_term_id = gaiec.go_evidence_code_id)
+         select ta.gene_source_id AS source_id, tp.product, ta.project_id,
+                CASE tp.is_preferred WHEN 1 THEN 'No' WHEN 0 THEN 'Yes' END as is_alternate,
+                string_agg(source_id, ', ' order by source_id) as transcript_ids,
+                string_agg(publication, ', ' order by source_id) as reference,
+                e.name as evidence_code, tp.with_from as evidence_code_parameter,
+                tp.assigned_by, 'apidb.TranscriptProduct' as source
+         from apidb.TranscriptProduct tp, TranscriptAttributes ta, evids e
+         where ta.na_feature_id = tp.na_feature_id
+           and tp.evidence_code = e.go_evidence_code_id(+)
+         group by gene_source_id, ta.project_id, tp.product, tp.is_preferred, e.name,
+               tp.with_from, tp.assigned_by
+       union
+         select ga.source_id as source_id, gfp.product, ga.project_id,
+                CASE gfp.is_preferred WHEN 1 THEN 'No' WHEN 0 THEN 'Yes' END as is_alternate,
+                null as transcript_ids, null as reference, null as evidence_code,
+                null as evidence_code_parameter, gfp.assigned_by,
+                'apidb.GeneFeatureProduct' as source
+         from apidb.GeneFeatureProduct gfp, GeneAttributes ga
+         where ga.na_feature_id = gfp.na_feature_id
+       union
+         select ga.source_id as source_id, gf.product, ga.project_id,
+                null as  is_alternate,
+                null as transcript_ids, null as reference, null as evidence_code,
+                null as evidence_code_parameter, null as assigned_by,
+                'dots.GeneFeature' as source
+         from dots.GeneFeature gf, GeneAttributes ga, GeneProduct gp
+         where ga.na_feature_id = gf.na_feature_id
+           and gf.product is not null
+           and ga.source_id = gp.source_id
+           and gp.source_rule >= 3 -- no product in apidb.GeneFeatureProduct
+       union
+         select ta.gene_source_id AS source_id, t.product, ta.project_id,
+                null as is_alternate,
+                string_agg(ta.source_id, ', ' order by ta.source_id) as transcript_ids,
+                null as reference, null as evidence_code, null as evidence_code_parameter,
+                null as assigned_by, 'dots.Transcript' as source
+         from TranscriptAttributes ta, dots.Transcript t
+         where ta.na_feature_id = t.na_feature_id
+           and t.product is not null
+           and ta.gene_source_id
+               not in (select source_id
+                   from GeneProduct
+                   where source_rule < 6) -- product only in dots.Transcript
+         group by ta.gene_source_id, ta.project_id, t.product
+       union
+         select gp.source_id as source_id, gp.product, ga.project_id,
+                null as  is_alternate,
+                null as transcript_ids, null as reference, null as evidence_code,
+                null as evidence_code_parameter, null as assigned_by,
+                'unspecified product' as source
+         from GeneProduct gp, GeneAttributes ga
+         where gp.source_rule = 7
+           and gp.source_id = ga.source_id
+       order by is_alternate desc, transcript_ids
+       ]]>
+    </sql>
+
+    <sql>
+      <![CDATA[
+        create index allGeneProds_idx&1
+        on &prefixAllGeneProducts&1 (source_id, product)
+        tablespace indx
+      ]]>
+    </sql>
+  </tuningTable>
+
 </tuningConfig>