--- conflicted
+++ resolved
@@ -4170,11 +4170,7 @@
     <intermediateTable name="totalexpression"/>
     <intermediateTable name="ratiostats"/>
     <intermediateTable name="isrmultcons"/>
-<<<<<<< HEAD
---> 
-=======
 -->
->>>>>>> 9ce6b462
     <intermediateTable name="IntronJunctionTmp"/>
     <intermediateTable name="valid"/>
     <intermediateTable name="genesample"/>
