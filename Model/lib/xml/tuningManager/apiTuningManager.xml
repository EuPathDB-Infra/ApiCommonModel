<?xml version="1.0" encoding="UTF-8"?>
<tuningConfig>

  <import file="tuningManager.xml"/>

  <tuningTable name="TransmembraneDomains" prefixEnabled="false">
    <comment>Locations and Sequence of Transmembrane Domains (TMHMM)
    </comment>
    <internalDependency name="TranscriptAttributes"/>
    <externalDependency name="dots.AaLocation"/>
    <externalDependency name="dots.TranslatedAaFeature"/>
    <externalDependency name="dots.TranslatedAaSequence"/>
    <externalDependency name="dots.TransmembraneAaFeature"/>
    <sql>
      <![CDATA[
        CREATE TABLE TransmembraneDomains&1 AS
        SELECT ta.source_id as transcript_source_id
            , ta.gene_source_id AS gene_source_id
            , ta.project_id
            , tmf.topology AS tmf_topology
            , aal.start_min AS tmf_start_min
            , aal.end_max AS tmf_end_max
            , substr(tas.sequence, aal.end_max::INTEGER - aal.start_min::INTEGER + 1, aal.start_min::INTEGER) AS tmf_sequence
            , tmf.aa_feature_id tmf_aa_feature_id
            , tmf.aa_sequence_id tmf_aa_sequence_id
            , tas.source_id as protein_source_id
        FROM dots.aalocation aal
          , transcriptattributes ta
          , dots.translatedaafeature taf
          , dots.translatedaasequence tas
          , dots.transmembraneaafeature tmf
        WHERE ta.na_feature_id = taf.na_feature_id
        AND taf.aa_sequence_id = tas.aa_sequence_id
        AND tas.aa_sequence_id = tmf.aa_sequence_id
        and tmf.aa_feature_id = aal.aa_feature_id
      ]]>
    </sql>
    <sql>
      <![CDATA[
        create index TransDom1_ix&1
        on TransmembraneDomains&1 (tmf_aa_sequence_id, tmf_aa_feature_id, tmf_start_min, tmf_end_max, tmf_topology)
        tablespace indx
      ]]>
    </sql>
<!--    <sql>-->
<!--      <![CDATA[-->
<!--        create index TransDom2_ix&1-->
<!--        on TransmembraneDomains&1 (gene_source_id, project_id, transcript_source_id, tmf_start_min, tmf_end_max, tmf_topology, tmf_sequence)-->
<!--        tablespace indx-->
<!--      ]]>-->
<!--    </sql>-->
  </tuningTable>

  <tuningTable name="SignalPeptideDomains" prefixEnabled="false">
    <comment>Locations and Sequence of Signal Peptide Domains (SignalP)
    </comment>
    <externalDependency name="dots.AaLocation"/>
    <externalDependency name="dots.AaSequence"/>
    <externalDependency name="dots.GeneFeature"/>
    <externalDependency name="dots.SignalPeptideFeature"/>
    <externalDependency name="dots.Transcript"/>
    <externalDependency name="dots.TranslatedAaFeature"/>
    <externalDependency name="dots.TranslatedAaSequence"/>
    <sql>
      <![CDATA[
          CREATE TABLE SignalPeptideDomains&1 AS
          SELECT
              gf.source_id gene_source_id
              , t.source_id transcript_source_id
              , taf.na_feature_id
              , spf.aa_feature_id
              , spf.aa_sequence_id
              , spf.parent_id
              , aal.start_min
              , aal.end_max
              , spf.algorithm_name
              , substr(s.sequence, aal.end_max::INTEGER, 1) peptide_sequence
          FROM
             dots.SignalPeptideFeature spf
            , dots.AaLocation aal
            , dots.TranslatedAaFeature taf
            , dots.TranslatedAaSequence tas
            , dots.GeneFeature gf
            , dots.AaSequence s
            , dots.Transcript t
          WHERE
              spf.aa_sequence_id = s.aa_sequence_id
              AND aal.aa_feature_id = spf.aa_feature_id
              AND t.na_feature_id = taf.na_feature_id
              AND taf.aa_sequence_id = tas.aa_sequence_id
              AND tas.aa_sequence_id = spf.aa_sequence_id
              AND gf.na_feature_id = t.parent_id
              AND (spf.signal_probability >= .5
                  OR spf.signal_probability IS NULL
                  OR ((spf.means_score + spf.maxy_score) / 2) >= .5
                      OR ( spf.maxy_conclusion + spf.maxc_conclusion + spf.maxs_conclusion + spf.means_conclusion ) >= 3
                  )
          ORDER BY
              spf.aa_sequence_id, spf.aa_feature_id
        ]]>
    </sql>
    <sql>
      <![CDATA[
          CREATE INDEX SignalP1_ix&1
          ON SignalPeptideDomains&1 (aa_sequence_id)
          TABLESPACE indx
        ]]>
    </sql>
    <sql>
      <![CDATA[
          CREATE INDEX SignalP2_ix&1
          ON SignalPeptideDomains&1 (gene_source_id, transcript_source_id, end_max)
          TABLESPACE indx
        ]]>
    </sql>
  </tuningTable>

  <tuningTable name="OrganismSelectTaxonRank" prefixEnabled="false">
    <comment>Taxon ranks for organisms
    </comment>
    <externalDependency name="apidb.Organism"/>
    <externalDependency name="sres.TaxonName"/>
    <externalDependency name="sres.Taxon"/>
    <sql>
      <![CDATA[
        CREATE TABLE OrganismSelectTaxonRank&1 AS
        WITH organism_rank AS (
          SELECT tn1.name as organism, o.public_abbrev, tn2.name as parent_organism,
            case when tn2.name = 'Oomycetes' then 'class' else r.rank end as rank
          FROM (
              WITH RECURSIVE cte AS(
                SELECT taxon_id input, taxon_id, rank, parent_id
                FROM sres.taxon
                WHERE taxon_id IN (SELECT taxon_id FROM apidb.organism WHERE is_annotated_genome = 1)
                UNION
                SELECT cte.input, t.taxon_id, t.rank, t.parent_id
                FROM sres.taxon t, cte
                WHERE cte.parent_id = t.taxon_id
              )
              SELECT input, taxon_id, rank
              FROM cte
            ) r
            , sres.taxonname tn1
            , sres.taxonname tn2
            , apidb.organism o
          WHERE r.input = tn1.taxon_id
            AND r.taxon_id = tn2.taxon_id
            AND tn1.name_class = 'scientific name'
            AND tn2.name_class = 'scientific name'
            AND (r.rank in ('phylum', 'genus', 'species', 'kingdom', 'class') or (r.rank = 'no rank' and tn2.name = 'Oomycetes'))
            AND tn1.taxon_id = o.taxon_id
        )
        SELECT
          organisms.organism
          , organisms.public_abbrev
          , coalesce(phylum.parent_organism, 'N/A') as phylum
          , coalesce(genus.parent_organism, 'N/A') as genus
          , coalesce(species.parent_organism, 'N/A') as species
          , coalesce(kingdom.parent_organism, 'N/A') as kingdom
          , coalesce(class.parent_organism, 'N/A') as class
        FROM
          (select distinct organism, public_abbrev from organism_rank) organisms
          LEFT JOIN ( select * from organism_rank where rank= 'phylum') phylum ON organisms.organism = phylum.organism
          LEFT JOIN ( select * from organism_rank where rank= 'genus') genus ON organisms.organism = genus.organism
          LEFT JOIN ( select * from organism_rank where rank= 'species') species ON organisms.organism = species.organism
          LEFT JOIN ( select * from organism_rank where rank= 'kingdom') kingdom ON organisms.organism = kingdom.organism
          LEFT JOIN ( select * from organism_rank where rank= 'class') class ON organisms.organism = class.organism
      ]]>
    </sql>
  </tuningTable>


  <tuningTable name="PathwayAttributes" prefixEnabled="false">
    <comment>Attributes for Metabolic Pathways
    </comment>
    <externalDependency name="sres.Pathway"/>
    <externalDependency name="sres.PathwayNode"/>
    <sql>
      <![CDATA[
        CREATE TABLE PathwayAttributes&1 as
        SELECT
            p.source_id
          , p.pathway_id
          , p.name
          , enz.total_enzyme_count
          , cpd.total_compound_count
          , p.url
          , replace(replace(ed.name, 'Pathways_', ''), '_RSRC', '') as pathway_source
          , ed.name as external_db_name
          , edr.version as external_db_version
        FROM
            sres.pathway p
          , sres.externalDatabase ed
          , sres.externalDatabaseRelease edr
          ,(SELECT
              COUNT( *) AS total_compound_count
            , pathway_id
            FROM
              sres.pathwayNode pn
            , SRES.ontologyterm ot
            WHERE
              pn.pathway_node_type_id = ot.ontology_term_id
              AND ot.name = 'molecular entity'
            GROUP BY
              pathway_id
          ) cpd
          ,(SELECT
              COUNT( *) AS total_enzyme_count
            , pathway_id
            FROM
              sres.pathwayNode pn
            , SRES.ontologyterm ot
            WHERE
              pn.pathway_node_type_id = ot.ontology_term_id
              AND ot.name = 'enzyme'
            GROUP BY
              pathway_id
          ) enz
        WHERE
          ed.external_database_id = edr.external_database_id
          AND edr.external_database_release_id = p.external_database_release_id
          AND cpd.pathway_id = p.pathway_id
          AND enz.pathway_id = p.pathway_id
          AND source_id NOT IN('ec01100', 'ec01110', 'ec01120')
          -- temporarily remove MPMP from release 46
          AND ed.name NOT LIKE '%MPMP%'
      ]]>
    </sql>
    <sql>
      <![CDATA[
        CREATE UNIQUE INDEX PathAttr_sourceId_pwaySrc&1
          ON &prefixPathwayAttributes&1 (source_id, pathway_source)
          TABLESPACE INDX
      ]]>
    </sql>
    <sql>
      <![CDATA[
        create index PathAttr_ix&1
          on PathwayAttributes&1 (pathway_id, source_id, name, pathway_source, total_enzyme_count, total_compound_count)
          tablespace indx
      ]]>
    </sql>
  </tuningTable>


  <tuningTable name="TaxonPairSummary">
    <comment>synteny stats for each reference-taxon / comparison-taxon pair
    </comment>
    <externalDependency name="apidb.Synteny"/>
    <externalDependency name="apidb.SyntenicGene"/>
    <externalDependency name="dots.NaSequence"/>
    <sql>
      <![CDATA[
        create table TaxonPairSummary&1 as
        select ref_taxon_id, comp_taxon_id,
               count(*) as syntenic_span_count,
               sum(ref_length) as ref_coverage,
               avg(ref_length) as average_span_length,
               avg(gene_count) as average_gene_count
        from (select ref_seq.taxon_id as ref_taxon_id,
                     comp_seq.taxon_id as comp_taxon_id,
                     synteny.a_end - synteny.a_start + 1 as ref_length,
                     coalesce(sg_summary.gene_count, 0) as gene_count
              from apidb.Synteny, dots.NaSequence ref_seq,
                   dots.NaSequence comp_seq,
                   (select synteny_id, count(*) as gene_count
                    from apidb.SyntenicGene
                    group by synteny_id) sg_summary
              where synteny.a_na_sequence_id = ref_seq.na_sequence_id
                and synteny.b_na_sequence_id = comp_seq.na_sequence_id
                and synteny.synteny_id = sg_summary.synteny_id
             ) t
        group by ref_taxon_id, comp_taxon_id
      ]]>
    </sql>
    <sql>
      <![CDATA[
        create index tps_ix&1
          on TaxonPairSummary&1 (ref_taxon_id, comp_taxon_id)
          tablespace indx
      ]]>
    </sql>
  </tuningTable>


  <tuningTable name="FallbackOrganism">
    <comment>
      Taxon metadata for reference SNPs
    </comment>
    <internalDependency name="PANResults"/>
    <internalDependency name="InferredParams"/>
    <externalDependency name="apidb.Organism"/>
    <externalDependency name="sres.ExternalDatabase"/>
    <externalDependency name="sres.ExternalDatabaseRelease"/>
    <externalDependency name="sres.TaxonName"/>
    <externalDependency name="study.ProtocolAppNode"/>
    <externalDependency name="study.Study"/>
    <externalDependency name="study.StudyLink"/>
    <sql>
      <![CDATA[
        CREATE TABLE FallbackOrganism&1 AS
        SELECT ed.name as dataset_name, 'SNP' as type, 'HTS_SNP' as subtype, tn.name as organism,
               o.strain_abbrev as pan_name, pan.protocol_app_node_id, 'name' as term_name,
               study_release.study_name
        FROM study.ProtocolAppNode pan, study.StudyLink sl,
             sres.ExternalDatabaseRelease edr, sres.ExternalDatabase ed,
             (SELECT s.study_id, s.external_database_release_id,
                     s.name as study_name
              FROM study.Study s
              WHERE investigation_id is null) study_release,
              apidb.Organism o LEFT JOIN sres.TaxonName tn ON o.taxon_id = tn.taxon_id
        WHERE pan.protocol_app_node_id in (select pan_id from PANResults)
          -- and ed.name not in (select dataset_name from InferredParams)
          -- and ed.name not in (select dataset_name from InferredChars)
          AND pan.protocol_app_node_id = sl.protocol_app_node_id
          AND sl.study_id = study_release.study_id
          AND study_release.external_database_release_id = edr.external_database_release_id
          AND edr.external_database_id = ed.external_database_id
          AND ed.name like '%_NGS_SNPsAndVariations'
          AND o.abbrev = replace(ed.name, '_NGS_SNPsAndVariations', '')
          AND (tn.name_class = 'scientific name' or tn.name_class is null)
      ]]>
    </sql>
  </tuningTable>


  <tuningTable name="TranscriptPathway">
    <internalDependency name="TranscriptAttributes"/>
    <internalDependency name="PathwayAttributes"/>
    <internalDependency name="GeneAttributes"/>
    <externalDependency name="sres.PathwayNode"/>
    <externalDependency name="dots.AaSequenceEnzymeClass"/>
    <externalDependency name="sres.EnzymeClass"/>
    <sql>
        <![CDATA[
         CREATE TABLE TranscriptPathway&1 (
            SOURCE_ID	                  VARCHAR(80),
            GENE_SOURCE_ID	              VARCHAR(80),
            PROJECT_ID	                  VARCHAR(20),
            PATHWAY_SOURCE_ID	          VARCHAR(50),
            PATHWAY_NAME	              VARCHAR(150),
            EC_NUMBER_GENE	              VARCHAR(16),
            WILDCARD_COUNT_GENE	          NUMERIC,
            EC_NUMBER_PATHWAY	          VARCHAR(16),
            WILDCARD_COUNT_PATHWAY	      NUMERIC,
            EXACT_MATCH	                  NUMERIC,
            COMPLETE_EC	                  NUMERIC,
            PATHWAY_ID	                  NUMERIC(12,0),
            PATHWAY_SOURCE	              VARCHAR(200),
            EXTERNAL_DATABASE_RELEASE_ID  NUMERIC(10,0)
         )
      ]]>
    </sql>
    <sql>
      <![CDATA[
        DO $$
        DECLARE
          idlist RECORD;
        BEGIN
        FOR idlist IN ( SELECT DISTINCT organism FROM GeneAttributes )
        LOOP
          INSERT INTO TranscriptPathway&1
            WITH transcript_ec AS (
              SELECT ec.enzyme_class_id, ec.ec_number, ec.ec_number_1, ec.ec_number_2, ec.ec_number_3, ec.ec_number_4,
                regexp_count( ec.ec_number, '-') as wildcard_count
              FROM sres.EnzymeClass ec
              WHERE enzyme_class_id IN (SELECT enzyme_class_id FROM dots.AaSequenceEnzymeClass)
            ),
            pathway_node_ec AS (
              SELECT distinct pn.pathway_id, pn.row_id as enzyme_class_id
              FROM sres.PathwayNode pn, sres.ontologyterm ot
              WHERE pn.pathway_node_type_id = ot.ontology_term_id
                AND ot.name = 'enzyme'
                AND pn.display_label != '-.-.-.-'
            ),
            pathway_ec AS (
              SELECT ec.enzyme_class_id, ec.ec_number, ec.ec_number_1, ec.ec_number_2, ec.ec_number_3, ec.ec_number_4,
                     regexp_count( ec.ec_number, '-') as wildcard_count
              FROM sres.EnzymeClass ec
              WHERE enzyme_class_id IN (SELECT enzyme_class_id FROM pathway_node_ec)
            ),
            ec_match AS (
              SELECT tec.enzyme_class_id as transcript_enzyme_class_id,
                     pec.enzyme_class_id as pathway_enzyme_class_id,
                     tec.wildcard_count as wildcard_count_transcript,
                     pec.wildcard_count as wildcard_count_pathway,
                     tec.ec_number as ec_number_transcript,
                     pec.ec_number as ec_number_pathway
              FROM transcript_ec tec, pathway_ec pec
              WHERE (tec.ec_number_1 = pec.ec_number_1 or tec.ec_number_1 is null or pec.ec_number_1 is null)
                AND (tec.ec_number_2 = pec.ec_number_2 or tec.ec_number_2 is null or pec.ec_number_2 is null)
                AND (tec.ec_number_3 = pec.ec_number_3 or tec.ec_number_3 is null or pec.ec_number_3 is null)
                AND (tec.ec_number_4 = pec.ec_number_4 or tec.ec_number_4 is null or pec.ec_number_4 is null)
            )
            SELECT DISTINCT ga.source_id
              , ga.gene_source_id
              , ga.project_id
              , pa.source_id as pathway_source_id
              , pa.name as pathway_name
              , ec_match.ec_number_transcript as ec_number_gene
              , ec_match.wildcard_count_transcript as wildcard_count_gene
              , ec_match.ec_number_pathway
              , ec_match.wildcard_count_pathway
              , CASE WHEN ec_match.ec_number_pathway = ec_match.ec_number_transcript
                  THEN 1
                  ELSE 0 END as exact_match
              , CASE WHEN ec_match.wildcard_count_pathway + ec_match.wildcard_count_transcript = 0
                  THEN 1
                  ELSE 0  END as complete_ec
              , pa.pathway_id
              , pa.pathway_source
              , p.external_database_release_id
            FROM PathwayAttributes pa
              , sres.pathway p
              , pathway_node_ec pec
              , ec_match
              , dots.AaSequenceEnzymeClass asec
              , TranscriptAttributes ga
            WHERE ga.organism = idlist.organism
              AND pa.pathway_id = pec.pathway_id
              AND p.pathway_id = pa.pathway_id
              AND pec.enzyme_class_id = ec_match.pathway_enzyme_class_id
              AND asec.enzyme_class_id = ec_match.transcript_enzyme_class_id
              AND ga.aa_sequence_id  = asec.aa_sequence_id
              AND (
                (ga.orthomcl_name IS NULL AND asec.evidence_code != 'OrthoMCLDerived')
                OR ga.orthomcl_name IS NOT NULL
              )
          ;
          commit;
         END LOOP;
        END;
        $$ LANGUAGE PLPGSQL;
      ]]>
    </sql>
    <sql>
      <![CDATA[
        create index TranscriptPath_ix&1
        on TranscriptPathway&1(gene_source_id, source_id, pathway_source_id,
                               pathway_name, pathway_id, ec_number_gene, wildcard_count_pathway,
                               ec_number_pathway, pathway_source)
        tablespace indx
      ]]>
    </sql>
    <sql>
      <![CDATA[
        create index TranscriptPathSource_ix&1
        on TranscriptPathway&1(pathway_source, gene_source_id, source_id)
        tablespace indx
      ]]>
    </sql>
  </tuningTable>


  <tuningTable name="EcMatch">
    <internalDependency name="TranscriptPathway"/>
    <internalDependency name="PathwayReactions"/>
    <sql>
      <![CDATA[
        create table EcMatch&1 as
        with tp_ec
        as (select distinct ec_number_gene
            from TranscriptPathway),
        wildcarded_pathway_ec
        as (select distinct enzyme
            from PathwayReactions
            where enzyme like '%.%.%.%'
              and enzyme like '%-%'
              and enzyme != '-.-.-.-'),
        unwildcarded_pathway_ec
        as (select distinct enzyme
            from PathwayReactions
            where enzyme like '%.%.%.%'
              and enzyme not like '%-%')
        -- end of WITH clause
          select ec_number_gene, wpe.enzyme, 1 as is_wildcarded
          from tp_ec te, wildcarded_pathway_ec wpe
          where te.ec_number_gene like replace(wpe.enzyme, '-', '%')
        union all
          select ec_number_gene, upe.enzyme, 0 as is_wildcarded
          from tp_ec te, unwildcarded_pathway_ec upe
          where te.ec_number_gene = upe.enzyme
      ]]>
    </sql>
    <sql>
      <![CDATA[
        create index ecmtch_gene_ix&1
        on EcMatch&1(ec_number_gene, enzyme, is_wildcarded)
        tablespace indx
      ]]>
    </sql>
    <sql>
        <![CDATA[
        create index ecmtch_enzyme_ix&1
        on EcMatch&1(enzyme, ec_number_gene, is_wildcarded)
        tablespace indx
        ]]>
    </sql>
  </tuningTable>


  <tuningTable name="PathwayNodeGene">
    <internalDependency name="TranscriptPathway"/>
    <externalDependency name="sres.PathwayNode"/>
    <sql>
      <![CDATA[
        CREATE TABLE PathwayNodeGene&1 as
        SELECT DISTINCT pn.pathway_node_id
          , tp.gene_source_id
        FROM transcriptpathway tp
          , sres.pathwaynode pn
        WHERE tp.pathway_id = pn.pathway_id
          AND tp.ec_number_gene like replace(pn.display_label, '-', '%')
      ]]>
    </sql>
  </tuningTable>


  <tuningTable name="RnaSeqStats">
    <externalDependency name="apidb.Datasource"/>
    <externalDependency name="sres.ExternalDatabase"/>
    <externalDependency name="sres.ExternalDatabaseRelease"/>
    <externalDependency name="study.Study"/>
    <externalDependency name="study.StudyLink"/>
    <externalDependency name="study.ProtocolAppNode"/>
    <externalDependency name="study.Characteristic"/>
    <externalDependency name="sres.OntologyTerm"/>
    <sql>
      <![CDATA[
        create table RnaSeqStats&1 as
        select study_id, study_name, dataset_name, taxon_id, round(avg(num_reads::integer),0) as avg_unique_reads
        from (select sl.study_id
                , s.name as study_name
                , ed.name as dataset_name
                , ds.taxon_id
                , c.value as num_reads
            from apidb.Datasource ds
                , sres.ExternalDatabase ed
                , sres.ExternalDatabaseRelease edr
                , study.Study s
                , study.StudyLink sl
                , study.ProtocolAppNode pan
                , study.Characteristic c
                , sres.OntologyTerm ot
            where ds.external_database_name = ed.name
                and ed.external_database_id = edr.external_database_id
                and edr.external_database_release_id = s.external_database_release_id
                and s.study_id = sl.study_id
                and sl.protocol_app_node_id = pan.protocol_app_node_id
                and pan.protocol_app_node_id = c.protocol_app_node_id
                and c.qualifier_id = ot.ontology_term_id
                and (ot.source_id = 'EUPATH_0000460' or ot.source_id = 'EuPathUserDefined_00507')
        ) subquery1
        group by study_id, study_name, dataset_name, taxon_id
        union
        select study_id, study_name, dataset_name, taxon_id, round(2*avg(num_reads::integer),0) as avg_unique_reads
        from (select sl.study_id
                , s.name as study_name
                , ed.name as dataset_name
                , ds.taxon_id
                , c.value as num_reads
            from apidb.Datasource ds
                , sres.ExternalDatabase ed
                , sres.ExternalDatabaseRelease edr
                , study.Study s
                , study.StudyLink sl
                , study.ProtocolAppNode pan
                , study.Characteristic c
                , sres.OntologyTerm ot
            where ds.external_database_name = ed.name
                and ed.external_database_id = edr.external_database_id
                and edr.external_database_release_id = s.external_database_release_id
                and s.study_id = sl.study_id
                and sl.protocol_app_node_id = pan.protocol_app_node_id
                and pan.protocol_app_node_id = c.protocol_app_node_id
                and c.qualifier_id = ot.ontology_term_id
                and (ot.source_id = 'EUPATH_0000468' or ot.source_id = 'EuPathUserDefined_00515' or ot.source_id = 'EUPATH_0000476' or ot.source_id = 'EuPathUserDefined_00523')
        ) subquery2
        group by study_id, study_name, dataset_name, taxon_id
      ]]>
    </sql>
  </tuningTable>

  <tuningTable name="OntologyLevels" prefixEnabled="true">
    <comment>the max and min depth of each ontology term in OntologyRelationship. Used by the GoTermSummary tuning table</comment>
    <externalDependency name="sres.OntologyRelationship"/>
    <externalDependency name="sres.OntologyTerm"/>
    <intermediateTable name="is_a_links"/>
    <intermediateTable name="roots"/>
    <sql>
      <![CDATA[
        CREATE UNLOGGED TABLE &prefixIs_a_links AS
        SELECT subject_term_id, object_term_id
        FROM sres.OntologyRelationship rel, sres.OntologyTerm pred
        WHERE rel.predicate_term_id = pred.ontology_term_id
          AND pred.name = 'is_a'
      ]]>
    </sql>
    <sql>
      <![CDATA[
        CREATE UNLOGGED TABLE &prefixRoots AS
        SELECT object_term_id FROM is_a_links
        EXCEPT
        SELECT subject_term_id FROM is_a_links
      ]]>
    </sql>
    <sql>
      <![CDATA[
        CREATE TABLE &prefixOntologyLevels&1 as
        WITH RECURSIVE levels(ontology_term_id, depth) AS (
          SELECT object_term_id, 1 as depth FROM &prefixRoots
          UNION
          SELECT is_a_links.subject_term_id, levels.depth + 1 as depth
          FROM &prefixIs_a_links, levels
          WHERE is_a_links.object_term_id = levels.ontology_term_id
      )
      SELECT ontology_term_id, min(depth) as min_depth, max(depth) as max_depth
      FROM (
          SELECT ontology_term_id, depth
          FROM levels
          WHERE ontology_term_id NOT IN (SELECT object_term_id FROM &prefixRoots)
          UNION
          SELECT object_term_id, 0 FROM &prefixRoots
      ) t
      GROUP BY ontology_term_id
      ]]>
    </sql>
    <sql>
      <![CDATA[
        create index olev_termix&1 on &prefixOntologyLevels&1 (ontology_term_id, min_depth, max_depth)
        tablespace indx
      ]]>
    </sql>
  </tuningTable>



  <tuningTable name="InterproResults" prefixEnabled="true">
    <comment>GeneGoTerms: each row represents one GO term assignment to one gene, right from what was loaded.
    </comment>
    <internalDependency name="TranscriptAttributes"/>
    <externalDependency name="sres.dbref"/>
    <externalDependency name="dots.domainfeature"/>
    <externalDependency name="dots.dbrefaafeature"/>
    <externalDependency name="dots.aalocation"/>
    <ancillaryTable name="InterproDomainDatabase"/>
    <ancillaryTable name="InterproDomainAccession"/>
    <sql>
      <![CDATA[
        CREATE TABLE &prefixInterproResults&1 AS
        SELECT
          ta.source_id as transcript_source_id
        , ta.protein_source_id
        , ta.gene_source_id as gene_source_id
        , ta.project_id
        , ta.organism
        , xd1.name AS interpro_db_name
        , dr.primary_identifier AS interpro_primary_id
        , dr.secondary_identifier AS interpro_secondary_id
        , substr(dr.remark, 1, 400) AS interpro_desc
        , al.start_min AS interpro_start_min
        , al.end_min AS interpro_end_min
        , CASE
            WHEN df.e_value = 0
            THEN '0'
            ELSE TO_CHAR(df.e_value, '9.9EEEE')
          END AS interpro_e_value
        , df2.source_id AS interpro_family_id
        FROM
          TranscriptAttributes ta
        , dots.AaLocation al
        , sres.ExternalDatabaseRelease xdr1
        , sres.ExternalDatabase xd1
        , sres.ExternalDatabaseRelease xdr3
        , sres.ExternalDatabase xd3
        , sres.DbRef dr
        , dots.DbRefAaFeature draf
        , dots.DomainFeature df
        LEFT JOIN dots.DomainFeature df2 ON df.parent_id = df2.aa_feature_id
        WHERE xd3.name IN('InterproscanData_RSRC', 'INTERPRO', 'Prints', 'HAMAP', 'SFLD', 'TIGRFAM', 'SUPERFAMILY', 'Pfam', 'PIRSF', 'PROSITE patterns', 'Superfamily', 'PRINTS', 'InterProScan', 'PFAM', 'SMART', 'CDD', 'PANTHER')
          AND ta.aa_sequence_id = df.aa_sequence_id
          AND (ta.taxon_id::VARCHAR = '&filterValue' OR length('&filterValue') = 0)
          AND df.aa_feature_id = draf.aa_feature_id
          AND df.aa_feature_id = al.aa_feature_id
          AND draf.db_ref_id = dr.db_ref_id
          AND dr.external_database_release_id = xdr1.external_database_release_id
          AND xdr1.external_database_id = xd1.external_database_id
          AND df.external_database_release_id = xdr3.external_database_release_id
          AND xdr3.external_database_id = xd3.external_database_id
          AND dr.primary_identifier is not null
      ]]>
    </sql>
    <sql>
      <!-- gene/transcript id search (primary use case) -->
      <![CDATA[
        create index ips_resix&1 on &prefixInterproResults&1 (organism, interpro_db_name, interpro_primary_id, interpro_secondary_id, interpro_desc, transcript_source_id, gene_source_id, project_id, interpro_e_value)
        tablespace indx
      ]]>
    </sql>

    <!-- PBrowse (all rows for a protein)-->
    <sql>
      <![CDATA[
        create index ips_res1ix&1 on &prefixInterproResults&1 (protein_source_id)
        tablespace indx
      ]]>
    </sql>

    <!-- Gene Record Page.  (May help some with download;  we are not prioritizing speed for download) -->
    <sql>
      <![CDATA[
        create index ips_res21ix&1 on &prefixInterproResults&1 (project_id, gene_source_id)
        tablespace indx
      ]]>
    </sql>

    <!-- domain database param query -->
    <sql>
      <![CDATA[
        create table &prefixInterproDomainDatabase&1 as
        select distinct interpro_db_name
               from &prefixInterproResults&1
      ]]>
    </sql>

    <!-- domain accession param query -->
    <sql>
      <![CDATA[
        CREATE TABLE &prefixInterproDomainAccession&1 AS
        SELECT interpro_db_name,
               interpro_primary_id,
               interpro_secondary_id,
               interpro_desc,
               count(*) as ct_hits
        FROM &prefixinterproresults&1
         WHERE interpro_primary_id is not null
         GROUP BY interpro_db_name, interpro_primary_id, interpro_secondary_id, interpro_desc
      ]]>
    </sql>

    <!-- domain Accession param query -->
    <sql>
      <![CDATA[
        create index ips_p1ix&1 on &prefixInterproDomainAccession&1 (interpro_db_name, interpro_primary_id, interpro_secondary_id, interpro_desc, ct_hits)
        tablespace indx
      ]]>
    </sql>
  </tuningTable>


  <tuningTable name="GeneGoTerms" prefixEnabled="true">
    <comment>GeneGoTerms: each row represents one GO term assignment to one gene, right from what was loaded.
    </comment>
    <externalDependency name="core.TableInfo"/>
    <externalDependency name="dots.GeneFeature"/>
    <externalDependency name="dots.GoAssociation"/>
    <externalDependency name="dots.GoAssociationInstance"/>
    <externalDependency name="dots.GoAssociationInstanceLoe"/>
    <externalDependency name="dots.GoAssocInstEvidCode"/>
    <externalDependency name="dots.NaSequence"/>
    <externalDependency name="dots.TranslatedAaFeature"/>
    <externalDependency name="dots.Transcript"/>
    <externalDependency name="sres.OntologyTerm"/>
    <sql>
      <![CDATA[
        create table &prefixGeneGoTerms&1 as
        with root_term
             as (select ontology_term_id,
                        cast(initcap(replace(name, '_', ' ')) as varchar(20)) as ontology
                 from sres.OntologyTerm
                 where source_id in ('GO_0008150','GO_0003674','GO_0005575'))
        select gf.source_id as gene_source_id, t.source_id as transcript_source_id, taf.aa_sequence_id,
               cast (CASE ga.is_not WHEN 0 THEN '' WHEN 1 THEN 'not' ELSE ga.is_not::varchar END as varchar(3)) as is_not, ns.taxon_id,
               cast (gt.source_id as varchar(20)) as go_id,
               gt.ontology_term_id as go_term_id, rt.ontology,
               cast(gt.name as varchar(250)) as go_term_name,
               cast(gail.name as varchar(24)) as source,
               cast(gec.name as varchar(12)) as evidence_code,
               cast(gaiec.reference as varchar(250)) as reference,
               cast(gaiec.evidence_code_parameter as varchar(80))as evidence_code_parameter
        from dots.GeneFeature gf, dots.Transcript t, dots.TranslatedAaFeature taf, dots.GoAssociation ga,
             dots.GoAssociationInstance gai, dots.GoAssociationInstanceLoe gail,
             dots.GoAssocInstEvidCode gaiec, sres.OntologyTerm gec, dots.NaSequence ns,
             sres.OntologyTerm gt LEFT JOIN root_term rt ON gt.ancestor_term_id = rt.ontology_term_id
        where t.parent_id = gf.na_feature_id
          and gf.na_sequence_id = ns.na_sequence_id
          and (ns.taxon_id::varchar = '&filterValue' or length('&filterValue') = 0)
          and t.na_feature_id = taf.na_feature_id
          and taf.aa_sequence_id = ga.row_id
          and ga.table_id = (select table_id
                             from core.TableInfo
                             where name = 'TranslatedAASequence')
          and ga.go_term_id = gt.ontology_term_id
          and ga.go_association_id = gai.go_association_id
          and gai.go_assoc_inst_loe_id = gail.go_assoc_inst_loe_id
          and gai.go_association_instance_id = gaiec.go_association_instance_id
          and gaiec.go_evidence_code_id = gec.ontology_term_id
      ]]>
    </sql>
    <sql>
      <![CDATA[
        create index ggt_ix&1 ON &prefixGeneGoTerms&1
               (gene_source_id, transcript_source_id, ontology, go_id, go_term_id,
                go_term_name, source, evidence_code, reference,
                evidence_code_parameter, aa_sequence_id, is_not)
        tablespace indx
      ]]>
    </sql>
  </tuningTable>


  <tuningTable name="GeneGoTable">
    <comment>A tuning table for the gene record GO term table
    </comment>
    <internalDependency name="GeneGoTerms"/>
    <internalDependency name="GeneAttributes"/>
    <sql>
      <![CDATA[
        CREATE TABLE GeneGoTable&1 AS
        SELECT source_id, project_id, go_id,
               string_agg(transcript_source_id, ', ' order by transcript_source_id) as transcript_ids,
               is_not,
               max(go_term_name) as go_term_name, ontology, source, evidence_code,
               reference, evidence_code_parameter, sort_key
        FROM (SELECT DISTINCT ggt.gene_source_id as source_id, ga.project_id,
                              replace(ggt.go_id, 'GO_', 'GO:') as go_id,
                              ggt.transcript_source_id,
                              case when ggt.is_not = 'not' then 'Is not' else '' end AS is_not,
                              ggt.go_term_name, ggt.ontology, ggt.source, ggt.evidence_code,
                              ggt.reference, ggt.evidence_code_parameter,
                              substr(ggt.ontology, 1, 1) || replace(ggt.go_id, 'GO_', 'GO:') as sort_key
              FROM GeneGoTerms ggt, GeneAttributes ga
              WHERE ggt.gene_source_id = ga.source_id
        ) t
        GROUP BY source_id, project_id, go_id, is_not, ontology,
                 source, evidence_code, reference, evidence_code_parameter, sort_key
        ORDER BY source_id, ontology, go_id
      ]]>
    </sql>
    <sql>
      <![CDATA[
        create index ggtab_ix&1 ON GeneGoTable&1
               (source_id, project_id, go_id, transcript_ids, is_not, go_term_name,
                ontology, source, evidence_code, reference, evidence_code_parameter, sort_key)
        tablespace indx
      ]]>
    </sql>
  </tuningTable>


  <tuningTable name="GoSubsetLeaf">
    <comment>
      Map each GO term that is assigned to at least one gene to a GoSubset term
      that is either itself or an immediate ancestor. By "immediate ancestor"
      we mean an ancestor such that there isn't an intermediate ancestor also
      in the subset. (Note that there can be multiple links as long as none is
      in the subset.) This is currently restricted to 'goslim_generic', solely
      by the condition in the SUBSET_TERM subquery.
    </comment>
    <externalDependency name="apidb.GoSubset"/>
    <externalDependency name="sres.OntologyRelationship"/>
    <internalDependency name="GeneGoTerms"/>
    <sql>
      <![CDATA[
        create table GoSubsetLeaf&1 as
        with leaf_term -- GO terms assigned to at least one gene
             as (select distinct go_term_id
                 from GeneGoTerms),
             subset_term -- (term ID, subset name) pairs
             as (select distinct -- "distinct" is probably unneeded
                        ontology_term_id, go_subset_term
                 from apidb.GoSubset
                 -- where go_subset_term != 'gosubset_prok' -- unrelated and huge
                 where go_subset_term = 'goslim_generic' -- all we currently need
                ),
             subset -- the 17 or so distinct subset names, e.g. "goslim_generic"
             as (select distinct go_subset_term
                 from subset_term),
             leaf_in_subset -- leaf (i.e. assigned) terms that are in a subset
             as (select leaf_term.go_term_id, subset_term.go_subset_term
                 from leaf_term, subset_term
                 where leaf_term.go_term_id = subset_term.ontology_term_id),
             leaf_not_in_subset -- (go_term_id, subset) pairs such that the GO
             as (               -- term is assigned, but not in the given subset
                   select leaf_term.go_term_id, subset.go_subset_term
                   from leaf_term, subset -- cartesian join
                   EXCEPT
                   select go_term_id, go_subset_term
                   from leaf_in_subset),
             leaf_ancestor -- a leaf not in a subset, with an ancestor that is in the subset
             as (select lnis.go_subset_term, lnis.go_term_id, gs.ontology_term_id as ancestor_term_id
                 from leaf_not_in_subset lnis, sres.OntologyRelationship orel, apidb.GoSubset gs
                 where orel.subject_term_id = lnis.go_term_id -- "subject" = "child"
                   and orel.object_term_id = gs.ontology_term_id
                   and orel.subject_term_id != orel.object_term_id
                   and lnis.go_subset_term = gs.go_subset_term),
             leaf_nonimmediate_ancestor
             as (select distinct upper.go_subset_term, upper.go_term_id, upper.ancestor_term_id
                 from leaf_ancestor upper, leaf_ancestor lower, sres.OntologyRelationship orel
                 where upper.go_subset_term = lower.go_subset_term
                   and upper.go_term_id = lower.go_term_id
                   and upper.ancestor_term_id = orel.object_term_id
                   and lower.ancestor_term_id = orel.subject_term_id
                   and orel.subject_term_id != orel.object_term_id),
             leaf_immediate_ancestor
             as (  select go_subset_term, go_term_id, ancestor_term_id
                   from leaf_ancestor
                   EXCEPT
                   select go_subset_term, go_term_id, ancestor_term_id
                   from leaf_nonimmediate_ancestor)
          select -- leaf terms that are in a subset
                 cast (go_subset_term as varchar(50)) as go_subset_term, go_term_id, go_term_id as subset_leaf_term_id
          from leaf_in_subset
        union
          select -- leaf terms not in subset with their subset immediate ancestors
                 cast (go_subset_term as varchar(50)) as go_subset_term, go_term_id, ancestor_term_id as subset_leaf_term_id
          from leaf_immediate_ancestor
      ]]>
    </sql>
    <sql>
      <![CDATA[
        create index gsl_ix&1 ON GoSubsetLeaf&1 (go_term_id, go_subset_term, subset_leaf_term_id)
        tablespace indx
      ]]>
    </sql>
  </tuningTable>


  <tuningTable name="GoTermSummary" prefixEnabled="true">
    <comment>GoTermSummary: each row represents one GO term assignment to one gene.
      (Typically, a gene has multiple such assignments.) This is used for
      finding gene-GO mappings, such as for the gene-page GO table.
    </comment>
    <internalDependency name="GeneGoTerms"/>
    <internalDependency name="OntologyLevels"/>
    <externalDependency name="apidb.GoSubset"/>
    <externalDependency name="sres.ExternalDatabase"/>
    <externalDependency name="sres.ExternalDatabaseRelease"/>
    <externalDependency name="sres.OntologyRelationship"/>
    <externalDependency name="sres.OntologyTerm"/>
    <sql>
      <![CDATA[
        CREATE TABLE &prefixGoTermSummary&1 AS
        SELECT ggt.gene_source_id, ggt.transcript_source_id, ggt.aa_sequence_id,
               ggt.taxon_id, ggt.is_not, replace(ggt.go_id, '_', ':') as go_id,
               ggt.go_term_id, ggt.ontology,
               replace(ggt.go_term_name, '_',' ') as go_term_name, ggt.source,
               ggt.evidence_code,
               CASE ggt.evidence_code WHEN 'IEA' THEN 'Computed' ELSE 'Curated' END as evidence_category,
               ggt.reference, ggt.evidence_code_parameter,
               ol.min_depth as depth,
               case
                 when gs.ontology_term_id is null then 0
                 else 1
               end as is_go_slim
        FROM &prefixGeneGoTerms ggt
          LEFT JOIN &prefixOntologyLevels ol ON ggt.go_term_id = ol.ontology_term_id
          LEFT JOIN (
            SELECT distinct ontology_term_id
            FROM apidb.GoSubset
            WHERE go_subset_term = 'goslim_generic'
           ) gs ON ggt.go_term_id = gs.ontology_term_id
        UNION
        SELECT ggt.gene_source_id, ggt.transcript_source_id, ggt.aa_sequence_id,
               ggt.taxon_id, ggt.is_not,
               replace (substr(ot.source_id, 1, 25),'_',':') as go_id,
               ot.ontology_term_id as go_term_id, ggt.ontology,
               replace (substr(ot.name, 1,250),'_',' ') as go_term_name,
               ggt.source, ggt.evidence_code,
               CASE ggt.evidence_code WHEN 'IEA' THEN 'Computed' ELSE 'Curated' END as evidence_category,
               ggt.reference,
               ggt.evidence_code_parameter,
               ol.min_depth as depth,
               case
                 when gs.ontology_term_id is null then 0
                 else 1
               end as is_go_slim
        FROM &prefixGeneGoTerms ggt, sres.OntologyRelationship orel,
             sres.ExternalDatabase ed, sres.ExternalDatabaseRelease edr,
             sres.OntologyTerm ot
             LEFT JOIN &prefixOntologyLevels ol ON ot.ontology_term_id = ol.ontology_term_id
             LEFT JOIN (
              SELECT distinct ontology_term_id
              FROM apidb.GoSubset
              WHERE go_subset_term = 'goslim_generic'
             ) gs ON ot.ontology_term_id = gs.ontology_term_id
        WHERE ggt.go_term_id = orel.subject_term_id
          AND orel.object_term_id = ot.ontology_term_id
          AND edr.external_database_release_id = ot.external_database_release_id
          AND edr.external_database_id = ed.external_database_id
          AND ed.name ='GO_RSRC'
      ]]>
    </sql>
    <sql>
      <![CDATA[
        create index GoTermSum_aaSeqId_idx&1 ON &prefixGoTermSummary&1 (aa_sequence_id, go_id, source)
        tablespace indx
      ]]>
    </sql>
    <sql>
      <![CDATA[
        create index GoTermSum_plugin_ix&1 ON &prefixGoTermSummary&1
               (ontology, gene_source_id, is_not, is_go_slim,
                go_id, go_term_name, evidence_code, evidence_category)
        tablespace indx
      ]]>
    </sql>
  </tuningTable>


  <tuningTable name="DatasetExampleSourceId">
    <comment> Each row maps a dataset onto an ID for which the dataset contains data;
      each dataset gets one such row.
      Used in dataset record queries.
    </comment>
    <externalDependency name="sres.ExternalDatabase"/>
    <internalDependency name="GeneAttributes"/>
    <internalDependency name="Profile"/>
    <sql>
      <![CDATA[
        CREATE TABLE DatasetExampleSourceId&1 AS
        WITH profiles AS (
          SELECT p.source_id,
                 ga.project_id,
                 ga.sequence_id,
                 d.name,
                 row_number() over(partition by d.name
                                   order by ga.chromosome_order_num, p.profile_as_string desc) as rn
          FROM Profile p
            INNER JOIN sres.ExternalDatabase d ON p.dataset_name = d.name
            LEFT JOIN GeneAttributes ga ON p.source_id = ga.source_id
          WHERE p.profile_as_string is not null
        )
        SELECT p.source_id as example_source_id, p.project_id, p.sequence_id, p.name as dataset
        FROM profiles p
        WHERE p.rn = 1
      ]]>
    </sql>
  </tuningTable>


  <tuningTable name="GeneWord">
    <!-- Each row maps a gene source_id to all words found in the gene's product field
         Used in the word enrichment analysis plugin
         The trick sql was cribbed and modified from: nuijten.blogspot.com/2011/08/splitting-comma-delimited-string-regexp.html
      -->
    <internalDependency name="GeneAttributes"/>
    <sql>
      <![CDATA[
        CREATE TABLE GeneWord&1 AS
        SELECT source_id, taxon_id,
               -- for each rn (1 - max_words_in_any_product),
               --    print the rn-th word.
               --    replace leading and trailing parens with empty string, eg (RIFN) becomes RIFN
               substr(regexp_replace(regexp_substr (product, '[^ ,]+', 1, rn), '[\)\(]', ''), 1, 200) word
        FROM GeneAttributes
        CROSS JOIN (
          -- create a table of integers 1 - n where n is the max number of words in any product
          SELECT generate_series(1,(SELECT max (regexp_count (product, '[ ,]')) + 1 mx FROM GeneAttributes)) as rn
        ) t
        WHERE regexp_substr (product, '[^, ]+', 1, rn) is not null
        ORDER BY source_id
      ]]>
    </sql>
    <sql>
      <![CDATA[
        create index GeneWord_idx&1 ON GeneWord&1 (source_id)
        tablespace indx
      ]]>
    </sql>
  </tuningTable>


  <tuningTable name="OrganismAttributes">
    <comment> Stores per-organism information. Used by the organism record, as well
      as by project_id(), the function that maps an organism to a project.
    </comment>
    <internalDependency name="TaxonSpecies"/>
    <internalDependency name="GeneAttributes"/>
    <internalDependency name="TranscriptAttributes"/>
    <internalDependency name="PopsetAttributes"/>
    <internalDependency name="GoTermSummary"/>
    <internalDependency name="ChIPchipTranscript"/>
    <internalDependency name="TFBSGene"/>
    <internalDependency name="EstAlignmentGeneSummary"/>
    <internalDependency name="EstAttributes"/>
    <internalDependency name="GenomicSeqAttributes"/>
    <internalDependency name="Profile"/>
    <internalDependency name="SnpAttributes"/>
    <externalDependency name="apidb.Datasource"/>
    <externalDependency name="dots.Similarity"/>
    <externalDependency name="dots.NaSequence"/>
    <externalDependency name="dots.NaFeature"/>
    <externalDependency name="sres.TaxonName"/>
    <externalDependency name="core.TableInfo"/>
    <externalDependency name="apidb.PhylogeneticProfile"/>
    <externalDependency name="apidb.Organism"/>
    <externalDependency name="apidb.MassSpecSummary"/>
    <intermediateTable name="DataSourceCount"/>
    <intermediateTable name="OrganismCentromere"/>
    <intermediateTable name="SequenceCount"/>
    <intermediateTable name="CommunityCount"/>
    <intermediateTable name="ProfileCount"/>
    <intermediateTable name="PopsetCount"/>
    <intermediateTable name="GeneCount"/>

    <sql>
      <![CDATA[
        CREATE UNLOGGED TABLE DataSourceCount AS
        SELECT
          taxon_id,
          max(CASE WHEN stype = 'organellar' THEN num ELSE null END) as organellar_has,
          max(CASE WHEN stype = 'Epitope'  THEN num ELSE null END)  as Epitope_has,
          max(CASE WHEN stype = 'Array'  THEN num ELSE null END) as Array_has,
          max(CASE WHEN stype = 'HTSIsolate' THEN num ELSE null END) as HTSIsolate_has,
          max(CASE WHEN stype = 'Popset' THEN num ELSE null END) as Popset_has
        FROM (
          SELECT DISTINCT enas.taxon_id, 'organellar' AS stype, 1 AS num
          FROM dots.externalNAsequence enas, SRES.ontologyterm ot
          WHERE enas.sequence_ontology_id = ot.ontology_term_id
            AND ot.name in( 'mitochondrial_chromosome','apicoplast_chromosome')
          GROUP BY enas.taxon_id
          UNION
          SELECT distinct ds.taxon_id, 'HTSIsolate' AS stype, 1 AS num
          FROM   apidb.DataSource ds
          WHERE ds.type = 'isolates' AND ds.subtype = 'HTS_SNP'
          GROUP BY taxon_id
          UNION
          SELECT distinct ds.taxon_id, 'Popset' AS stype, 1 AS num
          FROM   apidb.DataSource ds
          WHERE ds.subtype = 'sequenceing_types'
          GROUP BY taxon_id
          UNION
          SELECT distinct ds.taxon_id, 'Epitope' AS stype, 1 AS num
          FROM   apidb.DataSource ds
          WHERE ds.type = 'epitope'
          GROUP BY taxon_id
          UNION
          SELECT distinct ds.taxon_id, 'Array' AS stype, 1 AS num
          FROM   apidb.DataSource ds
          WHERE ds.type = 'transcript_expression'
            AND ds.subtype = 'array'
          GROUP BY  taxon_id
        ) t
        GROUP BY taxon_id
    ]]>
   </sql>
    <sql>
      <![CDATA[
        CREATE UNLOGGED TABLE OrganismCentromere AS
        SELECT distinct s.taxon_id,
               case when count(*) > 0 then 1 else 0 end as hasCentromere
        FROM  DOTS.MISCELLANEOUS f
            , sres.ontologyTerm ot
            , dots.nasequence s
        WHERE ot.ontology_term_id = f.sequence_ontology_id
         AND ot.name='centromere'
         AND f.na_sequence_id = s.na_sequence_id
        GROUP BY s.taxon_id
      ]]>
    </sql>
    <sql>
      <![CDATA[
        CREATE UNLOGGED TABLE SequenceCount AS
        SELECT
          taxon_id,
          max(CASE WHEN sequence_type = 'contig' THEN num ELSE null END) as  contig_num,
          max(CASE WHEN sequence_type = 'supercontig' THEN num ELSE null END) as  supercont_num,
          max(CASE WHEN sequence_type = 'chromosome' THEN num ELSE null END) as  chrom_num
        FROM (
         SELECT count(*) as num, sequence_type, taxon_id
         FROM GenomicSeqAttributes
         WHERE is_top_level =1
         GROUP BY taxon_id, sequence_type
        ) t
        GROUP BY taxon_id
      ]]>
    </sql>
    <sql>
      <![CDATA[
        CREATE UNLOGGED TABLE CommunityCount AS
        SELECT taxon_id, count(*) as communityCount
        FROM GeneAttributes
        WHERE
          (source_id, project_id) IN (
              SELECT distinct stable_id, project_name
              --userlogins5.mappedComment@prodn.login_comment
              FROM (
                SELECT *
                FROM public.dblink('dbname=apicommS options=-csearch_path=',
                           'select * from userlogins5.mappedcomment')
                AS t1(COMMENT_ID NUMERIC(10), USER_ID NUMERIC(12), EMAIL VARCHAR(255), COMMENT_DATE TIMESTAMP, COMMENT_TARGET_ID VARCHAR(20), STABLE_ID VARCHAR(200)
                      , CONCEPTUAL NUMERIC(1), PROJECT_NAME VARCHAR(200), PROJECT_VERSION VARCHAR(100), HEADLINE VARCHAR(2000), REVIEW_STATUS_ID VARCHAR(20)
                      , ACCEPTED_VERSION VARCHAR(100), LOCATION_STRING VARCHAR(1000), ORGANISM VARCHAR(100), IS_VISIBLE NUMERIC(1)
                )
              ) t
              WHERE is_visible = 1
                AND comment_target_id = 'gene'
          )
        GROUP BY taxon_id
      ]]>
    </sql>
    <sql>
      <![CDATA[
        CREATE UNLOGGED TABLE ProfileCount AS
        SELECT ga.taxon_id,
          count(distinct(case when p.dataset_type = 'transcript_expression'
                 and p.dataset_subtype like '%rt_pcr%'
                 and ga.is_deprecated = 0
                then p.source_id
                else ''
                 end)) as rtPCRCount,
          count(distinct(case when p.dataset_type = 'transcript_expression'
                               and p.dataset_subtype = 'rnaseq'
                               and ga.is_deprecated = 0
                              then p.source_id
                              else ''
                               end)) as rnaSeqCount,
          count(distinct(case when p.dataset_type = 'transcript_expression'
                               and p.dataset_subtype = 'array'
                               and ga.is_deprecated = 0
                              then p.source_id
                              else ''
                               end)) as geneArrayCount
        FROM Profile p
          RIGHT OUTER JOIN GeneAttributes ga ON ga.source_id = p.source_id
        GROUP BY ga.taxon_id
      ]]>
    </sql>
    <sql>
      <![CDATA[
        CREATE UNLOGGED TABLE PopsetCount AS
        SELECT count(distinct gene.source_id) as popsetCount, sim.taxon_id
        FROM (
          (SELECT i.source_id, nas.taxon_id, nas.source_id as sequence_source_id
           FROM dots.similarity s, PopsetAttributes i,
                core.tableinfo t, dots.nasequence nas
           WHERE s.query_id = i.na_sequence_id
             AND nas.na_sequence_id = s.subject_id
             AND t.table_id = s.subject_table_id
             AND t.table_id = s.query_table_id
             AND t.name = 'ExternalNASequence'
             AND s.pvalue_exp <= -10
           ) sim LEFT JOIN
           (SELECT i.source_id, seq.source_id as sequence_id
            FROM  dots.similarity s, PopsetAttributes i, GeneAttributes g,
                  core.tableinfo t, dots.nasequence seq
            WHERE s.query_id = i.na_sequence_id
              AND s.subject_id = g.na_sequence_id
              AND t.table_id = s.subject_table_id
              AND t.table_id = s.query_table_id
              AND s.min_subject_start <=  g.end_max
              AND s.max_subject_end >= g.start_min
              AND g.na_sequence_id = seq.na_sequence_id
              AND t.name = 'ExternalNASequence'
            ) gene
           ON gene.source_id = sim.source_id AND gene.sequence_id = sim.sequence_source_id)
        GROUP BY sim.taxon_id
      ]]>
    </sql>
    <sql>
      <![CDATA[
        CREATE UNLOGGED TABLE GeneCount AS
        SELECT genomestat.taxon_id,
               genomestat.project_id,
               genomestat.database_version,
               genomestat.ncbi_tax_id,
               genomestat.Megabps,
               coalesce(snpCount.ct,0) as snpCount,
               coalesce(count(distinct ga.source_id),0) as geneCount,
               coalesce(count(distinct case when ga.is_pseudo =1  then ga.source_id else '' end),0) as pseudoGeneCount,
               coalesce(count(distinct case when (ga.gene_type ='protein coding' or ga.gene_type ='protein coding gene') then ga.source_id else '' end),0) as codingGeneCount,
               coalesce(count(distinct case when (ga.gene_type ='protein coding' or ga.gene_type ='protein coding gene') then '' else ga.source_id end),0) as otherGeneCount,
               coalesce(count (distinct (case when ga.is_deprecated = 0
                          then cct.gene_source_id
                          else NULL
                          end)),0) ChipChipGeneCount ,
              coalesce(count (distinct (case when ga.is_deprecated = 0
                          then pp.source_id
                          else NULL
                          end)),0) orthologCount,
              coalesce(count (distinct (case when ga.is_deprecated = 0
                          then gts.gene_source_id
                          else NULL
                          end)),0) goCount,
              coalesce(count (distinct (case when ga.is_deprecated = 0
                          then tfbs.gene_source_id
                          else NULL
                          end)),0) tfbsCount,
              coalesce(count (distinct (case when ga.is_deprecated = 0
                          then mss.aa_sequence_id
                          else NULL
                          end)),0) proteomicsCount,
              coalesce(count (distinct (case when ga.is_deprecated = 0
                          then est.source_id
                          else NULL
                          end)),0) estCount,
              coalesce(count (distinct (case when (ga.is_deprecated = 0 and ta.ec_numbers is not null)
                          then ga.source_id
                          else NULL
                          end)),0) ecNumberCount
        FROM GeneAttributes ga
          LEFT OUTER JOIN apidb.phylogeneticprofile pp on ga.source_id = pp.source_id
          LEFT OUTER JOIN gotermsummary gts on ga.source_id = gts.gene_source_id
          LEFT OUTER JOIN TFBSGene tfbs on ga.source_id = tfbs.gene_source_id
          LEFT OUTER JOIN TranscriptAttributes ta on ta.gene_source_id = ga.source_id
          LEFT OUTER JOIN apidb.MassSpecSummary mss on ta.aa_sequence_id = mss.aa_sequence_id
          LEFT OUTER JOIN chipchipTranscript cct on ga.source_id = cct.gene_source_id
          LEFT OUTER JOIN (
            SELECT distinct s.gene as source_id
            FROM EstAlignmentGeneSummary s, EstAttributes e
            WHERE s.est_gene_overlap_length >= 100
              AND s.is_best_alignment in (1)
              AND s.percent_est_bases_aligned >= 20
              AND s.percent_identity >= 90
              AND e.best_alignment_count <= 1
              AND e.source_id = s.accession
            GROUP by s.gene HAVING count(*) >= 1
          ) est ON ga.source_id = est.source_id
          RIGHT OUTER JOIN (
            SELECT  project_id, taxon_id,
                   max(database_version) as database_version,
                  CASE WHEN ncbi_tax_id > 9000000000 THEN NULL
                       ELSE ncbi_tax_id
                  END ncbi_tax_id,
                  to_char(sum(length)/1000000,'9999.99') as megabps
            FROM   GenomicSeqAttributes
            WHERE  is_top_level = 1
            GROUP BY project_ID, taxon_id, ncbi_tax_id
          ) genomestat ON genomestat.taxon_id = ga.taxon_id
          LEFT OUTER JOIN (
             SELECT count(distinct ga.source_id) as ct, ga.taxon_id
             FROM GeneAttributes ga, SnpAttributes sf
             WHERE  sf.gene_source_id = ga.source_id
               AND ga.is_deprecated = 0
             GROUP BY ga.taxon_id
          ) snpCount ON ga.taxon_id = snpCount.taxon_id
        GROUP BY genomestat.taxon_id,
                 genomestat.project_id,
                 genomestat.database_version,
                 genomestat.ncbi_tax_id,
                 genomestat.Megabps,
                 snpCount.ct
      ]]>
    </sql>
    <sql>
      <![CDATA[
        CREATE TABLE OrganismAttributes&1 AS
        SELECT oa.*, tn2.name as species, t.ncbi_tax_id as species_ncbi_tax_id
               , CASE  WHEN ltrim(replace(oa.organism_name, tn2.name, ''))= oa.organism_name
                       THEN strain_abbrev
                       ELSE ltrim(replace(oa.organism_name, tn2.name, '')) END AS strain
        FROM (
            SELECT o.project_name as project_id,
                   case when t.ncbi_tax_id > 10000000
            --       then 'TMPTX_' || round(t.ncbi_tax_id / 10000000) || '_' ||
            --            mod(t.ncbi_tax_id, 10000000) -- e.g. "TMPTX_930_1"
            --       then 'TMPTX_' || t.ncbi_tax_id -- all the many digits
                     then 'TMPTX_' || o.public_abbrev
                     else 'NCBITAXON_' || t.ncbi_tax_id
                   end as source_id,
                   o.abbrev as internal_abbrev,
                   o.public_abbrev,
                   o.orthomcl_abbrev,
                   o.family_name_for_files,
                   tn.name as organism_name,
                   o.genome_source,
                   o.strain_abbrev,
                   o.is_annotated_genome,
                   o.is_reference_strain,
                   o.is_family_representative,
                   o.name_for_filenames,
                   o.taxon_id as component_taxon_id,
                   gc.database_version,
                   gc.megabps as megabps,
                   gc.ncbi_tax_id as ncbi_tax_id,
                   gc.snpCount as snpCount,
                   gc.geneCount as geneCount,
                   gc.pseudoGeneCount as pseudoGeneCount,
                   gc.codingGeneCount as codingGeneCount,
                   gc.otherGeneCount as otherGeneCount,
                   gc.ChipChipGeneCount as ChipChipGeneCount,
                   gc.orthologCount as orthologCount,
                   gc.goCount as goCount,
                   gc.tfbsCount as tfbsCount,
                   gc.proteomicsCount as proteomicsCount,
                   gc.estCount as estCount,
                   gc.ecNumberCount as ecNumberCount,
                   cast(coalesce(dsc.Organellar_Has, 0) as NUMERIC(1)) as isOrganellar,
                   cast(coalesce(dsc.HTSIsolate_Has, 0) as NUMERIC(1)) as hasHTSIsolate,
                   cast(coalesce(dsc.Popset_Has, 0) as NUMERIC(1)) as hasPopset,
                   cast(coalesce(dsc.Epitope_Has, 0) as NUMERIC(1)) as hasEpitope,
                   cast(coalesce(dsc.Array_Has, 0) as NUMERIC(1)) as hasArray,
                   coalesce(oc.hasCentromere, 0) as hasCentromere,
                   coalesce(sc.contig_num, 0) as contigCount,
                   coalesce(sc.supercont_num, 0) as supercontigCount,
                   coalesce(sc.chrom_num, 0) as chromosomeCount,
                   coalesce(cc.communityCount, 0) as communityCount,
                   coalesce(psc.popsetCount, 0) as popsetCount,
                   coalesce(pc.geneArrayCount, 0) as arrayGeneCount,
                   coalesce(pc.rnaSeqCount, 0) as rnaSeqCount,
                   coalesce(pc.rtPCRCount, 0) as rtPCRCount,
                   coalesce(ta.avg_transcript_length, 0) as avg_transcript_length
            FROM apidb.Organism o
              INNER JOIN sres.TaxonName tn ON tn.taxon_id = o.taxon_id
              INNER JOIN sres.Taxon t ON t.taxon_id = tn.taxon_id
              LEFT JOIN DataSourceCount dsc ON o.taxon_id = dsc.taxon_id
              LEFT JOIN OrganismCentromere oc ON o.taxon_id = oc.taxon_id
              LEFT JOIN SequenceCount sc ON o.taxon_id = sc.taxon_id
              LEFT JOIN CommunityCount cc ON o.taxon_id = cc.taxon_id
              LEFT JOIN GeneCount gc ON o.taxon_id = gc.taxon_id
              LEFT JOIN popsetCount psc ON o.taxon_id = psc.taxon_id
              LEFT JOIN profileCount pc ON o.taxon_id = pc.taxon_id
              LEFT JOIN (
                SELECT taxon_id, round(avg(length),1) as avg_transcript_length
                FROM TranscriptAttributes
                GROUP by taxon_id
              ) ta ON o.taxon_id = ta.taxon_id
            WHERE tn.name_class = 'scientific name'
          ) oa,
          TaxonSpecies ts,
          sres.taxon t,
          sres.taxonname tn2
        WHERE oa.component_taxon_id = ts.taxon_id
          AND ts.species_taxon_id = t.taxon_id
          AND ts.species_taxon_id = tn2.taxon_id
          AND tn2.name_class = 'scientific name'
      ]]>
    </sql>
    <sql>
      <![CDATA[
create unique index Organism_sourceId_idx&1 ON OrganismAttributes&1 (source_id)
        tablespace indx
      ]]>
    </sql>
  </tuningTable>


  <tuningTable name="PdbSimilarity">
    <comment> Each record maps a gene to a PDB structure. Used by the model to find
      genes that have a PDB structure and to find the PDB structures for a
      given gene.
    </comment>
    <internalDependency name="TranscriptAttributes"/>
    <externalDependency name="core.TableInfo"/>
    <externalDependency name="dots.ExternalAaSequence"/>
    <externalDependency name="dots.Similarity"/>
    <externalDependency name="sres.ExternalDatabase"/>
    <externalDependency name="sres.ExternalDatabaseRelease"/>
    <externalDependency name="sres.TaxonName"/>
    <sql>
      <![CDATA[
        CREATE TABLE PdbSimilarity&1 AS
        SELECT ta.source_id, eas.source_id AS pdb_chain,
               substr(eas.description, 1, 100) AS pdb_title,
               substr(eas.source_id
                      , 1
                      , length(eas.source_id) - (
                          CASE strpos(reverse(eas.source_id), '_')
                          WHEN 0 THEN length(eas.source_id)
                          ELSE strpos(reverse(eas.source_id), '_') END
                      )
               ) AS pdb_id,
               s.pvalue_mant, s.pvalue_exp,
               SUBSTR(tn.name, 1, 100) AS taxon,
               ROUND( (s.number_identical / s.total_match_length) * 100) AS percent_identity,
               ROUND( (s.total_match_length / ta.protein_length) * 100) AS percent_plasmo_coverage,
               s.score, eas.taxon_id as pdb_taxon_id, ta.taxon_id as gene_taxon_id
        FROM core.TableInfo tas_ti,
             dots.Similarity s,
             core.TableInfo eas_ti,
             dots.ExternalAaSequence eas,
             sres.ExternalDatabaseRelease edr,
             sres.ExternalDatabase ed,
             sres.TaxonName tn,
             TranscriptAttributes ta
        WHERE ta.aa_sequence_id = s.query_id
          AND tas_ti.name = 'TranslatedAASequence'
          AND tas_ti.table_id = s.query_table_id
          AND eas_ti.name = 'ExternalAASequence'
          AND eas_ti.table_id = s.subject_table_id
          AND s.subject_id = eas.aa_sequence_id
          AND tn.name_class = 'scientific name'
          AND eas.external_database_release_id = edr.external_database_release_id
          AND edr.external_database_id = ed.external_database_id
          AND ed.name in ('PDBProteinSequences_RSRC','PDB protein sequences')
          AND eas.taxon_id = tn.taxon_id
        ORDER BY ta.source_id, eas.source_id
      ]]>
    </sql>
    <sql>
      <![CDATA[
create index PdbSim_sourceId_ix&1
ON PdbSimilarity&1 (source_id, score DESC)
tablespace indx
      ]]>
    </sql>
  </tuningTable>


  <tuningTable name="GeneId" prefixEnabled="true">
    <comment>GeneId maps any valid ID for a gene onto its official ID. These two quantities
      are stored in the "id" and "gene" columns, respectively. The "unique_mapping"
      column is set to 1 for IDs which map to only one gene.

      Most of the CREATE TABLE statement is made up of the union of nine subqueries,
      each of which looks in a different place for gene IDs. Each subquery populates
      the "union_member" field with a different literal string, to make it easier to
      understand which part (or parts) of the SQL is responsible for each ID-to-gene
      mapping.
    </comment>
    <internalDependency name="GenomicSeqAttributes"/>
    <externalDependency name="apidb.FeatureLocation"/>
    <externalDependency name="apidb.GeneFeatureName"/>
    <externalDependency name="dots.DbRefNaFeature"/>
    <externalDependency name="dots.DbRefNaSequence"/>
    <externalDependency name="dots.GeneFeature"/>
    <externalDependency name="dots.NaFeatureNaGene"/>
    <externalDependency name="dots.NaGene"/>
    <externalDependency name="dots.NaSequence"/>
    <externalDependency name="dots.Transcript"/>
    <externalDependency name="sres.DbRef"/>
    <externalDependency name="sres.ExternalDatabase"/>
    <externalDependency name="sres.ExternalDatabaseRelease"/>
    <intermediateTable name="OneGeneIds"/>
<<<<<<< HEAD
<!--    <intermediateTable name="CommentAssignment"/>-->
<!--    <intermediateTable name="NewCsi"/>-->
    <sql>
      <![CDATA[
        CREATE TABLE &prefixGeneId&1 AS
        SELECT substr(mapping.id, 1, 100) as id, mapping.gene, cast (0 as NUMERIC(1)) as unique_mapping,
               SUBSTR(string_agg(distinct union_member,'; ' order by union_member), 1, 100) as union_member,
               SUBSTR(string_agg(distinct database_name,'; ' order by database_name), 1, 200) as database_name
        FROM (SELECT substr(t.protein_id, 1, nullif(position('.' IN t.protein_id) - 1, -1)) AS id,
                     gf.source_id AS gene,
                     'Transcript.protein_id before dot' as union_member, ed.name as database_name /* dots.Transcript.protein_id, trimmed at period */
              FROM dots.Transcript t, dots.GeneFeature gf,
=======
    <intermediateTable name="CommentAssignment"/>
    <intermediateTable name="NewCsi"/>
    <sql>
      <![CDATA[
CREATE TABLE &prefixGeneId&1 NOLOGGING AS
SELECT substr(mapping.id, 1, 100) as id, mapping.gene, cast (0 as NUMBER(1)) as unique_mapping,
       SUBSTR(apidb.tab_to_string(set(CAST(COLLECT(union_member order by union_member) AS apidb.varchartab)),'; '), 1, 100) as union_member, 
       SUBSTR(apidb.tab_to_string(set(CAST(COLLECT(database_name order by database_name) AS apidb.varchartab)),'; '), 1, 200) as database_name
/*   we would use listagg() as follows, but it repeats duplicate values, and doesn't provide a way to aggregate DISTINCT values. (lame!)
         substr(listagg(union_member, '; ') within group (order by union_member), 1, 100) as union_member,
         substr(listagg(database_name, '; ') within group (order by database_name), 1, 200) as database_name */
FROM (SELECT substr(t.protein_id, 1, instr(t.protein_id, '.') - 1) AS id,
             gf.source_id AS gene,
             'Transcript.protein_id before dot' as union_member, ed.name as database_name /* dots.Transcript.protein_id, trimmed at period */
      FROM dots.Transcript t, dots.GeneFeature gf,
           sres.ExternalDatabase ed, sres.ExternalDatabaseRelease edr
      WHERE t.parent_id = gf.na_feature_id
        AND substr(t.protein_id, 1, instr(t.protein_id, '.') - 1) IS NOT NULL
        AND gf.external_database_release_id = edr.external_database_release_id
        AND edr.external_database_id = ed.external_database_id
     UNION
      SELECT t.protein_id AS id,
             gf.source_id AS gene,
             'Transcript.protein_id' as union_member, ed.name as database_name /* dots.Transcript.protein_id */
      FROM dots.Transcript t, dots.GeneFeature gf,
           sres.ExternalDatabase ed, sres.ExternalDatabaseRelease edr
      WHERE t.parent_id = gf.na_feature_id
        AND t.protein_id IS NOT NULL
        AND gf.external_database_release_id = edr.external_database_release_id
        AND edr.external_database_id = ed.external_database_id
     UNION
      SELECT dr.primary_identifier AS id, 
             gf.source_id AS gene,
             'DbRef.primary_identifier' as union_member, ed.name as database_name /* sres.DbRef.primary_identifier */
      FROM dots.GeneFeature gf, dots.DbRefNaFeature drnf,
           sres.DbRef dr, sres.ExternalDatabaseRelease edr,
           sres.ExternalDatabase ed
      WHERE dr.primary_identifier IS NOT NULL
        AND gf.na_feature_id = drnf.na_feature_id
        AND drnf.db_ref_id = dr.db_ref_id
        AND dr.external_database_release_id
              = edr.external_database_release_id
        AND edr.external_database_id = ed.external_database_id
        AND NOT (ed.name in ('NRDB_gb_dbXRefBySeqIdentity','NRDB_ref_dbXRefBySeqIdentity')  
                                  AND NOT  REGEXP_LIKE (dr.primary_identifier, '\D') )
        AND NOT edr.id_type = 'synonym'
     UNION
      SELECT dr.primary_identifier AS id, 
             gf.source_id AS gene,
             'DbRef.primary_identifier on Transcript' as union_member, ed.name as database_name /* sres.DbRef.primary_identifier */
      FROM dots.GeneFeature gf, dots.Transcript t, dots.DbRefNaFeature drnf,
           sres.DbRef dr, sres.ExternalDatabaseRelease edr,
           sres.ExternalDatabase ed
      WHERE dr.primary_identifier IS NOT NULL
        AND gf.na_feature_id = t.parent_id
        AND t.na_feature_id = drnf.na_feature_id
        AND drnf.db_ref_id = dr.db_ref_id
        AND dr.external_database_release_id
              = edr.external_database_release_id
        AND edr.external_database_id = ed.external_database_id
        AND NOT (ed.name in ('NRDB_gb_dbXRefBySeqIdentity','NRDB_ref_dbXRefBySeqIdentity')  
                             AND NOT  REGEXP_LIKE (dr.primary_identifier, '\D') )
     UNION
      SELECT dr.primary_identifier AS id,
             gf.source_id AS gene,
             'DbRef.primary_identifier on Gene' as union_member, ed.name as database_name
      FROM dots.GeneFeature gf, dots.DbRefNaFeature drnf,
           sres.DbRef dr, sres.ExternalDatabaseRelease edr,
           sres.ExternalDatabase ed
      WHERE dr.primary_identifier IS NOT NULL
        AND gf.na_feature_id = drnf.na_feature_id
        AND drnf.db_ref_id = dr.db_ref_id
        AND dr.external_database_release_id = edr.external_database_release_id
        AND edr.external_database_id = ed.external_database_id
        AND ed.name ='RefSeq_gene_name'
     UNION
      SELECT dr.primary_identifier AS id, 
             gf.source_id AS gene,
             'VectorBase alternate names' as union_member, ed.name as database_name /* sres.DbRef.primary_identifier */
      FROM dots.GeneFeature gf, dots.DbRefNaFeature drnf,
           sres.DbRef dr, sres.ExternalDatabaseRelease edr,
           sres.ExternalDatabase ed
      WHERE dr.primary_identifier IS NOT NULL
        AND gf.na_feature_id = drnf.na_feature_id
        AND drnf.db_ref_id = dr.db_ref_id
        AND dr.external_database_release_id
              = edr.external_database_release_id
        AND edr.external_database_id = ed.external_database_id
        and ed.name in ('VB_Community_Annotation', 'VB_Community_Symbol') /* vectorbase alt names  */
     UNION
     SELECT dr.primary_identifier AS id, 
             gf.source_id AS gene,
             'synonym' as union_member, ed.name as database_name
      FROM dots.GeneFeature gf, dots.DbRefNaFeature drnf,
           sres.DbRef dr, sres.ExternalDatabaseRelease edr,
           sres.ExternalDatabase ed
      WHERE dr.primary_identifier IS NOT NULL
        AND gf.na_feature_id = drnf.na_feature_id
        AND drnf.db_ref_id = dr.db_ref_id
        AND dr.external_database_release_id = edr.external_database_release_id
        AND edr.external_database_id = ed.external_database_id
        AND edr.id_type  = 'synonym'
     UNION
      SELECT dr.secondary_identifier AS id, 
             gf.source_id AS gene,
             'DbRef.secondary_identifier' as union_member, ed.name as database_name /* sres.DbRef.secondary_identifier */
      FROM dots.GeneFeature gf, dots.DbRefNaFeature drnf,
           sres.DbRef dr, sres.ExternalDatabaseRelease edr,
           sres.ExternalDatabase ed
      WHERE dr.secondary_identifier IS NOT NULL
        AND gf.na_feature_id = drnf.na_feature_id
        AND drnf.db_ref_id = dr.db_ref_id
        AND dr.external_database_release_id
              = edr.external_database_release_id
        AND edr.external_database_id = ed.external_database_id
        AND ed.name IN ('NRDB_gb_dbXRefBySeqIdentity',
                        'NRDB_pdb_dbXRefBySeqIdentity',
                        'NRDB_ref_dbXRefBySeqIdentity',
                        'NRDB_sp_dbXRefBySeqIdentity',
                        'Predicted protein structures','Pf_predictedProteinStructures_RSRC',
                        'GenBank')
     UNION
      SELECT dr.primary_identifier AS id, 
             gf.source_id AS gene,
             'genbank DbRef.primary_identifier' as union_member, ed.name as database_name /* sres.DbRef.primary_identifier for Genbank records */
      FROM dots.GeneFeature gf, dots.Transcript t, dots.DbRefNaSequence drns,
           sres.DbRef dr, sres.ExternalDatabaseRelease edr,
            sres.ExternalDatabase ed
      WHERE gf.na_feature_id = t.parent_id
        AND t.na_sequence_id = drns.na_sequence_id
        AND drns.db_ref_id = dr.db_ref_id
        AND dr.external_database_release_id = edr.external_database_release_id
        AND edr.external_database_id = ed.external_database_id
        AND ed.name = 'GenBank'
     UNION
      SELECT pred_loc.feature_source_id AS id,
             gene_loc.feature_source_id AS gene,
             'overlapping predicted gene source_id' as union_member, ed.name as database_name /* dots.GeneFeature.source_id for predicted genes that overlap */
      FROM apidb.FeatureLocation gene_loc, apidb.FeatureLocation pred_loc,
           sres.ExternalDatabaseRelease edr, sres.ExternalDatabase ed
      WHERE pred_loc.feature_type = 'GenePrediction'
        AND gene_loc.feature_type = 'GeneFeature'
        AND pred_loc.na_sequence_id = gene_loc.na_sequence_id
        AND gene_loc.start_min <= pred_loc.end_max
        AND gene_loc.end_max >= pred_loc.start_min
        AND pred_loc.is_reversed = gene_loc.is_reversed
        AND pred_loc.external_database_release_id = edr.external_database_release_id
        AND edr.external_database_id = ed.external_database_id
     UNION
      SELECT ng.name AS id, gf.source_id AS gene,
             'NaGene' as union_member, ed.name as database_name /* dots.NaGene.name */
      FROM dots.GeneFeature gf, dots.NaFeatureNaGene nfng, dots.NaGene ng,
           sres.ExternalDatabaseRelease edr, sres.ExternalDatabase ed
      WHERE gf.na_feature_id = nfng.na_feature_id
        AND ng.na_gene_id = nfng.na_gene_id
        AND gf.external_database_release_id = edr.external_database_release_id
        AND edr.external_database_id = ed.external_database_id
     UNION
      SELECT source_id AS id, source_id AS gene,
             'same ID' as union_member, ed.name as database_name /* same ID (reflexive mapping) */
      FROM dots.GeneFeature gf,
           sres.ExternalDatabaseRelease edr, sres.ExternalDatabase ed
      WHERE gf.external_database_release_id = edr.external_database_release_id
        AND edr.external_database_id = ed.external_database_id
     UNION
      SELECT n.name AS id, gf.source_id AS gene,
             'gene name' as union_member, d.name as database_name -- apidb.GeneFeatureName.name
      from dots.genefeature gf, sres.ExternalDatabaseRelease r, sres.ExternalDatabase d,
           (  select na_feature_id, name
              from apidb.GeneFeatureName
              where is_preferred = 1
            minus
              -- suppress gene/name associations from the *DELETED_RSRC databases
              select gfn.na_feature_id, gfn.name
              from apidb.GeneFeatureName gfn,
>>>>>>> 29ff18c7
                   sres.ExternalDatabase ed, sres.ExternalDatabaseRelease edr
              WHERE t.parent_id = gf.na_feature_id
                AND substr(t.protein_id, 1, nullif(position('.' IN t.protein_id) - 1, -1)) IS NOT NULL
                AND gf.external_database_release_id = edr.external_database_release_id
                AND edr.external_database_id = ed.external_database_id
             UNION
              SELECT t.protein_id AS id,
                     gf.source_id AS gene,
                     'Transcript.protein_id' as union_member, ed.name as database_name /* dots.Transcript.protein_id */
              FROM dots.Transcript t, dots.GeneFeature gf,
                   sres.ExternalDatabase ed, sres.ExternalDatabaseRelease edr
              WHERE t.parent_id = gf.na_feature_id
                AND t.protein_id IS NOT NULL
                AND gf.external_database_release_id = edr.external_database_release_id
                AND edr.external_database_id = ed.external_database_id
             UNION
              SELECT dr.primary_identifier AS id,
                     gf.source_id AS gene,
                     'DbRef.primary_identifier' as union_member, ed.name as database_name /* sres.DbRef.primary_identifier */
              FROM dots.GeneFeature gf, dots.DbRefNaFeature drnf,
                   sres.DbRef dr, sres.ExternalDatabaseRelease edr,
                   sres.ExternalDatabase ed
              WHERE dr.primary_identifier IS NOT NULL
                AND gf.na_feature_id = drnf.na_feature_id
                AND drnf.db_ref_id = dr.db_ref_id
                AND dr.external_database_release_id
                      = edr.external_database_release_id
                AND edr.external_database_id = ed.external_database_id
                AND NOT (ed.name in ('NRDB_gb_dbXRefBySeqIdentity','NRDB_ref_dbXRefBySeqIdentity')
                                          AND NOT REGEXP_LIKE (dr.primary_identifier, '\D') )
                AND NOT edr.id_type = 'synonym'
             UNION
              SELECT dr.primary_identifier AS id,
                     gf.source_id AS gene,
                     'DbRef.primary_identifier on Transcript' as union_member, ed.name as database_name /* sres.DbRef.primary_identifier */
              FROM dots.GeneFeature gf, dots.Transcript t, dots.DbRefNaFeature drnf,
                   sres.DbRef dr, sres.ExternalDatabaseRelease edr,
                   sres.ExternalDatabase ed
              WHERE dr.primary_identifier IS NOT NULL
                AND gf.na_feature_id = t.parent_id
                AND t.na_feature_id = drnf.na_feature_id
                AND drnf.db_ref_id = dr.db_ref_id
                AND dr.external_database_release_id
                      = edr.external_database_release_id
                AND edr.external_database_id = ed.external_database_id
                AND NOT (ed.name in ('NRDB_gb_dbXRefBySeqIdentity','NRDB_ref_dbXRefBySeqIdentity')
                                     AND NOT REGEXP_LIKE (dr.primary_identifier, '\D') )
             UNION
              SELECT dr.primary_identifier AS id,
                     gf.source_id AS gene,
                     'VectorBase alternate names' as union_member, ed.name as database_name /* sres.DbRef.primary_identifier */
              FROM dots.GeneFeature gf, dots.DbRefNaFeature drnf,
                   sres.DbRef dr, sres.ExternalDatabaseRelease edr,
                   sres.ExternalDatabase ed
              WHERE dr.primary_identifier IS NOT NULL
                AND gf.na_feature_id = drnf.na_feature_id
                AND drnf.db_ref_id = dr.db_ref_id
                AND dr.external_database_release_id
                      = edr.external_database_release_id
                AND edr.external_database_id = ed.external_database_id
                and ed.name in ('VB_Community_Annotation', 'VB_Community_Symbol') /* vectorbase alt names  */
             UNION
             SELECT dr.primary_identifier AS id,
                     gf.source_id AS gene,
                     'synonym' as union_member, ed.name as database_name
              FROM dots.GeneFeature gf, dots.DbRefNaFeature drnf,
                   sres.DbRef dr, sres.ExternalDatabaseRelease edr,
                   sres.ExternalDatabase ed
              WHERE dr.primary_identifier IS NOT NULL
                AND gf.na_feature_id = drnf.na_feature_id
                AND drnf.db_ref_id = dr.db_ref_id
                AND dr.external_database_release_id = edr.external_database_release_id
                AND edr.external_database_id = ed.external_database_id
                AND edr.id_type  = 'synonym'
             UNION
              SELECT dr.secondary_identifier AS id,
                     gf.source_id AS gene,
                     'DbRef.secondary_identifier' as union_member, ed.name as database_name /* sres.DbRef.secondary_identifier */
              FROM dots.GeneFeature gf, dots.DbRefNaFeature drnf,
                   sres.DbRef dr, sres.ExternalDatabaseRelease edr,
                   sres.ExternalDatabase ed
              WHERE dr.secondary_identifier IS NOT NULL
                AND gf.na_feature_id = drnf.na_feature_id
                AND drnf.db_ref_id = dr.db_ref_id
                AND dr.external_database_release_id
                      = edr.external_database_release_id
                AND edr.external_database_id = ed.external_database_id
                AND ed.name IN ('NRDB_gb_dbXRefBySeqIdentity',
                                'NRDB_pdb_dbXRefBySeqIdentity',
                                'NRDB_ref_dbXRefBySeqIdentity',
                                'NRDB_sp_dbXRefBySeqIdentity',
                                'Predicted protein structures','Pf_predictedProteinStructures_RSRC',
                                'GenBank')
             UNION
              SELECT dr.primary_identifier AS id,
                     gf.source_id AS gene,
                     'genbank DbRef.primary_identifier' as union_member, ed.name as database_name /* sres.DbRef.primary_identifier for Genbank records */
              FROM dots.GeneFeature gf, dots.Transcript t, dots.DbRefNaSequence drns,
                   sres.DbRef dr, sres.ExternalDatabaseRelease edr,
                    sres.ExternalDatabase ed
              WHERE gf.na_feature_id = t.parent_id
                AND t.na_sequence_id = drns.na_sequence_id
                AND drns.db_ref_id = dr.db_ref_id
                AND dr.external_database_release_id = edr.external_database_release_id
                AND edr.external_database_id = ed.external_database_id
                AND ed.name = 'GenBank'
             UNION
              SELECT pred_loc.feature_source_id AS id,
                     gene_loc.feature_source_id AS gene,
                     'overlapping predicted gene source_id' as union_member, ed.name as database_name /* dots.GeneFeature.source_id for predicted genes that overlap */
              FROM apidb.FeatureLocation gene_loc, apidb.FeatureLocation pred_loc,
                   sres.ExternalDatabaseRelease edr, sres.ExternalDatabase ed
              WHERE pred_loc.feature_type = 'GenePrediction'
                AND gene_loc.feature_type = 'GeneFeature'
                AND pred_loc.na_sequence_id = gene_loc.na_sequence_id
                AND gene_loc.start_min <= pred_loc.end_max
                AND gene_loc.end_max >= pred_loc.start_min
                AND pred_loc.is_reversed = gene_loc.is_reversed
                AND pred_loc.external_database_release_id = edr.external_database_release_id
                AND edr.external_database_id = ed.external_database_id
             UNION
              SELECT ng.name AS id, gf.source_id AS gene,
                     'NaGene' as union_member, ed.name as database_name /* dots.NaGene.name */
              FROM dots.GeneFeature gf, dots.NaFeatureNaGene nfng, dots.NaGene ng,
                   sres.ExternalDatabaseRelease edr, sres.ExternalDatabase ed
              WHERE gf.na_feature_id = nfng.na_feature_id
                AND ng.na_gene_id = nfng.na_gene_id
                AND gf.external_database_release_id = edr.external_database_release_id
                AND edr.external_database_id = ed.external_database_id
             UNION
              SELECT source_id AS id, source_id AS gene,
                     'same ID' as union_member, ed.name as database_name /* same ID (reflexive mapping) */
              FROM dots.GeneFeature gf,
                   sres.ExternalDatabaseRelease edr, sres.ExternalDatabase ed
              WHERE gf.external_database_release_id = edr.external_database_release_id
                AND edr.external_database_id = ed.external_database_id
             UNION
              SELECT n.name AS id, gf.source_id AS gene,
                     'gene name' as union_member, d.name as database_name -- apidb.GeneFeatureName.name
              from dots.genefeature gf, sres.ExternalDatabaseRelease r, sres.ExternalDatabase d,
                   (  select na_feature_id, name
                      from apidb.GeneFeatureName
                      where is_preferred = 1
                    EXCEPT
                      -- suppress gene/name associations from the *DELETED_RSRC databases
                      select gfn.na_feature_id, gfn.name
                      from apidb.GeneFeatureName gfn,
                           sres.ExternalDatabase ed, sres.ExternalDatabaseRelease edr
                      where gfn.external_database_release_id = edr.external_database_release_id
                        and ed.external_database_id = edr.external_database_id
                        and ed.name like '%DELETED_RSRC'
                   ) n
              where n.na_feature_id = gf.na_feature_id
                and gf.external_database_release_id = r.external_database_release_id
                and r.external_database_id = d.external_database_id
             UNION
              select dr.primary_identifier as id,
                     gf.source_id as gene,
                     'AA feature DbRef primary ID' as union_member,
                     ed.name as database_name /* DbRef.primary_identifier mapped through DbRefAaFeature */
              from dots.GeneFeature gf, dots.Transcript t, dots.TranslatedAaFeature taf,
                   dots.DbRefAaFeature draf,  sres.DbRef dr,
                   sres.ExternalDatabaseRelease edr, sres.ExternalDatabase ed
              where gf.na_feature_id = t.parent_id
                and t.na_feature_id = taf.na_feature_id
                and taf.aa_feature_id = draf.aa_feature_id
                and draf.db_ref_id = dr.db_ref_id
                and dr.external_database_release_id = edr.external_database_release_id
                and edr.external_database_id = ed.external_database_id
                and ed.name
                    not in ('INTERPRO', 'PFAM', 'PIRSF', 'PRODOM', 'PROSITEPROFILES',
                            'SMART', 'SUPERFAMILY', 'TIGRFAM', 'CDD','HAMAP','HMMPANTHER',
                            'PRINTS','SCANPROSITE','SFLD')
            ) mapping,
              dots.GeneFeature gf, dots.NaSequence ns
        WHERE mapping.gene = gf.source_id
          AND gf.na_sequence_id = ns.na_sequence_id
          AND (ns.taxon_id::varchar = '&filterValue' or length('&filterValue') = 0)
          AND (gf.is_predicted != 1 OR gf.is_predicted is null)
        GROUP BY mapping.id, mapping.gene
      ]]>
    </sql>
    <sql>
      <![CDATA[
        INSERT INTO &prefixGeneId&1
                    (id, gene, unique_mapping, union_member, database_name)
        WITH munge
             AS (SELECT DISTINCT
                        regexp_replace(id, '\.\d\d?$', '') as id,
                        gene, unique_mapping, union_member, database_name
                 FROM &prefixGeneId&1
                 WHERE regexp_like(id, '(.*)\.\d\d?$'))
        SELECT id, gene, 0 as unique_mapping, 'base ID' as union_member, database_name
        FROM munge
        WHERE id NOT IN (SELECT id FROM &prefixGeneId&1)
      ]]>
    </sql>
    <sql>
      <![CDATA[
        CREATE UNLOGGED TABLE &prefixOneGeneIds (lower_id) AS
        SELECT lower_id
        FROM (SELECT DISTINCT lower(id) as lower_id, gene
              FROM &prefixGeneId&1
        ) t
        GROUP BY lower_id
        HAVING count(*) = 1
      ]]>
    </sql>
    <sql>
      <![CDATA[
        CREATE UNIQUE INDEX gix&1_pk ON &prefixOneGeneIds (lower_id)
        tablespace indx
      ]]>
    </sql>
    <sql>
      <![CDATA[
        CREATE INDEX GeneId_gene_idx&1 ON &prefixGeneId&1 (gene, id)
        tablespace indx
      ]]>
    </sql>
    <sql>
      <![CDATA[
        CREATE INDEX GeneId_id_idx&1 ON &prefixGeneId&1 (id, gene)
        tablespace indx
      ]]>
    </sql>
    <sql>
      <![CDATA[
        CREATE INDEX GeneId_uniqid_idx&1 ON &prefixGeneId&1 (unique_mapping, id, gene)
        tablespace indx
      ]]>
    </sql>
    <sql>
      <![CDATA[
        CREATE INDEX GeneId_lowid_idx&1 ON &prefixGeneId&1 (lower(id), gene)
        tablespace indx
      ]]>
    </sql>
    <sql>
      <![CDATA[
        CREATE INDEX GeneId_uniqlowid_idx&1 ON &prefixGeneId&1 (unique_mapping, lower(id), gene)
        tablespace indx
      ]]>
    </sql>
    <sql>
      <![CDATA[
        UPDATE &prefixGeneId&1
        SET unique_mapping = 1
        WHERE id = gene
      ]]>
    </sql>
    <sql>
      <![CDATA[
        UPDATE &prefixGeneId&1
        SET unique_mapping = 1
        WHERE lower(id) IN (select lower_id from &prefixOneGeneIds)
      ]]>
    </sql>
<!--    <sql>-->
<!--      <![CDATA[-->
<!--        CREATE UNLOGGED TABLE &prefixCommentAssignment AS-->
<!--        WITH projects AS-->
<!--               (SELECT DISTINCT project_id FROM &prefixGenomicSeqAttributes),-->
<!--             project_comments AS-->
<!--               (SELECT stable_id, comment_id-->
<!--                FROM userlogins5.comments@&dblink-->
<!--                WHERE project_name in (select project_id FROM projects)-->
<!--                  AND comment_target_id = 'gene')-->
<!--          SELECT stable_id, comment_id-->
<!--          FROM project_comments-->
<!--        UNION-->
<!--          SELECT csi.stable_id, csi.comment_id-->
<!--          FROM project_comments pc, userlogins5.commentStableId@&dblink csi-->
<!--          WHERE csi.comment_id = pc.comment_id-->
<!--      ]]>-->
<!--    </sql>-->
<!--    <sql>-->
<!--      <![CDATA[-->
<!--        CREATE UNLOGGED TABLE &prefixNewCsi as-->
<!--        SELECT stable_id, comment_id, userlogins5.CommentStableId_pkseq.nextval@&dblink as comment_stable_id-->
<!--        FROM (  SELECT gi.gene AS stable_id, ca.comment_id-->
<!--                FROM &prefixGeneId&1 gi, &prefixCommentAssignment ca-->
<!--                WHERE gi.id = ca.stable_id-->
<!--                  AND gi.id != gi.gene-->
<!--                EXCEPT-->
<!--                SELECT stable_id, comment_id-->
<!--                FROM &prefixCommentAssignment ca)-->
<!--      ]]>-->
<!--    </sql>-->
<!--    <sql>-->
<!--      <![CDATA[-->
<!--        INSERT INTO userlogins5.CommentStableId@&dblink-->
<!--                   (stable_id, comment_id, comment_stable_id)-->
<!--        SELECT stable_id, comment_id, comment_stable_id-->
<!--        FROM &prefixNewCsi-->
<!--      ]]>-->
<!--    </sql>-->
  </tuningTable>


  <tuningTable name="GenomicSequenceId">
  <comment> This table maps IDs for a sequence onto the official ID of the sequence.
       It is analogous to GeneId, which does the same thing for genes. Used by
       genomic-sequence record queries, by the sequence retrieval tool, and by
       the BasketFixer, which updates users' baskets at release time to replace
       old IDs with updated ones.
    </comment>
    <externalDependency name="dots.DbRefNaSequence"/>
    <externalDependency name="dots.NaSequence"/>
    <externalDependency name="sres.DbRef"/>
    <externalDependency name="sres.ExternalDatabase"/>
    <externalDependency name="sres.ExternalDatabaseRelease"/>
    <externalDependency name="sres.OntologyTerm"/>
    <sql>
      <![CDATA[
        CREATE TABLE GenomicSequenceId&1 AS
        SELECT DISTINCT substr(id, 1, 60) as id, substr(sequence, 1, 60) AS sequence
        FROM (
          SELECT ns.source_id as id, ns.source_id as sequence
          FROM dots.NaSequence ns, sres.OntologyTerm oterm
          WHERE ns.sequence_ontology_id = oterm.ontology_term_id
            AND oterm.name in ('random_sequence', 'contig', 'supercontig', 'chromosome','mitochondrial_chromosome','plastid_sequence','cloned_genomic','apicoplast_chromosome','maxicircle','kinetoplast')
          UNION
          SELECT dr.primary_identifier AS id, ns.source_id AS sequence
          FROM dots.NaSequence ns, dots.DbRefNaSequence drnf,
               sres.DbRef dr, sres.ExternalDatabaseRelease edr,
               sres.ExternalDatabase ed
          WHERE dr.primary_identifier IS NOT NULL
            AND ns.na_sequence_id = drnf.na_sequence_id
            AND drnf.db_ref_id = dr.db_ref_id
            AND dr.external_database_release_id
                  = edr.external_database_release_id
            AND edr.external_database_id = ed.external_database_id
        ) subquery1
      ]]>
    </sql>
    <sql>
      <![CDATA[
        CREATE INDEX GenSeqId_sequence_idx&1 ON GenomicSequenceId&1 (sequence, id)
        tablespace indx
      ]]>
    </sql>
    <sql>
      <![CDATA[
        CREATE INDEX GenSeqId_id_idx&1 ON GenomicSequenceId&1 (id, sequence)
        tablespace indx
      ]]>
    </sql>
    <sql>
      <![CDATA[
        CREATE INDEX GenSeqId_lowid_idx&1 ON GenomicSequenceId&1 (lower(id), sequence)
        tablespace indx
      ]]>
    </sql>
  </tuningTable>


  <tuningTable name="EpitopeSummary">
    <comment> Used by GeneTables.Epitopes to map a gene to its epitopes.
    </comment>
    <externalDependency name="dots.AaLocation"/>
    <externalDependency name="dots.EpitopeFeature"/>
    <externalDependency name="dots.MotifAaSequence"/>
    <externalDependency name="dots.Transcript"/>
    <externalDependency name="dots.TranslatedAaFeature"/>
    <externalDependency name="dots.TranslatedAaSequence"/>
    <externalDependency name="sres.TaxonName"/>
    <sql>
      <![CDATA[
        CREATE TABLE EpitopeSummary&1 AS
        SELECT t.source_id,
                      al.start_min||'-'||al.end_max AS location,
                      ef.source_id as iedb_id,
               mas.sequence,
               SUBSTR(tn.name, 1, 100) AS name,
               CASE ef.type
                WHEN 'Not Full Set Not on Blast Hit' THEN 'Low'
                WHEN 'Not Full Set On Blast Hit' THEN 'Medium'
                WHEN 'Full Set Not on Blast Hit' THEN 'Medium'
                WHEN 'Full Set On Blast Hit' THEN 'High'
                ELSE 'unknown epitope type'
               END AS confidence
        FROM dots.Transcript t,
             dots.TranslatedAaFeature taf,
             dots.MotifAaSequence mas,
             dots.TranslatedAaSequence tas,
             dots.EpitopeFeature ef,
             dots.AaLocation al,
             sres.TaxonName tn
        WHERE taf.na_feature_id = t.na_feature_id
          AND taf.aa_sequence_id = tas.aa_sequence_id
          AND tas.aa_sequence_id = ef.aa_sequence_id
          AND ef.aa_feature_id = al.aa_feature_id
          AND ef.motif_aa_sequence_id = mas.aa_sequence_id
          AND tas.taxon_id = tn.taxon_id
          AND tn.name_class = 'scientific name'
      ]]>
    </sql>
    <sql>
      <![CDATA[
        create index Epi_srcId_ix&1 ON EpitopeSummary&1 (source_id)
        tablespace indx
      ]]>
    </sql>
  </tuningTable>


  <tuningTable name="TranscriptCenDistance">
    <comment> Stores (transcript, sequence, distance from centromere) 3-tuples for transcripts
      that lie on a sequence for which we have a centomere location.
    </comment>
    <externalDependency name="apidb.FeatureLocation"/>
    <externalDependency name="apidb.TranscriptLocation"/>
    <externalDependency name="sres.OntologyTerm"/>
    <sql>
      <![CDATA[
        CREATE TABLE TranscriptCenDistance&1 AS
        SELECT DISTINCT tl.feature_source_id AS transcript,
               LEAST(ABS(mfl.start_min - tl.end_max),
                     ABS(mfl.end_max - tl.start_min)) AS centromere_distance,
               tl.sequence_source_id AS genomic_sequence
        FROM apidb.TranscriptLocation tl, apidb.FeatureLocation mfl,
             sres.OntologyTerm so
        WHERE tl.na_sequence_id = mfl.na_sequence_id
          AND mfl.feature_type = 'Miscellaneous'
          AND mfl.sequence_ontology_id = so.ontology_term_id
          AND so.name = 'centromere'
          AND tl.is_top_level = 1
      ]]>
    </sql>
    <sql>
      <![CDATA[
        create index GCent_loc_ix&1
               on TranscriptCenDistance&1 (genomic_sequence, centromere_distance)
        tablespace indx
      ]]>
    </sql>
  </tuningTable>


  <tuningTable name="ProteinAttributes" prefixEnabled="true">
    <comment>The BFMV for proteins. Each protein gets a single record, which
      stores all its attributes. Used mainly to create TranscriptAttributes
    </comment>
    <internalDependency name="GoTermSummary"/>
    <internalDependency name="GeneGoTerms"/>
    <internalDependency name="SignalPeptideDomains"/>
    <externalDependency name="apidb.CdsLocation"/>
    <externalDependency name="apidb.AaSequenceAttribute"/>
    <externalDependency name="core.ProjectInfo"/>
    <externalDependency name="dots.AaLocation"/>
    <externalDependency name="dots.AaSequence"/>
    <externalDependency name="dots.AaSequenceEnzymeClass"/>
    <externalDependency name="dots.GeneFeature"/>
    <externalDependency name="dots.RnaType"/>
    <externalDependency name="dots.Transcript"/>
    <externalDependency name="dots.TranslatedAaFeature"/>
    <externalDependency name="dots.TranslatedAaSequence"/>
    <externalDependency name="dots.TransmembraneAaFeature"/>
    <externalDependency name="sres.EnzymeClass"/>
    <ancillaryTable name="GoTermList"/>
    <ancillaryTable name="ProteinGoAttributes"/>
    <sql>
      <![CDATA[
        CREATE TABLE &prefixGoTermList&1 AS
        SELECT aa_sequence_id, ontology, source,
             string_agg(go_term_name, ';' ORDER BY go_term_name) AS go_terms,
             string_agg(go_id, ';' ORDER BY go_term_name) AS go_ids
        FROM (
          SELECT aa_sequence_id, ontology,
                 CASE evidence_code WHEN 'IEA' THEN 'predicted' ELSE 'annotated' END AS source, go_term_name, go_id
          FROM  &prefixGeneGoTerms
        ) t
        GROUP BY aa_sequence_id, ontology, source
      ]]>
    </sql>
    <sql>
      <![CDATA[
        CREATE TABLE &prefixProteinGoAttributes&1 AS
        SELECT DISTINCT gts.aa_sequence_id,
               substr(annotated_go_component.go_terms, 1, 300) AS annotated_go_component,
               substr(annotated_go_function.go_terms, 1, 300) AS annotated_go_function,
               substr(annotated_go_process.go_terms, 1, 300) AS annotated_go_process,
               substr(predicted_go_component.go_terms, 1, 300) AS predicted_go_component,
               substr(predicted_go_function.go_terms, 1, 300) AS predicted_go_function,
               substr(predicted_go_process.go_terms, 1, 300) AS predicted_go_process,
               substr(annotated_go_component.go_ids, 1, 300) AS annotated_go_id_component,
               substr(annotated_go_function.go_ids, 1, 300) AS annotated_go_id_function,
               substr(annotated_go_process.go_ids, 1, 300) AS annotated_go_id_process,
               substr(predicted_go_component.go_ids, 1, 300) AS predicted_go_id_component,
               substr(predicted_go_function.go_ids, 1, 300) AS predicted_go_id_function,
               substr(predicted_go_process.go_ids, 1, 300) AS predicted_go_id_process
        FROM
          (SELECT DISTINCT aa_sequence_id FROM &prefixGoTermSummary) gts
          LEFT JOIN (
            SELECT * FROM &prefixGoTermList&1
            WHERE source = 'annotated' AND ontology = 'Cellular Component'
          ) annotated_go_component ON
            gts.aa_sequence_id = annotated_go_component.aa_sequence_id
            AND 'annotated' = annotated_go_component.source
            AND 'Cellular Component' = annotated_go_component.ontology
          LEFT JOIN (
            SELECT * FROM &prefixGoTermList&1
            WHERE source = 'annotated' AND ontology = 'Molecular Function'
          ) annotated_go_function ON
            gts.aa_sequence_id = annotated_go_function.aa_sequence_id
            AND 'annotated' = annotated_go_function.source
            AND 'Molecular Function' = annotated_go_function.ontology
          LEFT JOIN (
            SELECT * FROM &prefixGoTermList&1
            WHERE source = 'annotated' AND ontology = 'Biological Process'
          ) annotated_go_process ON
            gts.aa_sequence_id = annotated_go_process.aa_sequence_id
            AND 'annotated' = annotated_go_process.source
            AND 'Biological Process' = annotated_go_process.ontology
          LEFT JOIN (
            SELECT * FROM &prefixGoTermList&1
            WHERE source = 'predicted' AND ontology = 'Cellular Component'
          ) predicted_go_component ON
            gts.aa_sequence_id = predicted_go_component.aa_sequence_id
            AND 'predicted' = predicted_go_component.source
            AND 'Cellular Component' = predicted_go_component.ontology
          LEFT JOIN (
            SELECT * FROM &prefixGoTermList&1
            WHERE source = 'predicted' AND ontology = 'Molecular Function'
          ) predicted_go_function ON
            gts.aa_sequence_id = predicted_go_function.aa_sequence_id
            AND 'predicted' = predicted_go_function.source
            AND 'Molecular Function' = predicted_go_function.ontology
          LEFT JOIN (
            SELECT * FROM &prefixGoTermList&1
            WHERE source = 'predicted' AND ontology = 'Biological Process'
          ) predicted_go_process ON
            gts.aa_sequence_id = predicted_go_process.aa_sequence_id
            AND 'predicted' = predicted_go_process.source
            AND 'Biological Process' = predicted_go_process.ontology
      ]]>
    </sql>
    <sql>
      <![CDATA[
        create index ProteinGoAttr_aaSequenceId&1 ON &prefixProteinGoAttributes&1 (aa_sequence_id)
        tablespace indx
      ]]>
    </sql>

    <sql>
      <![CDATA[
        CREATE TABLE &prefixProteinAttributes&1 AS
        SELECT pi.name as project_id,
          tas.source_id, tas.aa_sequence_id,
          t.source_id as transcript_source_id,
          gf.source_id as gene_source_id,
          cdsl.na_sequence_id as na_sequence_id,
          cdsl.is_reversed,
          cdsl.start_min as cds_start,
          cdsl.end_max as cds_end,
          (taf.translation_stop - taf.translation_start) + 1 AS cds_length,
             length(tas.sequence) AS protein_length,
             coalesce(transmembrane.tm_domains, 0) AS tm_count,
          tas.molecular_weight,
          asa.min_molecular_weight, asa.max_molecular_weight,
          asa.isoelectric_point, asa.hydropathicity_gravy_score,
          asa.aromaticity_score,
          SUBSTR(sigp.peptide_sequence, 1, 200) as signalp_peptide,
          ec_numbers,
          ec_numbers_derived,
          go.annotated_go_component,
          go.annotated_go_function,
          go.annotated_go_process,
          go.predicted_go_component,
          go.predicted_go_function,
          go.predicted_go_process,
          go.annotated_go_id_component,
          go.annotated_go_id_function,
          go.annotated_go_id_process,
          go.predicted_go_id_component,
          go.predicted_go_id_function,
          go.predicted_go_id_process,
          SUBSTR(coalesce(rt1.anticodon, rt2.anticodon), 1, 3) AS anticodon,
          0 AS has_seqedit,
          row_number() over (partition by t.source_id order by tas.length desc) as rank_in_transcript,
          uniprot.uniprot_ids
        FROM
          core.ProjectInfo pi
          INNER JOIN dots.Transcript t ON t.row_project_id = pi.project_id
          INNER JOIN dots.GeneFeature gf ON gf.na_feature_id = t.parent_id
          INNER JOIN dots.TranslatedAaFeature taf ON t.na_feature_id = taf.na_feature_id
          INNER JOIN dots.TranslatedAaSequence tas ON taf.aa_sequence_id = tas.aa_sequence_id
          LEFT JOIN dots.RnaType rt2 ON gf.na_feature_id = rt2.parent_id
          LEFT JOIN dots.RnaType rt1 ON t.na_feature_id = rt1.parent_id
          LEFT JOIN apidb.AaSequenceAttribute asa ON taf.aa_sequence_id = asa.aa_sequence_id
          LEFT JOIN &prefixProteinGoAttributes&1 go ON tas.aa_sequence_id = go.aa_sequence_id
          LEFT JOIN (
            SELECT aa_sequence_id, string_agg(peptide_sequence, ', ') peptide_sequence
            FROM (SELECT DISTINCT aa_sequence_id, peptide_sequence FROM SignalPeptideDomains) t
            GROUP BY aa_sequence_id
          ) sigp ON tas.aa_sequence_id = sigp.aa_sequence_id
          LEFT JOIN (
            SELECT protein_source_id, na_sequence_id, is_reversed,
               MIN(start_min) AS start_min, MAX(end_max) AS end_max
            FROM apidb.CdsLocation WHERE is_top_level=1
            GROUP BY protein_source_id, na_sequence_id, is_reversed
          ) cdsl ON tas.source_id = cdsl.protein_source_id
          LEFT JOIN (
            SELECT aa_sequence_id, max(tm_domains) AS tm_domains
            FROM (SELECT tmaf.aa_sequence_id, COUNT(*) AS tm_domains
                 FROM dots.TransmembraneAaFeature tmaf, dots.AaLocation al
                 WHERE tmaf.aa_feature_id = al.aa_feature_id
                 GROUP BY tmaf.aa_sequence_id) tms
            GROUP BY tms.aa_sequence_id
          ) transmembrane ON tas.aa_sequence_id = transmembrane.aa_sequence_id
          LEFT JOIN (
            SELECT aa_sequence_id, SUBSTR(string_agg(ec_number, ';' order by ec_number),1, 300) AS ec_numbers
            FROM (SELECT DISTINCT asec.aa_sequence_id,
                        ec.ec_number || ' (' || ec.description || ')' AS ec_number
                 FROM dots.AaSequenceEnzymeClass asec, sres.EnzymeClass ec
                 WHERE ec.enzyme_class_id = asec.enzyme_class_id
                  AND NOT asec.evidence_code = 'OrthoMCLDerived'
            ) t
            GROUP BY aa_sequence_id
          ) ec ON tas.aa_sequence_id = ec.aa_sequence_id
          LEFT JOIN (
            SELECT aa_sequence_id, SUBSTR(string_agg(ec_number, ';' order by ec_number),1, 300) AS ec_numbers_derived
            FROM (SELECT DISTINCT asec.aa_sequence_id,
                        ec.ec_number || ' (' || ec.description || ')' AS ec_number
                 FROM dots.AaSequenceEnzymeClass asec, sres.EnzymeClass ec
                 WHERE ec.enzyme_class_id = asec.enzyme_class_id
                  AND asec.evidence_code = 'OrthoMCLDerived'
            ) t
            GROUP BY aa_sequence_id
          ) ecDerived ON tas.aa_sequence_id = ecDerived.aa_sequence_id
          LEFT JOIN (
            SELECT af.aa_sequence_id,
                   string_agg(dbref.primary_identifier, ',' order by dbref.primary_identifier) as uniprot_ids
            FROM sres.ExternalDatabase d, sres.ExternalDatabaseRelease r,
                sres.DbRef, dots.DbRefAaFeature daf, dots.AaFeature af
            WHERE d.name like 'Uniprot%'
              AND d.external_database_id = r.external_database_id
              AND r.external_database_release_id = dbref.external_database_release_id
              AND dbref.db_ref_id = daf.db_ref_id
              AND daf.aa_feature_id = af.aa_feature_id
            GROUP BY af.aa_sequence_id
          ) uniprot ON tas.aa_sequence_id = uniprot.aa_sequence_id
        ORDER BY tas.source_id
      ]]>
    </sql>
    <sql>
      <![CDATA[
       update &prefixProteinAttributes&1 gaup
       set has_seqedit  = 1
       where source_id in (select source_id from apidb.seqedit)
      ]]>
    </sql>
    <sql>
      <![CDATA[
        CREATE INDEX PA_sourceId&1 ON &prefixProteinAttributes&1 (source_id)
        tablespace indx
      ]]>
    </sql>
    <sql>
      <![CDATA[
        CREATE INDEX PA_aaSequenceId&1 ON &prefixProteinAttributes&1 (aa_sequence_id)
        tablespace indx
      ]]>
    </sql>
  </tuningTable>


  <tuningTable name="TranscriptAttributes" prefixEnabled="true">
    <comment>The BFMV for the gene record. Each gene gets a single record, which
      stores all its attributes. Used widely, in the model and elsewhere, for
      queries involving genes, as well as in the creation of more than a
      dozen other tuning tables.
    </comment>
    <internalDependency name="GeneId"/>
    <internalDependency name="GenomicSeqAttributes"/>
    <internalDependency name="GeneProduct"/>
    <externalDependency name="apidb.FeatureLocation"/>
    <externalDependency name="apidb.IntronLocation"/>
    <internalDependency name="ProjectTaxon"/>
    <internalDependency name="ProteinAttributes"/>
    <internalDependency name="TaxonSpecies"/>
    <externalDependency name="apidb.TranscriptLocation"/>
    <internalDependency name="SnpAttributes"/>
    <internalDependency name="GeneLocations"/>
    <externalDependency name="apidb.GeneFeatureName"/>
    <externalDependency name="apidb.TranscriptProduct"/>
    <externalDependency name="apidb.GeneFeatureProduct"/>
    <externalDependency name="apidb.UtrLocation"/>
    <externalDependency name="apidb.Organism"/>
    <externalDependency name="core.TableInfo"/>
    <externalDependency name="dots.DbRefNaFeature"/>
    <externalDependency name="dots.ExonFeature"/>
    <externalDependency name="dots.GeneFeature"/>
    <externalDependency name="dots.GeneInstance"/>
    <externalDependency name="dots.NaFeatureComment"/>
    <externalDependency name="dots.RnaFeatureExon"/>
    <externalDependency name="dots.RnaType"/>
    <externalDependency name="dots.SequenceGroup"/>
    <externalDependency name="dots.SequenceSequencegroup"/>
    <externalDependency name="dots.SplicedNaSequence"/>
    <externalDependency name="dots.Transcript"/>
    <externalDependency name="sres.DbRef"/>
    <externalDependency name="sres.ExternalDatabase"/>
    <externalDependency name="sres.ExternalDatabaseRelease"/>
    <externalDependency name="sres.OntologyTerm"/>
    <externalDependency name="sres.Taxon"/>
    <externalDependency name="sres.TaxonName"/>
    <ancillaryTable name="TranscriptUniprot"/>
    <sql>
      <![CDATA[
        CREATE table &prefixTranscriptUniprot&1 AS
        select na_feature_id,
               substr(string_agg(uniprot_id, ',' order by uniprot_id), 1, 240) as uniprot_id,
               substr(string_agg(uniprot_id, '+or+' order by uniprot_id), 1, 240) as uniprot_id_internal
        FROM (SELECT DISTINCT t.na_feature_id, dr.primary_identifier as uniprot_id
              FROM sres.DbRef dr, dots.DbRefNaFeature x, dots.Transcript t,
                   sres.ExternalDatabase d, sres.ExternalDatabaseRelease r
              WHERE dr.db_ref_id = x.DB_REF_ID
              AND (x.na_feature_id = t.na_feature_id --
                   or x.na_feature_id = t.parent_id)
              AND dr.external_database_release_id = r.external_database_release_id
              AND r.external_database_id = d.external_database_id
              AND (d.name like '%uniprot_dbxref_RSRC'
                   OR d.name like '%dbxref_gene2Uniprot_RSRC'
                   OR d.name = 'Links to Uniprot Genes'
                   OR d.name like '%_dbxref_uniprot_linkout_RSRC'
                   OR d.name like '%_dbxref_uniprot_from_annotation_RSRC')
             ) t
        GROUP BY na_feature_id
      ]]>
    </sql>
    <sql>
      <![CDATA[
        CREATE TABLE &prefixTranscriptAttributes&1 AS
        SELECT DISTINCT
          cast(apidb.prefixed_project_id(tn.name, '&prefix') as varchar(20)) as project_id,
          t.source_id,
          -- first the gene attributes:
          gf.source_id AS gene_source_id,
          gf.na_feature_id AS gene_na_feature_id,
          LEAST(nl.start_min, nl.end_max) AS gene_start_min,
          GREATEST(nl.start_min, nl.end_max) AS gene_end_max,
          COALESCE(preferred_name.name, any_name.name) AS gene_name,
          cast(coalesce(preferred_gene_product.product, any_gene_product.product,
                         gf.product,
                         preferred_tx_product.product, any_tx_product.product,
                         t.product,
                         case when t.is_pseudo = 1
                           then 'pseudogene'
                           else 'unspecified product'
                         end) as VARCHAR(300))
              as old_gene_product,
       COALESCE(gp.product, 'unspecified product') as gene_product,
          REPLACE(so.name, '_', ' ') AS gene_type,
          gf.name as gene_ebi_biotype,
          gi.gene_id,
          transcripts.gene_transcript_count,
          exons.gene_exon_count,
          cast(null as varchar(80)) as representative_transcript,
          olds.old_ids AS gene_previous_ids,
          coalesce(deprecated.is_deprecated, 0) as is_deprecated,
          0 as gene_paralog_number, 0 as gene_ortholog_number,
          GREATEST(1, least(nl.start_min, nl.end_max) - 15000) AS gene_context_start,
          LEAST(gsa.length, greatest(nl.start_min, nl.end_max) + 15000) AS gene_context_end,
          GREATEST(1, least(nl.start_min, nl.end_max) - 1500) AS gene_zoom_context_start,
          LEAST(gsa.length, greatest(nl.start_min, nl.end_max) + 1500) AS gene_zoom_context_end,
          CAST(orthologs.name AS VARCHAR(60)) AS orthomcl_name,
          coalesce(tothtssnps.total_hts_snps,0) AS gene_total_hts_snps,
          coalesce(tothtssnps.hts_nonsynonymous_snps,0) AS gene_hts_nonsynonymous_snps,
          coalesce(tothtssnps.hts_stop_codon_snps,0) AS gene_hts_stop_codon_snps,
          coalesce(tothtssnps.hts_noncoding_snps,0) AS gene_hts_noncoding_snps,
          coalesce(tothtssnps.hts_synonymous_snps,0) AS gene_hts_synonymous_snps,
          coalesce(tothtssnps.hts_nonsyn_syn_ratio,0) AS gene_hts_nonsyn_syn_ratio,
          CAST(cmnt.comment_string AS VARCHAR2(00)) AS comment_string,
          transcript_uniprot.uniprot_id, transcript_uniprot.uniprot_id_internal,
          entrez_table.entrez_id AS gene_entrez_id,
          gloc.locations AS gene_locations,
          -- next the transcript attributes:
          t.source_id AS transcript_source_id,
          tso.name as transcript_type,
          t.na_feature_id,
          CAST(coalesce(preferred_tx_product.product, any_tx_product.product,
                         t.product,
                         preferred_gene_product.product, any_gene_product.product,
                         gf.product,
                         case when t.is_pseudo = 1
                         then 'pseudogene'
                         else 'unspecified product'
                       end) AS VARCHAR(300))
              as transcript_product,
          tl.start_min, tl.end_max,
          tl.is_reversed,   --CHECK if needed
          CASE coalesce(tl.is_reversed, 0) WHEN 0 THEN 'forward' WHEN 1 THEN 'reverse' ELSE tl.is_reversed::varchar END AS strand,
          CASE t.is_pseudo WHEN null THEN 0 ELSE t.is_pseudo END as is_pseudo,
          transcript_exons.exon_count,
          sns.length AS length, sns.na_sequence_id as spliced_na_sequence_id,
          CAST(gsa.source_id AS VARCHAR(50)) AS sequence_id,
          CAST(SUBSTR(tn.name, 1, 80) AS VARCHAR(80)) AS organism,
          CAST(species_name.name AS VARCHAR(60)) AS species,
          LTRIM(REGEXP_REPLACE(tn.name, replace (replace (species_name.name,'[',''), ']','') ,'')) AS strain,
          taxon.ncbi_tax_id,  tn.taxon_id,
          so.source_id as so_id,
          CAST(so.name AS VARCHAR(150)) AS so_term_name,
          CAST(SUBSTR(so.definition, 1, 150) AS VARCHAR(150)) AS so_term_definition,
          CAST(soRls.version AS VARCHAR(7)) AS so_version,
          CAST(coalesce(rt1.anticodon, rt2.anticodon)AS VARCHAR(3)) AS anticodon,
          ed.name AS external_db_name,
          edr.version AS external_db_version,
          edr.external_database_release_id AS external_db_rls_id,
          CAST(gsa.chromosome AS VARCHAR(20)) AS chromosome,
          gsa.sequence_type,
          gsa.chromosome_order_num, gsa.na_sequence_id,
          --next the protein attributes:
          pa.source_id AS protein_source_id,
          pa.aa_sequence_id,
          pa.cds_start as coding_start,
          pa.cds_end as coding_end,
          pa.cds_length,
          pa.protein_length,
          pa.has_seqedit,
          pa.tm_count,
          pa.molecular_weight,
          pa.isoelectric_point,
          pa.signalp_peptide,
          pa.ec_numbers, pa.ec_numbers_derived,
          pa.annotated_go_component,
          pa.annotated_go_function,
          pa.annotated_go_process,
          pa.predicted_go_component,
          pa.predicted_go_function,
          pa.predicted_go_process,
          pa.annotated_go_id_component,
          pa.annotated_go_id_function,
          pa.annotated_go_id_process,
          pa.predicted_go_id_component,
          pa.predicted_go_id_function,
          pa.predicted_go_id_process,
          utr_lengths.five_prime_utr_length,
          utr_lengths.three_prime_utr_length
        FROM dots.GeneFeature gf
          INNER JOIN apidb.FeatureLocation nl ON gf.na_feature_id = nl.na_feature_id
          INNER JOIN sres.OntologyTerm so ON gf.sequence_ontology_id = so.ontology_term_id
          INNER JOIN &prefixGeneLocations gloc ON gf.source_id = gloc.source_id
          LEFT JOIN &prefixGeneProduct gp ON gf.source_id = gp.source_id
          INNER JOIN sres.ExternalDatabaseRelease edr ON gf.external_database_release_id = edr.external_database_release_id
          INNER JOIN sres.ExternalDatabase ed ON edr.external_database_id = ed.external_database_id
          INNER JOIN &prefixGenomicSeqAttributes gsa ON nl.na_sequence_id = gsa.na_sequence_id
          INNER JOIN sres.TaxonName tn ON gsa.taxon_id = tn.taxon_id
          INNER JOIN sres.Taxon ON gsa.taxon_id = taxon.taxon_id
          INNER JOIN sres.externalDatabaseRelease soRls ON so.external_database_release_id = soRls.external_database_release_id
          INNER JOIN (
            SELECT DISTINCT gene AS source_id FROM &prefixGeneId
          ) gene ON gf.source_id = gene.source_id
          LEFT JOIN dots.Transcript t ON gf.na_feature_id = t.parent_id
          LEFT JOIN dots.RnaType rt1 ON t.na_feature_id = rt1.parent_id
          LEFT JOIN dots.RnaType rt2 ON gf.na_feature_id = rt2.parent_id
          LEFT JOIN &prefixTaxonSpecies ts ON gsa.taxon_id = ts.taxon_id
          LEFT JOIN dots.geneinstance gi ON gf.na_feature_id = gi.na_feature_id
          LEFT JOIN dots.SplicedNaSequence sns ON t.na_sequence_id = sns.na_sequence_id
          INNER JOIN sres.OntologyTerm tso ON t.sequence_ontology_id = tso.ontology_term_id
          INNER JOIN apidb.TranscriptLocation tl ON tl.feature_source_id =  t.source_id
          INNER JOIN sres.TaxonName species_name ON ts.species_taxon_id = species_name.taxon_id
          INNER JOIN (
            SELECT rna_feature_id, count(*) as exon_count
            FROM dots.RnaFeatureExon
            GROUP BY rna_feature_id
          ) transcript_exons ON t.na_feature_id = transcript_exons.rna_feature_id
          INNER JOIN (
            SELECT t.na_feature_id as transcript_na_feature_id, five_prime.utr_length as five_prime_utr_length, three_prime.utr_length as three_prime_utr_length
            FROM dots.transcript t
              LEFT JOIN (
                SELECT parent_id, sum(end_max-start_min + 1) as utr_length FROM apidb.UtrLocation
                WHERE direction = 5 AND is_top_level = 1
                GROUP BY parent_id
               ) five_prime ON t.na_feature_id = five_prime.parent_id
              LEFT JOIN (
                SELECT parent_id, sum(end_max-start_min + 1) as utr_length FROM apidb.UtrLocation
                WHERE direction = 3 AND is_top_level = 1
                GROUP BY parent_id
              ) three_prime ON t.na_feature_id = three_prime.parent_id
          ) utr_lengths ON t.na_feature_id = utr_lengths.transcript_na_feature_id
          LEFT JOIN &prefixTranscriptUniprot&1 transcript_uniprot ON t.na_feature_id = transcript_uniprot.na_feature_id
          LEFT JOIN (
            SELECT *
            FROM &prefixProteinAttributes
            WHERE rank_in_transcript = 1
          ) pa ON t.source_id = pa.transcript_source_id
          LEFT JOIN (
            SELECT parent_id, count(*) AS gene_transcript_count
            FROM dots.Transcript
            GROUP BY parent_id
          ) transcripts ON gf.na_feature_id = transcripts.parent_id
          LEFT JOIN (
            SELECT parent_id, count(*) AS gene_exon_count
            FROM dots.ExonFeature
            GROUP BY parent_id
          ) exons ON gf.na_feature_id = exons.parent_id
          LEFT JOIN (
            SELECT nfc.na_feature_id, MAX(SUBSTR(nfc.comment_string, 300, 1)) AS comment_string
            FROM dots.NaFeatureComment nfc
            GROUP BY nfc.na_feature_id
          ) cmnt ON gf.na_feature_id = cmnt.na_feature_id
          LEFT JOIN (
            SELECT distinct drnf.na_feature_id as gene_na_feature_id, 1 as is_deprecated
            FROM dots.DbRefNaFeature drnf, sres.DbRef dr, sres.ExternalDatabaseRelease edr, sres.ExternalDatabase ed
            WHERE drnf.db_ref_id = dr.db_ref_id
              AND dr.external_database_release_id = edr.external_database_release_id
              AND edr.external_database_id = ed.external_database_id
              AND ed.name = 'gassAWB_dbxref_gene2Deprecated_RSRC'
          ) deprecated ON gf.na_feature_id = deprecated.gene_na_feature_id
          LEFT JOIN (
            SELECT gene_source_id, total_hts_snps, hts_nonsynonymous_snps, hts_stop_codon_snps,hts_noncoding_snps,hts_synonymous_snps,
              case when (hts_nonsynonymous_snps is null) then 0
              when (hts_synonymous_snps = 0) then 0
              else round ((hts_nonsynonymous_snps/ hts_synonymous_snps), 2) end as hts_nonsyn_syn_ratio
            FROM (
              select gene_source_id,
                count(*) as total_hts_snps,
                sum(has_nonsynonymous_allele) as hts_nonsynonymous_snps,
                sum(has_stop_codon) as hts_stop_codon_snps,
                sum(is_noncoding_snp) as hts_noncoding_snps,
                count(*) - sum(has_nonsynonymous_allele) - sum(has_stop_codon) - sum(is_noncoding_snp)  as hts_synonymous_snps
              FROM &prefixSnpAttributes
              WHERE  gene_source_id is not null
              GROUP by gene_source_id
            ) t
          ) tothtssnps ON gf.source_id = tothtssnps.gene_source_id
          LEFT JOIN (
            SELECT ssg.sequence_id as gene_na_feature_id, sg.name
            FROM dots.SequenceSequenceGroup ssg,
                 dots.sequencegroup sg, core.tableinfo ti
            WHERE ssg.sequence_group_id = sg.sequence_group_id
              AND ssg.source_table_id = ti.table_id
              AND ti.name = 'GeneFeature'
          ) orthologs ON gf.na_feature_id = orthologs.gene_na_feature_id
          LEFT JOIN (
            SELECT na_feature_id, max(product) as product
            FROM apidb.TranscriptProduct
            WHERE is_preferred = 1
            GROUP BY na_feature_id
          ) preferred_tx_product ON t.na_feature_id = preferred_tx_product.na_feature_id
          LEFT JOIN (
            SELECT na_feature_id, max(product) as product
            FROM apidb.TranscriptProduct
            GROUP BY na_feature_id
          ) any_tx_product ON t.na_feature_id = any_tx_product.na_feature_id
          LEFT JOIN (
            SELECT na_feature_id, max(product) as product
            FROM apidb.GeneFeatureProduct
            WHERE is_preferred = 1
            GROUP BY na_feature_id
          ) preferred_gene_product ON gf.na_feature_id = preferred_gene_product.na_feature_id
          LEFT JOIN (
            SELECT na_feature_id, max(product) as product
            FROM apidb.GeneFeatureProduct
            GROUP BY na_feature_id
          ) any_gene_product ON gf.na_feature_id = any_gene_product.na_feature_id
          LEFT JOIN (
            SELECT na_feature_id, max(name) as name
            FROM apidb.GeneFeatureName
            WHERE is_preferred = 1
            GROUP BY na_feature_id
            EXCEPT
                -- suppress gene/name associations from the *DELETED_RSRC databases
            SELECT gfn.na_feature_id, gfn.name
            FROM apidb.GeneFeatureName gfn,
                 sres.ExternalDatabase ed, sres.ExternalDatabaseRelease edr
            WHERE gfn.external_database_release_id = edr.external_database_release_id
              AND ed.external_database_id = edr.external_database_id
              AND ed.name like '%DELETED_RSRC'
          ) preferred_name ON gf.na_feature_id = preferred_name.na_feature_id
          LEFT JOIN (
            SELECT na_feature_id, max(name) as name
            FROM apidb.GeneFeatureName
            GROUP by na_feature_id
            EXCEPT
            -- suppress gene/name associations from the *DELETED_RSRC databases
            SELECT gfn.na_feature_id, gfn.name
            FROM apidb.GeneFeatureName gfn,
                 sres.ExternalDatabase ed, sres.ExternalDatabaseRelease edr
            WHERE gfn.external_database_release_id = edr.external_database_release_id
              AND ed.external_database_id = edr.external_database_id
              AND ed.name like '%DELETED_RSRC'
          ) any_name ON gf.na_feature_id = any_name.na_feature_id
          LEFT JOIN (
            SELECT dbna.na_feature_id,
                   substr(string_agg(db.primary_identifier, ',' order by db.primary_identifier), 1, 300) as entrez_id
            FROM sres.ExternalDatabaseRelease edr, sres.DbRef db,
                 dots.DbRefNaFeature dbna, sres.ExternalDatabase ed
            WHERE edr.external_database_release_id = db.external_database_release_id
              AND ed.external_database_id = edr.external_database_id
              AND dbna.db_ref_id = db.db_ref_id
              AND lower(ed.name) like '%entrez%'
            GROUP BY dbna.na_feature_id
          ) entrez_table ON gf.na_feature_id = entrez_table.na_feature_id
          LEFT JOIN (
            SELECT drnf.na_feature_id,
                   substr(string_agg(dr.primary_identifier, ';' order by dr.primary_identifier), 1, 900) as old_ids
            FROM dots.DbRefNaFeature drnf, sres.DbRef dr, sres.ExternalDatabaseRelease edr, sres.ExternalDatabase ed
            WHERE dr.primary_identifier is not null
              AND drnf.db_ref_id = dr.db_ref_id
              AND dr.external_database_release_id = edr.external_database_release_id
              AND edr.external_database_id = ed.external_database_id
              AND edr.id_type = 'previous id'
            GROUP BY drnf.na_feature_id
          ) olds ON gf.na_feature_id = olds.na_feature_id
        WHERE nl.is_top_level = 1
          AND nl.feature_type = 'GeneFeature'
          AND (gsa.taxon_id::varchar = '&filterValue' OR length('&filterValue') = 0)
          AND tl.is_top_level=1
          AND species_name.name_class = 'scientific name'
          AND (gf.is_predicted != 1 OR gf.is_predicted is null)
          AND tn.name_class = 'scientific name'
          AND tn.taxon_id NOT IN (SELECT o.taxon_id FROM apidb.Organism o WHERE o.is_annotated_genome=0)
          AND tn.name not in ('Plasmodium gallinaceum','Plasmodium reichenowi')
        ORDER BY tn.taxon_id, t.source_id
      ]]>
    </sql>
    <sql>
      <![CDATA[
        CREATE UNIQUE INDEX TranscriptAttr_sourceId&1
          ON &prefixTranscriptAttributes&1 (source_id)
          TABLESPACE INDX
      ]]>
    </sql>
    <sql>
      <![CDATA[
        CREATE UNIQUE INDEX TranscriptAttr_srcPrj&1
        ON &prefixTranscriptAttributes&1 (source_id, gene_source_id, project_id)
        TABLESPACE INDX
      ]]>
    </sql>
    <sql>
      <![CDATA[
        CREATE UNIQUE INDEX TranscriptAttr_genesrc&1
        ON &prefixTranscriptAttributes&1 (gene_source_id, source_id, project_id)
        TABLESPACE INDX
      ]]>
    </sql>
    <sql>
      <![CDATA[
        CREATE UNIQUE INDEX TranscriptAttr_exon_ix&1
          ON &prefixTranscriptAttributes&1 (gene_exon_count, source_id, gene_source_id, project_id)
          TABLESPACE INDX
      ]]>
    </sql>
    <sql>
      <![CDATA[
        CREATE UNIQUE INDEX TranscriptAttr_loc_ix&1
          ON &prefixTranscriptAttributes&1
               (na_sequence_id, gene_start_min, gene_end_max, is_reversed, na_feature_id,
                is_deprecated, source_id, gene_source_id, project_id)
        TABLESPACE INDX
      ]]>
    </sql>
    <sql>
      <![CDATA[
        CREATE UNIQUE INDEX TranscriptAttr_feat_ix&1
          ON &prefixTranscriptAttributes&1 (na_feature_id, source_id, gene_source_id, project_id)
          TABLESPACE INDX
      ]]>
    </sql>
    <sql>
      <![CDATA[
        CREATE UNIQUE INDEX TranscriptAttr_geneid_ix&1
          ON &prefixTranscriptAttributes&1 (gene_id, source_id, gene_source_id, project_id)
          TABLESPACE INDX
      ]]>
    </sql>
    <sql>
      <![CDATA[
        CREATE UNIQUE INDEX TransAttr_orthoname_ix&1
          ON &prefixTranscriptAttributes&1 (orthomcl_name, source_id, taxon_id, gene_type, organism, gene_source_id, project_id)
          TABLESPACE INDX
      ]]>
    </sql>

    <sql>
      <![CDATA[
        CREATE UNIQUE INDEX TransAttr_molwt_ix&1
          ON &prefixTranscriptAttributes&1 (taxon_id, molecular_weight, source_id, gene_source_id, project_id)
          TABLESPACE INDX
      ]]>
    </sql>


    <sql>
      <![CDATA[
        CREATE INDEX TransAttr_ortholog_ix&1
          ON &prefixTranscriptAttributes&1
             (source_id, na_sequence_id, gene_start_min, gene_end_max, orthomcl_name, gene_source_id, project_id)
          TABLESPACE INDX
      ]]>
    </sql>
    <sql>
      <![CDATA[
        CREATE INDEX TransAttr_orgsrc_ix&1
          ON &prefixTranscriptAttributes&1 (organism, source_id, sequence_id, gene_start_min, gene_end_max)
          TABLESPACE INDX
      ]]>
    </sql>
    <sql>
      <![CDATA[
        UPDATE &prefixTranscriptAttributes&1 ta
        SET exon_count = (SELECT count(*) + 1 FROM apidb.IntronLocation il WHERE il.parent_id = ta.na_feature_id AND il.end_max - il.start_min + 1 > 10 )
        WHERE ta.project_id = 'TriTrypDB'
      ]]>
    </sql>
    <sql>
      <![CDATA[
        UPDATE &prefixTranscriptAttributes&1 gaup
        SET gene_paralog_number = (
          SELECT count(distinct gene_source_id)
          FROM &prefixTranscriptAttributes&1 g1
          WHERE g1.orthomcl_name = gaup.orthomcl_name
          AND g1.organism = gaup.organism
          AND gaup.gene_source_id != g1.gene_source_id
        ),
        gene_ortholog_number = (
          SELECT count(distinct gene_source_id)
          FROM &prefixTranscriptAttributes&1 g1
          WHERE g1.orthomcl_name = gaup.orthomcl_name
          AND g1.organism != gaup.organism
        )
        WHERE (gaup.gene_type = 'protein coding' or gaup.gene_type = 'protein coding gene')
      ]]>
    </sql>
    <sql>
      <![CDATA[
        UPDATE &prefixTranscriptAttributes&1
        SET gene_id = gene_na_feature_id + (select coalesce(max(gene_id), 0) from dots.gene)
        WHERE gene_id is null
      ]]>
    </sql>
    <sql>
      <![CDATA[
        UPDATE &prefixTranscriptAttributes&1
        SET representative_transcript = (
          select min(source_id)
          from &prefixTranscriptAttributes&1 ga
          where ga.gene_source_id = &prefixTranscriptAttributes&1.gene_source_id
        )
        WHERE representative_transcript is null
          AND gene_id is not null
      ]]>
    </sql>
    <sql>
      <![CDATA[
        UPDATE &prefixTranscriptAttributes&1
        SET representative_transcript = source_id
        WHERE representative_transcript is null
      ]]>
    </sql>
    <sql>
      <![CDATA[
        CREATE INDEX TransAttr_lwrsrc_ix&1
          ON &prefixTranscriptAttributes&1 (lower(source_id), gene_source_id, project_id, source_id)
          TABLESPACE INDX
      ]]>
    </sql>
    <sql>
      <![CDATA[
        CREATE INDEX TransAttr_species_ix&1
          ON &prefixTranscriptAttributes&1 (species, source_id, gene_id, gene_source_id, project_id)
          TABLESPACE INDX
      ]]>
    </sql>
    <sql>
      <![CDATA[
        CREATE UNIQUE INDEX TrnscrptAttr_geneinfo&1
          ON &prefixTranscriptAttributes&1
           (gene_source_id, project_id, source_id, na_feature_id, spliced_na_sequence_id,
            protein_source_id, na_sequence_id, length, protein_length,
            five_prime_utr_length, three_prime_utr_length)
        TABLESPACE INDX
      ]]>
    </sql>
    <sql>
      <![CDATA[
        CREATE UNIQUE INDEX TranscriptAttr_genenaf&1
          ON &prefixTranscriptAttributes&1 (gene_na_feature_id, gene_source_id, source_id, project_id)
        TABLESPACE INDX
      ]]>
    </sql>
    <sql>
      <![CDATA[
        CREATE INDEX TransAttr_locsIds_ix&1
          ON &prefixTranscriptAttributes&1
             (na_sequence_id, start_min, end_max, is_reversed, gene_source_id, source_id, project_id)
          TABLESPACE INDX
      ]]>
    </sql>
  </tuningTable>

<!-- TODO: add back after LongRead table added to schema
  <tuningTable name="GeneModelCharMD" prefixEnabled="true">
    <comment>
      Stores tuned data for the genemodelchar filter search
    </comment>
    <internalDependency name="TranscriptAttributes"/>
    <internalDependency name="GeneIntronJunction"/>
    <externalDependency name="apidb.LongReadTranscript"/>
    <sql>
      <![CDATA[
        CREATE TABLE &prefixGeneModelCharMD&1
         (
          ontology_term_name,
          gene_source_id,
          source_id,
          taxon_id,
          string_value,
          number_value
         )
        AS
        SELECT ontology_term_name, gene_source_id, source_id, taxon_id, coalesce(string_value,'NA'), coalesce(number_value,-1)
        FROM (  SELECT gene_source_id, source_id, taxon_id,
                       'transcript_count' as ontology_term_name,
                       null as string_value, gene_transcript_count as number_value
                FROM TranscriptAttributes
              UNION
                SELECT gene_source_id, source_id, taxon_id,
                       'transcript_exon_count' as ontology_term_name, null as string_value,
                       exon_count as number_value
                FROM TranscriptAttributes
              UNION
                SELECT gene_source_id, source_id, taxon_id,
                       'gene_exon_count' as ontology_term_name, null as string_value,
                       gene_exon_count as number_value
                FROM TranscriptAttributes
              UNION
                SELECT gene_source_id, source_id, taxon_id,
                       'is_pseudo' as ontology_term_name, CASE is_pseudo WHEN 1 THEN 'Yes' WHEN 0 THEN 'No' END as string_value,
                       null as number_value
                FROM TranscriptAttributes
              UNION
                SELECT gene_source_id, source_id, taxon_id,
                       'is_deprecated' as ontology_term_name, CASE is_deprecated WHEN 1 THEN 'Yes' WHEN 0 THEN 'No' END as string_value,
                       null as number_value
                FROM TranscriptAttributes
              UNION
                SELECT gene_source_id, source_id, taxon_id,
                       'gene_type' as ontology_term_name, gene_type as string_value, null as number_value
                FROM TranscriptAttributes
              UNION
                SELECT gene_source_id, source_id, taxon_id,
                       'gene_type_ebi' as ontology_term_name, gene_ebi_biotype as string_value, null as number_value
                FROM TranscriptAttributes
              UNION
                SELECT gene_source_id, source_id, taxon_id,
                       'transcript_type' as ontology_term_name, transcript_type as string_value,
                       null as number_value
                FROM TranscriptAttributes
              UNION
                SELECT gene_source_id, source_id, taxon_id,
                       'organism' as ontology_term_name, organism as string_value,
                       null as number_value
                FROM TranscriptAttributes
              UNION
                SELECT gene_source_id, source_id, taxon_id, organism, ontology_term_name
                  , string_value, number_value
                FROM (
                    select atr.gene_source_id, atr.source_id, atr.taxon_id, atr.organism,
                        'long_transcript_novelty' as ontology_term_name, ltr.transcript_novelty string_value,
                         null as number_value, sum(counts.reads) as total_reads, ltr.transcript_length
                    from TranscriptAttributes atr
                    , apidb.longreadtranscript ltr
                    , JSON_TABLE(count_data, '$.*' COLUMNS (reads INTEGER PATH '$')) counts
                    where ltr.gene_source_id = atr.gene_source_id
                    AND ltr.transcript_length >= 20
                    GROUP BY atr.gene_source_id, atr.source_id, atr.taxon_id, atr.organism, ltr.transcript_novelty, ltr.transcript_length
                ) t
                WHERE total_reads >= 5
              UNION
                SELECT atr.gene_source_id, atr.source_id, atr.taxon_id,
                'intron_junction' as ontology_term_name, it.string_value string_value,
                    null as number_value
                FROM
                  IntronSupportLevel it
                  , TranscriptAttributes atr
                WHERE it.gene_source_id =  atr.gene_source_id
             UNION
                SELECT atr.gene_source_id, atr.source_id, atr.taxon_id,
                'Unique_reads' as ontology_term_name, null as string_value , gj.total_unique number_value
                FROM
                  GeneIntronJunction gj
                  , TranscriptAttributes atr
                WHERE gj.gene_source_id =  atr.gene_source_id
             ) t
      ]]>
    </sql>
    <sql>
      <![CDATA[
        CREATE INDEX &prefixGeneModelCharMD_pk&1
          ON &prefixGeneModelCharMD&1  (ontology_term_name, gene_source_id, source_id, taxon_id, string_value, number_value)
        TABLESPACE indx
      ]]>
   </sql>
  </tuningTable>
-->

<!-- TODO: add back after LongRead table added to schema

  <tuningTable name="GeneModelCharOrgMD" prefixEnabled="true">
    <comment>
      Stores tuned data for the genemodelchar filter search. Portal-specific version including taxon names.
    </comment>
    <internalDependency name="TranscriptAttributes"/>
    <internalDependency name="GeneIntronJunction"/>
    <externalDependency name="apidb.LongReadTranscript"/>
    <sql>
      <![CDATA[
        CREATE TABLE &prefixGeneModelCharOrgMD&1
         (
          ontology_term_name,
          gene_source_id,
          source_id,
          taxon_id,
          taxon_name,
          string_value,
          number_value
         )
        AS
        SELECT ontology_term_name, gene_source_id, source_id, taxon_id, cast(organism as varchar(53)),
               cast(coalesce(string_value,'NA') as varchar(100)), coalesce(number_value,-1)
        FROM (  select gene_source_id, source_id, taxon_id, organism,
                       'transcript_count' as ontology_term_name,
                       null as string_value, gene_transcript_count as number_value
                from TranscriptAttributes
              UNION
                select gene_source_id, source_id, taxon_id, organism,
                       'transcript_exon_count' as ontology_term_name, null as string_value,
                       exon_count as number_value
                from TranscriptAttributes
              UNION
                select gene_source_id, source_id, taxon_id, organism,
                       'gene_exon_count' as ontology_term_name, null as string_value,
                       gene_exon_count as number_value
                from TranscriptAttributes
              UNION
                select gene_source_id, source_id, taxon_id, organism,
                       'is_pseudo' as ontology_term_name, CASE is_pseudo WHEN 1 THEN 'Yes' WHEN 0 THEN 'No' END as string_value,
                       null as number_value
                from TranscriptAttributes
              UNION
                select gene_source_id, source_id, taxon_id, organism,
                       'is_deprecated' as ontology_term_name, CASE is_deprecated WHEN 1 THEN 'Yes' WHEN 0 THEN 'No' END as string_value,
                       null as number_value
                from TranscriptAttributes
              UNION
                select gene_source_id, source_id, taxon_id, organism,
                       'gene_type' as ontology_term_name, gene_type as string_value, null as number_value
                from TranscriptAttributes
              UNION
                select gene_source_id, source_id, taxon_id, organism,
                       'gene_type_ebi' as ontology_term_name, gene_ebi_biotype as string_value, null as number_value
                from TranscriptAttributes
             UNION
                select gene_source_id, source_id, taxon_id, organism,
                       'transcript_type' as ontology_term_name, transcript_type as string_value,
                       null as number_value
                from TranscriptAttributes
             UNION
                select gene_source_id, source_id, taxon_id, organism,
                       'organism' as ontology_term_name, organism as string_value,
                       null as number_value
                from TranscriptAttributes
             UNION
                select atr.gene_source_id, atr.source_id, atr.taxon_id,
                     'long_transcript_novelty' as ontology_term_name, ltr.transcript_novelty string_value,
                     null as number_value
                from TranscriptAttributes atr
                  , apidb.longreadtranscript ltr
                where
                ltr.gene_source_id = atr.gene_source_id
             UNION
                select atr.gene_source_id, atr.source_id, atr.taxon_id,
                'intron_junction' as ontology_term_name, gj.annotated_intron string_value,
                    null as number_value
                from
                  GeneIntronJunction gj
                    ,TranscriptAttributes atr
                where gj.gene_source_id =  atr.gene_source_id

             UNION
                select atr.gene_source_id, atr.source_id, atr.taxon_id,
                'Unique_reads' as ontology_term_name, null as string_value , gj.total_unique number_value
                from
                  GeneIntronJunction gj
                  ,TranscriptAttributes atr
                where gj.gene_source_id =  atr.gene_source_id
             ) t
      ]]>
    </sql>
    <sql>
      <![CDATA[
        CREATE INDEX &prefixGeneModelCharOrgMD_pk&1
          ON &prefixGeneModelCharOrgMD&1 (ontology_term_name, gene_source_id, source_id, taxon_id, taxon_name, string_value, number_value)
        TABLESPACE indx
      ]]>
    </sql>
  </tuningTable>
-->

  <tuningTable name="IntronUtrCoords">
    <comment>
      Stores, for each transcript, a string containing the gene-relative coordinates
      of all its introns and UTRs.
    </comment>
    <externalDependency name="apidb.FeatureLocation"/>
    <externalDependency name="apidb.TranscriptLocation"/>
    <sql>
      <![CDATA[
        CREATE TABLE IntronUtrCoords&1 AS
        SELECT na_feature_id, source_id,
              '[' || regexp_replace(string_agg(text,',' ORDER BY start_min), '.quot;', '"' ) || ']' AS gen_rel_intron_utr_coords
        FROM (
          SELECT na_feature_id, source_id, start_min,
                 '["' || feature_type || '",' || start_min || ',' || end_max || ']' AS text
          FROM (
            SELECT fl.feature_type, tl.na_feature_id, tl.feature_source_id AS source_id,
              CASE
                WHEN tl.is_reversed = 1
                THEN tl.end_max - fl.end_max + 1
                ELSE fl.start_min - tl.start_min + 1
              END AS start_min,
              CASE
                WHEN tl.is_reversed = 1
                THEN tl.end_max - fl.start_min + 1
                ELSE fl.end_max - tl.start_min + 1
              END AS end_max
            FROM
             apidb.TranscriptLocation tl, apidb.FeatureLocation fl
            WHERE
              tl.na_feature_id = fl.parent_id
              AND fl.feature_type in('UTR', 'Intron')
              AND tl.is_top_level = 1
              AND fl.is_top_level = 1
          ) t1
        ) t2
        GROUP BY na_feature_id, source_id
      ]]>
    </sql>
    <sql>
      <![CDATA[
        CREATE INDEX iuc_srcid_ix&1
          ON IntronUtrCoords&1 (source_id, na_feature_id)
          TABLESPACE INDX
      ]]>
    </sql>
    <sql>
      <![CDATA[
        CREATE INDEX iuc_nfid_ix&1
          ON IntronUtrCoords&1 (na_feature_id, source_id)
          TABLESPACE INDX
      ]]>
    </sql>
  </tuningTable>

  <tuningTable name="GeneProduct" prefixEnabled="true">
    <comment>A single product string per gene
    </comment>
    <externalDependency name="apidb.GeneFeatureProduct"/>
    <externalDependency name="apidb.TranscriptProduct"/>
    <externalDependency name="dots.GeneFeature"/>
    <externalDependency name="dots.Transcript"/>
    <sql>
      <![CDATA[
        CREATE TABLE &prefixGeneProduct&1 as
        with gfp_preferred
             as (select source_id,
                   substr(STRING_AGG(product, ', ' order by product), 1, 4000) as product,
                   count(*) as value_count
                 from (select distinct gf.source_id,  gfp.product
                       from dots.GeneFeature gf, apidb.GeneFeatureProduct gfp
                       where gfp.na_feature_id = gf.na_feature_id
                         and gfp.is_preferred = 1)
                 group by source_id),
             gfp_any
             as (select source_id,
                   substr(STRING_AGG(product, ', ' order by product), 1, 4000) as product,
                   count(*) as value_count
                 from (select distinct gf.source_id,  gfp.product
                       from dots.GeneFeature gf, apidb.GeneFeatureProduct gfp
                       where gfp.na_feature_id = gf.na_feature_id)
                       group by source_id),
             tp_preferred
             as (select source_id,
                   substr(STRING_AGG(product, ', ' order by product), 1, 4000) as product,
                   count(*) as value_count
                 from (select distinct gf.source_id, tp.product
                       from dots.GeneFeature gf, dots.Transcript t, apidb.TranscriptProduct tp
                       where t.parent_id = gf.na_feature_id
                         and tp.na_feature_id = t.na_feature_id
                         and tp.is_preferred = 1)
                       group by source_id),
             gf_product
             as (select source_id, product
                 from dots.GeneFeature gf
                 where product is not null),
             tp_any
             as (select source_id,
                   substr(STRING_AGG(product, ', ' order by product), 1, 4000) as product,
                   count(*) as value_count
                 from (select distinct gf.source_id, tp.product
                       from dots.GeneFeature gf, dots.Transcript t, apidb.TranscriptProduct tp
                       where t.parent_id = gf.na_feature_id
                         and tp.na_feature_id = t.na_feature_id)
                       group by source_id),
             t_product
             as (select source_id,
                        substr(STRING_AGG(product, ', ' order by product), 1, 4000) as product,
                        count(*) as value_count
                 from (select gf.source_id, t.product
                       from dots.GeneFeature gf, dots.Transcript t
                       where t.parent_id = gf.na_feature_id
                         and t.product is not null)
                       group by source_id)
        select gf.source_id,
               coalesce(gfp_preferred.product, gfp_any.product, tp_preferred.product,
                        gf.product, tp_any.product, t_product.product)
                 as product,
                case
                 when gfp_preferred.product is not null
                   then gfp_preferred.value_count
                 when gfp_any.product is not null
                   then gfp_any.value_count
                 when tp_preferred.product is not null
                   then tp_preferred.value_count
                 when gf.product is not null
                   then 1
                 when tp_any.product is not null
                   then tp_any.value_count
                 when t_product.product is not null
                   then t_product.value_count
                 else 0 -- 'unspecified product'
               end
                 as value_count,
               case
                 when gfp_preferred.product is not null
                   then 1
                 when gfp_any.product is not null
                   then 2
                 when tp_preferred.product is not null
                   then 3
                 when gf.product is not null
                   then 4
                 when tp_any.product is not null
                   then 5
                 when t_product.product is not null
                   then 6
                 else 7
               end
                 as source_rule
        from dots.GeneFeature gf
          LEFT JOIN gfp_preferred ON gf.source_id = gfp_preferred.source_id
          LEFT JOIN gfp_any ON gf.source_id = gfp_any.source_id
          LEFT JOIN tp_preferred ON gf.source_id = tp_preferred.source_id
          LEFT JOIN gf_product ON gf.source_id = gf_product.source_id
          LEFT JOIN tp_any ON gf.source_id = tp_any.source_id
          LEFT JOIN t_product ON gf.source_id = t_product.source_id
      ]]>
    </sql>
    <sql>
      <![CDATA[
delete from &prefixGeneProduct&1 where product is null
      ]]>
    </sql>
    <sql>
      <![CDATA[
        CREATE INDEX GeneProduct_gene_idx&1 ON &prefixGeneProduct&1 (source_id, product)
        tablespace indx
      ]]>
    </sql>
  </tuningTable>

  <tuningTable name="GeneAttributes" prefixEnabled="true">
    <comment>The BFMV for the gene record. Each gene gets a single record, which
      stores all its attributes.
    </comment>
    <internalDependency name="TranscriptAttributes"/>
    <ancillaryTable name="SpeciesInfo"/>
    <sql>
      <![CDATA[
	    CREATE TABLE &prefixGeneAttributes&1 AS
	    SELECT DISTINCT project_id
        , ta.gene_source_id AS source_id
		, gene_na_feature_id AS na_feature_id
		, na_sequence_id
		, is_reversed
		, gene_start_min AS start_min
		, gene_end_max AS end_max
        , CASE strand WHEN 'forward' THEN '+' WHEN 'reverse' THEN '-' ELSE null END as strand_plus_minus
		, sequence_id
		, gene_name AS name
		, COALESCE(aggregates.product, aggregates.transcript_product) as  old_product
		, COALESCE(gp.product, 'unspecified product') as product
		, gene_type
        , gene_ebi_biotype
		, gene_id
		, aggregates.is_pseudo
		, organism
		, species
		, taxon_id
		, species as genus_species
        , strain
		, ncbi_tax_id
		, so_id
		, so_term_name
		, so_term_definition
		, so_version
		, anticodon
		, external_db_name
		, external_db_version
		, external_db_rls_id
		, chromosome
		, chromosome_order_num
		, sequence_type
		, gene_transcript_count AS transcript_count
		, gene_exon_count as exon_count
		, gene_previous_ids as previous_ids
		, is_deprecated
		, gene_paralog_number as paralog_number
		, gene_ortholog_number as ortholog_number
		, gene_context_start as context_start
		, gene_context_end as context_end
		, orthomcl_name
		, gene_total_hts_snps as total_hts_snps
		, gene_hts_nonsynonymous_snps as hts_nonsynonymous_snps
		, gene_hts_stop_codon_snps as hts_stop_codon_snps
		, gene_hts_noncoding_snps as hts_noncoding_snps
		, gene_hts_synonymous_snps as hts_synonymous_snps
		, gene_hts_nonsyn_syn_ratio as hts_nonsyn_syn_ratio
		, comment_string
		, uniprot.uniprot_id
		, uniprot.uniprot_id_internal
		, gene_entrez_id as entrez_id
		, representative_transcript
        , gene_zoom_context_start as zoom_context_start
        , gene_zoom_context_end as zoom_context_end
        , cast (null as numeric) as strain_count
        , ta.gene_locations as locations
        FROM &prefixTranscriptAttributes ta
          INNER JOIN (
            SELECT gene_source_id, MIN(is_pseudo) AS is_pseudo, MIN(gene_product) AS product,
              substr(STRING_AGG(transcript_product, ',' order by transcript_product), 1, 240) as transcript_product
            FROM &prefixTranscriptAttributes
            GROUP BY gene_source_id
          ) aggregates ON ta.gene_source_id = aggregates.gene_source_id
          LEFT JOIN (
            SELECT na_feature_id,
              substr(string_agg(uniprot_id, ',' order by uniprot_id), 1, 240) as uniprot_id,
              substr(string_agg(uniprot_id, '+or+' order by uniprot_id), 1, 240) as uniprot_id_internal
            FROM (
              SELECT distinct t.parent_id as na_feature_id, dr.primary_identifier as uniprot_id
              FROM sres.DbRef dr, dots.DbRefNaFeature x, dots.Transcript t,
                   sres.ExternalDatabase d, sres.ExternalDatabaseRelease r
              WHERE dr.db_ref_id = x.DB_REF_ID
                AND (x.na_feature_id = t.na_feature_id OR x.na_feature_id = t.parent_id)
                AND dr.external_database_release_id = r.external_database_release_id
                AND r.external_database_id = d.external_database_id
                AND (d.name like '%uniprot_dbxref_RSRC'
                     OR d.name like '%dbxref_gene2Uniprot_RSRC'
                     OR d.name = 'Links to Uniprot Genes'
                     OR d.name like '%_dbxref_uniprot_from_annotation_RSRC')
               ) t
            GROUP BY na_feature_id
          ) uniprot ON ta.gene_na_feature_id = uniprot.na_feature_id
          LEFT JOIN &prefixGeneProduct gp ON ta.gene_source_id = gp.source_id
        ORDER BY ta.gene_source_id
      ]]>
    </sql>
    <sql>
      <![CDATA[
        CREATE TABLE &prefixSpeciesInfo&1 as
        SELECT genus_species, count(distinct organism) as strain_count
        FROM &prefixGeneAttributes&1
        GROUP BY genus_species
      ]]>
    </sql>
    <sql>
      <![CDATA[
        UPDATE &prefixGeneAttributes&1 ga
        SET strain_count = (
          SELECT strain_count
          FROM &prefixSpeciesInfo&1 si
          WHERE si.genus_species = ga.genus_species
        )
      ]]>
    </sql>
    <sql>
      <![CDATA[
        CREATE UNIQUE INDEX GeneAttr_srcPrj&1
        ON &prefixGeneAttributes&1 (source_id)
        tablespace indx
      ]]>
    </sql>
    <sql>
      <![CDATA[
        CREATE INDEX GeneAttr_exon_ix&1
        ON &prefixGeneAttributes&1 (exon_count, source_id, project_id)
        TABLESPACE indx
      ]]>
    </sql>
    <sql>
      <![CDATA[
        CREATE INDEX GeneAttr_loc_ix&1
          ON &prefixGeneAttributes&1 (na_sequence_id, start_min, end_max, is_reversed, na_feature_id, is_deprecated)
        TABLESPACE indx
      ]]>
    </sql>
    <sql>
      <![CDATA[
        CREATE INDEX GeneAttr_feat_ix&1
           ON &prefixGeneAttributes&1 (na_feature_id, na_sequence_id, start_min, end_max, is_reversed)
        TABLESPACE indx
      ]]>
    </sql>
    <sql>
      <![CDATA[
        CREATE INDEX GeneAttr_orthoname_ix&1 ON &prefixGeneAttributes&1 (
          orthomcl_name, source_id, taxon_id, gene_type, na_feature_id,
          na_sequence_id, start_min, end_max, organism, species,
          product, project_id
        ) TABLESPACE indx
      ]]>
    </sql>
    <sql>
      <![CDATA[
        CREATE INDEX GeneAttr_ortholog_ix&1
          ON &prefixGeneAttributes&1 (source_id, na_sequence_id, start_min, end_max, orthomcl_name, na_feature_id)
        tablespace indx
      ]]>
    </sql>
    <sql>
      <![CDATA[
        CREATE INDEX GeneAttr_orgsrc_ix&1
          ON &prefixGeneAttributes&1 (organism, source_id, na_sequence_id, start_min, end_max)
        TABLESPACE indx
      ]]>
    </sql>
    <sql>
      <![CDATA[
        CREATE INDEX GeneAttr_prjsrc_ix&1
          ON &prefixGeneAttributes&1 (project_id, organism, source_id, coalesce(IS_DEPRECATED,0))
        TABLESPACE indx
      ]]>
    </sql>
    <sql>
      <![CDATA[
        CREATE INDEX GeneAttr_txid_ix&1
          ON &prefixGeneAttributes&1 (taxon_id, source_id, gene_type, na_feature_id, project_id)
        TABLESPACE indx
      ]]>
    </sql>
    <sql>
      <![CDATA[
        CREATE INDEX GeneAttr_ids_ix&1
          ON &prefixGeneAttributes&1 (na_feature_id, source_id, project_id)
        TABLESPACE indx
      ]]>
    </sql>
    <sql>
      <![CDATA[
        CREATE INDEX GeneAttr_loc_intjunc_ix&1
          ON &prefixGeneAttributes&1 (NA_SEQUENCE_ID, START_MIN, IS_REVERSED, END_MAX)
        TABLESPACE indx
      ]]>
    </sql>
  </tuningTable>


  <tuningTable name="SnpAttributes" prefixEnabled="true">
    <comment>Each record represents one SNP. Widely used in the model, as well as in
      the creation of several other tuning tables, Includes only NGS SNPs.
    </comment>
    <externalDependency name="apidb.FeatureLocation"/>
    <externalDependency name="dots.NaSequence"/>
    <externalDependency name="apidb.Snp" noTrigger="true"/>
    <externalDependency name="sres.ExternalDatabase"/>
    <externalDependency name="sres.ExternalDatabaseRelease"/>
    <sql>
      <![CDATA[
        CREATE TABLE &prefixSnpAttributes&1 AS
        WITH allele_total
             AS (SELECT ref_na_sequence_id, location, COUNT(*) AS allele_total
                 FROM apidb.SequenceVariation
                 GROUP BY ref_na_sequence_id, location),
             stop_codon_snps
             AS (SELECT DISTINCT ref_na_sequence_id, location, 1 as has_stop_codon
                 FROM apidb.SequenceVariation
                 WHERE product = '*'),
             fl
             AS (SELECT feature_source_id, is_reversed, na_feature_id
                 FROM apidb.FeatureLocation
                 WHERE is_top_level = 1 and feature_type = 'GeneFeature')
        SELECT chromosome_info.project_id,
               ed.name as dataset,
               sequence.na_sequence_id,
               sequence.source_id as seq_source_id,
               snp.location,
               snp.source_id,
               snp.reference_strain,
               snp.reference_na,
               snp.reference_aa,
               CASE snp.reference_aa WHEN null THEN 0 ELSE 1 END as is_coding,
               snp.position_in_CDS,
               snp.position_in_protein,
               -- has_nonsynonymous should be false if any products are stops
               case when stop_codon_snps.has_stop_codon is null
                      then snp.has_nonsynonymous_allele
                    else 0
               end as has_nonsynonymous_allele,
               snp.major_allele,
               snp.minor_allele,
               snp.major_allele_count,
               snp.minor_allele_count,
               round(snp.major_allele_count / allele_total.allele_total, 2) as major_allele_frequency,
               round(snp.minor_allele_count / allele_total.allele_total, 2) as minor_allele_frequency,
               snp.major_product,
               snp.minor_product,
               snp.distinct_strain_count,
               snp.distinct_allele_count,
               coalesce(stop_codon_snps.has_stop_codon, 0) AS has_stop_codon,
               case when snp.reference_aa is null then 1 else 0 end as is_noncoding_snp,
               fl.feature_source_id as gene_source_id,
               fl.na_feature_id as gene_na_feature_id,
               CASE fl.is_reversed WHEN 0 THEN 'forward' WHEN 1 THEN 'reverse' ELSE null END as gene_strand,
               CAST(SUBSTR(sequence.sequence, snp.location::integer - 30, 30) AS VARCHAR(30)) AS lflank,
               CAST(SUBSTR(sequence.sequence, snp.location::integer + 1, 30) AS VARCHAR(30)) AS rflank,
               chromosome_info.organism as organism,
               chromosome_info.ncbi_tax_id,
               chromosome_info.chromosome,
               chromosome_info.chromosome_order_num
        FROM dots.NaSequence sequence, sres.ExternalDatabase ed, sres.ExternalDatabaseRelease edr,
             &prefixGenomicSeqAttributes chromosome_info,
             apidb.snp LEFT JOIN stop_codon_snps ON
              snp.na_sequence_id = stop_codon_snps.ref_na_sequence_id
              AND snp.location = stop_codon_snps.location
             LEFT JOIN allele_total ON
              snp.location = allele_total.location
              AND snp.na_sequence_id = allele_total.ref_na_sequence_id
             LEFT JOIN fl ON snp.gene_na_feature_id = fl.na_feature_id
        WHERE edr.external_database_release_id = snp.external_database_release_id
          AND ed.external_database_id = edr.external_database_id
          AND sequence.na_sequence_id = snp.na_sequence_id
          AND chromosome_info.na_sequence_id = snp.na_sequence_id
        ORDER BY edr.external_database_release_id, sequence.na_sequence_id, snp.location
      ]]>
    </sql>

    <sql>
      <![CDATA[
        create unique index SnpAttr_source_id&1 ON &prefixSnpAttributes&1 (source_id)
      ]]>
    </sql>
    <sql>
      <![CDATA[
        create index Snp_nafeat_dataset_ix&1
               ON &prefixSnpAttributes&1 (dataset)
        tablespace indx
      ]]>
    </sql>
    <sql>
      <![CDATA[
        create index Snp_Seq_ix&1
               ON &prefixSnpAttributes&1 (na_sequence_id, dataset, location)
        tablespace indx
      ]]>
    </sql>
    <sql>
      <![CDATA[
        create index Snp_Freq_ix&1
               ON &prefixSnpAttributes&1 (dataset,major_allele_frequency,minor_allele_frequency)
        tablespace indx
      ]]>
    </sql>
    <sql>
      <![CDATA[
        create index SnpAttr_ds_org_ix&1 on &prefixSnpAttributes&1 (dataset,organism)
        tablespace indx
      ]]>
    </sql>
    <sql>
      <![CDATA[
        create index SnpVariantIx&1
               ON &prefixSnpAttributes&1 (dataset, source_id, gene_source_id, location, position_in_protein)
        tablespace indx
      ]]>
    </sql>
  </tuningTable>


  <tuningTable name="EstAttributes">
    <comment> Each row represents one EST. Used widely in the model, and to make the
      tuning tables BlastTypes, OrganismAbbreviationBlast, and OrganismAttributes.
    </comment>
    <internalDependency name="ProjectTaxon"/>
    <externalDependency name="dots.BlatAlignment"/>
    <externalDependency name="dots.Est"/>
    <externalDependency name="dots.ExternalNaSequence"/>
    <externalDependency name="dots.Library"/>
    <externalDependency name="sres.ExternalDatabase"/>
    <externalDependency name="sres.ExternalDatabaseRelease"/>
    <externalDependency name="sres.OntologyTerm"/>
    <externalDependency name="sres.Taxon"/>
    <externalDependency name="sres.TaxonName"/>
    <sql>
      <![CDATA[
        CREATE TABLE EstAttributes&1 AS
        SELECT
               cast(apidb.project_id(tn.name) as varchar(20)) as project_id,
               ens.source_id,
               e.seq_primer AS primer,
               ens.a_count,
               ens.c_count,
               ens.g_count,
               ens.t_count,
               (ens.length - (ens.a_count + ens.c_count + ens.g_count + ens.t_count))
                 AS other_count,
               ens.length,
               replace(l.dbest_name, '''', '-') as dbest_name,
               coalesce(regexp_replace(l.vector, '^\s+$', null), 'unknown') AS vector,
               coalesce(regexp_replace(l.stage, '^\s+$', null), 'unknown') AS stage,
               SUBSTR(CASE
                        WHEN tn.name = 'Giardia lamblia' THEN 'Giardia Assemblage A isolate WB'
                        ELSE tn.name
                      END, 1, 100) AS organism,
               taxon.ncbi_tax_id,
               ed.name AS external_db_name,
               coalesce(best.best_alignment_count, 0) AS best_alignment_count,
               l.library_id, replace(l.dbest_name, '''', '-') as library_dbest_name
        FROM dots.Est e, dots.Library l, sres.Taxon, sres.OntologyTerm oterm,
             sres.TaxonName tn, sres.ExternalDatabase ed,
             sres.ExternalDatabaseRelease edr, dots.ExternalNaSequence ens
             LEFT JOIN
             (select query_na_sequence_id,max(ct) as best_alignment_count
              from (
                    SELECT query_na_sequence_id, COUNT(*) AS ct
                     FROM dots.BlatAlignment ba
                     WHERE is_best_alignment = 1
                     GROUP BY target_external_db_release_id,query_na_sequence_id) t
              group by query_na_sequence_id
              ) best ON ens.na_sequence_id = best.query_na_sequence_id
        WHERE e.na_sequence_id = ens.na_sequence_id
          AND e.library_id = l.library_id
          AND ens.taxon_id = tn.taxon_id
          AND ens.taxon_id = taxon.taxon_id
          AND tn.name_class='scientific name'
          AND ens.external_database_release_id = edr.external_database_release_id
          AND edr.external_database_id = ed.external_database_id
          AND ens.sequence_ontology_id = oterm.ontology_term_id
          AND oterm.name = 'EST'
      ]]>
    </sql>
    <sql>
      <![CDATA[
        create unique index EstAttr_source_id&1 ON EstAttributes&1 (source_id)
        tablespace indx
      ]]>
    </sql>
  </tuningTable>


  <tuningTable name="EstAlignmentGeneSummary">
    <comment> Each row represents a colocated EST alignment - gene pair. Used by the
      model, by generateGeneMetrics, and in the creation of the
      OrganismAttributes tuning table
    </comment>
    <internalDependency name="TranscriptAttributes"/>
    <internalDependency name="GenomicSeqAttributes"/>
    <externalDependency name="dots.BlatAlignment"/>
    <externalDependency name="dots.AssemblySequence"/>
    <externalDependency name="dots.BlatAlignment"/>
    <externalDependency name="dots.Est"/>
    <externalDependency name="dots.NaSequence"/>
    <externalDependency name="sres.OntologyTerm"/>
    <intermediateTable name="EstAlignmentGene"/>
    <intermediateTable name="EstAlignmentNoGene"/>
    <sql>
      <![CDATA[
        CREATE TABLE EstAlignmentGene AS
        SELECT ba.blat_alignment_id, ba.query_na_sequence_id, e.accession,
                 e.library_id, ba.query_taxon_id, ba.target_na_sequence_id,
                 ba.target_taxon_id, ba.percent_identity, ba.is_consistent,
                 ba.is_best_alignment, ba.is_reversed, ba.target_start, ba.target_end,
                 sequence.source_id AS target_sequence_source_id,
                 least(ba.target_end, ga.gene_end_max)
                 - greatest(ba.target_start, ga.gene_start_min) + 1
                   AS est_gene_overlap_length,
                 ba.query_bases_aligned / (query_sequence.length)
                 * 100 AS percent_est_bases_aligned,
                 ga.gene_source_id AS gene
        FROM dots.BlatAlignment ba, dots.Est e, dots.AssemblySequence aseq,
             TranscriptAttributes ga, GenomicSeqAttributes sequence,
             dots.NaSequence query_sequence, sres.OntologyTerm so
        WHERE e.na_sequence_id = ba.query_na_sequence_id
          AND aseq.na_sequence_id = ba.query_na_sequence_id
          AND sequence.na_sequence_id = ba.target_na_sequence_id
          AND ga.sequence_id = sequence.source_id
          AND least(ba.target_end, ga.gene_end_max) - greatest(ba.target_start, ga.gene_start_min) >= 0
          AND query_sequence.na_sequence_id = ba.query_na_sequence_id
          AND query_sequence.sequence_ontology_id = so.ontology_term_id
          AND so.name = 'EST'
          AND ba.target_na_sequence_id = sequence.na_sequence_id
      ]]>
    </sql>
    <sql>
      <![CDATA[
        CREATE TABLE EstAlignmentNoGene AS
        SELECT * from EstAlignmentGene WHERE 1=0 UNION /* define datatype for null column */
        SELECT ba.blat_alignment_id, ba.query_na_sequence_id, e.accession,
               e.library_id, ba.query_taxon_id, ba.target_na_sequence_id,
               ba.target_taxon_id, ba.percent_identity, ba.is_consistent,
               ba.is_best_alignment, ba.is_reversed, ba.target_start, ba.target_end,
               sequence.source_id AS target_sequence_source_id,
               NULL AS est_gene_overlap_length,
               ba.query_bases_aligned / (query_sequence.length)
               * 100 AS percent_est_bases_aligned,
               NULL AS gene
        FROM dots.BlatAlignment ba, dots.Est e, dots.AssemblySequence aseq,
             dots.NaSequence sequence, dots.NaSequence query_sequence
        WHERE e.na_sequence_id = ba.query_na_sequence_id
          AND e.na_sequence_id = query_sequence.na_sequence_id
          AND aseq.na_sequence_id = ba.query_na_sequence_id
          AND ba.target_na_sequence_id = sequence.na_sequence_id
          AND ba.blat_alignment_id IN
           ( /* set of blat_alignment_ids not in in first leg of UNION */
            /* (because they overlap no genes) */
            SELECT ba.blat_alignment_id
            FROM dots.BlatAlignment ba, dots.NaSequence query_sequence,
                 sres.OntologyTerm so
            WHERE query_sequence.na_sequence_id = ba.query_na_sequence_id
              AND query_sequence.sequence_ontology_id = so.ontology_term_id
              AND so.name = 'EST'
            EXCEPT
            SELECT blat_alignment_id FROM EstAlignmentGene)
      ]]>
    </sql>
    <sql>
      <![CDATA[
        CREATE TABLE EstAlignmentGeneSummary&1 AS
        SELECT * FROM EstAlignmentNoGene
        UNION
        SELECT * FROM EstAlignmentGene
      ]]>
    </sql>
    <sql>
      <![CDATA[
        create index EstSumm_libOverlap_ix&1
                     ON EstAlignmentGeneSummary&1
                        (library_id, percent_identity, is_consistent,
                         est_gene_overlap_length, percent_est_bases_aligned)
        tablespace indx
      ]]>
    </sql>
    <sql>
      <![CDATA[
        create index EstSumm_estSite_ix&1
                     ON EstAlignmentGeneSummary&1
                        (target_sequence_source_id, target_start, target_end,
                         library_id)
        tablespace indx
      ]]>
    </sql>
  </tuningTable>


  <tuningTable name="GenericEndFeature">
    <comment>Each row represents one cosmid or bac end feature; for use in JBrowse.
     </comment>
    <externalDependency name="dots.BlatAlignment"/>
    <externalDependency name="dots.ExternalNaSequence"/>
    <externalDependency name="sres.ExternalDatabase"/>
    <externalDependency name="sres.ExternalDatabaseRelease"/>
    <sql>
      <![CDATA[
CREATE TABLE GenericEndFeature&1 AS
SELECT ed.name, etn.source_id, etn.secondary_identifier,
       blat.blat_alignment_id,
       blat.query_na_sequence_id,
       blat.target_na_sequence_id,
       blat.target_start, blat.target_end, blat.score,
       blat.percent_identity, blat.number_of_spans
FROM dots.BlatAlignment blat,
     dots.ExternalNASequence etn,
     sres.ExternalDatabase ed, sres.ExternalDatabaseRelease edr
WHERE blat.query_na_sequence_id = etn.na_sequence_id
  AND blat.is_best_alignment = 1
  AND ed.external_database_id=edr.external_database_id
  AND edr.external_database_release_id = etn.external_database_release_id
      ]]>
    </sql>
  </tuningTable>




  <tuningTable name="SnpStrains">
    <comment> Each record captures info for a strain/protocol app node. Used in the model, including
      gene and SNP queries, as well as the gene record.
    </comment>
    <externalDependency name="apidb.Organism"/>
    <externalDependency name="sres.TaxonName"/>
    <externalDependency name="study.ProtocolAppNode"/>
    <externalDependency name="dots.NaSequence"/>
    <sql>
      <![CDATA[
        CREATE TABLE SnpStrains&1 AS
        with seq_var_pan AS
          (select pan.name as protocol_app_node_name
              , pan.protocol_app_node_id
              , d.name
              , pan.external_database_release_id
              , replace(pan.name, ' (Sequence Variation)', '') as strain
              , tn.name as organism
          from study.protocolappnode pan
             , sres.externaldatabaserelease r
             , sres.externaldatabase d
             , apidb.organism o
             , sres.taxonname tn
          where pan.external_database_release_id = r.external_database_release_id
          and r.external_database_id = d.external_database_id
          and d.name like o.abbrev || '%'
          and o.taxon_id = tn.taxon_id
          and tn.name_class = 'scientific name'
          and pan.name like '% (Sequence Variation)'),
        ref_pan as
          (select svp.*
           from seq_var_pan svp
              , apidb.organism o
           where svp.strain = o.public_abbrev),
        o_pan as
         (select distinct svp.*
          from seq_var_pan svp
             , dots.nasequence s
          where svp.external_database_release_id = s.external_database_release_id)
        SELECT * FROM o_pan
        UNION
        SELECT * FROM ref_pan
      ]]>
    </sql>
    <sql>
      <![CDATA[
        CREATE INDEX SnpStrains_ix&1 ON SnpStrains&1(strain,organism)
          tablespace indx
      ]]>
    </sql>
  </tuningTable>


  <tuningTable name="SnpChipStrains">
    <comment> Each record captures info for a strain/protocol app node. Used in the model, including
      gene and SNP queries, as well as the gene record.
    </comment>
    <externalDependency name="results.SeqVariation"/>
    <externalDependency name="study.Study"/>
    <externalDependency name="study.StudyLink"/>
    <externalDependency name="study.ProtocolAppNode"/>
    <externalDependency name="apidb.Datasource"/>
    <externalDependency name="sres.TaxonName"/>
    <externalDependency name="sres.ExternalDatabase"/>
    <externalDependency name="sres.ExternalDatabaseRelease"/>
    <sql>
      <![CDATA[
        CREATE TABLE SnpChipStrains&1 AS
        select distinct pan.name as protocol_app_node_name, pan.protocol_app_node_id, sv.strain, tn.name as organism, ds.subtype as platform
        from study.study s
           , study.studylink sl
           , study.protocolappnode pan
           , apidb.datasource ds
           , SRES.EXTERNALDATABASE d
           , SRES.EXTERNALDATABASERELEASE r
           , sres.taxonname tn
           , results.seqvariation sv
        where ds.type = 'isolates'
        and ds.subtype != 'HTS_SNP'
        and ds.name = d.name
        and ds.version = r.version
        and d.EXTERNAL_DATABASE_ID = r.EXTERNAL_DATABASE_ID
        and r.EXTERNAL_DATABASE_RELEASE_ID = s.EXTERNAL_DATABASE_RELEASE_ID
        and s.study_id = sl.study_id
        and sl.protocol_app_node_id = pan.PROTOCOL_APP_NODE_ID
        and ds.taxon_id = tn.taxon_id
        and tn.name_class = 'scientific name'
        and pan.PROTOCOL_APP_NODE_ID = sv.PROTOCOL_APP_NODE_ID
      ]]>
    </sql>
    <sql>
      <![CDATA[
        CREATE INDEX SnpChipStrains_ix&1 ON SnpChipStrains&1(strain,organism,platform)
          tablespace indx
      ]]>
    </sql>
  </tuningTable>


  <tuningTable name="PopsetAttributes">
    <comment> The BFMV for the WDK popset record. Widely used in the model for
      queries related to popsets.
    </comment>
    <externalDependency name="core.ProjectInfo"/>
    <externalDependency name="dots.ExternalNaSequence"/>
    <externalDependency name="results.SegmentResult"/>
    <externalDependency name="sres.ExternalDatabase"/>
    <externalDependency name="sres.ExternalDatabaseRelease"/>
    <externalDependency name="sres.OntologyTerm"/>
    <externalDependency name="sres.TaxonName"/>
    <externalDependency name="study.Characteristic"/>
    <externalDependency name="study.ProtocolAppNode"/>

    <sql>
      <![CDATA[
        CREATE TABLE PopsetAttributes&1 AS
        WITH
            isolation_source as (select c.protocol_app_node_id, c.value
             from study.Characteristic c, sres.OntologyTerm ot
             where c.qualifier_id =ot.ontology_term_id
                     and ot.name = 'isolation_source'),
            note as (select c.protocol_app_node_id, c.value
             from study.Characteristic c, sres.OntologyTerm ot
             where c.qualifier_id =ot.ontology_term_id
                     and ot.name = 'note'),
            gene_name as (select c.protocol_app_node_id, c.value
             from study.Characteristic c, sres.OntologyTerm ot
             where c.qualifier_id =ot.ontology_term_id
                     and ot.name = 'gene'),
            product as (select c.protocol_app_node_id, c.value
             from study.Characteristic c, sres.OntologyTerm ot
             where c.qualifier_id =ot.ontology_term_id
                     and ot.name = 'product'),
            pcr_primers as (select c.protocol_app_node_id, c.value
             from study.Characteristic c, sres.OntologyTerm ot
             where c.qualifier_id =ot.ontology_term_id
                     and ot.name = 'PCR_primers') ,
            host as (select c.protocol_app_node_id, c.value
             from study.Characteristic c, sres.OntologyTerm ot
             where c.qualifier_id =ot.ontology_term_id
                     and ot.name = 'host') ,
            host_tax_id as (select c.protocol_app_node_id, min(t.ncbi_tax_id) as ncbi_tax_id
             from study.Characteristic c, sres.OntologyTerm ot,
                 sres.TaxonName tn, sres.Taxon t
             where c.qualifier_id =ot.ontology_term_id
                     and ot.name = 'host'
                     and c.value = tn.name
                     and tn.taxon_id = t.taxon_id
             group by c.protocol_app_node_id) ,
            popset as (select c.protocol_app_node_id, c.value
             from study.Characteristic c, sres.OntologyTerm ot
             where c.qualifier_id =ot.ontology_term_id
                     and ot.name = 'isolate') ,
            strain as (select c.protocol_app_node_id, c.value
             from study.Characteristic c, sres.OntologyTerm ot
             where c.qualifier_id =ot.ontology_term_id
                     and ot.name = 'strain'),
            geographic_location as (select c.protocol_app_node_id, c.value
             from study.Characteristic c, sres.OntologyTerm ot
             where c.qualifier_id =ot.ontology_term_id
                     and ot.name = 'country'),
            lat_lon as (-- for decimal latitude and longitude with one-letter compass points
                --  (e.g. '12.96 S 38.46 W') parse out the latitude and longitude
                SELECT protocol_app_node_id,
                    to_number(coordinates[1], '999.99') * CASE coordinates[2] WHEN 'S' THEN -1 ELSE 1 END latitude,
                    to_number(coordinates[3], '999.99') * CASE coordinates[4] WHEN 'W' THEN -1 ELSE 1 END longitude,
                    value
                FROM (SELECT c.protocol_app_node_id,
                        regexp_matches(c.value, '([0-9.]*) ([NS]) ([0-9.]*) ([EW])') coordinates,
                        c.value
                      FROM study.Characteristic c, sres.OntologyTerm ot
                      WHERE c.qualifier_id =ot.ontology_term_id and ot.name = 'lat_lon'
                        and regexp_replace(c.value, '[0-9.]* [NS] [0-9.]* [EW]', 'latitude direction longitude direction')
                          = 'latitude direction longitude direction') t)
        SELECT ens.source_id, lower(ens.source_id) as lower_source_id,
            pi.name AS project_id, ens.na_sequence_id, pan.protocol_app_node_id,
            sr.segment_result_id, ens.taxon_id, tn.name as organism,
            pan.description, ens.external_database_release_id,
            ed.name as external_db_name, edr.version as external_db_version,
            isolation_source.value as isolation_source,
            cast (null as varchar(40)) as curated_isolation_source,
            note.value as note,
            gene_name.value as gene_name,
            product.value as product,
            geographic_location.value as geographic_location,
            cast (null as varchar(40)) as curated_geographic_location,
            lat_lon.latitude, lat_lon.longitude,
            lat_lon.value as lat_lon,
            pcr_primers.value as pcr_primers,
            host.value as host,
            host_tax_id.ncbi_tax_id as host_ncbi_tax_id,
            popset.value as popset,
            strain.value as strain,
            ens.length
        FROM core.Projectinfo pi, results.SegmentResult sr,
            sres.ExternalDatabaseRelease edr, sres.ExternalDatabase ed,
            dots.ExternalNaSequence ens LEFT JOIN sres.TaxonName tn ON ens.taxon_id = tn.taxon_id,
            study.ProtocolAppNode pan
                LEFT JOIN isolation_source ON pan.protocol_app_node_id = isolation_source.protocol_app_node_id
                LEFT JOIN note ON pan.protocol_app_node_id = note.protocol_app_node_id
                LEFT JOIN gene_name ON pan.protocol_app_node_id = gene_name.protocol_app_node_id
                LEFT JOIN product ON pan.protocol_app_node_id = product.protocol_app_node_id
                LEFT JOIN pcr_primers ON pan.protocol_app_node_id = pcr_primers.protocol_app_node_id
                LEFT JOIN host ON pan.protocol_app_node_id = host.protocol_app_node_id
                LEFT JOIN host_tax_id ON pan.protocol_app_node_id = host_tax_id.protocol_app_node_id
                LEFT JOIN popset ON pan.protocol_app_node_id = popset.protocol_app_node_id
                LEFT JOIN strain ON pan.protocol_app_node_id = strain.protocol_app_node_id
                LEFT JOIN geographic_location ON pan.protocol_app_node_id = geographic_location.protocol_app_node_id
                LEFT JOIN lat_lon ON pan.protocol_app_node_id = lat_lon.protocol_app_node_id
        WHERE pi.project_id = ens.row_project_id
            AND ens.na_sequence_id = sr.na_sequence_id
            AND sr.protocol_app_node_id = pan.protocol_app_node_id
            AND pan.name = ens.source_id
            AND ens.external_database_release_id = edr.external_database_release_id
            AND edr.external_database_id = ed.external_database_id
            AND tn.name_class = 'scientific name'
      ]]>
    </sql>
    <sql>
      <![CDATA[
        update PopsetAttributes&1
        set curated_geographic_location = geographic_location
            where geographic_location in (select name from sres.OntologyTerm ot)
      ]]>
    </sql>
    <sql>
      <![CDATA[
        update PopsetAttributes&1
        set curated_geographic_location = (select max(ot.name)
                               from sres.OntologyTerm ot, sres.OntologySynonym os
                               where os.ontology_synonym = PopsetAttributes&1.geographic_location
                                 and os.ontology_term_id = ot.ontology_term_id)
        where curated_geographic_location is null
      ]]>
    </sql>
    <sql>
      <![CDATA[
        update PopsetAttributes&1
        set curated_isolation_source = (select max(ot.name) from SRES.ONTOLOGYterm ot
                where ot.name = PopsetAttributes&1.isolation_source
                and (ot.source_id like 'ENVO%' or ot.source_id like 'UBERON%'))
      ]]>
    </sql>
    <sql>
      <![CDATA[
        update PopsetAttributes&1
        set curated_isolation_source =  (select max(ot.name)
                               from sres.OntologyTerm ot, sres.OntologySynonym os
                               where os.ontology_synonym = PopsetAttributes&1.isolation_source
                                 and os.ontology_term_id = ot.ontology_term_id
                               and (ot.source_id like 'ENVO%' or ot.source_id like 'UBERON%'))
        where curated_isolation_source is null
      ]]>
    </sql>
    <sql>
      <![CDATA[
        update PopsetAttributes&1 a
        set (latitude, longitude) = (select g.lat, g.lng
                                from apidb.IsolateGPS g, sres.OntologyTerm ot
                               where a.curated_geographic_location = ot.name
                                 and ot.source_id = g.gazetteer_id )
       ]]>
    </sql>
    <sql>
      <![CDATA[
        create unique index PopsetAttr_sourceId_idx&1
        on PopsetAttributes&1 (source_id,PROJECT_ID)
        tablespace indx
      ]]>
    </sql>
    <sql>
      <![CDATA[
        create index PopsetAttr_org_idx&1
          on PopsetAttributes&1(organism, source_id)
          tablespace indx
      ]]>
    </sql>
    <sql>
      <![CDATA[
        create index PopsetAttr_lwrsrc_idx&1
          on PopsetAttributes&1(lower_source_id, source_id, project_id)
          tablespace indx
      ]]>
    </sql>
  </tuningTable>


  <tuningTable name="ChIPchipTranscript">
    <comment> Used by the GenesByChipChip(Plasmo|Toxo) query, as well as by
      generateGeneMetrics. Also an input to OrganismAttributes.
    </comment>
    <internalDependency name="TranscriptAttributes"/>
    <externalDependency name="results.SegmentResult"/>
    <externalDependency name="study.StudyLink"/>
    <externalDependency name="study.Study"/>
    <sql>
      <![CDATA[
      CREATE TABLE ChIPchipTranscript&1 AS
      SELECT DISTINCT ta.source_id, ta.gene_source_id, ta.project_id, sr.protocol_app_node_id,
          CASE
            WHEN ta.is_reversed = 0
            THEN round(abs(ta.start_min - (((sr.segment_end - sr.segment_start) / 2) + sr.segment_start)),0)
            ELSE round(abs(ta.end_max - (((sr.segment_end - sr.segment_start) / 2) + sr.segment_start)),0)
          END as distance,
          CASE
            WHEN /* distance > 0 */
              CASE WHEN ta.is_reversed = 0
                THEN ta.start_min - (((sr.segment_end - sr.segment_start) / 2) + sr.segment_start)
                ELSE ta.end_max - (((sr.segment_end - sr.segment_start) / 2) + sr.segment_start)
              END > 0
            THEN
              CASE
                WHEN ta.is_reversed = 0
                THEN '-'
                ELSE '+'
              END
            ELSE
              CASE
                WHEN ta.is_reversed = 1
                THEN '-'
                ELSE '+'
              END
            END as direction,
          sr.score1 as score
      FROM  TranscriptAttributes ta,
            Results.segmentresult sr,
            Study.StudyLink sl,
            Study.Study s
      WHERE   sr.na_sequence_id = ta.na_sequence_id
        AND   s.study_id = sl.study_id
        AND   sl.protocol_app_node_id = sr.protocol_app_node_id
        AND   lower(s.name) like '%chip%peaks'
        AND   ( (ta.is_reversed = 0 and abs((((sr.segment_end - sr.segment_start) / 2) + sr.segment_start) - ta.start_min) <= 3000)
                        or (ta.is_reversed = 1 and abs((((sr.segment_end - sr.segment_start) / 2) + sr.segment_start) - ta.end_max) <= 3000) )
      ]]>
    </sql>
    <sql>
      <![CDATA[
       create index chpgene_geneid_idx&1 ON ChIPchipTranscript&1 (protocol_app_node_id, source_id, gene_source_id)
          tablespace indx
      ]]>
    </sql>
  </tuningTable>


  <tuningTable name="ChipSeqTranscript">
    <comment> Used by the GenesByChipSeq query
    </comment>
    <internalDependency name="TranscriptAttributes"/>
    <internalDependency name="InferredParams"/>
    <internalDependency name="DefaultChars"/>
    <externalDependency name="results.SegmentResult"/>
    <sql>
      <![CDATA[
      CREATE TABLE ChipSeqTranscript&1 AS
      SELECT DISTINCT ta.source_id, ta.gene_source_id, sr.protocol_app_node_id,
        CASE
          WHEN ta.is_reversed = 0
          THEN round(abs(ta.start_min - (((sr.segment_end - sr.segment_start) / 2) + sr.segment_start)),0)
          ELSE round(abs(ta.end_max - (((sr.segment_end - sr.segment_start) / 2) + sr.segment_start)),0)
        END as distance,
        CASE
          WHEN /* distance > 0 */
            CASE WHEN ta.is_reversed = 0
              THEN ta.start_min - (((sr.segment_end - sr.segment_start) / 2) + sr.segment_start)
              ELSE ta.end_max - (((sr.segment_end - sr.segment_start) / 2) + sr.segment_start)
            END > 0
          THEN
            CASE
              WHEN ta.is_reversed = 0
              THEN '-'
              ELSE '+'
            END
          ELSE
            CASE
              WHEN ta.is_reversed = 1
              THEN '-'
              ELSE '+'
            END
          END as direction,
        sr.score1 as score
      FROM  TranscriptAttributes ta,
            results.SegmentResult sr
      WHERE sr.na_sequence_id = ta.na_sequence_id
        AND sr.protocol_app_node_id
                IN (      select protocol_app_node_id from DefaultChars where dataset_subtype = 'chipseq'
                    union select protocol_app_node_id from InferredParams where dataset_subtype = 'chipseq'
                    union select protocol_app_node_id from InferredChars where dataset_subtype = 'chipseq')
        AND ( (ta.is_reversed = 0 and abs((((sr.segment_end - sr.segment_start) / 2) + sr.segment_start) - ta.start_min) <= 3000)
                        or (ta.is_reversed = 1 and abs((((sr.segment_end - sr.segment_start) / 2) + sr.segment_start) - ta.end_max) <= 3000) )
      ]]>
    </sql>
    <sql>
      <![CDATA[
        create index chpsq_id_idx&1 ON ChipSeqTranscript&1 (protocol_app_node_id, source_id, gene_source_id)
          tablespace indx
      ]]>
    </sql>
  </tuningTable>


  <tuningTable name="TFBSGene">
    <comment> Used by gene queries, as well as by generateGeneMetrics. Also an input
      to OrganismAttributes.
    </comment>
    <externalDependency name="apidb.FeatureLocation"/>
    <externalDependency name="dots.BindingSiteFeature"/>
    <internalDependency name="GeneAttributes"/>
    <sql>
      <![CDATA[
        CREATE TABLE TFBSGene&1 AS
        SELECT DISTINCT
          ga.source_id as gene_source_id,
          ga.organism as organism,
          ga.genus_species as species,
          aef.source_id as probe_id,
          aef.na_feature_id as tfbs_na_feature_id,
          CASE
            WHEN ga.is_reversed = 0
            THEN round(abs(ga.start_min - (((arrloc.end_max - arrloc.start_min) / 2) + arrloc.start_min)),0)
            ELSE round(abs(ga.end_max - (((arrloc.end_max - arrloc.start_min) / 2) + arrloc.start_min)),0)
          END as distance,
          CASE
            WHEN /* distance > 0 */
              CASE WHEN ga.is_reversed = 0
                THEN ga.start_min - (((arrloc.end_max - arrloc.start_min) / 2) + arrloc.start_min)
                ELSE ga.end_max - (((arrloc.end_max - arrloc.start_min) / 2) + arrloc.start_min)
              END > 0
            THEN
              CASE
                WHEN ga.is_reversed = 0
                THEN '-'
                ELSE '+'
              END
            ELSE
              CASE
                WHEN ga.is_reversed = 1
                THEN '-'
                ELSE '+'
              END
            END as direction,
            aef.*
        FROM  dots.BindingSiteFeature aef,
              apidb.FeatureLocation arrloc,
              GeneAttributes ga
        WHERE aef.na_feature_id = arrloc.na_feature_id
        AND   arrloc.na_sequence_id = ga.na_sequence_id
        AND   ( (ga.is_reversed = 0 and abs((((arrloc.end_max - arrloc.start_min) / 2) + arrloc.start_min) - ga.start_min) <= 3000)
                          or (ga.is_reversed = 1 and abs((((arrloc.end_max - arrloc.start_min) / 2) + arrloc.start_min) - ga.end_max) <= 3000) )
      ]]>
    </sql>
    <sql>
      <![CDATA[
        create index tfbs_geneid_idx&1 ON TFBSGene&1 (gene_source_id, tfbs_na_feature_id)
          tablespace indx
      ]]>
    </sql>
    <sql>
      <![CDATA[
        create index geneid_tfbs_idx&1 ON TFBSGene&1 (tfbs_na_feature_id,gene_source_id)
          tablespace indx
      ]]>
    </sql>
  </tuningTable>


  <tuningTable name="Subcellular">
    <comment> Each record maps a gene onto a subcellular location. Used by
      GenesBySubcellularLocalization.
    </comment>
    <internalDependency name="GeneId"/>
    <externalDependency name="sres.ExternalDatabase"/>
    <externalDependency name="sres.ExternalDatabaseRelease"/>
    <externalDependency name="dots.PredictedAaFeature"/>
    <sql>
      <![CDATA[
        CREATE TABLE Subcellular&1 AS
        SELECT distinct gi.gene as source_id, targetting_domain
        FROM (
        SELECT paf.source_id, 'ht' as targetting_domain
        FROM sres.ExternalDatabase ed, sres.ExternalDatabaseRelease edr, dots.PredictedAaFeature paf
        WHERE ed.name in ('subcellular motif from Haldar','pfal3D7_cellularLocation_Haldar_RSRC')
          AND ed.external_database_id = edr.external_database_id
          AND edr.external_database_release_id = paf.external_database_release_id
        UNION
        SELECT paf.source_id, 'pexel' as targetting_domain
        FROM sres.ExternalDatabase ed, sres.ExternalDatabaseRelease edr, dots.PredictedAaFeature paf
        WHERE ed.name in ('subcellular motif from Cowman','pfal3D7_cellularLocation_Cowman_RSRC')
          AND ed.external_database_id = edr.external_database_id
          AND edr.external_database_release_id = paf.external_database_release_id
        UNION
        SELECT paf.source_id, 'apicoplast' as targetting_domain
        FROM sres.ExternalDatabase ed, sres.ExternalDatabaseRelease edr, dots.PredictedAaFeature paf
        WHERE ed.name in ('apicoplast targeting data from 4.4','pfal3D7_cellularLocation_ApicoplastTargeting_RSRC')
          AND ed.external_database_id = edr.external_database_id
          AND edr.external_database_release_id = paf.external_database_release_id
        ) sc, GeneId gi
        WHERE gi.id = sc.source_id
      ]]>
    </sql>
    <sql>
      <![CDATA[
        create index subc_ix&1 ON Subcellular&1(source_id)
        tablespace indx
      ]]>
    </sql>
  </tuningTable>


  <tuningTable name="SimilaritySpanLocation">
    <comment> Like dots.SimilaritySpan, except that for sequences that are mapped by
      SequencePiece into parts of other sequences, both locations are stored.
      Used by GBrowse, and also in the creation of the Blastx tuning table.
    </comment>
    <externalDependency name="dots.Similarity"/>
    <externalDependency name="dots.SimilaritySpan"/>
    <externalDependency name="core.TableInfo"/>
    <externalDependency name="dots.NaSequence"/>
    <internalDependency name="SequencePieceClosure"/>
    <sql>
      <![CDATA[
        CREATE TABLE SimilaritySpanLocation&1 AS
        SELECT sim.similarity_id, sim.query_id, sim.subject_id, sim.query_table_id,
               sim.subject_table_id, sim.score as similarity_score, sim.min_query_start,
               sim.max_query_end, sim.is_reversed as similarity_is_reversed,
               sim.pvalue_mant, sim.pvalue_exp,
               round(100 * sim.number_identical / sim.total_match_length,1) as percent_identical,
               round(100 * sim.number_positive / sim.total_match_length,1) as percent_positive,
               sim.min_subject_start, sim.max_subject_end, sim.total_match_length,
               simp.similarity_span_id, simp.score as span_score, simp.query_start, simp.query_end,
               simp.subject_start, simp.subject_end,
               simp.is_reversed as span_is_reversed,
               'direct' as location_mapping
        FROM dots.similarity sim, dots.similarityspan simp, core.TableInfo ti
        WHERE sim.similarity_id = simp.similarity_id
          AND sim.query_table_id = ti.table_id
          AND ti.name = 'ExternalNASequence'
        UNION
        SELECT sim.similarity_id, scaffold.na_sequence_id as query_id, sim.subject_id,
               sim.query_table_id,
               sim.subject_table_id, sim.score as similarity_score,
               case
                 when sp.strand_orientation in ('-', '-1')
                   then sp.distance_from_left + sp.end_position - greatest(sim.min_query_start, sim.max_query_end) + 1
                   else sp.distance_from_left + least(sim.min_query_start, sim.max_query_end) - sp.start_position + 1
               end as min_query_start,
               case
                 when sp.strand_orientation in ('-', '-1')
                   then sp.distance_from_left + sp.end_position - least(sim.min_query_start, sim.max_query_end) + 1
                   else sp.distance_from_left + greatest(sim.min_query_start, sim.max_query_end) - sp.start_position + 1
               end as max_query_end,
               sim.is_reversed, sim.pvalue_mant, sim.pvalue_exp,
               round(100 * sim.number_identical / sim.total_match_length,1) as percent_identical,
               round(100 * sim.number_positive / sim.total_match_length,1) as percent_positive,
               sim.min_subject_start, sim.max_subject_end, sim.total_match_length,
               simp.similarity_span_id, simp.score as span_score,
               case
                 when sp.strand_orientation in ('-', '-1')
                   then sp.distance_from_left + sp.end_position - greatest(simp.query_start, simp.query_end) + 1
                   else sp.distance_from_left + least(simp.query_start, simp.query_end) - sp.start_position + 1
               end as query_start,
               case
                 when sp.strand_orientation in ('-', '-1')
                   then sp.distance_from_left + sp.end_position - least(simp.query_start, simp.query_end) + 1
                   else sp.distance_from_left + greatest(simp.query_start, simp.query_end) - sp.start_position + 1
               end as query_end,
               simp.subject_start, simp.subject_end,
               simp.is_reversed as span_is_reversed,
               'virtual' as location_mapping
        FROM dots.similarity sim, dots.similarityspan simp, core.TableInfo ti,
             dots.NaSequence contig, &prefixSequencePieceClosure sp, dots.NaSequence scaffold
        WHERE sim.similarity_id = simp.similarity_id
          AND sim.query_table_id = ti.table_id
          AND ti.name = 'ExternalNASequence'
          AND sim.query_id = sp.piece_na_sequence_id
          AND sp.start_position <= sim.min_query_start
          AND sp.end_position >= sim.max_query_end
          AND sim.query_id = contig.na_sequence_id
          AND sp.virtual_na_sequence_id = scaffold.na_sequence_id
      ]]>
    </sql>
    <sql>
      <![CDATA[
        update SimilaritySpanLocation&1
        set pvalue_exp = (select min(pvalue_exp) from SimilaritySpanLocation&1)
        where pvalue_mant = 0
      ]]>
    </sql>
    <sql>
      <![CDATA[
        create index spanloc_query_ix&1
          on SimilaritySpanLocation&1 (query_id, min_query_start, max_query_end, query_table_id)
          tablespace indx
      ]]>
    </sql>
  </tuningTable>


  <tuningTable name="SnpAttributesDoTS">
    <comment>
      SNP Chip only, such as Plasmo barcode, 3k_chp and hd_array

         Each record represents one SNP. Widely used in the model, as well as in
         the creation of several other tuning tables
     </comment>
    <internalDependency name="ProjectTaxon"/>
    <externalDependency name="apidb.FeatureLocation"/>
    <externalDependency name="dots.GeneFeature"/>
    <externalDependency name="dots.NaSequence"/>
    <externalDependency name="dots.SnpFeature"/>
    <externalDependency name="sres.ExternalDatabase"/>
    <externalDependency name="sres.ExternalDatabaseRelease"/>
    <externalDependency name="sres.Taxon"/>
    <externalDependency name="sres.TaxonName"/>
    <externalDependency name="sres.OntologyTerm"/>
    <sql>
      <![CDATA[
        CREATE TABLE SnpAttributesDoTS&1 AS
        SELECT cast(apidb.project_id(tn.name) as varchar(20)) as project_id,
               snp.source_id,
               snp.na_feature_id,
               ed.name AS dataset,
               snp.name as type,
               ds.subtype as platform,
               sequence.na_sequence_id,
               sequence.source_id AS seq_source_id,
               snp_loc.start_min,
               SUBSTR(snp.reference_strain, 1, 200) AS reference_strain,
               SUBSTR(snp.reference_na, 1, 200) AS reference_na,
               snp.is_coding,
               snp.position_in_CDS,
               snp.position_in_protein,
               SUBSTR(snp.reference_aa, 1, 200) AS reference_aa,
               CASE snp.has_nonsynonymous_allele
                  WHEN 0 THEN 'no'
                  WHEN 1 THEN 'yes'
               END AS has_nonsynonymous_allele,
               SUBSTR(snp.major_allele, 1, 40) AS major_allele,
               SUBSTR(snp.major_product, 1, 40) AS major_product,
               snp.major_allele_count,
               round(snp.major_allele_count / (snp.major_allele_count + snp.minor_allele_count),2) as major_allele_frequency,
               SUBSTR(snp.minor_allele, 1, 40) AS minor_allele,
               SUBSTR(snp.minor_product, 1, 40) AS minor_product,
               snp.minor_allele_count,
               round(snp.minor_allele_count / (snp.major_allele_count + snp.minor_allele_count),2) as minor_allele_frequency,
               gene_info.source_id AS gene_source_id,
               CASE gene_info.is_reversed
                  WHEN 0 THEN 'forward'
                  WHEN 1 THEN 'reverse'
               END AS gene_strand,
               SUBSTR(sequence.sequence, snp_loc.start_min::integer - 30, 30) AS lflank,
               SUBSTR(sequence.sequence, snp_loc.start_min::integer + 1, 30) AS rflank,
               SUBSTR(tn.name, 1, 100) AS organism,
               taxon.ncbi_tax_id,
               SUBSTR(chromosome_info.chromosome, 1, 20) AS chromosome,
               chromosome_info.chromosome_order_num
        FROM sres.ontologyterm so, apidb.FeatureLocation snp_loc, apidb.datasource ds,
             sres.ExternalDatabase ed, sres.ExternalDatabaseRelease edr, sres.Taxon,
             sres.TaxonName tn, dots.NaSequence sequence,
             dots.SnpFeature snp LEFT JOIN
             (SELECT gene.source_id, gene_loc.is_reversed, gene.na_feature_id,
                     gene_loc.na_sequence_id
              FROM dots.GeneFeature gene, apidb.FeatureLocation gene_loc
              WHERE gene.na_feature_id = gene_loc.na_feature_id
                    and gene_loc.is_top_level = 1
             ) gene_info ON snp.parent_id = gene_info.na_feature_id,
             (SELECT na_sequence_id, chromosome, chromosome_order_num
              FROM dots.ExternalNaSequence
             UNION
              SELECT na_sequence_id, chromosome, chromosome_order_num
              FROM dots.VirtualSequence
             UNION
              SELECT na_sequence_id, null as chromosome, null as chromosome_order_num
              FROM dots.NaSequence
              WHERE subclass_view not in ('ExternalNASequence', 'VirtualSequence')
             ) chromosome_info
        WHERE edr.external_database_release_id = snp.external_database_release_id
          AND ed.external_database_id = edr.external_database_id
          AND ed.name = ds.name
          AND sequence.taxon_id = taxon.taxon_id
          AND sequence.taxon_id = tn.taxon_id
          AND tn.name_class = 'scientific name'
          AND snp_loc.na_feature_id = snp.na_feature_id
          AND snp_loc.is_top_level = 1
          AND sequence.na_sequence_id = snp_loc.na_sequence_id
          AND chromosome_info.na_sequence_id = snp_loc.na_sequence_id
          AND snp.sequence_ontology_id = so.ontology_term_id
          AND so.name != 'indel'
      ]]>
    </sql>
    <sql>
      <![CDATA[
        create unique index SnpAttrDots_source_id&1 ON SnpAttributesDoTS&1 (source_id)
      ]]>
    </sql>
    <sql>
      <![CDATA[
        create index SnpDots_nafeat_dataset_ix&1
               ON SnpAttributesDoTS&1 (na_feature_id, dataset)
        tablespace indx
      ]]>
    </sql>
    <sql>
      <![CDATA[
        create index SnpDoTS_Seq_ix&1
               ON SnpAttributesDoTS&1 (na_sequence_id, dataset, start_min, na_feature_id)
        tablespace indx
      ]]>
    </sql>
    <sql>
      <![CDATA[
        create index SnpDoTS_Freq_ix&1
               ON SnpAttributesDoTS&1 (dataset,major_allele_frequency,minor_allele_frequency)
        tablespace indx
      ]]>
    </sql>
    <sql>
      <![CDATA[
        create index SnpAttrdots_ds_org_ix&1 on snpattributesdots&1 (dataset,organism,na_feature_id)
        tablespace indx
      ]]>
    </sql>
    <sql>
      <![CDATA[
        create index SnpDotsVariantIx&1 on SnpAttributesDoTS&1 (type, dataset, na_feature_id, source_id, gene_source_id, start_min, position_in_protein)
        tablespace indx
      ]]>
    </sql>
  </tuningTable>


  <tuningTable name="SnpAttributesDoTSPostprocess">
    <comment>
      this otherwise-unneeded tuning table, which depends on SnpAttributesDoTS,
      exists so that the view SnpChipAttributes can be created as a side-effect
    </comment>
    <internalDependency name="SnpAttributesDoTS"/>
    <sql>
      <![CDATA[
        CREATE TABLE SnpAttributesDoTSPostprocess&1 as SELECT 'X'
      ]]>
    </sql>
    <sql>
      <![CDATA[
        CREATE OR REPLACE VIEW SnpChipAttributes AS
        SELECT * FROM SnpAttributesDots
        WHERE platform IN ('Broad_3k_array', 'Broad_75K_array',
                           'NIH_10k', 'Broad_barcode')
      ]]>
    </sql>
    <sql>
      <![CDATA[
        GRANT SELECT ON SnpChipAttributes to gus_r
      ]]>
    </sql>
  </tuningTable>


  <tuningTable name="Blastp">
    <comment> Each record stores a Blastp similarity of a gene. Used by the gene-page
         Blastp table. 
     </comment>
    <internalDependency name="TranscriptAttributes"/>
    <internalDependency name="TaxonSpecies"/>
    <externalDependency name="dots.Similarity"/>
    <externalDependency name="dots.ExternalAaSequence"/>
    <externalDependency name="dots.Transcript"/>
    <externalDependency name="dots.TranslatedAaFeature"/>
    <externalDependency name="sres.ExternalDatabase"/>
    <externalDependency name="sres.ExternalDatabaseRelease"/>
    <externalDependency name="core.TableInfo"/>
    <sql>
      <![CDATA[
        CREATE TABLE Blastp&1 AS
        SELECT row_number() over () as blastp_id, ga.source_id, ga.gene_source_id, ga.project_id, sim.similarity_id,
               subject.source_id as subject_source_id, sim.score score, sim.query_id,
               sim.min_query_start, sim.max_query_end, sim.pvalue_mant, sim.pvalue_exp,
               sim.number_identical, sim.total_match_length,
               substr(replace(subject.description, chr(1), ''), 1, 300) as description,
               sim.number_positive, ed.name as external_database_name,
               substr(tn.name, 1, 50) AS query_organism, ns.taxon_id as query_taxon_id
        FROM dots.Similarity sim, core.TableInfo qti, core.TableInfo sti, dots.ExternalAaSequence subject,
             dots.Transcript t, dots.TranslatedAaFeature taf,
             sres.ExternalDatabaseRelease edr, sres.ExternalDatabase ed,
             dots.NaSequence ns, /* TaxonSpecies st, */
             sres.TaxonName tn, TranscriptAttributes ga
        WHERE qti.table_id = sim.query_table_id
          AND qti.name = 'TranslatedAASequence'
          AND sti.table_id = sim.subject_table_id
          AND sti.name = 'ExternalAASequence'
          AND subject.aa_sequence_id = sim.subject_id
          AND ga.na_feature_id = t.na_feature_id
          AND t.na_feature_id = taf.na_feature_id
          AND taf.aa_sequence_id = sim.query_id
          AND subject.external_database_release_id = edr.external_database_release_id
          AND edr.external_database_id = ed.external_database_id
          AND ga.na_sequence_id = ns.na_sequence_id
          AND ns.taxon_id = tn.taxon_id
          /*  st.taxon_id and st.species_taxon_id = # TaxonSpecies mapping commented out */
          AND tn.name_class = 'scientific name'
      ]]>
    </sql>
    <sql>
      <![CDATA[
        UPDATE Blastp&1
        SET pvalue_exp = (SELECT min(pvalue_exp) FROM Blastp&1)
        WHERE pvalue_mant = 0
      ]]>
    </sql>
    <sql>
      <![CDATA[
        create index Blastp_src_ix&1 on Blastp&1 (source_id)
        tablespace indx
      ]]>
    </sql>
    <sql>
      <![CDATA[
        create index Blastp_query_ix&1 on Blastp&1 (query_id)
        tablespace indx
      ]]>
    </sql>
<!--    <sql>-->
<!--      <![CDATA[-->
<!--        create index Blastp_text_ix&1 on Blastp&1(description) indextype is ctxsys.context-->
<!--             parameters('DATASTORE CTXSYS.DEFAULT_DATASTORE')-->
<!--      ]]>-->
<!--    </sql>-->
    <sql>
      <![CDATA[
        create index Blastp_pvalfunc_ix&1
             on Blastp&1
                (pvalue_exp, gene_source_id,
                 replace (external_database_name,'_RSRC',''))
             tablespace indx
      ]]>
    </sql>
  </tuningTable>

  <tuningTable name="GenePopsetOverlap">
    <comment> Each record stores a colocated (gene, popset) 2-tuple. Used by the
      gene page as well as the PopsetByOverlap query.
    </comment>
    <internalDependency name="PopsetAttributes"/>
    <externalDependency name="apidb.FeatureLocation"/>
    <externalDependency name="dots.Similarity"/>
    <sql>
      <![CDATA[
        CREATE TABLE GenePopsetOverlap&1 AS
        SELECT substr(ia.source_id, 1, 30) as popset_source_id,
               fl.feature_source_id as gene_source_id,
               min(pvalue_exp) as min_pvalue_exp
        FROM PopsetAttributes ia, dots.Similarity sim, apidb.FeatureLocation fl
        WHERE fl.feature_type = 'GeneFeature'
          AND fl.na_sequence_id = sim.subject_id
          AND fl.start_min < sim.max_subject_end
          AND fl.end_max > sim.min_subject_start
          AND sim.query_id = ia.na_sequence_id
        GROUP BY ia.source_id, fl.feature_source_id
      ]]>
    </sql>
    <sql>
      <![CDATA[
        create index gi_i_ix&1 on GenePopsetOverlap&1 (popset_source_id)
        tablespace indx
      ]]>
    </sql>
    <sql>
      <![CDATA[
        create index gi_g_ix&1 on GenePopsetOverlap&1 (gene_source_id)
        tablespace indx
      ]]>
    </sql>
  </tuningTable>


  <tuningTable name="TaxonSpecies" prefixEnabled="true">
    <comment>Each record maps a taxon_id of interest onto the taxon_id of that taxon's
      taxon-tree ancestor whose rank is "species". Used by
      gene queries, and as an input in the
      creation of several tuning tables, including GeneAttributes
    </comment>
    <internalDependency name="GenomicSeqAttributes"/>
    <externalDependency name="dots.Est"/>
    <externalDependency name="dots.NaSequence"/>
    <externalDependency name="sres.Taxon"/>
    <intermediateTable name="TaxonOfInterest"/>
    <sql>
      <![CDATA[
        CREATE UNLOGGED TABLE &prefixTaxonOfInterest AS
          SELECT taxon_id
          FROM &prefixGenomicSeqAttributes
        UNION
          SELECT ns.taxon_id
          FROM dots.NaSequence ns, dots.Est
          WHERE est.na_sequence_id = ns.na_sequence_id
      ]]>
    </sql>
    <sql>
      <![CDATA[
        CREATE TABLE &prefixTaxonSpecies&1 as
        -- recursively walk taxon tree to find ancestor with rank "species"
        -- Update this to select max/min level with rank species if there are multiple
        WITH RECURSIVE cte AS (
            SELECT TAXON_ID, taxon_id as parent_id, 1 as lvl
            FROM sres.taxon
            WHERE taxon_id IN (SELECT taxon_id FROM &prefixTaxonofinterest)
            UNION ALL
            SELECT cte.taxon_id, sub.parent_id, lvl + 1
            FROM cte, sres.taxon sub
            WHERE cte.parent_id = sub.taxon_id
        )
        SELECT c.taxon_id, c.parent_id as species_taxon_id
        FROM cte c, sres.taxon t
        WHERE t.taxon_id = c.parent_id
          AND t.rank='species'
      ]]>
    </sql>
  </tuningTable>


  <tuningTable name="Blastx">
    <comment> Each record stores a Blastx similarity. Used by GBrowse for the
         match:WU_BLASTX track.
     </comment>
    <internalDependency name="SimilaritySpanLocation"/>
    <externalDependency name="dots.ExternalAaSequence"/>
    <externalDependency name="dots.NaSequence"/>
    <sql>
      <![CDATA[
        CREATE TABLE Blastx&1
              (similarity_id, name, score, pvalue, na_sequence_id, startm, "end", strand, atts)
        AS
        SELECT DISTINCT sim.similarity_id,
               extt.source_id name,
               substr(sim.similarity_score || '', 1, 6) score,
               sim.pvalue_mant * (power(10::double precision,sim.pvalue_exp)) pvalue,
               extq.na_sequence_id,
               sim.min_query_start startm,
               sim.max_query_end "end",
               CASE sim.similarity_is_reversed
                  WHEN 0 THEN '+1'
                  WHEN 1 THEN '-1'
                  ELSE '.'
               END strand,
               substr('Score=' || sim.similarity_score || ';;' ||
                      'Expect=' || (sim.pvalue_mant || 'e' ||sim.pvalue_exp)||';;'||
                      'Defline=' || extt.description || ';;' ||
                      'PercentIdentity=' || sim.percent_identical || ';;' ||
                      'PercentPositive=' || sim.percent_positive || ';;' ||
                      'TStart=' || sim.min_query_start || ';;' ||
                      'TStop=' || sim.max_query_end, 1, 400) atts
        FROM SimilaritySpanLocation sim, dots.ExternalAaSequence extt,
             dots.NaSequence extq
        WHERE sim.query_id = extq.na_sequence_id
          AND sim.subject_id = extt.aa_sequence_id
          AND (sim.max_query_end - sim.min_query_start) < 5000
          AND sim.pvalue_exp < -10
      ]]>
    </sql>
    <sql>
      <![CDATA[
        CREATE index blastx_pk&1 on Blastx&1 (na_sequence_id, startm, pvalue, "end", similarity_id)
        tablespace indx
      ]]>
    </sql>
  </tuningTable>


  <tuningTable name="TranscriptSequence" prefixEnabled="true">
    <comment> Each record stores the transcript sequence of one gene. Used by the
      gene record and the sequence retrieval tool. Propagated to the portal.
    </comment>
    <externalDependency name="dots.SplicedNaSequence"/>
    <internalDependency name="TranscriptAttributes"/>
    <sql>
      <![CDATA[
        CREATE TABLE &prefixTranscriptSequence&1 AS
        SELECT ta.source_id, ta.project_id, sns.sequence
        FROM &prefixTranscriptAttributes ta, dots.SplicedNaSequence sns
        WHERE ta.source_id = sns.source_id
      ]]>
    </sql>
    <sql>
      <![CDATA[
        create index XScriptSeq_ix&1 on &prefixTranscriptSequence&1 (source_id, project_id)
        tablespace indx
      ]]>
    </sql>
  </tuningTable>


  <tuningTable name="CodingSequence">
    <comment> Each record stores the coding sequence of one gene. Used by the
      gene record and the sequence retrieval tool. Propagated to the portal.
    </comment>
    <externalDependency name="dots.SplicedNaSequence"/>
    <externalDependency name="dots.TranslatedAaFeature"/>
    <internalDependency name="TranscriptAttributes"/>
    <sql>
      <![CDATA[
        CREATE TABLE CodingSequence&1 AS
        SELECT ta.source_id, ta.project_id,
               SUBSTR(sns.sequence, tf.translation_start::INTEGER,
                      tf.translation_stop::INTEGER - tf.translation_start::INTEGER + 1) as sequence
        FROM TranscriptAttributes ta, dots.SplicedNaSequence sns, dots.TranslatedAaFeature tf
        WHERE ta.source_id = sns.source_id
         AND ta.na_feature_id = tf.na_feature_id
      ]]>
    </sql>
    <sql>
      <![CDATA[
        create index CodSeq_ix&1 on CodingSequence&1 (source_id, project_id)
        tablespace indx
      ]]>
    </sql>
  </tuningTable>


  <tuningTable name="ProteinSequence">
    <comment> Each record stores the coding sequence of one gene. Used by the
      gene record and the sequence retrieval tool, as well as by
      buildTrackOldAnnotationTT. Propagated to the portal.
    </comment>
    <externalDependency name="core.ProjectInfo"/>
    <externalDependency name="dots.TranslatedAaSequence"/>
    <internalDependency name="ProteinAttributes"/>
    <sql>
      <![CDATA[
        CREATE TABLE ProteinSequence&1 AS
        WITH pAttr AS (
           SELECT distinct source_id, aa_sequence_id
           FROM ProteinAttributes)
        SELECT pa.source_id, pi.name AS project_id, tas.sequence
        FROM pAttr pa, dots.TranslatedAaSequence tas, core.Projectinfo pi
        WHERE pa.aa_sequence_id = tas.aa_sequence_id
          AND pi.project_id = tas.row_project_id
      ]]>
    </sql>
    <sql>
      <![CDATA[
        create index ProtSeq_ix&1 on ProteinSequence&1 (source_id, project_id)
        tablespace indx
      ]]>
    </sql>
  </tuningTable>


  <tuningTable name="GenomicSequenceSequence">
    <comment> Each record stores the nucleotide sequence for one genomic sequence
      that is "official" (in the sense that it can be instantiated as a WDK
      sequence record. Used by generatePathoLogicFile and the sequence
      retrieval tool Propagated to portal instances.
    </comment>
    <internalDependency name="ProjectTaxon"/>
    <internalDependency name="GenomicSeqAttributes"/>
    <externalDependency name="dots.NaSequence"/>
    <externalDependency name="sres.TaxonName"/>
    <sql>
      <![CDATA[
        CREATE TABLE GenomicSequenceSequence&1 AS
        SELECT sa.source_id, cast(apidb.project_id(tn.name) as varchar(20)) as project_id,
               ns.sequence
        FROM GenomicSeqAttributes sa, dots.NaSequence ns, sres.TaxonName tn
        WHERE sa.na_sequence_id = ns.na_sequence_id
          AND ns.taxon_id = tn.taxon_id
          AND tn.name_class = 'scientific name'
      ]]>
    </sql>
    <sql>
      <![CDATA[
        create index GenomicSeq_ix&1 on GenomicSequenceSequence&1 (source_id, project_id)
        tablespace indx
      ]]>
    </sql>
  </tuningTable>


  <tuningTable name="EstSequence">
    <comment> Each record stores the nucleotide sequence of an EST, for use by the
      relevant attribute query in the WDK EST record. Propagated to portal
      instances.
    </comment>
    <internalDependency name="ProjectTaxon"/>
    <externalDependency name="dots.ExternalNaSequence"/>
    <externalDependency name="sres.OntologyTerm"/>
    <externalDependency name="sres.TaxonName"/>
    <sql>
      <![CDATA[
        CREATE TABLE EstSequence&1 AS
        SELECT ens.source_id,
               cast(apidb.project_id(tn.name) as varchar(20)) as project_id,
               ens.sequence
        FROM dots.ExternalNaSequence ens, sres.OntologyTerm oterm, sres.TaxonName tn
        WHERE oterm.name = 'EST'
          AND oterm.ontology_term_id = ens.sequence_ontology_id
          AND ens.taxon_id = tn.taxon_id
          AND tn.name_class = 'scientific name'
      ]]>
    </sql>
    <sql>
      <![CDATA[
        create index EstSeq_ix&1 on EstSequence&1 (source_id, project_id)
        tablespace indx
      ]]>
    </sql>
  </tuningTable>

  <tuningTable name="NameMappingGIJ">
    <comment>
      Mapping table of experiment and sample names to junction protocol_app_node_id
    </comment>
    <externalDependency name="study.Characteristic"/>
    <externalDependency name="study.Study"/>
    <externalDependency name="study.StudyLink"/>
<!--     <internalDependency name="ExternalDbDatasetPresenter"/ -->
<!--     <internalDependency name="DatasetPresenter"/> --><!-- uncomment on master after release -->
    <internalDependency name="PANIO"/>
    <intermediateTable name="JunExpGIJtmp"/>
    <intermediateTable name="MappingStatsGIJtmp"/>

    <sql>
      <![CDATA[
        CREATE UNLOGGED TABLE JunExpGIJtmp AS
        WITH ij AS (
          SELECT pj.output_pan_id as junctions_pan_id, p.output_pan_id as expression_pan_id, avg(nafe.value) as avg_value,pan.name as exp_name,
              regexp_replace(pan.name, ' \[htseq-union.*', '') as sample_name
          FROM panio p, panio pj, results.nafeatureexpression nafe, study.protocolappnode pan
          WHERE pj.output_pan_id in (select distinct protocol_app_node_id from apidb.intronjunction)
                  AND pj.input_pan_id = p.input_pan_id
                  AND p.output_pan_id = pan.protocol_app_node_id
                  AND pan.name like '%tpm - unique%'
                  AND p.output_pan_id = nafe.protocol_app_node_id
          GROUP BY pj.output_pan_id, p.output_pan_id, pan.name
          ORDER BY pj.output_pan_id
        ) , stats AS (
          SELECT protocol_app_node_id, 'total' as type, count(*) as total_junctions,
          sum(unique_reads) as total_reads, round(1000000/sum(unique_reads),4) as multiplier
          FROM apidb.IntronJunction
          WHERE unique_reads >= 1
          GROUP BY protocol_app_node_id
        ), part AS (
          SELECT
              ij.junctions_pan_id, ij.avg_value, stats.multiplier
              , max(ij.expression_pan_id) OVER w as max_exp_pan_id
              , max(ij.sample_name) OVER w as max_sample_Name
              , max(ij.exp_name) OVER w as max_exp_name
          FROM ij, stats
          WHERE ij.junctions_pan_id = stats.protocol_app_node_id
          WINDOW w AS (partition by ij.junctions_pan_id, stats.multiplier, ij.avg_value)
        )
        SELECT DISTINCT * FROM (
        SELECT junctions_pan_id
               , first_value(max_exp_pan_id) OVER w1 as exp_pan_id
               , first_value(max_sample_name) OVER w1 as sample_name
               , CASE WHEN first_value(max_exp_name) OVER w1 LIKE  '%secondstrand%' THEN 'true' ELSE 'false' END as switch_strands
               , multiplier
        FROM part
        WINDOW w1 AS (PARTITION BY junctions_pan_id, multiplier ORDER BY avg_value DESC)
        ) t
        ORDER BY junctions_pan_id
      ]]>
    </sql>
    <sql>
      <![CDATA[
        create index junexpgijtmp_ix on JunExpGIJtmp(junctions_pan_id,exp_pan_id) tablespace indx
      ]]>
    </sql>
    <sql>
      <![CDATA[
        CREATE UNLOGGED TABLE MappingStatsGIJtmp (
            junctions_pan_id,
            read_length,
            mapped_reads,
            avg_mapping_coverage,
            num_replicates
        ) AS
           SELECT junctions_pan_id, round(avg(average_read_length - 2),1) as read_length,
                  round(avg(number_mapped_reads),1) as mapped_reads,
                  round(avg(avg_mapping_coverage) * ((avg(average_read_length) - 2) / avg(average_read_length)),2)
                    as avg_mapping_coverage,
                  count(*) as num_replicates
           FROM (SELECT je.junctions_pan_id, ca.value::NUMERIC as average_read_length,
                        cb.value::NUMERIC as number_mapped_reads,
                        cc.value::NUMERIC as avg_mapping_coverage
                 FROM junexpgijtmp je, STUDY.CHARACTERISTIC ca, sres.ontologyterm ota,
                      PANIO ioa, STUDY.CHARACTERISTIC cb, sres.ontologyterm otb,
                      STUDY.CHARACTERISTIC cc, sres.ontologyterm otc
                 WHERE je.junctions_pan_id = ioa.output_pan_id
                   AND ioa.input_pan_id = ca.protocol_app_node_id
                   AND ca.value is not null
                   AND ca.QUALIFIER_ID = ota.ONTOLOGY_TERM_ID
                   AND ota.source_id IN ('EuPathUserDefined_00504','EUPATH_0000457') --  '%average read length'
                   AND ca.protocol_app_node_id = cb.protocol_app_node_id
                   AND cb.value is not null
                   AND cb.QUALIFIER_ID = otb.ONTOLOGY_TERM_ID
                   AND otb.source_id IN ('EuPathUserDefined_00503','EUPATH_0000456') -- '%number mapped reads'
                   AND ca.protocol_app_node_id = cc.protocol_app_node_id
                   AND cc.value is not null
                   AND cc.QUALIFIER_ID = otc.ONTOLOGY_TERM_ID
                   AND otc.source_id IN ('EuPathUserDefined_00501','GENEPIO_0000092') -- '%average mapping coverage'
                 ) t
           GROUP by Junctions_Pan_Id
      ]]>
    </sql>
    <sql>
      <![CDATA[
        CREATE INDEX mpstats_pk_ix on MappingStatsGIJtmp
          (junctions_pan_id,read_length,mapped_reads,avg_mapping_coverage,num_replicates)
          tablespace indx
      ]]>
    </sql>

    <sql>
      <![CDATA[
        CREATE TABLE NameMappingGIJ&1 AS
        SELECT DISTINCT edp.dataset_presenter_display_name as exp_name,
              edp.external_database_name, je.sample_name,
              je.junctions_pan_id, je.exp_pan_id,
              substr(dp.value, 1, 4000) as presenter_switch_strands,
              substr(sj.value, 1, 4000) as show_intron_junctions,
              substr(uj.value, 1, 4000) as include_unified_junctions,
              ms.read_length, ms.mapped_reads, ms.avg_mapping_coverage, ms.num_replicates,
              je.switch_strands, je.multiplier
        FROM junexpgijtmp je, study.StudyLink sl, study.Study s, ExternalDbDatasetPresenter edp,
             DatasetProperty dp, DatasetProperty sj, DatasetProperty uj, mappingstatsgijtmp ms
        WHERE sl.protocol_app_node_id = je.junctions_pan_id
          AND je.junctions_pan_id = ms.junctions_pan_id
          AND s.study_id = sl.study_id
          AND s.name like '%[junctions]'
          AND s.external_database_release_id = edp.external_database_release_id
          AND dp.dataset_presenter_id = edp.dataset_presenter_id
          AND dp.property = 'switchStrandsProfiles'
          AND sj.dataset_presenter_id = edp.dataset_presenter_id
          AND sj.property = 'showIntronJunctions'
          AND uj.dataset_presenter_id = edp.dataset_presenter_id
          AND uj.property = 'includeInUnifiedJunctions'
          AND (substr(sj.value, 1, 10) = 'true' or substr(uj.value, 1, 10) = 'true')
      ]]>
    </sql>

    <sql>
      <![CDATA[
        create index namemappinggij_ix&1 on NameMappingGIJ&1(junctions_pan_id,exp_pan_id) tablespace indx
      ]]>
    </sql>
  </tuningTable>

  <tuningTable name="GeneIntronJunction">
    <comment>
      Table collects up single row / intronjunction (identified as all junctions with same start, end and strand).  Statistics are generated including percentages of max intron score and ratios vs expression on an overall level.
    </comment>
    <internalDependency name="NameMappingGIJ"/>
    <externalDependency name="apidb.IntronJunction"/>
    <externalDependency name="dots.NaFeature"/>
    <externalDependency name="dots.NaSequence"/>
    <externalDependency name="results.NaFeatureExpression"/>
    <ancillaryTable name="GeneIdLocGIJ"/>
    <intermediateTable name="PanIOgij"/>
    <intermediateTable name="annotgij"/>
    <intermediateTable name="GIJtmp"/>

    <!-- some remedial tables -->
    <!-- PanIO:  can just generate minimal one with: -->
    <sql>
      <![CDATA[
        CREATE UNLOGGED TABLE PanIOgij AS
        SELECT i.protocol_app_id, i.protocol_app_node_id as input_pan_id, o.protocol_app_node_id as output_pan_id
        FROM study.output o, study.input i
        WHERE
          o.protocol_app_node_id in (
            SELECT DISTINCT protocol_app_node_id
            FROM study.protocolappnode where name like '%junctions%' or name like '%htseq%'
          )
          AND o.protocol_app_id = i.protocol_app_id
      ]]>
    </sql>

    <!-- table with single row per annotated intron -->
    <sql>
      <![CDATA[
        CREATE UNLOGGED TABLE annotgij (
            na_sequence_id,
            start_min,
            end_max,
            is_reversed,
            feature_type
        ) AS
           SELECT il.na_sequence_id, il.start_min,il.end_max, il.is_reversed, 'Intron' as feature_type
           FROM  apidb.IntronLocation il
           GROUP by il.na_sequence_id, il.start_min,il.end_max,il.is_reversed
      ]]>
    </sql>
    <sql>
      <![CDATA[
        CREATE UNIQUE INDEX annottmpnew_pk_ix ON annotgij (na_sequence_id,start_min,end_max,is_reversed,feature_type)
        TABLESPACE indx
      ]]>
    </sql>
    <!-- table mapping gene source ids to their location including strand information -->
    <sql>
      <![CDATA[
        create table GeneIdLocGIJ&1 (
            na_sequence_id      NUMERIC(10),
            start_min           NUMERIC,
            is_reversed         NUMERIC,
            end_max             NUMERIC,
            na_feature_id       NUMERIC(10),
            source_id           varchar(100),
            total_expression    NUMERIC
        )
      ]]>
    </sql>
    <sql>
      <![CDATA[
        CREATE UNIQUE INDEX gnattidloc_pk_ix&1 ON GeneIdLocGIJ&1 (na_sequence_id,start_min,is_reversed,end_max,na_feature_id,source_id,total_expression)
        TABLESPACE indx
      ]]>
    </sql>
    <sql>
      <![CDATA[
        DO $$
        DECLARE
          idlist RECORD;
        BEGIN
        FOR idlist IN ( SELECT DISTINCT na_sequence_id FROM apidb.intronjunction)
        LOOP
          INSERT INTO GeneIdLocGIJ&1  (
          SELECT gf.na_sequence_id,l.start_min,l.is_reversed,l.end_max,gf.na_feature_id,gf.source_id,
            round(sum(nafe.value)::NUMERIC,2) as total_expression
          FROM  dots.genefeature gf, dots.nalocation l, namemappinggij je, results.nafeatureexpression nafe
          WHERE gf.na_sequence_id = idlist.na_sequence_id
           AND l.na_feature_id = gf.na_feature_id
           AND gf.na_feature_id = nafe.na_feature_id
           AND nafe.protocol_app_node_id = je.exp_pan_id
          GROUP BY gf.na_sequence_id,l.start_min,l.is_reversed,l.end_max,gf.na_feature_id,gf.source_id
        );
        commit;
        END LOOP;
        END;
        $$ LANGUAGE PLPGSQL;
      ]]>
    </sql>
    <sql>
      <![CDATA[
        create index gnidloc_nafid_ix&1 on GeneIdLocGIJ&1 (na_feature_id) tablespace indx
      ]]>
    </sql>
    <sql>
      <![CDATA[
        create UNLOGGED table GIJtmp (
          NA_SEQUENCE_ID               NUMERIC(10),
          SEQUENCE_SOURCE_ID           VARCHAR(100),
          SEGMENT_START                NUMERIC,
          SEGMENT_END                  NUMERIC,
          TOTAL_UNIQUE                 NUMERIC,
          TOTAL_ISRPM                  NUMERIC,
          IS_REVERSED                  NUMERIC(1),
          INTRON_FEATURE_ID            VARCHAR(200),
          MATCHES_GENE_STRAND          NUMERIC,
          GENE_SOURCE_ID               VARCHAR(100),
          GENE_NA_FEATURE_ID           NUMERIC,
          ANNOTATED_INTRON             VARCHAR(10)
        )
      ]]>
    </sql>
    <!-- should add is_contained to this table ... although if gene_source_id is not null then is_contained = 1 -->
    <sql>
      <![CDATA[
        DO $$
        DECLARE
          iter_length numeric := 4999;
          i_first_pos numeric := 1;
          i_last_pos numeric := i_first_pos + iter_length;
          idlist RECORD;
        BEGIN
          FOR idlist IN (
            SELECT na_sequence_id, length, taxon_id, CASE WHEN step_mult > 500000 THEN 500000 ELSE step_mult END as seq_step_mult
            FROM (
              SELECT gs.na_sequence_id, gs.length, gs.taxon_id, 25000 * (1 + floor(gs.length/count(*))) as step_mult
              FROM apidb.intronjunction ij,  dots.nasequence gs
              WHERE gs.na_sequence_id = ij.na_sequence_id
              GROUP BY gs.na_sequence_id, gs.length, gs.taxon_id
            ) t
            ORDER BY taxon_id
            )
          LOOP
            iter_length := idlist.seq_step_mult;
            i_first_pos := 1;
            i_last_pos := i_first_pos + iter_length;
            WHILE i_first_pos < idlist.length
            LOOP
              INSERT INTO GIJtmp
              SELECT DISTINCT
                junc.*,
                CASE
                    WHEN last_value(ga.is_reversed) over w1 = junc.is_reversed
                        THEN 1
                    ELSE 0
                    END as matches_gene_strand,
                last_value(ga.source_id) over w1 as gene_source_id,
                last_value(ga.na_feature_id) over w1 as gene_na_feature_id,
                CASE ag.feature_type WHEN 'Intron' THEN 'Yes' ELSE 'No' END as annotated_intron
              FROM (
                  SELECT ij.na_sequence_id,seq.source_id as sequence_source_id,ij.segment_start,ij.segment_end,
                    sum(ij.unique_reads) as total_unique, round(sum(ij.unique_reads * je.multiplier),2) as total_isrpm,
                    ij.is_reversed,seq.source_id || '_' || ij.segment_start || '_' || ij.segment_end || '_' || ij.is_reversed as intron_feature_id
                  FROM apidb.intronjunction ij, namemappinggij je, dots.nasequence seq
                  WHERE ij.na_sequence_id = idlist.na_sequence_id
                    AND ij.segment_start between i_first_pos and i_last_pos
                    AND ij.na_sequence_id = seq.na_sequence_id
                    AND ij.unique_reads >= 1
                    AND je.junctions_pan_id = ij.protocol_app_node_id
                    AND je.multiplier < 20
                  GROUP BY ij.na_sequence_id,ij.segment_start,ij.segment_end, ij.is_reversed,seq.source_id
                ) junc
                LEFT JOIN GeneIdLocGIJ&1 ga ON
                  junc.na_sequence_id = ga.na_sequence_id
                  AND junc.segment_start >= ga.start_min
                  AND junc.segment_end <= ga.end_max
                  AND junc.is_reversed = ga.is_reversed
                LEFT JOIN annotgij ag ON
                  junc.na_sequence_id = ag.na_sequence_id
                  AND junc.segment_start = ag.start_min
                  AND junc.segment_end = ag.end_max
                  AND junc.is_reversed = ag.is_reversed
              WHERE (junc.total_unique >= 1 or ag.feature_type = 'Intron')
              WINDOW w1 AS (
                PARTITION BY junc.na_sequence_id,junc.sequence_source_id,junc.segment_start,junc.segment_end, junc.is_reversed, junc.intron_feature_id,junc.total_unique, junc.total_isrpm,ag.feature_type
                ORDER BY ga.total_expression ASC
                ROWS BETWEEN UNBOUNDED PRECEDING AND UNBOUNDED FOLLOWING
              )
              ;
              commit;
              i_first_pos := i_last_pos + 1;
              i_last_pos := i_first_pos + iter_length;
            END LOOP;
          END LOOP;
        END;
        $$ LANGUAGE PLPGSQL;
      ]]>
    </sql>
    <sql>
      <![CDATA[
        create index gijtmp_gnscid_ix on gijtmp (gene_source_id) tablespace indx
      ]]>
    </sql>
    <sql>
      <![CDATA[
        CREATE TABLE GeneIntronJunction&1 AS
        SELECT
          junc.*, CASE WHEN maxv.gene_source_id is not null and maxv.max_isrpm > 0 THEN round((junc.total_isrpm / maxv.max_isrpm) * 100,2) ELSE null END as percent_max,
          CASE WHEN maxv.gene_source_id is not null THEN 1 ELSE 0 END as contained,
          CAST (null as numeric(10)) as taxon_id,
          cast (null as numeric(10)) as upstream_gene_id,
          cast (null as numeric) as upstream_distance,
          cast (null as numeric(10)) as downstream_gene_id,
          cast (null as numeric) as downstream_distance
        FROM
          gijtmp junc LEFT JOIN
          (
            SELECT gene_source_id,max(total_unique) as max_unique, max(total_isrpm) as max_isrpm
            FROM gijtmp
            WHERE gene_source_id is not null
            GROUP BY gene_source_id
          ) maxv ON junc.gene_source_id = maxv.gene_source_id
      ]]>
    </sql>
    <sql>
      <![CDATA[
        UPDATE GeneIntronJunction&1 gij
        SET taxon_id
            = (SELECT taxon_id
               FROM dots.NaSequence
               WHERE na_sequence_id = gij.na_sequence_id)
      ]]>
    </sql>
    <sql>
      <![CDATA[
        create index gijnew_loc_ix&1 on GeneIntronJunction&1 (na_sequence_id,segment_start,segment_end,is_reversed) tablespace indx
      ]]>
    </sql>
    <sql>
      <![CDATA[
        create index gijnew_gnscid_ix&1 on GeneIntronJunction&1 (intron_feature_id) tablespace indx
      ]]>
    </sql>
    <sql>
      <![CDATA[
        create index gijnew_txnloc_ix&1
         on GeneIntronJunction&1
            (taxon_id, na_sequence_id, segment_start, segment_end, is_reversed,
             total_unique, total_isrpm, annotated_intron) tablespace indx
      ]]>
    </sql>
  </tuningTable>

  <tuningTable name="GeneIntJuncStats">
    <comment> Stores statistics for annotated introns used for configuring JBrowse tracks based on organism.
    </comment>
    <internalDependency name="GeneIntronJunction"/>
    <sql>
      <![CDATA[
        CREATE TABLE GeneIntJuncStats&1 AS
        WITH org_tot AS (
          SELECT
            gs.organism,
            min(gij.total_unique) as min_annot_score, PERCENTILE_cont(0.005) within group (order by gij.total_unique asc) as perc005_annot_score,
            PERCENTILE_cont(0.01) within group (order by gij.total_unique asc) as perc01_annot_score,
            min(gij.percent_max) as min_annot_percent_max, PERCENTILE_cont(0.0001) within group (order by gij.percent_max asc) as perc0001_annot_percent_max,
            PERCENTILE_cont(0.0005) within group (order by gij.percent_max asc) as perc0005_annot_percent_max,
            floor(max(gij.segment_end - gij.segment_start) * 1.25) as max_intron_length
          FROM geneintronjunction gij, genomicseqattributes gs
          WHERE gs.na_sequence_id = gij.na_sequence_id
            AND gij.annotated_intron = 'Yes'
          GROUP BY gs.organism
        )
        SELECT gs.na_sequence_id, gs.source_id, ot.*
        FROM genomicseqattributes gs, org_tot ot
        WHERE gs.organism = ot.organism
          AND gs.na_sequence_id in (SELECT DISTINCT na_sequence_id FROM apidb.intronjunction)
      ]]>
    </sql>
    <sql>
      <![CDATA[
        create index GeneIntJuncStat_ix&1 on GeneIntJuncStats&1 (na_sequence_id) tablespace indx
      ]]>
    </sql>
  </tuningTable>

  <tuningTable name="GeneMaxIntronGIJ">
    <comment> Stores maximum values per gene for each sample so percent max intron can be computed for sample table.
    </comment>
    <internalDependency name="GeneIntronJunction"/>
    <internalDependency name="NameMappingGIJ"/>
    <externalDependency name="apidb.intronjunction"/>
    <sql>
      <![CDATA[
        CREATE TABLE GeneMaxIntronGIJ&1 (
            protocol_app_node_id    NUMERIC(10),
            gene_source_id          VARCHAR(200),
            max_unique              NUMERIC,
            max_isrpm               NUMERIC,
            sum_unique              NUMERIC,
            sum_isrpm               NUMERIC,
            avg_unique              NUMERIC,
            avg_isrpm               NUMERIC,
        )
      ]]>
    </sql>
    <sql>
      <![CDATA[
        DO $$
          DECLARE
            idlist RECORD;
          BEGIN
            FOR idlist IN (
              SELECT DISTINCT na_sequence_id
              FROM GeneIdLocGIJ
            )
            LOOP
            INSERT INTO GeneMaxIntronGIJ&1 (
              SELECT j.protocol_app_node_id, ga.source_id, max(unique_reads) as max_unique, max(round(j.unique_reads * mult.multiplier,2)) as max_isrpm,
                sum(unique_reads) as sum_unique, sum(round(j.unique_reads * mult.multiplier,2)) as sum_isrpm, avg(unique_reads) as avg_unique, avg(round(j.unique_reads * mult.multiplier,2)) as avg_isrpm
              FROM apidb.intronjunction j, GeneIdLocGIJ ga, namemappinggij mult
              WHERE ga.na_sequence_id = idlist.na_sequence_id
                AND ga.na_sequence_id = j.na_sequence_id
                AND ga.start_min <= j.segment_start
                AND ga.end_max >= j.segment_end
                AND ga.is_reversed = j.is_reversed
                AND j.protocol_app_node_id = mult.junctions_pan_id
              GROUP BY j.protocol_app_node_id, ga.source_id
            );
            commit;
            END LOOP;
          END;
        $$ LANGUAGE PLPGSQL;
      ]]>
    </sql>
    <sql>
      <![CDATA[
        CREATE INDEX GnMxIntGIJ_ix&1 on GeneMaxIntronGIJ&1 (gene_source_id,protocol_app_node_id) tablespace indx
      ]]>
    </sql>
  </tuningTable>

  <tuningTable name="PopsetSequence">
    <comment> Each record stores the nucleotide sequence of one popset. Used in the
      relevant attribute query of the WDK popset record, as well as by
      PopsetClustalOmega. Propagated to portal instances.
    </comment>
    <internalDependency name="PopsetAttributes"/>
    <externalDependency name="dots.NaSequence"/>
    <sql>
      <![CDATA[
        CREATE TABLE PopsetSequence&1 AS
        SELECT ia.source_id, ia.project_id,
               ns.sequence
        FROM PopsetAttributes ia, dots.NaSequence ns
        WHERE ia.na_sequence_id = ns.na_sequence_id
      ]]>
    </sql>
    <sql>
      <![CDATA[
        create index PopsetSeq_ix&1 on PopsetSequence&1 (source_id)
        tablespace indx
      ]]>
    </sql>
  </tuningTable>


  <tuningTable name="OrganismAbbreviation">
    <comment> Each record maps an organism name onto an abbreviation, getting the
      pair either from apidb.Organism or (in the case of Tvag), hardwired
      into the below SQL. This table will eventually be replaced by workflow.
    </comment>
    <externalDependency name="apidb.Organism"/>
    <externalDependency name="sres.TaxonName"/>
    <sql>
      <![CDATA[
       CREATE TABLE OrganismAbbreviation&1 AS
       SELECT organism, abbreviation
       FROM (
        select tn.name as organism, o.name_for_filenames as abbreviation
        from apidb.Organism o, sres.TaxonName tn
        where o.taxon_id = tn.taxon_id
        and tn.name_class = 'scientific name'
       ) subquery1
      ]]>
    </sql>
  </tuningTable>


  <tuningTable name="OrganismAbbreviationWS">
    <comment> Stores special webservice abbreviations which are not standard organism
      names. Each record maps an organism name onto this abbreviation, as
      well as the species name and project ID. Used by the model and as an
      input in the creation of the OrganismAbbreviationBlast tuning table.
      Propagated to portal instances.
    </comment>
    <internalDependency name="OrganismAbbreviation"/>
    <internalDependency name="OrganismTree"/>
    <sql>
      <![CDATA[
       CREATE TABLE OrganismAbbreviationWS&1 as
       SELECT oa.organism, ot.parentTerm as parent, oa.abbreviation, ot.project_id
       FROM OrganismAbbreviation oa, OrganismTree ot
       WHERE ot.term = oa.organism
      ]]>
    </sql>
  </tuningTable>


  <tuningTable name="ProjectIdTaxonLevel">
    <comment> Groups projects by higher level taxonomy. Used in the creation of the
      OldOrganismTree tuning table.
    </comment>
    <internalDependency name="GenomicSeqAttributes"/>
    <sql>
      <![CDATA[
       CREATE TABLE ProjectIdTaxonLevel&1 AS
       SELECT p.project_id, taxon_node, organism
       FROM (
        SELECT 'PlasmoDB' AS project_id,
		       'Apicomplexa' AS  taxon_node
		UNION
		SELECT 'CryptoDB' AS project_id,
			   'Apicomplexa' AS  taxon_node
		UNION
		SELECT 'ToxoDB' AS project_id,
		           'Apicomplexa' AS  taxon_node
		UNION
		SELECT 'PiroplasmaDB' AS project_id,
		           'Apicomplexa' AS  taxon_node
		UNION
		SELECT 'TriTrypDB' AS project_id,
			   'Kinetoplastida' AS  taxon_node
		UNION
		SELECT 'AmoebaDB' AS project_id,
			   'Amoebozoa' AS  taxon_node
		UNION
		SELECT 'MicrosporidiaDB' AS project_id,
		           'Microsporidia' AS  taxon_node
		UNION
		SELECT 'GiardiaDB' AS project_id, 
		           'Diplomonadida' AS taxon_node
		UNION
		SELECT 'TrichDB' AS project_id,
		           'Trichomonadida' AS taxon_node
		UNION
		SELECT 'HostDB' AS project_id,
		           'Chordata' AS taxon_node
       ) p,
        (select distinct project_id, organism from GenomicSeqAttributes) s
        where p.project_id = s.project_id
        union
        SELECT distinct s.project_id as project_id,
          CASE
            when (s.organism like 'Coprinopsis%' or
                  s.organism like 'Phanerochaete%')
            then 'Agaricomycetes'
            when (s.organism like 'Allomyces%')
            then 'Blastocladiomycetes'
            when (s.organism like 'Batrachochytrium%' or
                  s.organism like 'Spizellomyces%')
            then 'Chytridiomycetes'
            when (s.organism like 'zymoseptoria%' or
                  s.organism like 'Zymoseptoria%' or
                  s.organism like 'Cenococcum%')
            then 'Dothideomycetes'
            when (s.organism like 'Aspergillus%' or
                  s.organism like 'Amauroascus%' or
                  s.organism like 'Byssoonygena%' or
                  s.organism like 'Chrysosporium%' or
                  s.organism like 'Cladophialophora%' or
                  s.organism like 'Coccidioides%' or
                  s.organism like 'Cyphellophora%' or
                  s.organism like 'Emericella%' or
                  s.organism like 'Exophiala%' or
                  s.organism like 'Fonsecaea%' or
                  s.organism like 'Histoplasma%' or
                  s.organism like 'Talaromyces%' or
                  s.organism like 'Penicillium%' or
                  s.organism like 'Neosartorya%' or
                  s.organism like 'Paracoccidioides%' or
                  s.organism like 'Uncinocarpus%' or
                  s.organism like 'Ajellomyces%')
            then 'Eurotiomycetes'
            when (s.organism like 'Rhizophagus%')
            then 'Glomeromycetes'
            when (s.organism like 'Sclerotinia%' or
                  s.organism like 'Botrytis%' or
                  s.organism like 'Botryotinia%')
            then 'Leotiomycetes'
            when (s.organism like 'Hyaloperonospora%' or
                  s.organism like 'Phytophthora%' or
                  s.organism like 'Saprolegnia%' or
                  s.organism like 'Albugo%' or
                  s.organism like 'Aphanomyces%' or
                  s.organism like 'Pythium%')
            then 'Oomycetes'
            when (s.organism like 'Pneumocystis%')
            then 'Pneumocystidomycetes'
            when (s.organism like 'Puccinia%' or
                  s.organism like 'Melampsora%')
            then 'Pucciniomycetes'
            when (s.organism like 'Saccharomyces%' or
                  s.organism like 'Yarrowia%' or
                  s.organism like 'Clavispora%' or
                  s.organism like 'Candida%')
            then 'Saccharomycetes'
            when (s.organism like 'Schizosaccharomyces%')
            then 'Schizosaccharomycetes'
            when (s.organism like 'Neurospora%' or
                  s.organism like 'Magnaporthe%' or
                  s.organism like 'Fusarium%' or
                  s.organism like 'Gibberella%' or
                  s.organism like 'Trichoderma%' or
                  s.organism like 'Lomentospora%' or
                  s.organism like 'Scedosporium%' or
                  s.organism like 'Sordaria%' or
                  s.organism like 'Sporothrix%')
            then 'Sordariomycetes'
            when (s.organism like 'Tremella%' or
                  s.organism like 'Kwoniella%' or
                  s.organism like 'Naganishia%' or
                  s.organism like 'Cryptococcus%')
            then 'Tremellomycetes'
            when (s.organism like 'Ustilago%' or
                  s.organism like 'Malassezia%' or
                  s.organism like 'Sporisorium%')
            then 'Ustilaginomycetes'
            when (s.organism like 'Rhizopus%' or
                  s.organism like 'Mucor%' or
                  s.organism like 'Phycomyces%')
            then 'Zygomycetes'
            when (s.organism like 'Ixodes%')
            then 'Ixodida'
            when (s.organism like 'Pediculus%')
            then 'Phthiraptera'
            when (s.organism like 'Leptotrombidium%')
            then 'Trombidiformes'
            when s.organism like 'Sarcoptes%'
            then 'Sarcoptiformes'
            when (s.organism like 'Cimex%' or
                  s.organism like 'Rhodnius%')
            then 'Hemiptera'
            when (s.organism like 'Aedes%' or
                  s.organism like 'Anopheles%' or
                  s.organism like 'Glossina%' or
                  s.organism like 'Culex%' or
                  s.organism like 'Lutzomyia%' or
                  s.organism like 'Musca%' or
                  s.organism like 'Phlebotomus%' or
                  s.organism like 'Stomoxys%')
            then 'Diptera'
            when (s.organism like 'Biomphalaria%')
            then 'Gastropoda'
            else 'Missing ProjectIdTaxonLevel'
          end as taxon_node,
          s.organism as organism
        from GenomicSeqAttributes s
        where s.project_id in ('FungiDB', 'VectorBase')
      ]]>
    </sql>
  </tuningTable>


  <tuningTable name="OldOrganismTree">
    <comment> Group species by higher level taxonomy. Each row associates a taxon of
      interest with one of its ancestors in the taxon tree. Used in parameter
      queries that have to know about the taxon tree, as well as
      apidb.project_id(), the function that maps an organism name to a
      project. Propagated to portal instances.
    </comment>
    <internalDependency name="ProjectIdTaxonLevel"/>
    <internalDependency name="GenomicSeqAttributes"/>
    <internalDependency name="TaxonSpecies"/>
    <externalDependency name="sres.TaxonName"/>
    <externalDependency name="sres.Taxon"/>
    <intermediateTable name="StrainTree"/>
    <sql>
      <![CDATA[
        CREATE TABLE StrainTree AS
        SELECT *
        FROM (
          SELECT organism,term,parentTerm, internal,project_id
          FROM (
            /* all organisms from GenomicSeqAttributes as organism, organism as term, parentterm is species */
            SELECT DISTINCT sa.organism AS organism,
                           sa.organism AS term,
                           sn.name AS parentTerm,
                           t.taxon_id AS internal,
                           sa.project_id AS project_id
            FROM GenomicSeqAttributes sa, sres.TaxonName tn,
                sres.Taxon t, sres.TaxonName sn, TaxonSpecies ts
            WHERE tn.name = sa.organism
              AND ts.taxon_id = tn.taxon_id
              AND sn.taxon_id = ts.species_taxon_id
              AND t.taxon_id = ts.taxon_id
              AND sn.name_class = 'scientific name'
              AND t.rank != 'species'
            UNION
            /* all organisms from GenomicSeqAttributes as organism, species as term, parentterm is genus */
            /* we are getting a row for species level AND for children here */
            SELECT DISTINCT sa.organism,
                          sn.name AS term,
                          SUBSTR(sa.organism,1,nullif(position (' ' in sa.organism) - 1,-1)) AS parentTerm,
                          tn.taxon_id AS internal,
                          sa.project_id AS project_id
            FROM GenomicSeqAttributes sa, sres.Taxon t,
                sres.TaxonName tn, sres.TaxonName sn,
                TaxonSpecies ts
            WHERE tn.name = sa.organism
              AND  ts.taxon_id = tn.taxon_id
              AND  sn.taxon_id = ts.species_taxon_id
              AND t.taxon_id = ts.taxon_id
              AND sn.name_class = 'scientific name'
            UNION
            SELECT DISTINCT sa.organism,
                          sn.name AS term,
                          SUBSTR(sa.organism,1,nullif(position (' ' in sa.organism) - 1,-1)) AS parentTerm,
                          sn.taxon_id AS internal,
                          sa.project_id AS project_id
            FROM GenomicSeqAttributes sa, sres.Taxon t,
                sres.TaxonName tn, sres.TaxonName sn,
                TaxonSpecies ts
            WHERE tn.name = sa.organism
              AND  ts.taxon_id = tn.taxon_id
              AND  sn.taxon_id = ts.species_taxon_id
              AND t.taxon_id = ts.taxon_id
              AND sn.name_class = 'scientific name'
            UNION
            /* all organisms from GenomicSeqAttributes as organism, genus as term, parentterm from taxonlevel */
            SELECT DISTINCT sa.organism,
                           SUBSTR(sa.organism,1,nullif(position (' ' in sa.organism) - 1,-1)) AS term,
                           ptl.taxon_node AS parentTerm,
                           -1 AS internal,
                           sa.project_id AS project_id
            FROM GenomicSeqAttributes sa, ProjectIdTaxonLevel ptl
            WHERE ptl.project_id = sa.project_id
              AND ptl.organism = sa.organism
              AND ptl.organism not like 'Chromera%'
              AND ptl.organism not like 'Vitrella%'
            UNION
            /* all organisms from GenomicSeqAttributes as organism, taxon_node as term, parentterm is null */
            SELECT DISTINCT sa.organism,
                           ptl.taxon_node AS term,
                           '' AS parentTerm,
                           -1 AS internal,
                           sa.project_id AS project_id
            FROM GenomicSeqAttributes sa, ProjectIdTaxonLevel ptl
            WHERE ptl.project_id = sa.project_id
              AND ptl.organism = sa.organism
              AND ptl.project_id not in ('FungiDB','MicrosporidiaDB')
              AND ptl.organism not like 'Chromera%'
              AND ptl.organism not like 'Vitrella%'
            UNION
            -- add the kingdom for Fungi organism (this includes MicrosporidiaDB organisms)
            SELECT DISTINCT sa.organism,
                           ptl.taxon_node AS term,
                           'Fungi' AS parentTerm,
                           -1 AS internal,
                           sa.project_id AS project_id
            FROM GenomicSeqAttributes sa, ProjectIdTaxonLevel ptl
            WHERE ptl.project_id = sa.project_id
              AND ptl.organism = sa.organism
              AND ptl.project_id in ('FungiDB','MicrosporidiaDB')
              AND ptl.taxon_node != 'Oomycetes'
            UNION
            SELECT DISTINCT sa.organism,
                           'Fungi' AS term,
                           '' AS parentTerm,
                           -1 AS internal,
                           sa.project_id AS project_id
            FROM GenomicSeqAttributes sa, ProjectIdTaxonLevel ptl
            WHERE ptl.project_id = sa.project_id
              AND ptl.organism = sa.organism
              AND ptl.project_id in ('FungiDB','MicrosporidiaDB')
              AND ptl.taxon_node != 'Oomycetes'
            UNION
            -- add the kingdom for Oomycetes in FungiDB
            SELECT DISTINCT sa.organism,
                           ptl.taxon_node AS term,
                           'Oomycetes' AS parentTerm,
                           -1 AS internal,
                           sa.project_id AS project_id
            FROM GenomicSeqAttributes sa, ProjectIdTaxonLevel ptl
            WHERE ptl.project_id = sa.project_id
              AND ptl.organism = sa.organism
              AND ptl.taxon_node = 'Oomycetes'
            UNION
            SELECT DISTINCT sa.organism,
                           'Oomycetes' AS term,
                           '' AS parentTerm,
                           -1 AS internal,
                           sa.project_id AS project_id
            FROM GenomicSeqAttributes sa, ProjectIdTaxonLevel ptl
            WHERE ptl.project_id = sa.project_id
              AND ptl.organism = sa.organism
              AND ptl.taxon_node = 'Oomycetes'
            UNION
            -- add the phylum for chomera and vitrella
            SELECT DISTINCT sa.organism,
                            SUBSTR(sa.organism,1,nullif(position (' ' in sa.organism) - 1,-1)) AS term,
                           'Chromerida' AS parentTerm,
                           -1 AS internal,
                           sa.project_id AS project_id
            FROM GenomicSeqAttributes sa
            WHERE sa.organism like 'Chromera%'
              OR sa.organism like 'Vitrella%'
            UNION
            SELECT DISTINCT sa.organism,
                           'Chromerida' AS term,
                           '' AS parentTerm,
                           -1 AS internal,
                           sa.project_id AS project_id
            FROM GenomicSeqAttributes sa
            WHERE sa.organism like 'Chromera%'
              OR sa.organism like 'Vitrella%'
          ) t
        ) t2
      ]]>
    </sql>
    <sql>
      <![CDATA[
        CREATE TABLE OldOrganismTree&1 AS
         SELECT organism,term,parentTerm, internal,project_id
         FROM (
           SELECT * from StrainTree
           UNION
           SELECT stn.name as organism,
                  st.term as term,
                  st.parentTerm as parentTerm,
                  st.internal as internal,
                  st.project_id as project_id
           FROM StrainTree st, TaxonSpecies ts, sres.TaxonName tn, sres.TaxonName stn
           WHERE tn.taxon_id = ts.taxon_id
             AND stn.taxon_id = ts.species_taxon_id
             AND st.organism = tn.name
             AND tn.name_class = 'scientific name'
             AND stn.name_class = 'scientific name'
             AND st.organism != st.term
          ) t
      ]]>
    </sql>
  </tuningTable>


  <tuningTable name="OrganismTree">
    <comment>
      Group species by higher level taxonomy. Each row associates a taxon of
      interest with one of its ancestors in the taxon tree. Used in parameter
      queries that have to know about the taxon tree. Propagated to portal
      instances.
    </comment>
    <internalDependency name="GenomicSeqAttributes"/>
    <externalDependency name="sres.TaxonName"/>
    <externalDependency name="sres.Taxon"/>
    <ancillaryTable name="DistinctTaxonLink"/>
    <sql>
      <![CDATA[
        CREATE TABLE DistinctTaxonLink&1 as
        SELECT taxon_id, max(rank) as rank, max(parent_id) AS parent_id,
               max(tree_level) as tree_level,
               max(display_reason) as display_reason
        FROM (
          WITH RECURSIVE cte AS (
            SELECT taxon_id, rank, parent_id, 1 as tree_level
            FROM sres.taxon
            WHERE taxon_id IN (select taxon_id from GenomicSeqAttributes)
            UNION ALL
            SELECT t.taxon_id, t.rank, t.parent_id, cte.tree_level + 1 as tree_level
            FROM sres.taxon t, cte
            WHERE cte.parent_id = t.taxon_id
          )
          SELECT taxon_id, rank, parent_id, tree_level,
            CASE
              WHEN taxon_id in (select taxon_id from GenomicSeqAttributes) THEN 'has data'
              WHEN rank in ('kingdom', 'phylum', 'class', 'order', 'family', 'genus', 'species') THEN 'major rank'
              WHEN taxon_id in (
                SELECT taxon_id
                FROM sres.taxon
                WHERE ncbi_tax_id in (44542 -- gambiae species complex
                     , 554915 -- Amoebozoa
                     , 5796 -- Coccidia
                     , 1280412 -- Conoidasida
              )) THEN 'hardwired'
              ELSE 'none'
            END as display_reason
          FROM cte
        ) t
        GROUP BY taxon_id
      ]]>
    </sql>
    <sql>
      <![CDATA[
        create unique index dtl_ix&1
          ON DistinctTaxonLink&1 (taxon_id)
        tablespace indx
      ]]>
    </sql>
    <sql>
      <![CDATA[
        DO $$
        DECLARE
          skiplist RECORD;
        BEGIN
          FOR skiplist
              IN (SELECT taxon_id, max(parent_id) as parent_id, max(tree_level)
                  FROM DistinctTaxonLink&1
                  WHERE display_reason in ('none', 'has data')
                  GROUP by taxon_id
                  ORDER by max(tree_level) desc
                 )
          LOOP
            UPDATE DistinctTaxonLink&1
            SET parent_id
                = (SELECT max(parent_id)
                   FROM DistinctTaxonLink&1
                   WHERE taxon_id = skiplist.taxon_id)
            WHERE parent_id = skiplist.taxon_id;
          END LOOP;
          commit;
        END;
        $$ LANGUAGE PLPGSQL;
      ]]>
    </sql>
    <sql>
      <![CDATA[
        DELETE FROM DistinctTaxonLink&1 WHERE display_reason = 'none'
      ]]>
    </sql>
    <sql>
      <![CDATA[
        CREATE TABLE OrganismTree&1 AS
        WITH dtl AS (
          WITH RECURSIVE cte AS (
            SELECT taxon_id as leaf_taxon_id, taxon_id,
                parent_id, rank, tree_level
            FROM DistinctTaxonLink&1
            WHERE display_reason = 'has data' OR rank = 'species'
            UNION
            SELECT cte.leaf_taxon_id, dtl.taxon_id, dtl.parent_id, dtl.rank, dtl.tree_level
            FROM  DistinctTaxonLink&1 dtl, cte
            WHERE cte.parent_id = dtl.taxon_id
          )
          SELECT *
          FROM cte
        ) , parent_name AS (
          SELECT taxon_id, name
          FROM sres.TaxonName
          WHERE name_class = 'scientific name'
        )
        SELECT leaf_name.name as organism,
               tn.name as term, parent_name.name parentterm,
               dtl.taxon_id as internal,
               apidb.project_id(leaf_name.name) as project_id,
               dtl.tree_level, dtl.rank
        FROM
           sres.TaxonName leaf_name, sres.TaxonName tn,
           dtl LEFT JOIN parent_name ON dtl.parent_id = parent_name.taxon_id
        WHERE dtl.leaf_taxon_id = leaf_name.taxon_id
          AND leaf_name.name_class = 'scientific name'
          AND dtl.taxon_id = tn.taxon_id
          AND tn.name_class = 'scientific name'
      ]]>
    </sql>
    <sql>
      <![CDATA[
        create index OrgTree_term_pterm_ix&1 on OrganismTree&1(TERM, PARENTTERM)
          TABLESPACE indx
      ]]>
    </sql>
  </tuningTable>


  <tuningTable name="OrganismAbbreviationBlast">
    <comment> Each record maps an organism to its BLAST abbreviation. Used by
      BLAST-query parameters. Propagated to portal instances.
    </comment>
    <internalDependency name="OrganismAbbreviationWS"/>
    <internalDependency name="OrganismTree"/>
    <internalDependency name="EstAttributes"/>
    <internalDependency name="PopsetAttributes"/>
    <sql>
      <![CDATA[
       CREATE TABLE OrganismAbbreviationBlast&1 as
       SELECT organism, parent, abbreviation, substr(project_id, 1, 20) as project_id
       FROM OrganismAbbreviationWS
       UNION
         -- all familes for popsets
       SELECT DISTINCT family_name_for_files || ' Popset/Genbank Isolates' as organism, '' as parent,
                       family_name_for_files as abbreviation, substr(project_name, 1, 20) as project_id
       FROM apidb.Organism
       WHERE family_name_for_files is not null
         AND abbrev || '_isolates_genbank_RSRC' IN (SELECT external_db_name as db_name FROM PopsetAttributes)
         AND family_name_for_files NOT IN ('Culicosporidae', 'Dubosqiidae', 'Ordosporidae')
       UNION
       SELECT special.organism, special.parent, special.abbreviation,
              substr(ot.project_id, 1, 20) as project_id
       FROM OrganismTree ot,
            ( -- all species and speciesAbbreviations from apidb.Organism where we have ests
               SELECT DISTINCT
                sp.name as organism, ot.parentTerm as parent,
                regexp_replace(org.name_for_filenames, replace(org.strain_abbrev, '/','_'),'', 1, 1) as abbreviation
               FROM sres.TaxonName sp, TaxonSpecies ts, apidb.Organism org, OrganismTree ot
               WHERE org.taxon_id = ts.taxon_id
                 AND ts.species_taxon_id = sp.taxon_id
                 AND sp.name_class = 'scientific name'
                 AND ot.term = sp.name
                 AND org.strain_abbrev is not null
                 AND org.name_for_filenames is not null
                 AND sp.taxon_id
                     in (SELECT etn.taxon_id
                         FROM sres.TaxonName etn
                         WHERE etn.name in (SELECT organism FROM EstAttributes))
             UNION
               SELECT 'Cryptosporidiidae SSU_18srRNA Reference Isolates' as organism,
                      'Cryptosporidium' as parent, 'CryptosporidiidaeReference' as abbreviation
            ) special
       WHERE special.parent = ot.term
      ]]>
    </sql>
  </tuningTable>


  <tuningTable name="BlastTypes">
    <comment> For each project, show which BLAST databases are available for which
      species. Used in BLAST param queries. Propagated to portal instances.
    </comment>
    <internalDependency name="TranscriptAttributes"/>
    <internalDependency name="GenomicSeqAttributes"/>
    <internalDependency name="EstAttributes"/>
    <internalDependency name="PopsetAttributes"/>
    <internalDependency name="TaxonSpecies"/>
    <externalDependency name="apidb.Organism"/>
    <externalDependency name="sres.TaxonName"/>
    <sql>
      <![CDATA[
        CREATE TABLE BlastTypes&1 as
        /* Standard GENES */
        SELECT distinct organism, project_id, type
        FROM TranscriptAttributes,
             (SELECT 'AnnotatedTranscripts' as type UNION SELECT 'AnnotatedProteins' as type) t
        WHERE organism not in ('Toxoplasma gondii RH') and (gene_type = 'protein coding' or gene_type = 'protein coding gene')
        UNION
        /* GiardiaDB Deprecated Genes */
        SELECT 'Giardia Assemblage A isolate WB (deprecated)' as organism, 'GiardiaDB' as project_id, type
        FROM (SELECT 'AnnotatedTranscripts' as type UNION SELECT 'AnnotatedProteins' as type) t
        UNION
        /* GiardiaDB Scaffolds */
        SELECT 'Giardia Assemblage A isolate WB (scaffolds)' as organism, 'GiardiaDB' as project_id, 'Genome' as type
        UNION
        /* Standard GENOME */
        SELECT distinct organism, project_id, 'Genome' as type
        FROM GenomicSeqAttributes
        UNION
        /* Mitochondrial GENES and GENOME */
        SELECT DISTINCT organism || ' mitochondrial', project_id, type
        FROM GenomicSeqAttributes,
          (SELECT 'Genome' as type UNION SELECT 'AnnotatedTranscripts' as type UNION SELECT 'AnnotatedProteins' as type) t
        WHERE so_id = 'SO:0000819'
          AND NOT project_id='PlasmoDB'
        UNION
        /* Plastid GENES and GENOME */
        SELECT DISTINCT organism || ' plastid' as organism, project_id, type
        FROM GenomicSeqAttributes,
          (SELECT 'Genome' as type UNION SELECT 'AnnotatedTranscripts' as type UNION SELECT 'AnnotatedProteins' as type) t
        WHERE so_id = 'SO:0001259'
          AND NOT project_id='PlasmoDB'
        UNION
        /* Regular ESTs (all species from estattributes) */
        SELECT DISTINCT sp.name as organism, ea.project_id, 'ESTs' as type
        FROM EstAttributes ea, sres.TaxonName tn, taxonspecies ts, sres.TaxonName sp
        WHERE ea.organism = tn.name
          AND (tn.taxon_id = ts.taxon_id or tn.taxon_id = ts.species_taxon_id)
          AND ts.species_taxon_id = sp.taxon_id
          AND sp.name_class = 'scientific name'
        UNION
        /* regular Isolates */
        SELECT DISTINCT family_name_for_files || ' Popset/Genbank Isolates' as organism, project_name as project_id, 'PopSet'
        FROM apidb.Organism
        WHERE family_name_for_files is not null
          AND abbrev || '_isolates_genbank_RSRC' in (SELECT DISTINCT external_db_name  AS db_name FROM PopsetAttributes)
        UNION
        /* isolates are hard coded */
        SELECT 'P. falciparum Barcode Isolates' as organism, 'PlasmoDB' as project_id, 'PopSet' as type
        UNION
        SELECT 'P. berghei Popset/Genbank Isolates' as organism,'PlasmoDB' as project_id, 'PopSet' as type
        UNION
        SELECT 'P. chabaudi Popset/Genbank Isolates' as organism,'PlasmoDB' as project_id, 'PopSet' as type
        UNION
        SELECT 'P. falciparum Popset/Genbank Isolates' as organism,'PlasmoDB' as project_id, 'PopSet' as type
        UNION
        SELECT 'P. knowlesi Popset/Genbank Isolates' as organism,'PlasmoDB' as project_id, 'PopSet' as type
        UNION
        SELECT 'P. reichenowi Popset/Genbank Isolates' as organism,'PlasmoDB' as project_id, 'PopSet' as type
        UNION
        SELECT 'P. vivax Popset/Genbank Isolates' as organism,'PlasmoDB' as project_id, 'PopSet' as type
        UNION
        SELECT 'P. yoelii Popset/Genbank Isolates' as organism,'PlasmoDB' as project_id, 'PopSet' as type
        UNION
        SELECT 'All Giardia Isolates' as organism, 'GiardiaDB' as project_id, 'PopSet' as type
        UNION
        SELECT 'Cryptosporidiidae SSU_18srRNA Reference Isolates' as organism, 'CryptoDB' as project_id, 'PopSet' as type
      ]]>
    </sql>
  </tuningTable>


  <tuningTable name="CompoundProperties"  prefixEnabled="true">
    <comment> Properties table for ChEBI Compounds.
    </comment>
    <!-- externalDependency name="chebi.Compounds"/ -->
    <!-- externalDependency name="chebi.Names"/ -->
    <!-- externalDependency name="chebi.Chemical_Data"/ -->
    <sql>
      <![CDATA[
        CREATE TABLE CompoundProperties&1 AS
        SELECT c.ID, c.chebi_accession AS source_id, c.parent_id,
            c.name AS compound_name,
            substr(string_agg(cn.name, ';'), 1, 1000) AS other_names,
            substr(string_agg(ciup.iupac_name, ';'), 1, 1000) AS iupac_name,
            substr(string_agg(csyn.syn, ';'), 1, 1000) AS syn,
            c.definition, m.mass,
            string_agg(formu.formula, ';' order by formu.formula) AS formula,
            string_agg(sec.chebi_accession, ';' order by sec.chebi_accession) AS secondary_ids
        FROM  chebi.compounds c
          LEFT JOIN ( SELECT compound_id,  NAME FROM chebi.names WHERE TYPE='NAME')
            cn ON  c.ID = cn.compound_id
          LEFT JOIN ( SELECT compound_id,  MIN(NAME) AS iupac_name FROM chebi.names WHERE TYPE='IUPAC NAME' GROUP BY compound_id)
            ciup ON c.ID = ciup.compound_id
          LEFT JOIN ( SELECT compound_id,  MIN(NAME) AS syn FROM chebi.names WHERE type='SYNONYM' GROUP BY compound_id)
            csyn ON c.ID = csyn.compound_id
          LEFT JOIN ( SELECT compound_id, chemical_data AS formula FROM chebi.chemical_data WHERE TYPE='FORMULA')
            formu ON  c.ID = formu.compound_id
          LEFT JOIN ( SELECT compound_id, chemical_data AS mass FROM chebi.chemical_data WHERE TYPE='MASS' and chemical_data != 'NaN')
            m ON c.ID = m.compound_id
          LEFT JOIN ( SELECT parent_id, chebi_accession FROM chebi.compounds)
            sec ON c.ID = sec.parent_id
        WHERE NOT c.status in ('D', 'F')
        GROUP BY c.ID, c.chebi_accession, c.parent_id, c.name, c.definition, m.mass
      ]]>
    </sql>
  </tuningTable>


  <tuningTable name="CompoundAttributes"  prefixEnabled="true">
    <comment> The BFMV for the compound WDK record type. Used by the model for the
      compound record and queries, as well as in the creation of the
      PathwayCompounds tuning table. Propagated to portal instances.
      Note: children of ChEBI compounds are excluded, but data of these is gathered in the (parent) entries.
    </comment>
    <internalDependency name="CompoundProperties"/>
    <sql>
      <![CDATA[
        CREATE TABLE &prefixCompoundAttributes&1 AS
        SELECT p.ID
        , p.source_id
        , p.compound_name
        , string_agg(childc.other_names, ';' ORDER BY childc.other_names) AS other_names
        , string_agg(childc.iupac_name, ';' ORDER BY childc.iupac_name) AS iupac_name
        , string_agg(childc.syn, ';' ORDER BY childc.syn) AS syn
        , p.definition
        , p.secondary_ids
        , string_agg(childc.formula, ';' ORDER BY childc.formula) AS formula
        , avg(childc.mass::numeric) AS mass
        FROM CompoundProperties p
        , (SELECT id, parent_id, other_names, iupac_name, syn, mass, formula FROM CompoundProperties ) childc
        WHERE p.parent_id IS NULL
          AND  ( p.ID = childc.parent_id OR p.ID = childc.ID )
        GROUP BY p.ID, p.source_id, p.compound_name, p.definition, p.secondary_ids
      ]]>
    </sql>
    <sql>
      <![CDATA[
        CREATE INDEX &prefixCompoundAttributes_idx&1 ON &prefixCompoundAttributes&1 (source_id)
        TABLESPACE indx
      ]]>
    </sql>
  </tuningTable>


  <tuningTable name="CompoundId" prefixEnabled="true">
    <comment> Alias table for Compounds.
      Compound column is the source_id from CompoundAttributes (chEBI_ID).
      ID can have this same ID, or mapping KEGG ID, or Name, or Synonym.
    </comment>
    <internalDependency name="CompoundAttributes"/>
    <internalDependency name="CompoundProperties"/>
    <!-- externalDependency name="chebi.Compounds"/ -->
    <sql>
      <![CDATA[
        CREATE TABLE &prefixCompoundId&1 AS
        SELECT source_id AS id, source_id AS compound, 'same ID' AS type, '' as source
        FROM &prefixCompoundAttributes
        UNION
        SELECT p.source_id AS id, ca.source_id AS compound, 'child ID' AS type, '' as source
        FROM &prefixCompoundAttributes ca, CompoundProperties p
        WHERE ca.id = p.parent_id
        UNION
        SELECT da.accession_number AS id,  p.source_id AS compound, 'KEGG'  AS type, '' as source
        FROM chebi.database_accession da, &prefixCompoundAttributes p
        WHERE da.type='KEGG COMPOUND accession'
        AND  da.compound_id = p.id
        UNION
        SELECT  distinct da.accession_number AS id,  p.chebi_accession AS compound, 'KEGG'  as type, '' as source
        FROM chebi.database_accession da, chebi.compounds c, chebi.compounds p
        WHERE NOT p.status in ('D', 'F') AND da.type='KEGG COMPOUND accession'
        AND da.compound_id = c.id AND c.parent_id=p.id
        UNION
        SELECT n.name as id, ca.source_id as compound, 'name' as type, n.source
        FROM &prefixCompoundAttributes ca, chebi.names n
        WHERE ca.id = n.compound_id
        AND n.type = 'NAME'
        UNION
        SELECT n.name as id, ca.source_id as compound, 'synonym' as type, n.source
        FROM &prefixCompoundAttributes ca, chebi.names n
        WHERE ca.id = n.compound_id
        AND n.type = 'SYNONYM'
      ]]>
    </sql>
    <sql>
      <![CDATA[
        CREATE INDEX &prefixCompoundId_idx&1 ON &prefixCompoundId&1 (id, compound)
        TABLESPACE indx
      ]]>
    </sql>

  </tuningTable>


  <tuningTable name="PathwayCompounds">
    <comment> Each record represents a 5-tuple of (reaction, compound, pathway,
      enzyme, type). Used extensively in the model for pathway-related
      queries, as well as by getImageMap.pl.
    </comment>
    <externalDependency name="sres.Pathway"/>
    <externalDependency name="sres.PathwayNode"/>
    <externalDependency name="sres.PathwayRelationship"/>
    <externalDependency name="sres.OntologyTerm"/>
    <externalDependency name="apidb.PathwayReactionRel"/>
    <externalDependency name="apidb.PathwayReaction"/>
    <!-- externalDependency name="chebi.Compounds"/ -->
    <sql>
      <![CDATA[
        CREATE TABLE PathwayCompounds&1 AS
        SELECT
          pathway_id
          , reaction_id
          , ext_db_name
          , ext_db_version
          , compound_node_id
          , compound_source_id
          , c.chebi_accession
          , case when c.chebi_accession is not null then 'https://www.ebi.ac.uk/chebi/searchId.do?chebiId=' || c.chebi_accession else null end as chebi_url
          , type
        FROM (
          SELECT
            p.PATHWAY_ID
            , prx.PATHWAY_REACTION_ID as reaction_id
            , ed.NAME as ext_db_name
            , edr.version as ext_db_version
            , pn.pathway_node_id as compound_node_id
            , pn.DISPLAY_LABEL as compound_source_id
            , 'substrate' as type
            , pn.row_id
          FROM
            APIDB.PATHWAYREACTION prx
            , SRES.PATHWAY p
            , APIDB.PATHWAYREACTIONREL prr
            , SRES.PATHWAYNODE pn
            , SRES.PATHWAYRELATIONSHIP prel
            , SRES.ONTOLOGYTERM ot
            , SRES.EXTERNALDATABASE ed
            , SRES.EXTERNALDATABASERELEASE edr
          WHERE p.PATHWAY_ID = prr.PATHWAY_ID
            AND prx.PATHWAY_REACTION_ID = prr.PATHWAY_REACTION_ID
            AND prr.PATHWAY_RELATIONSHIP_ID = prel.PATHWAY_RELATIONSHIP_ID
            AND prel.NODE_ID = pn.PATHWAY_NODE_ID
            AND ot.NAME = 'molecular entity'
            AND ot.ONTOLOGY_TERM_ID = pn.PATHWAY_NODE_TYPE_ID
            AND p.EXTERNAL_DATABASE_RELEASE_ID = edr.EXTERNAL_DATABASE_RELEASE_ID
            AND edr.EXTERNAL_DATABASE_ID = ed.EXTERNAL_DATABASE_ID
        ) t LEFT OUTER JOIN CHEBI.COMPOUNDS c on t.row_id = c.ID
        UNION
        SELECT
          pathway_id
          , reaction_id
          , ext_db_name
          , ext_db_version
          , compound_node_id
          , compound_source_id
          , c.chebi_accession
          , case when c.chebi_accession is not null then 'https://www.ebi.ac.uk/chebi/searchId.do?chebiId=' || c.chebi_accession else null end as chebi_url
          , type
        FROM (
          SELECT
            p.PATHWAY_ID
            , prx.PATHWAY_REACTION_ID as reaction_id
            , ed.NAME as ext_db_name
            , edr.version as ext_db_version
            , pn.pathway_node_id as compound_node_id
            , pn.DISPLAY_LABEL as compound_source_id
            , 'product' as type
            , pn.row_id
          FROM
            APIDB.PATHWAYREACTION prx
            , SRES.PATHWAY p
            , APIDB.PATHWAYREACTIONREL prr
            , SRES.PATHWAYNODE pn
            , SRES.PATHWAYRELATIONSHIP prel
            , SRES.ONTOLOGYTERM ot
            , SRES.EXTERNALDATABASE ed
            , SRES.EXTERNALDATABASERELEASE edr
          WHERE p.PATHWAY_ID = prr.PATHWAY_ID
            AND prx.PATHWAY_REACTION_ID = prr.PATHWAY_REACTION_ID
            AND prr.PATHWAY_RELATIONSHIP_ID = prel.PATHWAY_RELATIONSHIP_ID
            AND prel.ASSOCIATED_NODE_ID = pn.PATHWAY_NODE_ID
            AND ot.NAME = 'molecular entity'
            AND ot.ONTOLOGY_TERM_ID = pn.PATHWAY_NODE_TYPE_ID
            AND p.EXTERNAL_DATABASE_RELEASE_ID = edr.EXTERNAL_DATABASE_RELEASE_ID
            AND edr.EXTERNAL_DATABASE_ID = ed.EXTERNAL_DATABASE_ID
        ) t2 LEFT OUTER JOIN CHEBI.COMPOUNDS c on t2.row_id = c.ID
      ]]>
    </sql>
    <sql>
      <![CDATA[
        create index PthCmpd_id_ix&1
        on PathwayCompounds&1(pathway_id, reaction_id, ext_db_name)
        tablespace indx
      ]]>
    </sql>
  </tuningTable>


  <tuningTable name="PathwayReactions">
    <comment>Aggregates reactions irrespective of pathway.  Required to determine if BioCyc reactions are reversible.  Used extensively in the model in conjunction with pathwaycompounds for pathway related queries</comment>
    <internalDependency name="PathwayCompounds"/>
    <externalDependency name="sres.Pathway"/>
    <externalDependency name="sres.PathwayNode"/>
    <externalDependency name="sres.PathwayRelationship"/>
    <externalDependency name="sres.OntologyTerm"/>
    <externalDependency name="sres.EnzymeClass"/>
    <externalDependency name="apidb.PathwayReactionRel"/>
    <externalDependency name="apidb.PathwayReaction"/>
    <sql>
      <![CDATA[
        CREATE TABLE PathwayReactions&1 AS
        SELECT o.*
        , CASE WHEN o.expasy_url IS NOT NULL THEN '<a href="' || o.expasy_url || '">' || o.enzyme || '</a>' ELSE o.enzyme END as expasy_html
        FROM (
          SELECT i.*
          , CASE WHEN i.enzyme like '%.%.%.%' and i.enzyme != '-.-.-.-'
            THEN
              'http://enzyme.expasy.org/cgi-bin/enzyme/enzyme-search-ec?field1='
              || ec.ec_number_1
              || CASE ec.ec_number_2 WHEN null THEN null ELSE chr(38) || 'field2=' || ec.ec_number_2 END
              || CASE ec.ec_number_3 WHEN null THEN null ELSE chr(38) || 'field3=' || ec.ec_number_3 END
              || CASE ec.ec_number_4 WHEN null THEN null ELSE chr(38) || 'field4=' || ec.ec_number_4 END
            ELSE reaction_url END as expasy_url
          , ec.description as enzyme_description
          FROM (
            SELECT
              reaction_id
              , reaction_source_id
              , reaction_url
              , ext_db_name
              , ext_db_version
              , enzyme
              , substrates_html || ' ' || sign || ' ' || products_html as equation_html
              , substrates_text || ' ' || sign || ' ' || products_text as equation_text
              , case when sign = '<=>' then 1 else 0 end as is_reversible
              , substrates_text
              , products_text
            FROM (
              SELECT
                reaction_id
                , reaction_source_id
                , reaction_url
                , ext_db_name
                , ext_db_version
                , enzyme
                , (case when (string_agg (case when type_list like '%substrate%' then compound end, ',' order by compound)) = (string_agg (case when type_list like '%product%' then compound end, ',' order by compound)) or is_reversible = 1 then '<=>' else '=>' end) as sign
                , string_agg(case when type like '%substrate%' then compound_url end, ' + ' order by compound_url) as substrates_html
                , string_agg(case when type like '%substrate%' then compound end, ' + ' order by compound) as substrates_text
                , string_agg(case when type like '%product%' then compound_url end, ' + ' order by compound_url) as products_html
                , string_agg(case when type like '%product%' then compound end, ' + ' order by compound) as products_text
              FROM (
                WITH rep AS (
                  SELECT DISTINCT
                    pr.PATHWAY_REACTION_ID as reaction_id
                    , pr.SOURCE_ID as reaction_source_id
                    , pn.DISPLAY_LABEL as enzyme
                    , coalesce(ca.compound_name, pc.compound_source_id) as compound
                    , prel.is_reversible as is_reversible_og
                    , last_value(prel.is_reversible) OVER (partition by pr.pathway_reaction_id ORDER BY prel.is_reversible ASC ROWS BETWEEN UNBOUNDED PRECEDING AND UNBOUNDED FOLLOWING ) as is_reversible
                    , first_value(pc.type) over (partition by pr.pathway_reaction_id, pr.SOURCE_ID, pn.DISPLAY_LABEL, prel.IS_REVERSIBLE, coalesce(pc.chebi_accession, pc.compound_source_id), coalesce(ca.compound_name, pc.compound_source_id) ORDER BY pc.pathway_id ROWS BETWEEN UNBOUNDED PRECEDING AND UNBOUNDED FOLLOWING) as type
                  FROM
                    sres.pathway p
                    , apidb.pathwayreaction pr
                    , APIDB.PATHWAYREACTIONREL prr
                    , SRES.PATHWAYNODE pn
                    , SRES.PATHWAYRELATIONSHIP prel
                    , SRES.ONTOLOGYTERM ot
                    , PathwayCompounds pc
                    LEFT JOIN CompoundAttributes ca ON pc.chebi_accession = ca.source_id
                  WHERE p.PATHWAY_ID = prr.PATHWAY_ID
                    AND pr.PATHWAY_REACTION_ID = prr.PATHWAY_REACTION_ID
                    AND prr.PATHWAY_RELATIONSHIP_ID = prel.PATHWAY_RELATIONSHIP_ID
                    AND prel.NODE_ID = pn.PATHWAY_NODE_ID
                    AND ot.name = 'enzyme'
                    AND ot.ONTOLOGY_TERM_ID = pn.PATHWAY_NODE_TYPE_ID
                    AND pc.PATHWAY_ID = p.PATHWAY_ID
                    AND pc.REACTION_id = pr.PATHWAY_REACTION_ID
                )
                SELECT DISTINCT
                  pr.PATHWAY_REACTION_ID as reaction_id
                  , pr.SOURCE_ID as reaction_source_id
                  , ed.NAME as ext_db_name
                  , edr.VERSION as ext_db_version
                  , cast(pn.DISPLAY_LABEL as varchar(20)) as enzyme
                  , min(rep.is_reversible) as is_reversible
                  , min(rep.type) as type
                  , string_agg (pc.type, ',' order by p.pathway_id) as type_list
                  , coalesce(ca.compound_name, pc.compound_source_id) as compound
                  , CASE
                    WHEN coalesce(pc.CHEBI_ACCESSION, pc.compound_source_id) LIKE 'CHEBI%'
                    THEN '<a href="/a/app/record/compound/' || coalesce(pc.chebi_accession, pc.compound_source_id)
                         || '" title="' || coalesce(pc.chebi_accession, pc.compound_source_id) || '">' || coalesce(ca.compound_name, pc.compound_source_id) || '</a>'
                    ELSE coalesce(pc.chebi_accession, pc.compound_source_id)
                    END as compound_url
                  , CASE (replace (replace (ed.name, 'Pathways_', ''), '_RSRC', ''))
                    WHEN 'KEGG' THEN 'https://www.genome.jp/dbget-bin/www_bget?rn:' || pr.source_id
                    WHEN 'MetaCyc' THEN 'https://metacyc.org/META/new-image?type=REACTION' || chr(38) || 'object=' || pr.source_id
                    WHEN 'TrypanoCyc' THEN 'http://vm-trypanocyc.toulouse.inra.fr/TRYPANO/new-image?type=REACTION' || chr(38) || 'object=' || pr.source_id
                    WHEN 'LeishCyc' THEN 'http://vm-trypanocyc.toulouse.inra.fr/LEISH/new-image?tyrp=REACTION' || chr(38) || 'object=' || pr.source_id
                    WHEN 'FungiCyc' THEN NULL
                    END as reaction_url
                FROM
                  sres.pathway p
                  , apidb.pathwayreaction pr
                  , APIDB.PATHWAYREACTIONREL prr
                  , SRES.PATHWAYNODE pn
                  , SRES.PATHWAYRELATIONSHIP prel
                  , SRES.EXTERNALDATABASE ed
                  , SRES.EXTERNALDATABASERELEASE edr
                  , SRES.ONTOLOGYTERM ot
                  , rep
                  , PathwayCompounds pc
                  LEFT JOIN CompoundAttributes ca ON pc.chebi_accession = ca.source_id
                WHERE p.PATHWAY_ID = prr.PATHWAY_ID
                  AND pr.PATHWAY_REACTION_ID = prr.PATHWAY_REACTION_ID
                  AND prr.PATHWAY_RELATIONSHIP_ID = prel.PATHWAY_RELATIONSHIP_ID
                  AND prel.NODE_ID = pn.PATHWAY_NODE_ID
                  AND ot.name = 'enzyme'
                  AND ot.ONTOLOGY_TERM_ID = pn.PATHWAY_NODE_TYPE_ID
                  AND pc.EXT_DB_NAME = ed.NAME
                  AND pc.EXT_DB_VERSION = edr.VERSION
                  AND ed.EXTERNAL_DATABASE_ID = edr.EXTERNAL_DATABASE_ID
                  AND pc.PATHWAY_ID = p.PATHWAY_ID
                  AND pc.REACTION_id = pr.PATHWAY_REACTION_ID
                  AND rep.reaction_id = pr.pathway_reaction_id
                  AND rep.reaction_source_id = pr.source_id
                  AND rep.compound = coalesce(ca.compound_name, pc.compound_source_id)
                  AND rep.enzyme = pn.DISPLAY_LABEL
                  AND rep.is_reversible_og = prel.is_reversible
                GROUP BY pr.pathway_reaction_id, pr.SOURCE_ID, ed.NAME, edr.VERSION, pn.DISPLAY_LABEL, prel.IS_REVERSIBLE
                  , coalesce(pc.chebi_accession, pc.compound_source_id)
                  , coalesce(ca.compound_name, pc.compound_source_id)
              ) t1
              GROUP BY reaction_id, reaction_source_id, reaction_url, ext_db_name, ext_db_version, enzyme, is_reversible
            ) t2
          ) i
          LEFT OUTER JOIN sres.enzymeclass ec ON i.enzyme = ec.ec_number
        ) o
      ]]>
    </sql>
    <sql>
      <![CDATA[
        create index PathRcts_id_ix&1
        on PathwayReactions&1 (reaction_id, reaction_source_id, enzyme, expasy_url, ext_db_name)
        tablespace indx
      ]]>
    </sql>
  </tuningTable>


  <tuningTable name="PathwayNodes">
    <comment>Nodes and edges for pathway maps</comment>
    <internalDependency name="PathwayAttributes"/>
    <internalDependency name="PathwayNodeGene"/>
    <internalDependency name="CompoundId"/>
    <internalDependency name="PathwayReactions"/>
    <ancillaryTable name="PathwayEdges"/>
    <intermediateTable name="NodesWithTypes"/>
    <intermediateTable name="ReactionsWithReversibility"/>
    <intermediateTable name="EnzymeEdges"/>
    <intermediateTable name="ParentNodes"/>
    <intermediateTable name="NodesWithParents"/>
    <intermediateTable name="EnzymeReactions"/>
    <intermediateTable name="ParentsForEdges"/>
    <sql>
      <![CDATA[
        CREATE UNLOGGED TABLE NodesWithTypes AS
        SELECT pn.pathway_id
          , CASE WHEN pa.name IS NOT NULL THEN pa.name ELSE pn.display_label END AS display_label
          , pa.url
          , CASE WHEN pa.name IS NOT NULL THEN pa.name ELSE pn.display_label END AS name
          , pa.source_id AS node_identifier
          , pn.pathway_node_id AS pathway_node_id
          , pn.x
          , pn.y
          , pn.width
          , pn.height
          , pn.cellular_location
          , ot.name AS type
          , NULL AS gene_count
          , NULL AS default_structure
        FROM sres.pathwaynode pn
          INNER JOIN sres.ontologyterm ot ON pn.pathway_node_type_id = ot.ontology_term_id
          LEFT JOIN PathwayAttributes pa ON pn.display_label = pa.source_id
        WHERE ot.name = 'metabolic process'
        UNION ALL
        SELECT pn.pathway_id
          , pn.display_label
          , NULL AS url
          , coalesce(ec.description, pn.display_label) AS name
          , ec.ec_number AS node_identifier
          , pn.pathway_node_id AS pathway_node_id
          , pn.x
          , pn.y
          , pn.width
          , pn.height
          , pn.cellular_location
          , ot.name AS type
          , count (tp.gene_source_id) as gene_count
          , NULL AS default_structure
        FROM sres.pathwaynode pn
          INNER JOIN sres.ontologyterm ot ON pn.pathway_node_type_id = ot.ontology_term_id
          LEFT JOIN sres.enzymeclass ec ON pn.row_id = ec.enzyme_class_id
          LEFT JOIN PathwayNodeGene tp ON pn.pathway_node_id = tp.pathway_node_id
        WHERE ot.name = 'enzyme'
        GROUP BY pn.pathway_id
          , pn.display_label
          , ec.description
          , ec.ec_number
          , pn.pathway_node_id
          , pn.x
          , pn.y
          , pn.width
          , pn.height
          , pn.cellular_location
          , ot.name
        UNION ALL
        SELECT pn.pathway_id
          , pn.display_label
          , NULL AS url
          , coalesce(c.name, pn.display_label) AS name
          , c.chebi_accession AS node_identifier
          , pn.pathway_node_id AS pathway_node_id
          , pn.x
          , pn.y
          , pn.width
          , pn.height
          , pn.cellular_location
          , ot.name AS type
          , NULL AS gene_count
          , st.default_structure
        FROM sres.pathwaynode pn
          INNER JOIN sres.ontologyterm ot ON pn.pathway_node_type_id = ot.ontology_term_id
          LEFT JOIN chebi.compounds c ON pn.row_id = c.id
          LEFT JOIN (
            SELECT n.compound
              , s.structure AS default_structure
            FROM chebi.structures s
              , (SELECT id
                  , compound
                  FROM CompoundId
                  WHERE type IN ('same ID', 'child ID')
                  ) n
            WHERE n.id = 'CHEBI:' || s.compound_id
            AND s.type = 'mol'
            AND s.dimension = '2D'
            AND s.default_structure = 'Y'
          ) st ON c.chebi_accession = st.compound
        WHERE ot.name = 'molecular entity'
      ]]>
    </sql>
    <sql>
      <![CDATA[
        CREATE UNLOGGED TABLE ReactionsWithReversibility AS
        SELECT DISTINCT spr.pathway_relationship_id
        , tpr.is_reversible
        , tpr.reaction_source_id
        FROM sres.pathwayrelationship spr
        , apidb.pathwayreactionrel prr
        , PathwayReactions tpr
        WHERE prr.pathway_relationship_id = spr.pathway_relationship_id
        AND tpr.reaction_id = prr.pathway_reaction_id
      ]]>
    </sql>
    <sql>
      <![CDATA[
        CREATE UNLOGGED TABLE EnzymeEdges AS
        SELECT DISTINCT nwt.pathway_id AS pathway_id
          , nwt.pathway_node_id AS e_id
          , nwt.type
          , i.associated_node_id AS m1_id
          , rri.is_reversible AS ir1
          , o.node_id AS m2_id
          , rro.is_reversible AS ir2
          , i.associated_node_id || '_' || o.node_id || '_' || rri.is_reversible || '_' || rro.is_reversible as io
        FROM sres.pathwayrelationship i
          , sres.pathwayrelationship o
          , NodesWithTypes nwt
          , ReactionsWithReversibility rri
          , ReactionsWithReversibility rro
        WHERE i.node_id = nwt.pathway_node_id
          AND o.associated_node_id = nwt.pathway_node_id
          AND i.pathway_relationship_id = rri.pathway_relationship_id
          AND o.pathway_relationship_id = rro.pathway_relationship_id
          AND nwt.type = 'enzyme'
          AND rri.is_reversible = rro.is_reversible
          AND rri.reaction_source_id = rro.reaction_source_id
      ]]>
    </sql>
    <sql>
      <![CDATA[
        CREATE UNLOGGED TABLE ParentNodes AS
        WITH AllEnzymeEdges AS (
            SELECT string_agg(io, ',' ORDER BY io) AS all_edges
            , e_id
            , pathway_id
            FROM EnzymeEdges
            GROUP BY pathway_id
            , e_id
        )
        , pn as (
            SELECT pathway_id
            , all_edges
            , string_agg(e_id::varchar, '_' ORDER BY e_id) AS parent
            FROM AllEnzymeEdges
            GROUP BY pathway_id
            , all_edges
            HAVING COUNT (*) > 1
        )
        SELECT aee.e_id, pn.*
        FROM pn
        , AllEnzymeEdges aee
        WHERE aee.all_edges = pn.all_edges
      ]]>
    </sql>

    <sql>
      <![CDATA[
        CREATE UNLOGGED TABLE NodesWithParents AS
        SELECT DISTINCT ee.e_id AS pathway_node_id
          , pn.parent
          , ee.type AS node_type
          , ee.pathway_id
        FROM EnzymeEdges ee
          , ParentNodes pn
        WHERE pn.pathway_id = ee.pathway_id
          AND ee.e_id = pn.e_id
      ]]>
    </sql>

    <sql>
      <![CDATA[
        CREATE UNLOGGED TABLE EnzymeReactions AS
        SELECT DISTINCT pn.PATHWAY_NODE_ID node_id
          , pr.SOURCE_ID AS reaction_source_id
        FROM sres.pathwaynode pn
          , apidb.pathwayreaction pr
          , APIDB.PATHWAYREACTIONREL prr
          , SRES.PATHWAYRELATIONSHIP prel
          , sres.ontologyterm ot
        WHERE (prel.NODE_ID = pn.PATHWAY_NODE_ID OR prel.ASSOCIATED_NODE_ID = pn.PATHWAY_NODE_ID)
          AND prr.PATHWAY_RELATIONSHIP_ID = prel.PATHWAY_RELATIONSHIP_ID
          AND pr.PATHWAY_REACTION_ID = prr.PATHWAY_REACTION_ID
          AND ot.name = 'enzyme'
          AND pn.PATHWAY_NODE_TYPE_ID = ot.ONTOLOGY_TERM_ID
      ]]>
    </sql>

    <sql>
      <![CDATA[
        CREATE UNLOGGED TABLE ParentsForEdges AS
        SELECT ee.e_id
            , ee.m1_id
            , ee.ir1
            , ee.m2_id
            , ee.ir2
            , np.parent
        FROM EnzymeEdges ee
            , NodesWithParents np
        WHERE ee.e_id = np.pathway_node_id
      ]]>
    </sql>

    <sql>
      <![CDATA[
        CREATE TABLE PathwayEdges&1 AS
        SELECT pa.source_id
          , pa.pathway_source
          , rel.*
        FROM (
          SELECT DISTINCT ee.pathway_id
            , coalesce(pe.parent, ee.e_id::varchar) AS source
            , ee.m1_id::varchar AS target
            , max(ee.ir1) AS is_reversible
          FROM EnzymeEdges ee
            LEFT JOIN ParentsForEdges pe ON ee.e_id = pe.e_id
          GROUP BY ee.pathway_id, ee.m1_id, coalesce(pe.parent, ee.e_id::varchar)
          UNION
          SELECT DISTINCT ee.pathway_id
            , ee.m2_id::varchar AS source
            , coalesce(pe.parent, ee.e_id::varchar) AS target
            , max(ee.ir2) AS is_reversible
          FROM EnzymeEdges ee
            LEFT JOIN ParentsForEdges pe ON ee.e_id = pe.e_id
          GROUP BY ee.pathway_id, ee.m2_id, coalesce(pe.parent, ee.e_id::varchar)
          UNION
          SELECT pn1.pathway_id
            , pr.node_id::varchar AS source
            , pr.associated_node_id::varchar AS target
            , pr.is_reversible
          FROM sres.pathwayrelationship pr
            , sres.pathwaynode pn1
            , sres.pathwaynode pn2
            , sres.ontologyterm ot1
            , sres.ontologyterm ot2
          WHERE pr.node_id = pn1.pathway_node_id
            AND pr.associated_node_id = pn2.pathway_node_id
            AND pn1.pathway_node_type_id = ot1.ontology_term_id
            AND pn2.pathway_node_type_id = ot2.ontology_term_id
            AND ot1.name != 'enzyme'
            AND ot2.name != 'enzyme'
        ) rel
        , PathwayAttributes pa
        WHERE pa.pathway_id = rel.pathway_id
      ]]>
    </sql>

    <sql>
      <![CDATA[
        CREATE TABLE PathwayNodes&1 AS
        SELECT pa.source_id
          , pa.pathway_source
          , pn.display_label
          , pn.x
          , pn.y
          , pn.width
          , pn.height
          , pn.cellular_location
          , coalesce(pn.url,
              CASE WHEN coalesce(type, nodes_with_parents.node_type) = 'enzyme' THEN
                  CASE WHEN REGEXP_LIKE (display_label, '^\d+\.(\d|-)+\.(\d|-)+\.(\d|-)+$') THEN 'https://enzyme.expasy.org/EC/' || display_label
                  WHEN pa.pathway_source = 'KEGG' THEN 'https://www.genome.jp/dbget-bin/www_bget?rn:' || reaction_source_id
                  WHEN pa.pathway_source = 'MetaCyc' THEN 'https://metacyc.org/META/new-image?type=REACTION' || chr(38) || 'object=' || reaction_source_id
                  WHEN pa.pathway_source = 'TrypanoCyc' THEN 'http://vm-trypanocyc.toulouse.inra.fr/TRYPANO/new-image?type=REACTION' || chr(38) || 'object=' || reaction_source_id
                  WHEN pa.pathway_source = 'LeishCyc' THEN 'http://vm-trypanocyc.toulouse.inra.fr/LEISH/new-image?tyrp=REACTION' || chr(38) || 'object=' || reaction_source_id
                  ELSE NULL END
              ELSE NULL END) AS url
          , pn.name
          , pn.node_identifier
          , nodes_with_parents.pathway_node_id AS id
          , nodes_with_parents.parent
          , reaction_source_id
          , coalesce(type, nodes_with_parents.node_type) AS node_type
          , pn.gene_count
          , pn.default_structure
        FROM
          ( SELECT e_id::varchar AS pathway_node_id
              , nwp.parent
              , type AS node_type
              , ee.pathway_id
              , er.reaction_source_id
            FROM EnzymeEdges ee
              INNER JOIN EnzymeReactions er ON er.node_id = ee.e_id
              LEFT JOIN NodesWithParents nwp ON ee.e_id = nwp.pathway_node_id
            UNION
            SELECT nwp.parent
              , NULL
              , 'nodeOfNodes'
              , pathway_id
              , NULL
            FROM NodesWithParents nwp
            UNION
            SELECT nwt.pathway_node_id::varchar AS pathway_node_id
              , NULL AS parent
              , nwt.type
              , nwt.pathway_id
              , NULL
            FROM NodesWithTypes nwt
            WHERE nwt.type != 'enzyme'
          ) nodes_with_parents
          INNER JOIN PathwayAttributes pa ON nodes_with_parents.pathway_id = pa.pathway_id
          LEFT JOIN NodesWithTypes pn ON nodes_with_parents.pathway_node_id = pn.pathway_node_id::varchar
      ]]>
    </sql>
    <!--TODO index -->
  </tuningTable>

  <!--MetabolicPathwaySres table - simplify model query to improve download performance -->
  <tuningTable name="PathwaysGeneTable">
    <comment>Used by pathway table on gene pages</comment>
    <internalDependency name="TranscriptPathway"/>
    <internalDependency name="PathwayAttributes"/>
    <internalDependency name="PathwayCompounds"/>
    <internalDependency name="PathwayReactions"/>
    <sql>
      <![CDATA[
        CREATE TABLE PathwaysGeneTable&1 AS
        SELECT * FROM (
          SELECT DISTINCT gene_source_id
            , project_id
            , pathway_source_id
            , pathway_name
            , count(reaction_source_id) as reactions
            , enzyme
            , expasy_url
            , pathway_source
            , exact_match
          FROM (
              SELECT DISTINCT tp.gene_source_id
                , tp.project_id
                , tp.pathway_source_id
                , tp.pathway_name
                , pr.reaction_source_id
                , pr.enzyme
                , pr.expasy_url
                , tp.pathway_source
                , CASE max(tp.exact_match) WHEN 1 THEN 'Yes' WHEN 0 THEN 'No' END AS exact_match
              FROM TranscriptPathway tp
                , PathwayAttributes pa
                , PathwayCompounds pc
                , PathwayReactions pr
              WHERE tp.pathway_id = pa.pathway_id
                AND pc.pathway_id = pa.pathway_id
                AND pr.reaction_id = pc.reaction_id
                AND pr.ext_db_name = pc.ext_db_name
                AND tp.ec_number_pathway = pr.enzyme
                AND tp.wildcard_count_gene <= tp.wildcard_count_pathway
                AND pr.enzyme != '-.-.-.-'
              GROUP BY tp.gene_source_id, tp.project_id, tp.pathway_name, tp.pathway_source_id, pr.reaction_source_id, pr.enzyme, pr.expasy_url, tp.pathway_source
            ) t
          GROUP BY gene_source_id, project_id, pathway_source_id, pathway_name, enzyme, expasy_url, pathway_source, exact_match
        ) t2
        ORDER BY pathway_source, lower(pathway_name)
      ]]>
    </sql>
    <sql>
      <![CDATA[
        create index pgt_ix&1 on PathwaysGeneTable&1
               (gene_source_id, project_id, pathway_source_id, pathway_name,
                reactions, enzyme, expasy_url, pathway_source, exact_match)
        tablespace indx
      ]]>
    </sql>
  </tuningTable>


  <tuningTable name="CompoundTypeAheads">
    <comment> for use in GenesByReactionCompounds question </comment>
    <internalDependency name="CompoundAttributes"/>
    <internalDependency name="PathwayCompounds"/>
    <sql>
      <![CDATA[
        CREATE TABLE CompoundTypeAheads&1 AS
        SELECT ca.source_id AS compound_id,
              ca.source_id  || ' (' || ca.compound_name || ')' AS display
        FROM  CompoundAttributes ca, PathwayCompounds pc
        WHERE  pc.chebi_accession = ca.source_id
        UNION
        SELECT ca.source_id AS compound_id,
              pc.compound_source_id || ' (' || ca.compound_name || ')' AS display
        FROM  CompoundAttributes ca, PathwayCompounds pc
        WHERE  pc.chebi_accession = ca.source_id
      ]]>
    </sql>
  </tuningTable>


  <tuningTable name="MSPeptideSummary">
    <comment> Each row stores mass-spec. based expression evidence for one sample of
      one experiment for one gene. Used for mass spec queries in the model,
      GBrowse, and PBrowse, and also in the creation of the MSTranscriptSummary
      tuning table.
    </comment>
    <internalDependency name="TranscriptAttributes"/>
    <internalDependency name="SampleDisplayInfo"/>
    <internalDependency name="DatasetPresenter"/>
    <externalDependency name="apidb.MassSpecSummary"/>
    <externalDependency name="dots.AaFeature"/>
    <externalDependency name="dots.AaLocation"/>
    <externalDependency name="sres.ExternalDatabase"/>
    <externalDependency name="sres.ExternalDatabaseRelease"/>
    <externalDependency name="study.ProtocolAppNode"/>
    <intermediateTable name="MSExptTrustedSpectrum"/>
    <sql>
      <![CDATA[
        CREATE UNLOGGED TABLE MSExptTrustedSpectrum as
        SELECT DISTINCT mss.external_database_release_id, mss.protocol_app_node_id, pan.name
        FROM apidb.massspecsummary mss, dots.massspecfeature msf, study.protocolappnode pan
        WHERE mss.mass_spec_summary_id = msf.mass_spec_summary_id
          AND mss.PROTOCOL_APP_NODE_ID = pan.protocol_app_node_id
      ]]>
    </sql>
    <sql>
      <![CDATA[
        CREATE TABLE MSPeptideSummary&1 as
        SELECT pep.*, sdi.sample_display_name, sdi.HTML_COLOR, sdi.SORT_ORDER
        FROM (SELECT SUBSTR(seq.SEQUENCE, pep.aa_end_max::INTEGER - pep.aa_start_min::INTEGER + 1, pep.aa_start_min::INTEGER) as peptide_sequence,
                pep.*
              FROM dots.aasequence seq, (
                SELECT ga.source_id,
                       ga.gene_source_id,
                       ga.project_id,
                       mss.protocol_app_node_id,
                       dsp.display_name as experiment,
                       d.name as external_database_name,
                       sum(msf.spectrum_count) as spectrum_count,
                       mss.aa_sequence_id,
                       msf.aa_feature_id as peptide_aa_feature_id,
                       msf.na_feature_id as peptide_na_feature_id,
                       l.start_min as aa_start_min,
                       l.end_max as aa_end_max,
                       good.name as sample
                FROM apidb.massspecsummary mss
                  INNER JOIN dots.massspecfeature msf ON mss.mass_spec_summary_id = msf.mass_spec_summary_id
                  INNER JOIN dots.aalocation l ON msf.aa_feature_id = l.aa_feature_id
                  INNER JOIN sres.externaldatabaserelease r ON mss.external_database_release_id = r.external_database_release_id
                  INNER JOIN sres.externaldatabase d ON r.external_database_id = d.external_database_id
                  LEFT JOIN transcriptattributes ga ON mss.aa_sequence_id = ga.aa_sequence_id
                  LEFT JOIN datasetnametaxon dsnt ON d.name = dsnt.name
                  LEFT JOIN datasetpresenter dsp ON dsnt.dataset_presenter_id = dsp.dataset_presenter_id
                  LEFT JOIN Msexpttrustedspectrum good ON
                    mss.external_database_release_id = good.external_database_release_id
                    AND mss.protocol_app_node_id = good.protocol_app_node_id
                GROUP BY d.name, ga.source_id, ga.gene_source_id, ga.project_id, mss.protocol_app_node_id, dsp.display_name,
                         mss.aa_sequence_id, msf.aa_feature_id, msf.na_feature_id,mss.spectrum_count, l.start_min, l.end_max, good.external_database_release_id, good.name
              ) pep
              WHERE pep.aa_sequence_id = seq.aa_sequence_id
          ) pep
          ,sampledisplayinfo sdi
        WHERE sdi.dataset_name = pep.external_database_name
          AND sdi.sample = replace (pep.sample ,' (MS Summary)', '')
      ]]>
    </sql>
    <sql>
      <![CDATA[
        create index sample_ix&1 on MSPeptideSummary&1 (sample)
        tablespace indx
      ]]>
    </sql>
<!--    <sql>-->
<!--      <![CDATA[-->
<!--        create index mspep_ix&1-->
<!--          on MSPeptideSummary&1-->
<!--               (aa_sequence_id, external_database_name, peptide_aa_feature_id,-->
<!--                aa_start_min, aa_end_max, sample, source_id, spectrum_count, experiment,-->
<!--                sample_display_name, html_color, peptide_sequence)-->
<!--        tablespace indx-->
<!--      ]]>-->
<!--    </sql>-->
  </tuningTable>


  <tuningTable name="AnnotatedGenomeSummary">
    <comment> Stores summary information from annotated genomes to facilitate overview section of gene page
    </comment>
    <internalDependency name="GeneAttributes"/>
    <internalDependency name="DatasetPresenter"/>
    <externalDependency name="apidb.Organism"/>
    <externalDependency name="sres.ExternalDatabase"/>
    <externalDependency name="sres.ExternalDatabaseRelease"/>
    <sql>
      <![CDATA[
        CREATE TABLE AnnotatedGenomeSummary&1 AS
        SELECT ga.external_db_name as external_db_name, ga.organism, ga.taxon_id,
               o.is_reference_strain,
               (SELECT value
                FROM DatasetProperty
                WHERE dataset_presenter_id = dsp.dataset_presenter_id
                  AND property = 'isCurated') as is_curated_genome,
               (SELECT value
                FROM DatasetProperty
                WHERE dataset_presenter_id = dsp.dataset_presenter_id
                  AND property = 'updatedAnnotationText') as updated_link_text,
               (SELECT value
                FROM DatasetProperty
                WHERE dataset_presenter_id = dsp.dataset_presenter_id
                  AND property = 'specialLinkDisplayText') as special_link_text,
               (SELECT rel.id_url
                FROM DatasetProperty p,  sres.ExternalDatabase db, sres.ExternalDatabaseRelease rel
                WHERE p.dataset_presenter_id = dsp.dataset_presenter_id
                  AND db.name = cast(substr(p.value, 1, 4000) as varchar(4000))
                  AND db.external_database_id = rel.external_database_id
                  AND p.property = 'specialLinkExternalDbName') as link_url,
               dsp.release_policy
        FROM apidb.Organism o,
             (SELECT distinct external_db_name, taxon_id, organism FROM GeneAttributes) ga
             LEFT JOIN DatasetPresenter dsp ON dsp.name = ga.external_db_name
        WHERE ga.external_db_name like '%_primary_genome_RSRC'
          AND o.taxon_id = ga.taxon_id
      ]]>
    </sql>
  </tuningTable>


  <tuningTable name="MSTranscriptSummary">
    <comment> Mass-spec experiment results for a transcript. Used in the model for queries
      related to transcripts.
    </comment>
    <internalDependency name="MSPeptideSummary"/>
    <sql>
      <![CDATA[
        CREATE TABLE MSTranscriptSummary&1 AS
        SELECT msps.source_id, msps.gene_source_id, msps.external_database_name, msps.experiment, msps.sample,
               msps.sample_display_name, protocol_app_node_id, sum(msps.spectrum_count) as spectrum_count, count(*) as sequence_count
        FROM mspeptidesummary msps
        WHERE source_id is not null
        GROUP BY msps.source_id, msps.gene_source_id, msps.external_database_name, msps.experiment, msps.sample, msps.sample_display_name, protocol_app_node_id
      ]]>
    </sql>
    <sql>
      <![CDATA[
        create index msgs_ix&1 on MSTranscriptSummary&1 (source_id, gene_source_id)
        tablespace indx
      ]]>
    </sql>
  </tuningTable>


  <tuningTable name="MSModifiedPeptideSummary">
    <comment> Mass-spec experiment results for a peptide. Used by the model, GBrowse,
      and PBrowse.
    </comment>
    <internalDependency name="TranscriptAttributes"/>
    <internalDependency name="SampleDisplayInfo"/>
    <internalDependency name="DatasetPresenter"/>
    <externalDependency name="dots.AaFeature"/>
    <externalDependency name="dots.AaLocation"/>
    <externalDependency name="dots.AaSequence"/>
    <externalDependency name="sres.ExternalDatabase"/>
    <externalDependency name="sres.ExternalDatabaseRelease"/>
    <externalDependency name="sres.OntologyTerm"/>
    <externalDependency name="apidb.MassSpecSummary"/>
    <externalDependency name="apidb.MassSpecSummary"/>
    <externalDependency name="study.ProtocolAppNode"/>
    <sql>
      <![CDATA[
        CREATE TABLE MSModifiedPeptideSummary&1 as
        SELECT
               substr(seq.sequence, pep.aa_end_max::INTEGER - pep.aa_start_min::INTEGER + 1,
                      pep.aa_start_min::INTEGER) as peptide_sequence,
               substr(seq.sequence, 1, pep.residue_location::INTEGER + 1) as residue,
               pep.*
        FROM   dots.aasequence seq,
               (SELECT ga.source_id                     as source_id,
                       ga.gene_source_id                as gene_source_id,
                       so.name                          as modification_type,
                       coalesce(dsp.display_name, sample)    as experiment,
                       ed.name                          as external_database_name,
                       mss.external_database_release_id as external_database_release_id,
                       mst.sample_display_name          as Sample_display,
                       mst.sample                       as sample,
                       pan.protocol_app_node_id         as protocol_app_node_id,
                       mss.aa_sequence_id               as aa_sequence_id,
                       msf.aa_feature_id                as peptide_aa_feature_id,
                       msf.spectrum_count               as spectrum_count,
                       mst.html_color                   as html_color,
                       aal.start_min                    as residue_location,
                       aalp.start_min                   as aa_start_min,
                       aalp.end_max                     as aa_end_max,
                       pot.description                  as description
                FROM   dots.posttranslationalmodfeature pot,
                       dots.massspecfeature msf,
                       apidb.massspecsummary mss,
                       dots.aalocation aal,
                       dots.aalocation aalp,
                       sampledisplayinfo mst,
                       sres.ontologyterm so,
                       transcriptattributes ga,
                       sres.externaldatabaserelease edr,
                       study.protocolappnode pan,
                       sres.externaldatabase ed
                       LEFT JOIN datasetnametaxon dsnt ON ed.name = dsnt.name
                       LEFT JOIN datasetpresenter dsp ON dsnt.dataset_presenter_id = dsp.dataset_presenter_id
                WHERE  pot.parent_id = msf.aa_feature_id
                   AND pot.aa_feature_id = aal.aa_feature_id
                   AND msf.aa_feature_id = aalp.aa_feature_id
                   AND msf.mass_spec_summary_id = mss.mass_spec_summary_id
                   AND mss.aa_sequence_id = ga.aa_sequence_id
                   AND mss.external_database_release_id = edr.external_database_release_id
                   AND mss.protocol_app_node_id = pan.protocol_app_node_id
                   AND ed.name = mst.dataset_name
                   AND mst.sample = replace (pan.name ,' (MS Summary)', '')
                   AND edr.external_database_id = ed.external_database_id
                   AND pot.sequence_ontology_id = so.ontology_term_id
        ) pep
        WHERE  pep.aa_sequence_id = seq.aa_sequence_id
      ]]>
    </sql>
    <sql>
      <![CDATA[
        ALTER TABLE MSModifiedPeptideSummary&1 ALTER COLUMN modification_type DROP NOT null
      ]]>
    </sql>
    <sql>
      <![CDATA[
        create index msmodps_tx_ix&1 on MSModifiedPeptideSummary&1 (source_id, gene_source_id)
        tablespace indx
      ]]>
    </sql>
    <sql>
      <![CDATA[
        create index msmodps_gn_ix&1 on MSModifiedPeptideSummary&1 (gene_source_id, source_id)
        tablespace indx
      ]]>
    </sql>
  </tuningTable>


<!--  <tuningTable name="Ssgcid" alwaysUpdate="true">-->
  <tuningTable name="Ssgcid">
    <comment> Data from the Seattle Structural Genomics Center for Infectious Disease,
      populated from their web service. Used in the gene record.
    </comment>
    <program commandLine="buildSsgcidTT"/>
  </tuningTable>


<!--  <tuningTable name="SampleDisplayInfo" alwaysUpdate="true">-->
  <tuningTable name="SampleDisplayInfo" >
    <comment> Used by the model and GBrowse, as well as an input in the creation of
      the tuning tables like MSModifiedPeptideSummary and MSPeptideSummary.
    </comment>
    <program commandLine="buildSampleDisplayInfoTT"/>
  </tuningTable>


<!--  <tuningTable name="ProfileSetDisplayInfo" alwaysUpdate="true">-->
  <tuningTable name="ProfileSetDisplayInfo">
    <comment> Used by the model when writing profile data
    </comment>
    <program commandLine="buildProfileSetDisplayInfoTT"/>
  </tuningTable>


<!--  <tuningTable name="GbrowseTracksOrganism" alwaysUpdate="true">-->
  <tuningTable name="GbrowseTracksOrganism">
    <comment> Associates an organism with the GBrowse and PBrowse tracks available
      for it. Used by the gene record.
    </comment>
    <internalDependency name="GeneAttributes"/>
    <externalDependency name="apidb.Organism"/>
    <program commandLine="buildGbrowseImageUrlTT"/>
  </tuningTable>


  <tuningTable name="SpliceSiteTranscripts">
    <comment> Associates an organism with the GBrowse and PBrowse tracks available
      for it. Used by the gene record.
    </comment>
    <internalDependency name="TranscriptAttributes"/>
    <externalDependency name="apidb.SpliceSiteGenes"/>
    <externalDependency name="apidb.PolyAGenes"/>
    <program commandLine="buildSpliceSitesTT"/>
  </tuningTable>


  <tuningTable name="GenomicsInternalHyperlink" alwaysUpdate="true">
    <comment> Each row maps a dataset onto an ID for which the dataset contains data;
      each dataset gets one such row.
      Used in dataset record queries.
    </comment>
    <internalDependency name="Profile"/>
    <internalDependency name="DatasetPresenter"/>
    <internalDependency name="GenomicSeqAttributes"/>
    <internalDependency name="GeneAttributes"/>
    <internalDependency name="TranscriptAttributes"/>
    <internalDependency name="OrganismAttributes"/>
    <externalDependency name="apidb.MassSpecSummary"/>
    <externalDependency name="sres.ExternalDatabase"/>
    <externalDependency name="sres.ExternalDatabaseRelease"/>
    <sql>
      <![CDATA[
        CREATE TABLE GenomicsInternalHyperlink&1 AS
        WITH rnaseqgenes AS (
          SELECT p.DATASET_NAME
                , p.source_id as gene_source_id
                , ga.sequence_id as sequence_id
                , row_number() over (partition by p.dataset_name
                                    order by p.max_value, p.source_id, ga.sequence_id) as rn
          FROM profile p, geneattributes ga
          WHERE dataset_type = 'transcript_expression' and dataset_subtype =  'rnaseq'
            AND p.source_id = ga.source_id
        ), proteomicsgenes as (
          SELECT ga.gene_source_id,
                 ga.SEQUENCE_ID,
                 ga.protein_source_id,
                 d.name,
                 row_number() over(partition by d.name
                                   order by mss.aa_seq_percent_covered desc, ga.gene_source_id) as rn
          FROM apidb.MassSpecSummary mss, TranscriptAttributes ga,
               sres.ExternalDatabase d, sres.ExternalDatabaseRelease r
          WHERE mss.external_database_release_id = r.external_database_release_id
          AND r.external_database_id = d.external_database_id
          AND mss.aa_sequence_id = ga.aa_sequence_id
        ), sequences as (
          select sa.source_id
               , sa.taxon_id
               , row_number() over(partition by sa.taxon_id
                                   order by sa.chromosome_order_num, sa.length desc) as rn
          from GenomicSeqAttributes sa
          where sa.is_top_level = 1
        ), macros as (
          SELECT dnt.dataset_presenter_id
               , o.name_for_filenames
               , o.project_id
               , o.public_abbrev as org_abbrev
               , o.source_id as org_pk
               , dnt.name
               , dsp.name as dataset_presenter_name
               , sa.source_id as sequence_source_id
               , pg.sequence_id as p_sequence_source_id
               , pg.gene_source_id as p_gene_id
               , pg.protein_source_id as p_protein_id
               , rg.sequence_id as r_sequence_source_id
               , rg.gene_source_id as r_gene_id
          FROM organismattributes o
             INNER JOIN datasetnametaxon dnt ON o.component_taxon_id = dnt.taxon_id
             INNER JOIN datasetpresenter dsp ON dnt.dataset_presenter_id = dsp.dataset_presenter_id
             INNER JOIN sequences sa ON dnt.taxon_id = sa.taxon_id
             LEFT JOIN (select * from proteomicsgenes where rn = 1) pg ON dnt.name = pg.name
             LEFT JOIN (select * from rnaseqgenes where rn = 1) rg ON dnt.name = rg.dataset_name
          WHERE sa.rn = 1
        )
        SELECT DISTINCT
             h.dataset_link_id, h.dataset_presenter_id, h.description
             , replace(h.text, 'DEFAULT_PROJECT', macros.project_id) as text
             , replace(replace(replace(replace(replace(replace(replace(replace(replace(replace(replace(replace(h.url
                                                    , 'DEFAULT_PROJECT', macros.project_id)
                                                    , 'ORGANISM_FILE_NAME', macros.name_for_filenames)
                                                    , 'DEFAULT_SEQUENCE', macros.sequence_source_id)
                                                    , 'DEFAULT_ORG_ABBREV', macros.org_abbrev)
                                                    , 'DEFAULT_PROTEOMICS_SEQUENCE', macros.p_sequence_source_id)
                                                    , 'DEFAULT_PROTEOMICS_GENE', macros.p_gene_id)
                                                    , 'DEFAULT_PROTEOMICS_PROTEIN', macros.p_protein_id)
                                                    , 'DEFAULT_RNASEQ_GENE', macros.r_gene_id)
                                                    , 'DEFAULT_RNASEQ_SEQUENCE', macros.r_sequence_source_id)
                                                    , 'DEFAULT_DATASET_NAME', macros.name)
                                                    , 'DEFAULT_DATASET_PRESENTER_NAME', macros.dataset_presenter_name)
                                                    , 'DEFAULT_ORGANISM_PK', macros.org_pk) as url
             , h.isPublication
        FROM datasetpresenter dsp, macros, datasethyperlink h
        WHERE macros.dataset_presenter_id = dsp.dataset_presenter_id
          AND h.dataset_presenter_id = macros.dataset_presenter_id
          AND h.url like '/%'
      ]]>
    </sql>
  </tuningTable>

  <!--
    <tuningTable name="TrackOldAnnotation" alwaysUpdate="true">
      <comment> Stores changes in gene annotation. Used by the model for gene ID and
           table queries.
        </comment>
      <program commandLine="buildTrackOldAnnotationTT"/>
    </tuningTable>
  -->

  <tuningTable name="ProteomicsCitation">
    <comment> Citation info for proteomics datasets, used by GBrowse </comment>
    <internalDependency name="DatasetPresenter"/>
    <internalDependency name="MSPeptideSummary"/>
    <sql>
      <![CDATA[
        CREATE TABLE ProteomicsCitation&1 AS
        WITH pubs AS (
          SELECT name, id, contact_email,
                string_agg(publication, ',' order by publication) as pmids
          FROM (
            SELECT ds.name as name, ds.dataset_presenter_id as id,
                   c.email as contact_email, p.pmid as publication
            FROM DatasetPresenter ds, DatasetContact c, DatasetPublication p
            WHERE ds.dataset_presenter_id = c.dataset_presenter_id
              AND ds.dataset_presenter_id = p.dataset_presenter_id
              AND c.is_primary_contact = true
              AND ds.type = 'protein_expression'
              AND ds.subtype is null
          ) t
          GROUP BY name, id, contact_email
        ),
        samples AS (
          SELECT name, id, string_agg(sample_i, chr(10) order by sample) as sample_table
          FROM (
            SELECT distinct ds.name as name,
                             ds.dataset_presenter_id as id, sample,
                             '<p style="color:' || html_color || '">' || sample || '</p>' as sample_i
            FROM MSPeptideSummary mps, DatasetPresenter ds
            -- consider using the tuning table ExternalDbDatasetPresenter instead of the LIKE below, if its performance is a problem
            WHERE (ds.name = mps.external_database_name or mps.external_database_name like ds.dataset_name_pattern)
          ) t
          group by name, id
        )
        SELECT name,
               substr(description, 4000, 1) || ' Primary Contact Email: '|| coalesce(email, 'unavailable')
               || ' PMID: ' || publications || '<p style="color:black">Samples:</p>'
               || sample_table || chr(10) ||
               ' Please note that subtrack labels will disappear if the selected subtracks number is over 15!' as citation
        FROM (
          SELECT ds.name as name, ds.summary as description, pubs.contact_email as email,
                 pubs.pmids as publications, samples.sample_table as sample_table
          FROM DatasetPresenter ds, pubs, samples
          WHERE ds.dataset_presenter_id = pubs.id
            AND ds.dataset_presenter_id = samples.id
        ) t
      ]]>
    </sql>
  </tuningTable>


  <tuningTable name="EqtlSpan">
    <externalDependency name="dots.ChromosomeElementFeature"/>
    <externalDependency name="apidb.NaFeatureHaploblock"/>
    <externalDependency name="dots.ExternalNaSequence"/>
    <externalDependency name="dots.NaLocation"/>
    <internalDependency name="TranscriptAttributes"/>
    <sql>
      <![CDATA[
        create table eqtlSpan&1 as
        SELECT gene_source_id, project_id, haplotype_block_name as hapblock_id, sequence_id,
               start_min, end_max, start_max, end_min,
               max(score) as lod_score, organism
        FROM (SELECT ga.gene_source_id, ga.project_id, gls.haplotype_block_name,
                     ens.source_id as sequence_id, nl.start_min, nl.end_max, nl.start_max, nl.end_min,
                     gls.lod_score_mant * power(10::double precision, gls.lod_score_exp) as score,
                     replace (ga.organism, ' ', '+') as organism
              FROM dots.ChromosomeElementFeature cef, apidb.NAFeatureHaploblock gls,
                   dots.ExternalNaSequence ens, dots.NaLocation nl, TranscriptAttributes ga
              WHERE gls.na_feature_id = ga.gene_na_feature_id
                AND cef.name = gls.haplotype_block_name
                AND nl.na_feature_id = cef.na_feature_id
                AND cef.na_sequence_id = ens.na_sequence_id
                AND (gls.lod_score_mant * power(10::double precision, gls.lod_score_exp)) >= 1.5
        ) t
        GROUP BY gene_source_id, project_id, sequence_id, haplotype_block_name,
                 start_min, end_max, start_max, end_min, organism
      ]]>
    </sql>
    <sql>
      <![CDATA[
        create index eqtlSpan_ix&1
        on eqtlSpan&1 (gene_source_id, project_id, hapblock_id, sequence_id, start_min, end_max, start_max, end_min, organism, lod_score)
        tablespace indx
      ]]>
    </sql>
  </tuningTable>


<!--  <tuningTable name="Pubmed" alwaysUpdate="true">-->
  <tuningTable name="Pubmed">
    <!-- PubMed info
      -->
    <internalDependency name="ExternalDbDatasetPresenter"/>
    <externalDependency name="dots.DbRefNaFeature"/>
    <externalDependency name="sres.DbRef"/>
    <externalDependency name="sres.ExternalDatabase"/>
    <externalDependency name="sres.ExternalDatabaseRelease"/>
    <program commandLine="buildPubmedTT"/>
  </tuningTable>


  <tuningTable name="GenePubmed">
    <!-- PubMed records mapped to genes
      -->
    <internalDependency name="ExternalDbDatasetPresenter"/>
    <internalDependency name="TranscriptAttributes"/>
    <internalDependency name="Pubmed"/>
    <externalDependency name="dots.DbRefNaFeature"/>
    <externalDependency name="sres.DbRef"/>
    <sql>
      <![CDATA[
        CREATE TABLE GenePubmed&1 AS
        WITH feat_pm as (
          SELECT dbref_subset.na_feature_id,
                 pm.pubmed_id, pm.doi, pm.title,
                 substr(pm.authors, 2000, 1) authors
          FROM Pubmed pm,
               (SELECT dbna.na_feature_id, db.primary_identifier
                FROM dots.DbRefNaFeature dbna,
                     sres.DbRef db
                WHERE db.db_ref_id = dbna.db_ref_id
                 and db.external_database_release_id
                     in (  SELECT external_database_release_id
                           FROM ExternalDbDatasetPresenter
                           WHERE lower(dataset_presenter_display_name) like '%pubmed%'
                         UNION
                           SELECT edr.external_database_release_id
                           FROM sres.ExternalDatabaseRelease edr, sres.ExternalDatabase ed
                           WHERE ed.external_database_id = edr.external_database_id
                             AND lower(ed.name) like '%pubmed%'
                        )
               ) dbref_subset
          WHERE dbref_subset.primary_identifier = pm.pubmed_id::varchar
        )
        SELECT ta.source_id, ta.gene_source_id, ta.project_id, pubmed_id, doi, title, authors
        FROM TranscriptAttributes ta, feat_pm
        WHERE ta.na_feature_id = feat_pm.na_feature_id
        UNION
        SELECT ta.source_id, ta.gene_source_id, ta.project_id, pubmed_id, doi, title, authors
        FROM TranscriptAttributes ta, feat_pm
        WHERE ta.gene_na_feature_id = feat_pm.na_feature_id
      ]]>
    </sql>
    <sql>
      <![CDATA[
        create index gpm_gene_idx&1
          on GenePubmed&1 (gene_source_id, source_id, project_id, pubmed_id, doi, title, authors)
        tablespace indx
      ]]>
    </sql>
    <sql>
      <![CDATA[
        create index gpm_tx_idx&1
          on GenePubmed&1 (source_id, gene_source_id, project_id, pubmed_id, doi, title, authors)
        tablespace indx
      ]]>
    </sql>
  </tuningTable>


  <tuningTable name="Profile">
    <!-- One profile per gene per dataset. Used for graphs -->
    <internalDependency name="GeneAttributes"/>
    <internalDependency name="CompoundAttributes"/>
    <externalDependency name="apidb.OntologyTermResult"/>
    <externalDependency name="apidb.Datasource"/>
    <externalDependency name="apidb.NaFeatureMetacycle"/>
    <externalDependency name="apidb.LopitResults"/>
    <externalDependency name="apidb.EigenGeneWgcnaResults"/>
    <externalDependency name="results.CompoundMassSpec"/>
    <externalDependency name="results.NaFeatureExpression"/>
    <externalDependency name="results.NaFeatureHostResponse"/>
    <externalDependency name="sres.ExternalDatabase"/>
    <externalDependency name="sres.ExternalDatabaseRelease"/>
    <externalDependency name="study.ProtocolAppNode"/>
    <externalDependency name="study.Study"/>
    <externalDependency name="study.StudyLink"/>
    <sql>
      <![CDATA[
       CREATE TABLE Profile&1 (
         DATASET_NAME	    VARCHAR(200),
         DATASET_TYPE	    VARCHAR(50),
         DATASET_SUBTYPE    VARCHAR(50),
         PROFILE_TYPE	    VARCHAR(30),
         SOURCE_ID	        VARCHAR(500),
         PROFILE_STUDY_ID	NUMERIC(7),
         PROFILE_SET_NAME	VARCHAR(400),
         PROFILE_SET_SUFFIX	VARCHAR(50),
         PROFILE_AS_STRING	VARCHAR(4000),
         MAX_VALUE	        NUMERIC,
         MIN_VALUE	        NUMERIC,
         MAX_TIMEPOINT	    VARCHAR(200),
         MIN_TIMEPOINT	    VARCHAR(200)
       )
      ]]>
    </sql>
    <sql>
      <![CDATA[
        DO $$
        DECLARE
          ctrows NUMERIC := 0;
          commit_after NUMERIC := 10000;
          pf_rows record;
        BEGIN
          FOR pf_rows IN (
            SELECT
               ds.name as dataset_name, ds.type as dataset_type,
               ds.subtype as dataset_subtype, profile.profile_type,
               profile.source_id, profile.study_id as profile_study_id,
               ps.name as profile_set_name,
               cast(case
                      when regexp_replace(ps.name, '\[.+\]', '') like '% - %'
                        then regexp_replace(regexp_replace(ps.name, ' *\[.+\]', ''), '.+ - ', '')
                      -- special cases for legacy datasets
                      when regexp_replace(ps.name, '\[.+\]', '') like 'DeRisi%'
                        then regexp_replace(regexp_replace(ps.name, '\[.+\]', ''), 'DeRisi ', '')
                      when regexp_replace(ps.name, '\[.+\]', '') like 'winzeler_cc_%'
                        then regexp_replace(regexp_replace(ps.name, '\[.+\]', ''), 'winzeler_cc_', '')
                      when regexp_replace(ps.name, '\[.+\]', '') like 'Llinas RT transcription and decay %'
                        then regexp_replace(regexp_replace(ps.name, '\[.+\]', ''), 'Llinas RT transcription and decay ', '')
                      when regexp_replace(ps.name, '\[.+\]', '') like 'T.brucei paired end RNA-Seqdata from Horn%'
                        then regexp_replace(
                                 regexp_replace(
                                     regexp_replace(
                                         regexp_replace(
                                             regexp_replace(ps.name, '\[.+ nonunique\]', ''),
                                                        '\[.+ unique\]', ' - unique'),
                                                    '\[.+\]', ''),
                                                'aligned with cds coordinates ', 'cds coordinates'),
                                            'T.brucei paired end RNA-Seqdata from Horn ', '')
                      else null
                    end as varchar(50)
                   ) as profile_set_suffix,
               CASE WHEN replace(profile.profile_as_string, 'NA' || CHR(9), '') = 'NA' THEN null ELSE profile.profile_as_string END as profile_as_string,
               profile.max_value, profile.min_value,
               profile.max_timepoint, profile.min_timepoint
            FROM apidb.DataSource ds, sres.ExternalDatabase d,
              sres.ExternalDatabaseRelease r, study.Study ps, study.Study i,
              (
                  -- gene profiles
                  SELECT gene_profile.study_id, ga.source_id, gene_profile.profile_type,
                         gene_profile.profile_as_string, gene_profile.max_value, gene_profile.min_value,
                         gene_profile.max_timepoint, gene_profile.min_timepoint
                  FROM GeneAttributes ga,
                    (
                        SELECT * FROM (
                          WITH result AS (
                            SELECT na_feature_id, protocol_app_node_id, max(value) as value
                            FROM results.NAFEATUREHOSTRESPONSE
                            GROUP BY na_feature_id, protocol_app_node_id
                          ), min_max AS (
                            SELECT DISTINCT sl.study_id, result.na_feature_id,
                                last_value(result.value) over w1 as max_value,
                                first_value(result.value) over w1 as min_value,
                                last_value(pan.name) over w1 as max_timepoint,
                                first_value(pan.name) over w1 as min_timepoint
                            FROM study.PROTOCOLAPPNODE pan, study.STUDYLINK sl, study.STUDY s, result
                            WHERE result.protocol_app_node_id = sl.protocol_app_node_id
                              AND result.protocol_app_node_id = pan.protocol_app_node_id
                              AND sl.study_id = s.study_id
                              AND s.investigation_id IS NOT NULL
                            WINDOW w1 AS (
                              PARTITION BY sl.study_id, result.na_feature_id
                              ORDER BY result.value ASC
                              ROWS BETWEEN UNBOUNDED PRECEDING AND UNBOUNDED FOLLOWING
                            )
                          )
                          SELECT sl.study_id, result.na_feature_id, 'values' as profile_type,
                              string_agg(coalesce(round(result.value::numeric, 2)::varchar, 'NA'), chr(9) order by pan.node_order_num) as profile_as_string,
                              min_max.max_value, min_max.min_value, min_max.max_timepoint, min_max.min_timepoint
                          FROM study.PROTOCOLAPPNODE pan, study.STUDYLINK sl, study.STUDY s, min_max, result
                          WHERE result.protocol_app_node_id = sl.protocol_app_node_id
                            AND result.protocol_app_node_id = pan.protocol_app_node_id
                            AND sl.study_id = s.study_id
                            AND s.investigation_id is not null
                            AND min_max.na_feature_id = result.na_feature_id
                            AND min_max.study_id = sl.study_id
                          GROUP BY sl.study_id, result.na_feature_id, min_max.max_value, min_max.min_value, min_max.max_timepoint, min_max.min_timepoint
                        ) t1
                      UNION ALL
                        SELECT * FROM (
                          WITH min_max AS (
                            SELECT DISTINCT sl.study_id, result.na_feature_id,
                              last_value(result.mean_phenotype) over w1 as max_value,
                              first_value(result.mean_phenotype) over w1 as min_value,
                              last_value(pan.name) over w1 as max_timepoint,
                              first_value(pan.name) over w1 as min_timepoint
                            FROM study.PROTOCOLAPPNODE pan, study.STUDYLINK sl, study.STUDY s, apidb.CrisprPhenotype result
                            WHERE result.protocol_app_node_id = sl.protocol_app_node_id
                              AND result.protocol_app_node_id = pan.protocol_app_node_id
                              AND sl.study_id = s.study_id
                              AND s.investigation_id IS NOT NULL
                            WINDOW w1 AS (
                                PARTITION BY sl.study_id, result.na_feature_id
                                ORDER BY result.mean_phenotype ASC
                                ROWS BETWEEN UNBOUNDED PRECEDING AND UNBOUNDED FOLLOWING
                            )
                          )
                          SELECT sl.study_id, result.na_feature_id, 'values' as profile_type,
                              string_agg(coalesce(round(result.mean_phenotype::numeric, 2)::varchar,'NA'), chr(9) order by pan.node_order_num) as profile_as_string,
                              min_max.max_value, min_max.min_value, min_max.max_timepoint, min_max.min_timepoint
                          FROM study.ProtocolAppNode pan, study.StudyLink sl, study.Study s, apidb.CrisprPhenotype result, min_max
                          WHERE result.protocol_app_node_id = sl.protocol_app_node_id
                            AND result.protocol_app_node_id = pan.protocol_app_node_id
                            AND sl.study_id = s.study_id
                            AND s.investigation_id is not null
                            AND result.na_feature_id = min_max.na_feature_id
                            AND sl.study_id = min_max.study_id
                          GROUP BY sl.study_id, result.na_feature_id, min_max.max_value, min_max.min_value, min_max.max_timepoint, min_max.min_timepoint
                        ) t2
                      UNION ALL
                        SELECT * FROM (
                          WITH min_max AS (
                            SELECT DISTINCT sl.study_id, result.na_feature_id,
                              last_value(result.score) over w1 as max_value,
                              first_value(result.score) over w1 as min_value,
                              last_value(pan.name) over w1 as max_timepoint,
                              first_value(pan.name) over w1 as min_timepoint
                            FROM study.PROTOCOLAPPNODE pan, study.STUDYLINK sl, study.STUDY s, apidb.PhenotypeScore result
                            WHERE result.protocol_app_node_id = sl.protocol_app_node_id
                              AND result.protocol_app_node_id = pan.protocol_app_node_id
                              AND sl.study_id = s.study_id
                              AND s.investigation_id IS NOT NULL
                            WINDOW w1 AS (
                              PARTITION BY sl.study_id, result.na_feature_id
                              ORDER BY result.score ASC
                              ROWS BETWEEN UNBOUNDED PRECEDING AND UNBOUNDED FOLLOWING
                            )
                          )
                          SELECT sl.study_id, result.na_feature_id, 'values' as profile_type,
                            string_agg(coalesce(round(result.score::numeric, 2)::varchar, 'NA'), chr(9) order by pan.node_order_num) as profile_as_string,
                            min_max.max_value, min_max.min_value, min_max.max_timepoint, min_max.min_timepoint
                          FROM study.ProtocolAppNode pan, study.StudyLink sl, study.Study s, apidb.PhenotypeScore result, min_max
                          WHERE result.protocol_app_node_id = sl.protocol_app_node_id
                            AND result.protocol_app_node_id = pan.protocol_app_node_id
                            AND sl.study_id = s.study_id
                            AND s.investigation_id is not null
                            AND min_max.na_feature_id = result.na_feature_id
                            AND min_max.study_id = sl.study_id
                          GROUP BY sl.study_id, result.na_feature_id, min_max.max_value, min_max.min_value, min_max.max_timepoint, min_max.min_timepoint
                        ) t3
                      UNION ALL
                        SELECT * FROM (
                          WITH min_max AS (
                            SELECT DISTINCT sl.study_id, result.na_feature_id,
                              last_value(result.relative_growth_rate) over w1 as max_value,
                              first_value(result.relative_growth_rate) over w1 as min_value,
                              last_value(pan.name) over w1 as max_timepoint,
                              first_value(pan.name) over w1 as min_timepoint
                            FROM study.PROTOCOLAPPNODE pan, study.STUDYLINK sl, study.STUDY s, apidb.PhenotypeGrowthRate result
                            WHERE result.protocol_app_node_id = sl.protocol_app_node_id
                              AND result.protocol_app_node_id = pan.protocol_app_node_id
                              AND sl.study_id = s.study_id
                              AND s.investigation_id IS NOT NULL
                            WINDOW w1 AS (
                              PARTITION BY sl.study_id, result.na_feature_id
                              ORDER BY result.relative_growth_rate ASC
                              ROWS BETWEEN UNBOUNDED PRECEDING AND UNBOUNDED FOLLOWING
                            )
                          )
                          SELECT sl.study_id, result.na_feature_id, 'values' as profile_type,
                              string_agg(coalesce(round(result.relative_growth_rate::numeric, 2)::varchar, 'NA'), chr(9) order by pan.node_order_num) as profile_as_string,
                              min_max.max_value, min_max.min_value, min_max.max_timepoint, min_max.min_timepoint
                          FROM study.ProtocolAppNode pan, study.StudyLink sl, study.Study s, apidb.PhenotypeGrowthRate result, min_max
                          WHERE result.protocol_app_node_id = sl.protocol_app_node_id
                            AND result.protocol_app_node_id = pan.protocol_app_node_id
                            AND sl.study_id = s.study_id
                            AND s.investigation_id is not null
                            AND min_max.na_feature_id = result.na_feature_id
                            AND min_max.study_id = sl.study_id
                          GROUP BY sl.study_id, result.na_feature_id, min_max.max_value, min_max.min_value, min_max.max_timepoint, min_max.min_timepoint
                        ) t4
                      UNION ALL
                        SELECT * FROM (
                          WITH min_max AS (
                            SELECT DISTINCT sl.study_id, result.na_feature_id,
                              last_value(result.value) over w1 as max_value,
                              first_value(result.value) over w1 as min_value,
                              last_value(pan.name) over w1 as max_timepoint,
                              first_value(pan.name) over w1 as min_timepoint
                            FROM study.PROTOCOLAPPNODE pan, study.STUDYLINK sl, study.STUDY s, results.NaFeatureExpression result
                            WHERE result.protocol_app_node_id = sl.protocol_app_node_id
                              AND result.protocol_app_node_id = pan.protocol_app_node_id
                              AND sl.study_id = s.study_id
                              AND s.investigation_id IS NOT NULL
                            WINDOW w1 AS (
                              PARTITION BY sl.study_id, result.na_feature_id
                              ORDER BY result.value ASC
                              ROWS BETWEEN UNBOUNDED PRECEDING AND UNBOUNDED FOLLOWING
                            )
                          )
                          SELECT sl.study_id, result.na_feature_id, 'values' as profile_type,
                              string_agg(coalesce(round(result.value::numeric, 2)::varchar, 'NA'), chr(9) order by pan.node_order_num) as profile_as_string,
                              min_max.max_value, min_max.min_value, min_max.max_timepoint, min_max.min_timepoint
                          FROM study.ProtocolAppNode pan, study.StudyLink sl, study.Study s, results.NaFeatureExpression result, min_max
                          WHERE result.protocol_app_node_id = sl.protocol_app_node_id
                            AND result.protocol_app_node_id = pan.protocol_app_node_id
                            AND sl.study_id = s.study_id
                            AND s.investigation_id is not null
                            AND min_max.na_feature_id = result.na_feature_id
                            AND min_max.study_id = sl.study_id
                          GROUP BY sl.study_id, result.na_feature_id, min_max.max_value, min_max.min_value, min_max.max_timepoint, min_max.min_timepoint
                        ) t5
                      UNION ALL
                        SELECT * FROM (
                          WITH min_max AS (
                            SELECT DISTINCT sl.study_id, result.na_feature_id,
                              last_value(result.percentile_channel1) over w1 as max_value,
                              first_value(result.percentile_channel1) over w1 as min_value,
                              last_value(pan.name) over w1 as max_timepoint,
                              first_value(pan.name) over w1 as min_timepoint
                            FROM study.PROTOCOLAPPNODE pan, study.STUDYLINK sl, study.STUDY s, results.NaFeatureExpression result
                            WHERE result.protocol_app_node_id = sl.protocol_app_node_id
                              AND result.protocol_app_node_id = pan.protocol_app_node_id
                              AND sl.study_id = s.study_id
                              AND s.investigation_id IS NOT NULL
                            WINDOW w1 AS (
                              PARTITION BY sl.study_id, result.na_feature_id
                              ORDER BY result.percentile_channel1 ASC
                              ROWS BETWEEN UNBOUNDED PRECEDING AND UNBOUNDED FOLLOWING
                            )
                          )
                          SELECT sl.study_id, result.na_feature_id, 'channel1_percentiles' as profile_type,
                                string_agg(coalesce(round(result.percentile_channel1::numeric, 2)::varchar, 'NA'), chr(9) order by pan.node_order_num) as profile_as_string,
                                min_max.max_value, min_max.min_value, min_max.max_timepoint, min_max.min_timepoint
                          FROM study.ProtocolAppNode pan, study.StudyLink sl, study.Study s, results.NaFeatureExpression result, min_max
                          WHERE result.protocol_app_node_id = sl.protocol_app_node_id
                            AND result.protocol_app_node_id = pan.protocol_app_node_id
                            AND sl.study_id = s.study_id
                            AND s.investigation_id is not null
                            AND min_max.na_feature_id = result.na_feature_id
                            AND min_max.study_id = sl.study_id
                          GROUP BY sl.study_id, result.na_feature_id, min_max.max_value, min_max.min_value, min_max.max_timepoint, min_max.min_timepoint
                        ) t6
                      UNION ALL
                        SELECT * FROM (
                          WITH min_max AS (
                            SELECT DISTINCT sl.study_id, result.na_feature_id,
                              last_value(result.percentile_channel2) over w1 as max_value,
                              first_value(result.percentile_channel2) over w1 as min_value,
                              last_value(pan.name) over w1 as max_timepoint,
                              first_value(pan.name) over w1 as min_timepoint
                            FROM study.PROTOCOLAPPNODE pan, study.STUDYLINK sl, study.STUDY s, results.NaFeatureExpression result
                            WHERE result.protocol_app_node_id = sl.protocol_app_node_id
                              AND result.protocol_app_node_id = pan.protocol_app_node_id
                              AND sl.study_id = s.study_id
                              AND s.investigation_id IS NOT NULL
                            WINDOW w1 AS (
                              PARTITION BY sl.study_id, result.na_feature_id
                              ORDER BY result.percentile_channel2 ASC
                              ROWS BETWEEN UNBOUNDED PRECEDING AND UNBOUNDED FOLLOWING
                            )
                          )
                          SELECT sl.study_id, result.na_feature_id, 'channel2_percentiles' as profile_type,
                                string_agg(coalesce(round(result.percentile_channel2::numeric, 2)::varchar, 'NA'), chr(9) order by pan.node_order_num) as profile_as_string,
                                min_max.max_value, min_max.min_value, min_max.max_timepoint, min_max.min_timepoint
                          FROM study.ProtocolAppNode pan, study.StudyLink sl, study.Study s, results.NaFeatureExpression result, min_max
                          WHERE result.protocol_app_node_id = sl.protocol_app_node_id
                            AND result.protocol_app_node_id = pan.protocol_app_node_id
                            AND sl.study_id = s.study_id
                            AND s.investigation_id is not null
                            AND min_max.na_feature_id = result.na_feature_id
                            AND min_max.study_id = sl.study_id
                          GROUP BY sl.study_id, result.na_feature_id, min_max.max_value, min_max.min_value, min_max.max_timepoint, min_max.min_timepoint
                        ) t7
                      UNION ALL
                        SELECT * FROM (
                          WITH min_max AS (
                            SELECT DISTINCT sl.study_id, result.na_feature_id,
                                last_value(result.standard_error) over w1 as max_value,
                                first_value(result.standard_error) over w1 as min_value,
                                last_value(pan.name) over w1 as max_timepoint,
                                first_value(pan.name) over w1 as min_timepoint
                            FROM study.PROTOCOLAPPNODE pan, study.STUDYLINK sl, study.STUDY s, results.NaFeatureExpression result
                            WHERE result.protocol_app_node_id = sl.protocol_app_node_id
                              AND result.protocol_app_node_id = pan.protocol_app_node_id
                              AND sl.study_id = s.study_id
                              AND s.investigation_id IS NOT NULL
                            WINDOW w1 AS (
                              PARTITION BY sl.study_id, result.na_feature_id
                              ORDER BY result.standard_error ASC
                              ROWS BETWEEN UNBOUNDED PRECEDING AND UNBOUNDED FOLLOWING
                            )
                          )
                          SELECT sl.study_id, result.na_feature_id, 'standard_error' as profile_type,
                              string_agg(coalesce(round(result.standard_error::numeric, 2)::varchar, 'NA'), chr(9) order by pan.node_order_num) as profile_as_string,
                              min_max.max_value, min_max.min_value, min_max.max_timepoint, min_max.min_timepoint
                          FROM study.ProtocolAppNode pan, study.StudyLink sl, study.Study s, results.NaFeatureExpression result, min_max
                          WHERE result.protocol_app_node_id = sl.protocol_app_node_id
                            AND result.protocol_app_node_id = pan.protocol_app_node_id
                            AND sl.study_id = s.study_id
                            AND s.investigation_id is not null
                            AND min_max.na_feature_id = result.na_feature_id
                            AND min_max.study_id = sl.study_id
                          GROUP BY sl.study_id, result.na_feature_id, min_max.max_value, min_max.min_value, min_max.max_timepoint, min_max.min_timepoint
                        ) t8
                      UNION ALL
                        SELECT * FROM (
                          WITH min_max AS (
                            SELECT DISTINCT sl.study_id, result.na_feature_id,
                                last_value(result.pvalue) over w1 as max_value,
                                first_value(result.pvalue) over w1 as min_value,
                                last_value(pan.name) over w1 as max_timepoint,
                                first_value(pan.name) over w1 as min_timepoint
                            FROM study.PROTOCOLAPPNODE pan, study.STUDYLINK sl, study.STUDY s, apidb.NaFeatureMetacycle result
                            WHERE result.protocol_app_node_id = sl.protocol_app_node_id
                              AND result.protocol_app_node_id = pan.protocol_app_node_id
                              AND sl.study_id = s.study_id
                              AND s.investigation_id IS NOT NULL
                            WINDOW w1 AS (
                              PARTITION BY sl.study_id, result.na_feature_id
                              ORDER BY result.pvalue ASC
                              ROWS BETWEEN UNBOUNDED PRECEDING AND UNBOUNDED FOLLOWING
                            )
                          )
                          SELECT sl.study_id, result.na_feature_id, 'pvalue' as profile_type,
                              string_agg(coalesce(round(result.pvalue::numeric, 2)::varchar, 'NA'), chr(9) order by pan.node_order_num) as profile_as_string,
                              min_max.max_value, min_max.min_value, min_max.max_timepoint, min_max.min_timepoint
                          FROM study.ProtocolAppNode pan, study.StudyLink sl, study.Study s, apidb.NaFeatureMetacycle result, min_max
                          WHERE result.protocol_app_node_id = sl.protocol_app_node_id
                            AND result.protocol_app_node_id = pan.protocol_app_node_id
                            AND sl.study_id = s.study_id
                            AND s.investigation_id is not null
                            AND min_max.na_feature_id = result.na_feature_id
                            AND min_max.study_id = sl.study_id
                          GROUP BY sl.study_id, result.na_feature_id, min_max.max_value, min_max.min_value, min_max.max_timepoint, min_max.min_timepoint
                        ) t9
                      UNION ALL
                        SELECT * FROM (
                          WITH min_max AS (
                            SELECT DISTINCT sl.study_id, result.na_feature_id,
                                last_value(result.amplitude) over w1 as max_value,
                                first_value(result.amplitude) over w1 as min_value,
                                last_value(pan.name) over w1 as max_timepoint,
                                first_value(pan.name) over w1 as min_timepoint
                            FROM study.PROTOCOLAPPNODE pan, study.STUDYLINK sl, study.STUDY s, apidb.NaFeatureMetacycle result
                            WHERE result.protocol_app_node_id = sl.protocol_app_node_id
                              AND result.protocol_app_node_id = pan.protocol_app_node_id
                              AND sl.study_id = s.study_id
                              AND s.investigation_id IS NOT NULL
                            WINDOW w1 AS (
                              PARTITION BY sl.study_id, result.na_feature_id
                              ORDER BY result.amplitude ASC
                              ROWS BETWEEN UNBOUNDED PRECEDING AND UNBOUNDED FOLLOWING
                            )
                          )
                          SELECT sl.study_id, result.na_feature_id, 'amplitude' as profile_type,
                              string_agg(coalesce(round(result.amplitude::numeric, 2)::varchar, 'NA'), chr(9) order by pan.node_order_num) as profile_as_string,
                              min_max.max_value, min_max.min_value, min_max.max_timepoint, min_max.min_timepoint
                          FROM study.ProtocolAppNode pan, study.StudyLink sl, study.Study s, apidb.NaFeatureMetacycle result, min_max
                          WHERE result.protocol_app_node_id = sl.protocol_app_node_id
                            AND result.protocol_app_node_id = pan.protocol_app_node_id
                            AND sl.study_id = s.study_id
                            AND s.investigation_id is not null
                            AND min_max.na_feature_id = result.na_feature_id
                            AND min_max.study_id = sl.study_id
                          GROUP BY sl.study_id, result.na_feature_id, min_max.max_value, min_max.min_value, min_max.max_timepoint, min_max.min_timepoint
                        ) t10
                      UNION ALL
                        SELECT * FROM (
                          WITH min_max AS (
                            SELECT DISTINCT sl.study_id, result.na_feature_id,
                                last_value(result.period) over w1 as max_value,
                                first_value(result.period) over w1 as min_value,
                                last_value(pan.name) over w1 as max_timepoint,
                                first_value(pan.name) over w1 as min_timepoint
                            FROM study.PROTOCOLAPPNODE pan, study.STUDYLINK sl, study.STUDY s, apidb.NaFeatureMetacycle result
                            WHERE result.protocol_app_node_id = sl.protocol_app_node_id
                              AND result.protocol_app_node_id = pan.protocol_app_node_id
                              AND sl.study_id = s.study_id
                              AND s.investigation_id IS NOT NULL
                            WINDOW w1 AS (
                              PARTITION BY sl.study_id, result.na_feature_id
                              ORDER BY result.period ASC
                              ROWS BETWEEN UNBOUNDED PRECEDING AND UNBOUNDED FOLLOWING
                            )
                          )
                          SELECT sl.study_id, result.na_feature_id, 'period' as profile_type,
                              string_agg(coalesce(round(result.period::numeric, 2)::varchar, 'NA'), chr(9) order by pan.node_order_num) as profile_as_string,
                              min_max.max_value, min_max.min_value, min_max.max_timepoint, min_max.min_timepoint
                          FROM study.ProtocolAppNode pan, study.StudyLink sl, study.Study s, apidb.NaFeatureMetacycle result, min_max
                          WHERE result.protocol_app_node_id = sl.protocol_app_node_id
                            AND result.protocol_app_node_id = pan.protocol_app_node_id
                            AND sl.study_id = s.study_id
                            AND s.investigation_id is not null
                            AND min_max.na_feature_id = result.na_feature_id
                            AND min_max.study_id = sl.study_id
                          GROUP BY sl.study_id, result.na_feature_id, min_max.max_value, min_max.min_value, min_max.max_timepoint, min_max.min_timepoint
                        ) t11
                      UNION ALL
                        SELECT * FROM (
                          WITH min_max AS (
                            SELECT DISTINCT sl.study_id, result.na_feature_id,
                                last_value(result.probability_mean) over w1 as max_value,
                                first_value(result.probability_mean) over w1 as min_value,
                                last_value(pan.name) over w1 as max_timepoint,
                                first_value(pan.name) over w1 as min_timepoint
                            FROM study.PROTOCOLAPPNODE pan, study.STUDYLINK sl, study.STUDY s, apidb.LopitResults result
                            WHERE result.protocol_app_node_id = sl.protocol_app_node_id
                              AND result.protocol_app_node_id = pan.protocol_app_node_id
                              AND sl.study_id = s.study_id
                              AND s.investigation_id IS NOT NULL
                            WINDOW w1 AS (
                              PARTITION BY sl.study_id, result.na_feature_id
                              ORDER BY result.probability_mean ASC
                              ROWS BETWEEN UNBOUNDED PRECEDING AND UNBOUNDED FOLLOWING
                            )
                          )
                          SELECT sl.study_id, result.na_feature_id, 'probability_mean' as profile_type,
                              string_agg(coalesce(round(result.probability_mean::numeric, 2)::varchar, 'NA'), chr(9) order by pan.node_order_num) as profile_as_string,
                              min_max.max_value, min_max.min_value, min_max.max_timepoint, min_max.min_timepoint
                          FROM study.ProtocolAppNode pan, study.StudyLink sl, study.Study s, apidb.LopitResults result, min_max
                          WHERE result.protocol_app_node_id = sl.protocol_app_node_id
                            AND result.protocol_app_node_id = pan.protocol_app_node_id
                            AND sl.study_id = s.study_id
                            AND s.investigation_id is not null
                            AND min_max.na_feature_id = result.na_feature_id
                            AND min_max.study_id = sl.study_id
                          GROUP BY sl.study_id, result.na_feature_id, min_max.max_value, min_max.min_value, min_max.max_timepoint, min_max.min_timepoint
                        ) t12
                      UNION ALL
                        SELECT * FROM (
                          WITH min_max AS (
                            SELECT DISTINCT sl.study_id, result.na_feature_id,
                                last_value(result.sd) over w1 as max_value,
                                first_value(result.sd) over w1 as min_value,
                                last_value(pan.name) over w1 as max_timepoint,
                                first_value(pan.name) over w1 as min_timepoint
                            FROM study.PROTOCOLAPPNODE pan, study.STUDYLINK sl, study.STUDY s, apidb.LopitResults result
                            WHERE result.protocol_app_node_id = sl.protocol_app_node_id
                              AND result.protocol_app_node_id = pan.protocol_app_node_id
                              AND sl.study_id = s.study_id
                              AND s.investigation_id IS NOT NULL
                            WINDOW w1 AS (
                              PARTITION BY sl.study_id, result.na_feature_id
                              ORDER BY result.sd ASC
                              ROWS BETWEEN UNBOUNDED PRECEDING AND UNBOUNDED FOLLOWING
                            )
                          )
                          SELECT sl.study_id, result.na_feature_id, 'sd' as profile_type,
                              string_agg(coalesce(round(result.sd::numeric, 2)::varchar, 'NA'), chr(9) order by pan.node_order_num) as profile_as_string,
                              min_max.max_value, min_max.min_value, min_max.max_timepoint, min_max.min_timepoint
                          FROM study.ProtocolAppNode pan, study.StudyLink sl, study.Study s, apidb.LopitResults result, min_max
                          WHERE result.protocol_app_node_id = sl.protocol_app_node_id
                            AND result.protocol_app_node_id = pan.protocol_app_node_id
                            AND sl.study_id = s.study_id
                            AND s.investigation_id is not null
                            AND min_max.na_feature_id = result.na_feature_id
                            AND min_max.study_id = sl.study_id
                          GROUP BY sl.study_id, result.na_feature_id, min_max.max_value, min_max.min_value, min_max.max_timepoint, min_max.min_timepoint
                        ) t13
                      UNION ALL
                        SELECT * FROM (
                          WITH min_max AS (
                            SELECT DISTINCT sl.study_id, result.na_feature_id,
                                last_value(result.lower_CI) over w1 as max_value,
                                first_value(result.lower_CI) over w1 as min_value,
                                last_value(pan.name) over w1 as max_timepoint,
                                first_value(pan.name) over w1 as min_timepoint
                            FROM study.PROTOCOLAPPNODE pan, study.STUDYLINK sl, study.STUDY s, apidb.LopitResults result
                            WHERE result.protocol_app_node_id = sl.protocol_app_node_id
                              AND result.protocol_app_node_id = pan.protocol_app_node_id
                              AND sl.study_id = s.study_id
                              AND s.investigation_id IS NOT NULL
                            WINDOW w1 AS (
                              PARTITION BY sl.study_id, result.na_feature_id
                              ORDER BY result.lower_CI ASC
                              ROWS BETWEEN UNBOUNDED PRECEDING AND UNBOUNDED FOLLOWING
                            )
                          )
                          SELECT sl.study_id, result.na_feature_id, 'lower_CI' as profile_type,
                              string_agg(coalesce(round(result.lower_CI::numeric, 2)::varchar, 'NA'), chr(9) order by pan.node_order_num) as profile_as_string,
                              min_max.max_value, min_max.min_value, min_max.max_timepoint, min_max.min_timepoint
                          FROM study.ProtocolAppNode pan, study.StudyLink sl, study.Study s, apidb.LopitResults result, min_max
                          WHERE result.protocol_app_node_id = sl.protocol_app_node_id
                            AND result.protocol_app_node_id = pan.protocol_app_node_id
                            AND sl.study_id = s.study_id
                            AND s.investigation_id is not null
                            AND min_max.na_feature_id = result.na_feature_id
                            AND min_max.study_id = sl.study_id
                          GROUP BY sl.study_id, result.na_feature_id, min_max.max_value, min_max.min_value, min_max.max_timepoint, min_max.min_timepoint
                        ) t14
                      UNION ALL
                        SELECT * FROM (
                          WITH min_max AS (
                            SELECT DISTINCT sl.study_id, result.na_feature_id,
                                last_value(result.upper_CI) over w1 as max_value,
                                first_value(result.upper_CI) over w1 as min_value,
                                last_value(pan.name) over w1 as max_timepoint,
                                first_value(pan.name) over w1 as min_timepoint
                            FROM study.PROTOCOLAPPNODE pan, study.STUDYLINK sl, study.STUDY s, apidb.LopitResults result
                            WHERE result.protocol_app_node_id = sl.protocol_app_node_id
                              AND result.protocol_app_node_id = pan.protocol_app_node_id
                              AND sl.study_id = s.study_id
                              AND s.investigation_id IS NOT NULL
                            WINDOW w1 AS (
                              PARTITION BY sl.study_id, result.na_feature_id
                              ORDER BY result.upper_CI ASC
                              ROWS BETWEEN UNBOUNDED PRECEDING AND UNBOUNDED FOLLOWING
                            )
                          )
                          SELECT sl.study_id, result.na_feature_id, 'upper_CI' as profile_type,
                              string_agg(coalesce(round(result.upper_CI::numeric, 2)::varchar, 'NA'), chr(9) order by pan.node_order_num) as profile_as_string,
                              min_max.max_value, min_max.min_value, min_max.max_timepoint, min_max.min_timepoint
                          FROM study.ProtocolAppNode pan, study.StudyLink sl, study.Study s, apidb.LopitResults result, min_max
                          WHERE result.protocol_app_node_id = sl.protocol_app_node_id
                            AND result.protocol_app_node_id = pan.protocol_app_node_id
                            AND sl.study_id = s.study_id
                            AND s.investigation_id is not null
                            AND min_max.na_feature_id = result.na_feature_id
                            AND min_max.study_id = sl.study_id
                          GROUP BY sl.study_id, result.na_feature_id, min_max.max_value, min_max.min_value, min_max.max_timepoint, min_max.min_timepoint
                        ) t15
                      UNION ALL
                        SELECT * FROM (
                          WITH min_max AS (
                              SELECT DISTINCT sl.study_id, result.na_feature_id,
                                  null::numeric as max_value,
                                  null::numeric as min_value,
                                  last_value(pan.name) over w1 as max_timepoint,
                                  first_value(pan.name) over w1 as min_timepoint
                              FROM study.PROTOCOLAPPNODE pan, study.STUDYLINK sl, study.STUDY s, apidb.HaplotypeResult result
                              WHERE result.protocol_app_node_id = sl.protocol_app_node_id
                                AND result.protocol_app_node_id = pan.protocol_app_node_id
                                AND sl.study_id = s.study_id
                                AND s.investigation_id IS NOT NULL
                              WINDOW w1 AS (
                                PARTITION BY sl.study_id, result.na_feature_id
                                ORDER BY result.value ASC
                                ROWS BETWEEN UNBOUNDED PRECEDING AND UNBOUNDED FOLLOWING
                              )
                          )
                          SELECT sl.study_id, result.na_feature_id, 'values' as profile_type,
                              string_agg(coalesce(round(result.value::numeric, 2)::varchar, 'NA'), chr(9) order by pan.node_order_num) as profile_as_string,
                              min_max.max_value, min_max.min_value, min_max.max_timepoint, min_max.min_timepoint
                          FROM study.ProtocolAppNode pan, study.StudyLink sl, study.Study s, apidb.HaplotypeResult result, min_max
                          WHERE result.protocol_app_node_id = sl.protocol_app_node_id
                            AND result.protocol_app_node_id = pan.protocol_app_node_id
                            AND sl.study_id = s.study_id
                            AND s.investigation_id is not null
                            AND min_max.na_feature_id = result.na_feature_id
                            AND min_max.study_id = sl.study_id
                          GROUP BY sl.study_id, result.na_feature_id, min_max.max_value, min_max.min_value, min_max.max_timepoint, min_max.min_timepoint
                        ) t16
                    ) gene_profile
                  WHERE ga.na_feature_id = gene_profile.na_feature_id
                UNION ALL
                  -- compound profiles
                  SELECT compound_profile.study_id,
                     case
                       WHEN compound_profile.isotopomer IS NOT NULL
                          THEN ca.source_id || '|' || compound_profile.isotopomer
                       WHEN compound_profile.mass IS NOT NULL
                          THEN ca.source_id || '|' || compound_profile.mass || '|' || compound_profile.retention_time
                       ELSE ca.source_id
                     END as source_id,
                     compound_profile.profile_type,
                     compound_profile.profile_as_string, compound_profile.max_value, compound_profile.min_value,
                     compound_profile.max_timepoint, compound_profile.min_timepoint
                  FROM CompoundAttributes ca,
                    (
                        SELECT * FROM (
                          WITH result AS (
                            SELECT max(value) as value, compound_id, protocol_app_node_id, isotopomer
                            FROM results.CompoundMassSpec
                            GROUP BY compound_id, protocol_app_node_id, isotopomer
                          ) , min_max AS (
                            SELECT DISTINCT sl.study_id, result.compound_id, result.isotopomer,
                                last_value(result.value) over w1 as max_value,
                                first_value(result.value) over w1 as min_value,
                                last_value(pan.name) over w1 as max_timepoint,
                                first_value(pan.name) over w1 as min_timepoint
                            FROM study.PROTOCOLAPPNODE pan, study.STUDYLINK sl, study.STUDY s, result
                            WHERE result.protocol_app_node_id = sl.protocol_app_node_id
                              AND result.protocol_app_node_id = pan.protocol_app_node_id
                              AND sl.study_id = s.study_id
                              AND s.investigation_id IS NOT NULL
                            WINDOW w1 AS (
                              PARTITION BY sl.study_id, result.compound_id, result.isotopomer
                              ORDER BY result.value ASC
                              ROWS BETWEEN UNBOUNDED PRECEDING AND UNBOUNDED FOLLOWING
                            )
                          )
                          SELECT sl.study_id, result.compound_id, result.isotopomer, 'values' as profile_type,
                              NULL::numeric as compound_peaks_id, NULL::numeric as mass, NULL::numeric as retention_time,
                              string_agg(coalesce(round(result.value::numeric, 2)::varchar, 'NA'), chr(9) order by pan.node_order_num) as profile_as_string,
                              min_max.max_value, min_max.min_value, min_max.max_timepoint, min_max.min_timepoint
                          FROM study.ProtocolAppNode pan, study.StudyLink sl, study.Study s, result, min_max
                          WHERE result.protocol_app_node_id = sl.protocol_app_node_id
                            AND result.protocol_app_node_id = pan.protocol_app_node_id
                            AND sl.study_id = s.study_id
                            AND s.investigation_id is not null
                            AND min_max.compound_id = result.compound_id
                            AND min_max.study_id = sl.study_id
                          GROUP BY sl.study_id, result.compound_id, result.isotopomer, min_max.max_value, min_max.min_value, min_max.max_timepoint, min_max.min_timepoint
                        ) t1
                      UNION ALL
                        SELECT * FROM (
                          WITH min_max AS (
                            SELECT DISTINCT sl.study_id, cpc.compound_id,
                              last_value(cmsr.value) over w1 as max_value,
                              first_value(cmsr.value) over w1 as min_value,
                              last_value(pan.name) over w1 as max_timepoint,
                              first_value(pan.name) over w1 as min_timepoint
                            FROM study.PROTOCOLAPPNODE pan, study.STUDYLINK sl, study.STUDY s,
                              apidb.CompoundMassSpecResult cmsr, apidb.Compoundpeaks cp,
                              apidb.CompoundPeaksChebi cpc
                            WHERE cmsr.protocol_app_node_id = sl.protocol_app_node_id
                              AND cmsr.protocol_app_node_id = pan.protocol_app_node_id
                              AND sl.study_id = s.study_id
                              AND s.investigation_id is not null
                              AND cp.compound_peaks_id = cmsr.compound_peaks_id
                              AND cpc.compound_peaks_id = cp.compound_peaks_id
                              AND pan.name like '%mean%'
                            WINDOW w1 AS (
                              PARTITION BY sl.study_id, cpc.compound_id, cpc.isotopomer, cpc.compound_peaks_id, cp.mass, cp.retention_time
                              ORDER BY cmsr.value ASC
                              ROWS BETWEEN UNBOUNDED PRECEDING AND UNBOUNDED FOLLOWING
                            )
                          )
                          SELECT sl.study_id, cpc.compound_id, cpc.isotopomer, 'values' as profile_type,
                            cpc.compound_peaks_id, cp.mass, cp.retention_time,
                            string_agg(coalesce(round(cmsr.value::numeric, 2)::varchar, 'NA'), chr(9) order by pan.node_order_num) as profile_as_string,
                            min_max.max_value, min_max.min_value, min_max.max_timepoint, min_max.min_timepoint
                          FROM study.PROTOCOLAPPNODE pan, study.STUDYLINK sl, study.STUDY s,
                            apidb.CompoundMassSpecResult cmsr, apidb.Compoundpeaks cp,
                            apidb.CompoundPeaksChebi cpc, min_max
                          WHERE cmsr.protocol_app_node_id = sl.protocol_app_node_id
                            AND cmsr.protocol_app_node_id = pan.protocol_app_node_id
                            AND sl.study_id = s.study_id
                            AND s.investigation_id is not null
                            AND cp.compound_peaks_id = cmsr.compound_peaks_id
                            AND cpc.compound_peaks_id = cp.compound_peaks_id
                            AND pan.name like '%mean%'
                            AND min_max.compound_id = cpc.compound_id
                            AND min_max.study_id = sl.study_id
                          GROUP BY sl.study_id, cpc.compound_id, cpc.isotopomer, cpc.compound_peaks_id, cp.mass, cp.retention_time, min_max.max_value, min_max.min_value, min_max.max_timepoint, min_max.min_timepoint
                        ) t2
                      UNION ALL
                        SELECT * FROM (
                          WITH min_max AS (
                            SELECT DISTINCT sl.study_id, cpc.compound_id,
                              last_value(cmsr.percentile) over w1 as max_value,
                              first_value(cmsr.percentile) over w1 as min_value,
                              last_value(pan.name) over w1 as max_timepoint,
                              first_value(pan.name) over w1 as min_timepoint
                            FROM study.PROTOCOLAPPNODE pan, study.STUDYLINK sl, study.STUDY s,
                              apidb.CompoundMassSpecResult cmsr, apidb.Compoundpeaks cp,
                              apidb.CompoundPeaksChebi cpc
                            WHERE cmsr.protocol_app_node_id = sl.protocol_app_node_id
                              AND cmsr.protocol_app_node_id = pan.protocol_app_node_id
                              AND sl.study_id = s.study_id
                              AND s.investigation_id is not null
                              AND cp.compound_peaks_id = cmsr.compound_peaks_id
                              AND cpc.compound_peaks_id = cp.compound_peaks_id
                              AND pan.name like '%mean%'
                            WINDOW w1 AS (
                              PARTITION BY sl.study_id, cpc.compound_id, cpc.isotopomer, cpc.compound_peaks_id, cp.mass, cp.retention_time
                              ORDER BY cmsr.percentile ASC
                              ROWS BETWEEN UNBOUNDED PRECEDING AND UNBOUNDED FOLLOWING
                            )
                          )
                          SELECT sl.study_id, cpc.compound_id, cpc.isotopomer, 'percentiles' as profile_type,
                            cpc.compound_peaks_id, cp.mass, cp.retention_time,
                            string_agg(coalesce(round(cmsr.percentile::numeric, 2)::varchar, 'NA'), chr(9) order by pan.node_order_num) as profile_as_string,
                            min_max.max_value, min_max.min_value, min_max.max_timepoint, min_max.min_timepoint
                          FROM study.PROTOCOLAPPNODE pan, study.STUDYLINK sl, study.STUDY s,
                            apidb.CompoundMassSpecResult cmsr, apidb.Compoundpeaks cp,
                            apidb.CompoundPeaksChebi cpc, min_max
                          WHERE cmsr.protocol_app_node_id = sl.protocol_app_node_id
                            AND cmsr.protocol_app_node_id = pan.protocol_app_node_id
                            AND sl.study_id = s.study_id
                            AND s.investigation_id is not null
                            AND cp.compound_peaks_id = cmsr.compound_peaks_id
                            AND cpc.compound_peaks_id = cp.compound_peaks_id
                            AND pan.name like '%mean%'
                            AND min_max.compound_id = cpc.compound_id
                            AND min_max.study_id = sl.study_id
                          GROUP BY sl.study_id, cpc.compound_id, cpc.isotopomer, cpc.compound_peaks_id, cp.mass, cp.retention_time, min_max.max_value, min_max.min_value, min_max.max_timepoint, min_max.min_timepoint
                        ) t3
                    ) compound_profile
                  WHERE ca.id = compound_profile.compound_id
                UNION ALL
                  -- OntologyTermResult
                  SELECT * FROM (
                    WITH min_max AS (
                      SELECT DISTINCT sl.study_id, ot.name,
                        last_value(otr.value) over w1 as max_value,
                        first_value(otr.value) over w1 as min_value,
                        last_value(pan.name) over w1 as max_timepoint,
                        first_value(pan.name) over w1 as min_timepoint
                      FROM study.PROTOCOLAPPNODE pan, study.STUDYLINK sl, study.STUDY s,
                        apidb.OntologyTermResult otr, sres.OntologyTerm ot
                      WHERE ot.ontology_term_id = otr.ontology_term_id
                        AND otr.protocol_app_node_id = sl.protocol_app_node_id
                        AND otr.protocol_app_node_id = pan.protocol_app_node_id
                        AND sl.study_id = s.study_id
                        AND s.investigation_id is not null
                      WINDOW w1 AS (
                        PARTITION BY sl.study_id, ot.name
                        ORDER BY otr.value ASC
                        ROWS BETWEEN UNBOUNDED PRECEDING AND UNBOUNDED FOLLOWING
                      )
                    )
                    SELECT sl.study_id, ot.name as source_id, 'value' as profile_type,
                      string_agg(coalesce(round(otr.value::numeric, 2)::varchar, 'NA'), chr(9) order by pan.node_order_num) as profile_as_string,
                      min_max.max_value, min_max.min_value, min_max.max_timepoint, min_max.min_timepoint
                    FROM study.PROTOCOLAPPNODE pan, study.STUDYLINK sl, study.STUDY s,
                      apidb.OntologyTermResult otr, sres.OntologyTerm ot, min_max
                    WHERE ot.ontology_term_id = otr.ontology_term_id
                      AND otr.protocol_app_node_id = sl.protocol_app_node_id
                      AND otr.protocol_app_node_id = pan.protocol_app_node_id
                      AND sl.study_id = s.study_id
                      AND s.investigation_id is not null
                      AND min_max.name = ot.name
                      AND min_max.study_id = sl.study_id
                    GROUP BY sl.study_id, ot.name, min_max.max_value, min_max.min_value, min_max.max_timepoint, min_max.min_timepoint
                  ) t1
                UNION ALL
                  -- SubjectResult
                  SELECT * FROM (
                    WITH min_max AS (
                      SELECT DISTINCT sl.study_id, result.subject,
                        last_value(result.value) over w1 as max_value,
                        first_value(result.value) over w1 as min_value,
                        last_value(pan.name) over w1 as max_timepoint,
                        first_value(pan.name) over w1 as min_timepoint
                      FROM study.PROTOCOLAPPNODE pan, study.STUDYLINK sl, study.STUDY s, apidb.SubjectResult result
                      WHERE result.protocol_app_node_id = sl.protocol_app_node_id
                        AND result.protocol_app_node_id = pan.protocol_app_node_id
                        AND sl.study_id = s.study_id
                        AND s.investigation_id IS NOT NULL
                      WINDOW w1 AS (
                        PARTITION BY sl.study_id, result.subject
                        ORDER BY result.value ASC
                        ROWS BETWEEN UNBOUNDED PRECEDING AND UNBOUNDED FOLLOWING
                      )
                    )
                    SELECT sl.study_id, result.subject as source_id, 'values' as profile_type,
                      string_agg(coalesce(round(result.value::numeric, 2)::varchar, 'NA'), chr(9) order by pan.node_order_num) as profile_as_string,
                      min_max.max_value, min_max.min_value, min_max.max_timepoint, min_max.min_timepoint
                    FROM study.PROTOCOLAPPNODE pan, study.STUDYLINK sl, study.STUDY s, min_max, apidb.SubjectResult result
                    WHERE result.protocol_app_node_id = sl.protocol_app_node_id
                      AND result.protocol_app_node_id = pan.protocol_app_node_id
                      AND sl.study_id = s.study_id
                      AND s.investigation_id is not null
                      AND min_max.subject = result.subject
                      AND min_max.study_id = sl.study_id
                    GROUP BY sl.study_id, result.subject, min_max.max_value, min_max.min_value, min_max.max_timepoint, min_max.min_timepoint
                  ) t2
                UNION ALL
                  -- wgcna eigengene results
                  SELECT * FROM (
                    WITH min_max AS (
                      SELECT DISTINCT sl.study_id, result.module_name,
                        last_value(result.value) over w1 as max_value,
                        first_value(result.value) over w1 as min_value,
                        last_value(pan.name) over w1 as max_timepoint,
                        first_value(pan.name) over w1 as min_timepoint
                      FROM study.PROTOCOLAPPNODE pan, study.STUDYLINK sl, study.STUDY s, apidb.EigenGeneWgcnaResults result
                      WHERE result.protocol_app_node_id = sl.protocol_app_node_id
                        AND result.protocol_app_node_id = pan.protocol_app_node_id
                        AND sl.study_id = s.study_id
                        AND s.investigation_id IS NOT NULL
                      WINDOW w1 AS (
                        PARTITION BY sl.study_id, result.module_name
                        ORDER BY result.value ASC
                        ROWS BETWEEN UNBOUNDED PRECEDING AND UNBOUNDED FOLLOWING
                      )
                    )
                    SELECT sl.study_id, result.module_name as source_id, 'values' as profile_type,
                      string_agg(coalesce(round(result.value::numeric, 2)::varchar, 'NA'), chr(9) order by pan.node_order_num) as profile_as_string,
                      min_max.max_value, min_max.min_value, min_max.max_timepoint, min_max.min_timepoint
                    FROM study.PROTOCOLAPPNODE pan, study.STUDYLINK sl, study.STUDY s, min_max, apidb.EigenGeneWgcnaResults result
                    WHERE result.protocol_app_node_id = sl.protocol_app_node_id
                      AND result.protocol_app_node_id = pan.protocol_app_node_id
                      AND sl.study_id = s.study_id
                      AND s.investigation_id is not null
                      AND min_max.module_name = result.module_name
                      AND min_max.study_id = sl.study_id
                    GROUP BY sl.study_id, result.module_name, min_max.max_value, min_max.min_value, min_max.max_timepoint, min_max.min_timepoint
                  ) t3
              ) profile
            WHERE ds.name = d.name
              AND ps.investigation_id = i.study_id
              AND ds.version = r.version
              AND d.external_database_id = r.external_database_id
              AND r.external_database_release_id = i.external_database_release_id
              AND i.investigation_id is null
              AND profile.study_id = ps.study_id
          )
          LOOP
            ctrows := ctrows + 1;
            INSERT INTO Profile&1
                (DATASET_NAME, DATASET_TYPE, DATASET_SUBTYPE, PROFILE_TYPE, SOURCE_ID, PROFILE_STUDY_ID, PROFILE_SET_NAME,
                PROFILE_SET_SUFFIX, PROFILE_AS_STRING, MAX_VALUE, MIN_VALUE, MAX_TIMEPOINT, MIN_TIMEPOINT)
                VALUES
                (pf_rows.DATASET_NAME, pf_rows.DATASET_TYPE, pf_rows.DATASET_SUBTYPE, pf_rows.PROFILE_TYPE, pf_rows.SOURCE_ID, pf_rows.PROFILE_STUDY_ID, pf_rows.PROFILE_SET_NAME,
                pf_rows.PROFILE_SET_SUFFIX, pf_rows.PROFILE_AS_STRING, pf_rows.MAX_VALUE, pf_rows.MIN_VALUE, pf_rows.MAX_TIMEPOINT, pf_rows.MIN_TIMEPOINT);
            IF ctrows >= commit_after THEN
              COMMIT;
              ctrows := 0;
            END IF;
          END LOOP;
        commit;
        END;
        $$ LANGUAGE PLPGSQL;
      ]]>
    </sql>
    <sql>
      <![CDATA[
        create index exprof_idx&1
          on Profile&1 (source_id, profile_type, profile_set_name)
        tablespace indx
      ]]>
    </sql>
    <sql>
      <![CDATA[
        create index profset_idx&1
          on Profile&1 (profile_set_name, profile_type)
        tablespace indx
      ]]>
    </sql>
    <sql>
      <![CDATA[
        create index srcdset_idx&1
          on Profile&1 (source_id, dataset_subtype, dataset_type)
        tablespace indx
      ]]>
    </sql>

    <sql>
      <![CDATA[
        UPDATE Profile&1
        SET dataset_name = 'tbruTREU927_Rijo_Circadian_Regulation_rnaSeq_RSRC'
        WHERE dataset_name= 'tbruTREU927_RNASeq_Rijo_Circadian_Regulation_RSRC'
      ]]>
    </sql>
  </tuningTable>


  <tuningTable name="ProfileType">
    <internalDependency name="Profile"/>
    <sql>
      <![CDATA[
        CREATE TABLE ProfileType&1 AS
        SELECT DISTINCT dataset_name, profile_study_id, profile_set_name, profile_set_suffix, profile_type,
               dataset_type, dataset_subtype
        FROM profile
        WHERE profile_as_string IS NOT NULL
        ORDER BY  dataset_name, profile_set_name,  profile_type
      ]]>
    </sql>
  </tuningTable>


  <tuningTable name="ProfileSamples">
    <internalDependency name="ProfileType"/>
    <externalDependency name="results.NaFeatureExpression"/>
    <externalDependency name="results.CompoundMassSpec"/>
    <externalDependency name="study.ProtocolAppNode"/>
    <externalDependency name="study.Study"/>
    <externalDependency name="study.StudyLink"/>
    <sql>
      <![CDATA[
      CREATE TABLE ProfileSamples&1 AS
      SELECT DISTINCT s.name AS study_name, s.study_id,
        REGEXP_REPLACE(REGEXP_REPLACE (pan.name, ' \[.+\] \(.+\)', ''),
                           ' \(.+\)', '')AS protocol_app_node_name,
        pan.protocol_app_node_id, pan.node_order_num, pt.profile_type,
        pt.dataset_name, pt.dataset_type, pt.dataset_subtype,
            pt.profile_set_suffix
      FROM profileType pt, study.study s, study.studyLink sl,
        study.protocolAppNode pan, results.nafeatureexpression r
      WHERE pt.profile_study_id = s.study_id
      AND sl.study_id = s.study_id
      AND sl.protocol_app_node_id = pan.protocol_app_node_id
      AND  pan.protocol_app_node_id =r.protocol_app_node_id
      AND pt.profile_type not in ('pvalue', 'period', 'amplitude', 'probability_mean','sd','lower_CI','upper_CI','correlation_coefficient')
        UNION
      SELECT DISTINCT s.name AS study_name, s.study_id,
            REGEXP_REPLACE(REGEXP_REPLACE (pan.name, ' \[.+\] \(.+\)', ''),
                           ' \(.+\)', '')AS protocol_app_node_name,
            pan.protocol_app_node_id, pan.node_order_num, pt.profile_type,
            pt.dataset_name, pt.dataset_type, pt.dataset_subtype,
            pt.profile_set_suffix
          FROM profileType pt, study.study s, study.studyLink sl,
            study.protocolAppNode pan, apidb.NAFeatureMetacycle r
          WHERE pt.profile_study_id = s.study_id
          AND sl.study_id = s.study_id
          AND sl.protocol_app_node_id = pan.protocol_app_node_id
          AND  pan.protocol_app_node_id =r.protocol_app_node_id
          AND pt.profile_type not in ('values', 'channel1_percentiles', 'channel2_percentiles', 'standard_error')
        UNION
      SELECT DISTINCT s.name AS study_name, s.study_id,
            REGEXP_REPLACE(REGEXP_REPLACE (pan.name, ' \[.+\] \(.+\)', ''),
                           ' \(.+\)', '')AS protocol_app_node_name,
            pan.protocol_app_node_id, pan.node_order_num, pt.profile_type,
            pt.dataset_name, pt.dataset_type, pt.dataset_subtype,
            pt.profile_set_suffix
          FROM profileType pt, study.study s, study.studyLink sl,
            study.protocolAppNode pan, apidb.LopitResults r
          WHERE pt.profile_study_id = s.study_id
          AND sl.study_id = s.study_id
          AND sl.protocol_app_node_id = pan.protocol_app_node_id
          AND  pan.protocol_app_node_id =r.protocol_app_node_id
          AND pt.profile_type not in ('values', 'channel1_percentiles', 'channel2_percentiles', 'standard_error')

        UNION
      SELECT DISTINCT s.name AS study_name, s.study_id,
        REGEXP_REPLACE(REGEXP_REPLACE (pan.name, ' \[.+\] \(.+\)', ''),
                           ' \(.+\)', '')AS protocol_app_node_name,
        pan.protocol_app_node_id, pan.node_order_num, pt.profile_type,
        pt.dataset_name, pt.dataset_type, pt.dataset_subtype,
            pt.profile_set_suffix
      FROM profileType pt, study.study s, study.studyLink sl,
        study.protocolAppNode pan, results.compoundMassSpec r
      WHERE pt.profile_study_id = s.study_id
      AND sl.study_id = s.study_id
      AND sl.protocol_app_node_id = pan.protocol_app_node_id
      AND  pan.protocol_app_node_id =r.protocol_app_node_id
        UNION
      SELECT DISTINCT s.name AS study_name, s.study_id,
            REGEXP_REPLACE(REGEXP_REPLACE (pan.name, ' \[.+\] \(.+\)', ''),
                           ' \(.+\)', '')AS protocol_app_node_name,
            pan.protocol_app_node_id, pan.node_order_num, pt.profile_type,
            pt.dataset_name, pt.dataset_type, pt.dataset_subtype,
            pt.profile_set_suffix
          FROM profileType pt, study.study s, study.studyLink sl,
            study.protocolAppNode pan, APIDB.compoundmassspecresult r
          WHERE pt.profile_study_id = s.study_id
          AND sl.study_id = s.study_id
          AND sl.protocol_app_node_id = pan.protocol_app_node_id
          AND  pan.protocol_app_node_id =r.protocol_app_node_id
          and pan.name like '%mean%'
        UNION
      SELECT DISTINCT s.name AS study_name, s.study_id,
        REGEXP_REPLACE(REGEXP_REPLACE (pan.name, ' \[.+\] \(.+\)', ''),
                           ' \(.+\)', '')AS protocol_app_node_name,
        pan.protocol_app_node_id, pan.node_order_num, pt.profile_type,
        pt.dataset_name, pt.dataset_type, pt.dataset_subtype,
            pt.profile_set_suffix
      FROM profileType pt, study.study s, study.studyLink sl,
        study.protocolAppNode pan, apidb.ontologytermresult r
      WHERE pt.profile_study_id = s.study_id
      AND sl.study_id = s.study_id
      AND sl.protocol_app_node_id = pan.protocol_app_node_id
      AND  pan.protocol_app_node_id =r.protocol_app_node_id
        UNION
      SELECT DISTINCT s.name AS study_name, s.study_id,
        REGEXP_REPLACE(REGEXP_REPLACE (pan.name, ' \[.+\] \(.+\)', ''),
                           ' \(.+\)', '')AS protocol_app_node_name,
        pan.protocol_app_node_id, pan.node_order_num, pt.profile_type,
        pt.dataset_name, pt.dataset_type, pt.dataset_subtype,
            pt.profile_set_suffix
      FROM profileType pt, study.study s, study.studyLink sl,
        study.protocolAppNode pan, results.nafeaturehostresponse r
      WHERE pt.profile_study_id = s.study_id
      AND sl.study_id = s.study_id
      AND sl.protocol_app_node_id = pan.protocol_app_node_id
      AND  pan.protocol_app_node_id =r.protocol_app_node_id
        UNION
      SELECT DISTINCT s.name AS study_name, s.study_id,
        REGEXP_REPLACE(REGEXP_REPLACE (pan.name, ' \[.+\] \(.+\)', ''),
                           ' \(.+\)', '')AS protocol_app_node_name,
        pan.protocol_app_node_id, pan.node_order_num, pt.profile_type,
        pt.dataset_name, pt.dataset_type, pt.dataset_subtype,
            pt.profile_set_suffix
      FROM profileType pt, study.study s, study.studyLink sl,
        study.protocolAppNode pan, apidb.crisprphenotype r
      WHERE pt.profile_study_id = s.study_id
      AND sl.study_id = s.study_id
      AND sl.protocol_app_node_id = pan.protocol_app_node_id
      AND  pan.protocol_app_node_id =r.protocol_app_node_id
        UNION
      SELECT DISTINCT s.name AS study_name, s.study_id,
        REGEXP_REPLACE(REGEXP_REPLACE (pan.name, ' \[.+\] \(.+\)', ''),
                           ' \(.+\)', '')AS protocol_app_node_name,
        pan.protocol_app_node_id, pan.node_order_num, pt.profile_type,
        pt.dataset_name, pt.dataset_type, pt.dataset_subtype,
            pt.profile_set_suffix
      FROM profileType pt, study.study s, study.studyLink sl,
        study.protocolAppNode pan, apidb.phenotypescore r
      WHERE pt.profile_study_id = s.study_id
      AND sl.study_id = s.study_id
      AND sl.protocol_app_node_id = pan.protocol_app_node_id
      AND  pan.protocol_app_node_id =r.protocol_app_node_id
        UNION
      SELECT DISTINCT s.name AS study_name, s.study_id,
        REGEXP_REPLACE(REGEXP_REPLACE (pan.name, ' \[.+\] \(.+\)', ''),
                           ' \(.+\)', '')AS protocol_app_node_name,
        pan.protocol_app_node_id, pan.node_order_num, pt.profile_type,
        pt.dataset_name, pt.dataset_type, pt.dataset_subtype,
            pt.profile_set_suffix
      FROM profileType pt, study.study s, study.studyLink sl,
        study.protocolAppNode pan, apidb.phenotypegrowthrate r
      WHERE pt.profile_study_id = s.study_id
      AND sl.study_id = s.study_id
      AND sl.protocol_app_node_id = pan.protocol_app_node_id
      AND  pan.protocol_app_node_id =r.protocol_app_node_id
        UNION
          SELECT DISTINCT s.name AS study_name, s.study_id,
            REGEXP_REPLACE(REGEXP_REPLACE (pan.name, ' \[.+\] \(.+\)', ''),
                           ' \(.+\)', '')AS protocol_app_node_name,
            pan.protocol_app_node_id, pan.node_order_num, pt.profile_type,
            pt.dataset_name, pt.dataset_type, pt.dataset_subtype,
            pt.profile_set_suffix
          FROM profileType pt, study.study s, study.studyLink sl,
            study.protocolAppNode pan, apidb.subjectresult r
          WHERE pt.profile_study_id = s.study_id
          AND sl.study_id = s.study_id
          AND sl.protocol_app_node_id = pan.protocol_app_node_id
          AND  pan.protocol_app_node_id =r.protocol_app_node_id
        UNION
          SELECT DISTINCT s.name AS study_name, s.study_id,
            REGEXP_REPLACE(REGEXP_REPLACE (pan.name, ' \[.+\] \(.+\)', ''),
                           ' \(.+\)', '')AS protocol_app_node_name,
            pan.protocol_app_node_id, pan.node_order_num, pt.profile_type,
            pt.dataset_name, pt.dataset_type, pt.dataset_subtype,
            pt.profile_set_suffix
          FROM profileType pt, study.study s, study.studyLink sl,
            study.protocolAppNode pan, apidb.EigenGeneWgcnaResults r
          WHERE pt.profile_study_id = s.study_id
          AND sl.study_id = s.study_id
          AND sl.protocol_app_node_id = pan.protocol_app_node_id
          AND  pan.protocol_app_node_id =r.protocol_app_node_id
      ]]>
    </sql>
    <sql>
      <![CDATA[
        create index psamp_ix&1
          on ProfileSamples&1
            (dataset_name, profile_type, study_id, node_order_num,
             protocol_app_node_id, profile_set_suffix, study_name,
             protocol_app_node_name)
        tablespace indx
      ]]>
    </sql>
    <sql>
      <![CDATA[
        create index psampstdy_ix&1
          on ProfileSamples&1
            (study_name, profile_type, node_order_num,
             protocol_app_node_id, profile_set_suffix, study_id,
             protocol_app_node_name, dataset_name)
        tablespace indx
      ]]>
    </sql>
  </tuningTable>


  <tuningTable name="GeneGroupProfile">
    <comment> For all datasets, list all genes (source_id) of a gene_group where one of them (profile_graph_id)
      has data for a profile_set.
    </comment>
    <internalDependency name="GeneAttributes"/>
    <internalDependency name="Profile"/>
    <internalDependency name="OrthologousTranscripts"/>
    <sql>
      <![CDATA[
        create table GeneGroupProfile&1 as
          select distinct other_gene.source_id, p.dataset_name,
               this_gene.source_id as profile_graph_id
          from OrthologousTranscripts ot
             , Profile p
             , GeneAttributes this_gene
             , GeneAttributes other_gene
          where p.source_id = ot.source_id
            and ot.source_id = this_gene.source_id
            and ot.ortho_gene_source_id = other_gene.source_id
            and this_gene.species = other_gene.species
            and ot.is_syntenic = 1
        union
          select ga.source_id, p.dataset_name, p.source_id as profile_graph_id
          from Profile p, GeneAttributes ga
          where p.source_id = ga.source_id
    ]]>
    </sql>
    <sql>
      <![CDATA[
          create index ggp_ix&1
            on GeneGroupProfile&1
              (source_id, dataset_name, profile_graph_id)
          tablespace indx
      ]]>
    </sql>
  </tuningTable>

  <tuningTable name="ExpressionGraphsData">
    <comment>
      for gene-page expression graphs
    </comment>
    <internalDependency name="DatasetPresenter"/>
    <internalDependency name="GeneAttributes"/>
    <internalDependency name="ProfileSamples"/>
    <externalDependency name="results.NaFeatureExpression"/>
    <externalDependency name="sres.ExternalDatabase"/>
    <externalDependency name="sres.ExternalDatabaseRelease"/>
    <externalDependency name="study.ProtocolAppNode"/>
    <externalDependency name="study.Study"/>
    <sql>
      <![CDATA[
        CREATE TABLE ExpressionGraphsData&1  as
          -- RNASeq
          SELECT distinct ga.source_id, dnt.dataset_presenter_id as dataset_id,
                 cast(case when ps.profile_set_suffix is null then ps.protocol_app_node_name
                          when ps.protocol_app_node_name ='value' then ps.profile_set_suffix 
                          else ps.protocol_app_node_name || ' - ' || ps.profile_set_suffix end ||
                      case when substr(dp.value, 1, 10) in ('0', 'false') and pan.name like '% firststrand %' then '- sense'
                           when substr(dp.value, 1, 10) in ('0', 'false') and pan.name like '% secondstrand %' then '- antisense'
                           when substr(dp.value, 1, 10) in ('1', 'true') and pan.name like '% firststrand %' then '- antisense'
                           when substr(dp.value, 1, 10) in ('1', 'true') and pan.name like '% secondstrand %' then '- sense'
                           else '' end ||
                      case when pan.name like '% unique%' then ' - unique' 
                           else '' end
                       as varchar(300)) AS sample_name,
                 round(nfe.value::numeric, 2) as value,
                 round(nfe.standard_error::numeric, 2) as standard_error,
                 round(nfe.percentile_channel1::numeric, 2) as percentile_channel1,
                 round(nfe.percentile_channel2::numeric, 2) as percentile_channel2,
                 ps.node_order_num, 
                 ps.protocol_app_node_id
          FROM results.NaFeatureExpression nfe, GeneAttributes ga, study.ProtocolAppNode pan,
               ProfileSamples ps, study.Study s, study.Study i,
               sres.ExternalDatabaseRelease r, sres.ExternalDatabase d,
               DatasetPresenter dnt, DatasetProperty dp
          WHERE ga.na_feature_id = nfe.na_feature_id
            AND nfe.protocol_app_node_id = pan.protocol_app_node_id
            AND pan.protocol_app_node_id = ps.protocol_app_node_id
            AND ps.study_id = s.study_id
            AND s.investigation_id = i.study_id
            AND i.external_database_release_id = r.external_database_release_id
            AND r.external_database_id = d.external_database_id
            AND ps.dataset_name = dnt.name
            AND dnt.dataset_presenter_id = dp.dataset_presenter_id
            AND dp.property = 'switchStrandsProfiles'
            AND ps.study_name not like '%cuff%'
            AND ps.study_name not like '%htseq-intersection-nonempty%'
            AND ps.study_name not like '%htseq-intersection-strict%'
        UNION
          -- Splice Site data
          SELECT ga.source_id, dnt.dataset_presenter_id as dataset_id,
                 cast (case when ps.profile_set_suffix is null
                              then ps.protocol_app_node_name
                            else ps.protocol_app_node_name || ' ' || ps.profile_set_suffix
                        end as varchar(300)) AS sample_name,
                 round(nfe.value::numeric, 2) as value,
                 round(nfe.standard_error::numeric, 2) as standard_error,
                 round(nfe.percentile_channel1::numeric, 2) as percentile_channel1,
                 round(nfe.percentile_channel2::numeric, 2) as percentile_channel2,
                 ps.node_order_num, 
                 ps.protocol_app_node_id
          FROM results.NaFeatureExpression nfe, GeneAttributes ga, study.ProtocolAppNode pan,
               ProfileSamples ps, study.Study s, study.Study i,
               sres.ExternalDatabaseRelease r, sres.ExternalDatabase d,
               DatasetNameTaxon dnt,DatasetProperty dp
          WHERE ga.na_feature_id = nfe.na_feature_id
            AND nfe.protocol_app_node_id = pan.protocol_app_node_id
            AND pan.protocol_app_node_id = ps.protocol_app_node_id
            AND ps.study_id = s.study_id
            AND s.investigation_id = i.study_id
            AND i.external_database_release_id = r.external_database_release_id
            AND r.external_database_id = d.external_database_id
            AND d.name = dnt.name
            AND dnt.dataset_presenter_id = dp.dataset_presenter_id
            AND dp.property = 'type' and substr(dp.value, 1, 10) = 'Splice Site'
        UNION
          -- microarray expression, quantitative proteomics, and eQTL
          SELECT ga.source_id, dnt.dataset_presenter_id as dataset_id,
                 cast (case when ps.profile_set_suffix is null
                              then ps.protocol_app_node_name
                             else ps.protocol_app_node_name || ' ' || ps.profile_set_suffix
                       end as varchar(300)) AS sample_name,
                 CASE WHEN (d.NAME ='pfal3D7_quantitativeMassSpec_Apicoplast_ER_RSRC')
                   THEN round(nfe.VALUE::numeric, 6)
                   ELSE round(nfe.value::numeric, 2) END as value,
                 round(nfe.standard_error::numeric, 2) as standard_error,
                 round(nfe.percentile_channel1::numeric, 2) as percentile_channel1,
                 round(nfe.percentile_channel2::numeric, 2) as percentile_channel2,
                 ps.node_order_num, 
                 ps.protocol_app_node_id
          FROM results.NaFeatureExpression nfe, GeneAttributes ga, study.ProtocolAppNode pan,
               ProfileSamples ps, study.Study s, study.Study i,
               sres.ExternalDatabaseRelease r, sres.ExternalDatabase d,
               DatasetNameTaxon dnt, DatasetPresenter dsp
          WHERE ga.na_feature_id = nfe.na_feature_id
            AND nfe.protocol_app_node_id = pan.protocol_app_node_id
            AND pan.protocol_app_node_id = ps.protocol_app_node_id
            AND ps.study_id = s.study_id
            AND s.investigation_id = i.study_id
            AND i.external_database_release_id = r.external_database_release_id
            AND r.external_database_id = d.external_database_id
            AND d.name = dnt.name
            AND dnt.dataset_presenter_id = dsp.dataset_presenter_id
            AND dsp.subtype != 'rnaseq'
      ]]>
    </sql>
    <sql>
      <![CDATA[
        create index edg_ix&1
          on ExpressionGraphsData&1
            (source_id, dataset_id, sample_name, value, standard_error, percentile_channel1, percentile_channel2)
        tablespace indx
      ]]>
    </sql>
  </tuningTable>


  <tuningTable name="Taxonomy">
    <comment>
      For each distinct organism in GeneAttributes, all ancestors in the taxon tree. For the gene page.
    </comment>
    <internalDependency name="GeneAttributes"/>
    <externalDependency name="sres.Taxon"/>
    <externalDependency name="sres.TaxonName"/>
    <sql>
      <![CDATA[
        CREATE TABLE Taxonomy&1 as
        WITH RECURSIVE cte AS (
          WITH tax AS(
              SELECT t.taxon_id, t.parent_id, t.ncbi_tax_id,
                cast(tn.name as varchar(80)) as name,
                cast(t.rank as varchar(24)) as rank
              FROM sres.Taxon t, sres.TaxonName tn
              WHERE t.taxon_id = tn.taxon_id
                  AND tn.name_class = 'scientific name'
          )
          SELECT tax.*, name as organism, ARRAY[taxon_id::numeric] as path
          FROM tax
          WHERE name IN (SELECT DISTINCT organism FROM GeneAttributes)
          UNION
          SELECT tax.*, cte.organism, cte.path || tax.taxon_id as path
          FROM tax, cte
          WHERE cte.parent_id = tax.taxon_id
              AND tax.name != 'root'
        )
        SELECT taxon_id, parent_id, ncbi_tax_id, name, rank, organism, row_number() over() as orderNum
        FROM (SELECT cte.* FROM cte ORDER BY path) t
      ]]>
    </sql>
    <sql>
      <![CDATA[
        create index tax_ix&1
          on Taxonomy&1
            (organism, ordernum, taxon_id, parent_id, ncbi_tax_id, name, rank)
        tablespace indx
      ]]>
    </sql>
  </tuningTable>


  <tuningTable name="GeneModelDump">
    <comment>
      Materialization of GeneTables.GeneModelDump.
    </comment>
    <externalDependency name="apidb.FeatureLocation"/>
    <internalDependency name="TranscriptAttributes"/>
    <externalDependency name="dots.NaSequence"/>
    <externalDependency name="dots.GeneFeature"/>
    <externalDependency name="dots.ExonFeature"/>
    <sql>
      <![CDATA[
        CREATE TABLE GeneModelDump&1 as
        SELECT source_id, project_id, sequence_id, gm_start,gm_end, type, is_reversed,
               string_agg(transcript_id, ',' ORDER BY transcript_id) AS transcript_ids
        FROM (
          SELECT distinct ta.source_id as transcript_id, ta.gene_source_id as source_id, ta.project_id,
              ta.sequence_id,gm.start_min as gm_start, gm.end_max as gm_end,
              gm.type, gl.is_reversed
          FROM
            apidb.FeatureLocation gl, dots.NaSequence s,
            TranscriptAttributes ta,
            (
              SELECT CASE el.feature_type WHEN 'ExonFeature' THEN 'Exon' ELSE el.feature_type END as type,
                  el.parent_id as na_feature_id, el.start_min as start_min, el.end_max as end_max
              FROM apidb.FeatureLocation el
              WHERE el.feature_type in  ('ExonFeature','five_prime_UTR', 'three_prime_UTR','CDS','Intron')
                AND el.is_top_level = 1
            ) gm
          WHERE gm.na_feature_id = ta.na_feature_id
            AND s.na_sequence_id = gl.na_sequence_id
            AND ta.na_feature_id = gl.na_feature_id
            AND gl.is_top_level = 1
        ) t
        GROUP BY source_id, project_id, sequence_id,
                 gm_start,  gm_end, type, is_reversed
        ORDER BY CASE WHEN is_reversed = 1 THEN -1 * gm_start ELSE gm_start END
       ]]>
    </sql>
    <sql>
      <![CDATA[
        create index gmd_ix&1
          on GeneModelDump&1
            (source_id, project_id, sequence_id, gm_start, gm_end, is_reversed, type, transcript_ids)
        tablespace indx
      ]]>
    </sql>
  </tuningTable>


  <tuningTable name="RflpGenotypes">
    <comment>
      Ordered list of distinct genotypes for each protocol_app_node_id in apidb.RflpGenotypes
    </comment>
    <externalDependency name="apidb.RflpGenotype"/>
    <internalDependency name="InferredParams"/>
    <sql>
      <![CDATA[
        CREATE TABLE RflpGenotypes&1 AS
        SELECT sd.protocol_app_node_id, sd.output_pan_id,
               cast (string_agg(genotype, ', ' order by genotype) as varchar(80)) as genotypes
        FROM (SELECT DISTINCT genotype, protocol_app_node_id FROM apidb.RflpGenotype) rg,
             SampleProcess sd
        WHERE sd.output_pan_id = rg.protocol_app_node_id
        GROUP BY sd.protocol_app_node_id, sd.output_pan_id
       ]]>
    </sql>
    <sql>
      <![CDATA[
        create index rflpG_ix&1
          on RflpGenotypes&1
            (protocol_app_node_id, output_pan_id, genotypes)
        tablespace indx
      ]]>
    </sql>
  </tuningTable>


  <tuningTable name="GeneSummaryFilter">
    <comment>
      Distinct filter_name for gene query summary. For the initial version,
      at least, it's (GeneAttriutes.species UNION GeneAttributes.organism).
      Note that the UNION implies set bahavior and therefore distinctness.
    </comment>
    <internalDependency name="GeneAttributes"/>
    <sql>
      <![CDATA[
        CREATE TABLE GeneSummaryFilter&1 AS
        SELECT CAST(filter_name AS VARCHAR(80)) AS filter_name
        FROM (SELECT species as filter_name
              FROM GeneAttributes
            UNION
              SELECT organism as filter_name
              FROM GeneAttributes) t
       ]]>
    </sql>
  </tuningTable>


  <tuningTable name="AaSequenceInfo">
    <comment>
      Info from dots.ExternalAaSequence records for BLAT alignments
    </comment>
    <externalDependency name="apidb.BlatProteinAlignment"/>
    <sql>
      <![CDATA[
        CREATE TABLE AaSequenceInfo&1 AS
        SELECT aa_sequence_id, source_id,
               CAST(description AS VARCHAR(300)) AS description
        FROM dots.ExternalAaSequence
        WHERE aa_sequence_id IN (SELECT query_aa_sequence_id
                                 FROM apidb.BlatProteinAlignment)
        ORDER by aa_sequence_id
       ]]>
    </sql>
    <sql>
      <![CDATA[
        CREATE UNIQUE INDEX aaSeqInf_ix&1
          ON AaSequenceInfo&1 (aa_sequence_id, source_id, description)
        TABLESPACE indx
      ]]>
    </sql>
  </tuningTable>


  <tuningTable name="OrthologousTranscripts">
    <comment>
      Materialization of the orthology transform. Also useful for GeneTables.Orthologs.
    </comment>
    <internalDependency name="TranscriptAttributes"/>
    <externalDependency name="apidb.Synteny"/>
    <externalDependency name="apidb.SyntenicGene"/>
    <externalDependency name="apidb.Organism"/>
    <intermediateTable name="SyntenicPairs"/>
    <sql>
      <![CDATA[
         create UNLOGGED table SyntenicPairs as
         select distinct ga.na_feature_id, sg.syn_na_feature_id
         from apidb.SyntenicGene sg, GeneAttributes ga
         where sg.na_sequence_id = ga.na_sequence_id
           and sg.end_max >= ga.start_min
           and sg.start_min <= ga.end_max
       ]]>
    </sql>
    <sql>
      <![CDATA[
        create index SynPair_idx&1
          on SyntenicPairs (na_feature_id, syn_na_feature_id)
          tablespace indx
      ]]>
    </sql>
    <sql>
      <![CDATA[
        create table OrthologousTranscripts&1 as
        with all_pairs
             as (select ga.source_id
                      , ga.project_id
                      , ga.na_feature_id
                      , ota.source_id as ortho_source_id
                      , ota.gene_source_id as ortho_gene_source_id
                      , ota.project_id as ortho_project_id
                      , ota.gene_na_feature_id as ortho_na_feature_id
                      , ota.transcript_product as ortho_product
                      , ota.protein_length
                      , ga.name as ortho_name
                      , ota.organism as ortho_organism
                      , ota.taxon_id as ortho_taxon_id
                      , o.is_reference_strain
                 from Geneattributes ga
                    , TranscriptAttributes ota
                    , apidb.Organism o
                 where ga.ORTHOMCL_NAME = ota.ORTHOMCL_NAME
                 and ota.taxon_id = o.taxon_id
             ),
             syn_pairs
             as (select na_feature_id, syn_na_feature_id, 1 as is_syntenic from SyntenicPairs
             )
        select all_pairs.*
             , coalesce(syn_pairs.is_syntenic, 0) as is_syntenic
        from all_pairs
             left join syn_pairs
             on all_pairs.na_feature_id = syn_pairs.na_feature_id
                and all_pairs.ortho_na_feature_id = syn_pairs.syn_na_feature_id
       ]]>
    </sql>
    <sql>
      <![CDATA[
        create index ot_idx&1
          on OrthologousTranscripts&1 (source_id, project_id, is_syntenic desc, ortho_source_id,
                                       ortho_project_id, ortho_gene_source_id, ortho_product,
                                       ortho_name, ortho_organism, ortho_taxon_id, is_reference_strain)
          tablespace indx
      ]]>
    </sql>
    <sql>
      <![CDATA[
        create index ot_smol_idx&1
          on OrthologousTranscripts&1 (is_syntenic, ortho_taxon_id, source_id, ortho_source_id,
                                       ortho_project_id, ortho_gene_source_id)
          tablespace indx
      ]]>
    </sql>
  </tuningTable>

  <tuningTable name="DatasetGeneList">
    <comment>
      For each RNA-Seq Dataset, compute the top 500 ratios of max/min gene expression.
    </comment>
    <internalDependency name="Profile"/>
    <internalDependency name="DatasetPresenter"/>
    <internalDependency name="GeneAttributes"/>
    <sql>
      <![CDATA[
        CREATE TABLE DatasetGeneList&1 AS
          SELECT source_id, organism, orthomcl_name, profile_study_id, dataset_name, dataset_presenter_id,
            fdiff, fdiff_abs, min_value, min_timepoint, max_value, max_timepoint,
            row_number() OVER (PARTITION BY dataset_name,profile_study_id order by fdiff_abs DESC) AS myrow
          FROM
            (
              SELECT p.source_id, ga.organism, ga.orthomcl_name, p.profile_study_id, p.dataset_name
                , dp.dataset_presenter_id
                , ROUND ( max_value / CASE WHEN min_value < 1 THEN 1 ELSE min_value END,2) AS fdiff
                , ABS (ROUND ( max_value / CASE WHEN min_value < 1 THEN 1 ELSE min_value END,2)) AS fdiff_abs
                , ROUND (p.min_value, 2) as min_value
                , REGEXP_REPLACE (p.min_timepoint, ' \[.+\] \(.+\)', '') as min_timepoint
                , ROUND( p.max_value, 2) as max_value
                , REGEXP_REPLACE (p.max_timepoint, ' \[.+\] \(.+\)', '') as max_timepoint
              FROM Profile p, DatasetPresenter dp, DatasetProperty dprop, GeneAttributes ga
              WHERE p.dataset_type        = 'transcript_expression'
                AND p.dataset_subtype       = 'rnaseq'
                AND p.profile_type          = 'values'
                AND p.dataset_name          = dp.NAME
                AND dp.dataset_presenter_id = dprop.dataset_presenter_id
                AND p.profile_set_name like '%- unique]'
                AND property                = 'switchStrandsProfiles'
                AND ((substr(dprop.value, 1, 10) = 'false' AND p.min_timepoint LIKE '%firststrand%')
                  OR (substr(dprop.value, 1, 10) = 'true' AND p.min_timepoint LIKE '%secondstrand%')
                  OR (p.min_timepoint LIKE '%unstranded%'))
                AND p.source_id = ga.source_id
            ) t
          ORDER BY DATASET_NAME, profile_study_id, fdiff_abs DESC
       ]]>
    </sql>

    <sql>
      <![CDATA[
        create index DsGl_source_id_idx&1 ON DatasetGeneList&1 (source_id,organism)
        tablespace indx
      ]]>
    </sql>

    <sql>
      <![CDATA[
        create index DsGl_omcl_nme_idx&1 ON DatasetGeneList&1 (orthomcl_name,organism)
        tablespace indx
      ]]>
    </sql>
  </tuningTable>


  <tuningTable name="RodMalPhenotype">
    <comment>
      for GeneTables.RodMalPhenotypeTable
    </comment>
    <internalDependency name="GeneAttributes"/>
    <externalDependency name="apidb.NaFeaturePhenotypeModel"/>
    <externalDependency name="apidb.PhenotypeModel"/>
    <externalDependency name="apidb.PhenotypeResult"/>
    <externalDependency name="sres.OntologyTerm"/>
    <sql>
      <![CDATA[
        CREATE TABLE RodMalPhenotype&1 AS
        WITH mut
             AS (SELECT DISTINCT ga.source_id, ga.project_id, pm.source_id as rmgmid,
                                 pm.pubmed_id, pm.modification_type as mod_type,
                                 pm.is_successful as suc_of_gen_mod,
                                 pm.mutation_description, ot.name,
                                 SUBSTR(pr.phenotype_post_composition, 4000, 1) as phenotype1,
                                 SUBSTR(pr.phenotype_post_composition, 4000, 4001) as phenotype2,
                                 pm.has_multiple_mutations AS multiple, na.NA_FEATURE_ID as id,
                                 pm.phenotype_model_id
                 FROM apidb.PhenotypeResult pr
                      LEFT OUTER JOIN sres.OntologyTerm ot
                        ON pr.life_cycle_stage_term_id = ot.ontology_term_id,
                      apidb.PhenotypeModel pm, GeneAttributes ga,
                      apidb.NaFeaturePhenotypeModel na
                 WHERE pm.phenotype_model_id = pr.phenotype_model_id
                   AND na.phenotype_model_id = pm.phenotype_model_id
                   AND na.na_feature_id = ga.na_feature_id
                ),
             knockdown
             AS (SELECT DISTINCT genes.source_id, mods.phenotype_model_id as model_id
                 FROM apidb.PhenotypeModel mods, apidb.NaFeaturePhenotypeModel nod,
                      GeneAttributes genes, mut m
                 WHERE mods.phenotype_model_id = m.phenotype_model_id
                   AND m.phenotype_model_id = nod.phenotype_model_id
                   AND mods.phenotype_model_id = nod.phenotype_model_id
                   AND m.id != nod.na_feature_id
                   AND genes.na_feature_id = nod.na_feature_id
                   AND m.source_id != genes.source_id
                -- AND mods.has_multiple_mutations = 1
                ),
             results
             AS (SELECT CAST (m.source_id AS VARCHAR(30)) AS source_id,
                    --  m.project_id,
                        CAST (m.rmgmid AS VARCHAR(12)) AS rmgmid, m.pubmed_id,
                        CAST (m.mod_type AS VARCHAR(20)) as mod_type,
                        CASE
                          WHEN m.suc_of_gen_mod = 0
                            THEN 'NO'
                          ELSE 'YES'
                        END AS suc_of_gen_mod,
                        CAST(m.mutation_description AS VARCHAR(150)) AS mutation_description,
                        CAST(string_agg(m.name, ', ' ORDER BY m.name)
                             AS VARCHAR(250)) AS life_cycle_stage,
                        CONCAT(phenotype1,phenotype2) AS phenotype,
                        m.phenotype_model_id
                 FROM mut m
                 GROUP BY m.source_id, m.project_id, m.rmgmid, m.pubmed_id, m.mod_type,
                          m.suc_of_gen_mod, m.mutation_description, m.phenotype1,
                          m.phenotype2,m.phenotype_model_id
                )
        SELECT results.*,
               CAST(knockdown.source_id AS VARCHAR(30)) as other_source_id
        FROM results
             LEFT JOIN knockdown ON results.phenotype_model_id = knockdown.model_id
        WHERE knockdown.source_id <> results.source_id
           OR knockdown.source_id is null
        ORDER BY results.source_id, results.rmgmid
      ]]>
    </sql>
    <sql>
      <![CDATA[
        CREATE INDEX RodMal_ix&1
        ON RodMalPhenotype&1(source_id)
        TABLESPACE indx
      ]]>
    </sql>
  </tuningTable>


  <tuningTable name="ChrCopyNumbers">
    <comment>Chromosome data for CNV queries</comment>
    <internalDependency name="PANIO"/>
    <internalDependency name="TranscriptAttributes"/>
    <externalDependency name="apidb.ChrCopyNumber"/>
    <sql>
        <![CDATA[
          CREATE TABLE ChrCopyNumbers&1 AS
          SELECT DISTINCT ta.na_sequence_id
            , ta.chromosome
            , ccn.chr_copy_number AS ploidy
            , io.input_pan_id
            , io.output_pan_id
          FROM apidb.ChrCopyNumber ccn
            , TranscriptAttributes ta
            ,  PANIo io
          WHERE ta.na_sequence_id = ccn.na_sequence_id
            AND ta.chromosome IS NOT NULL
            AND ccn.protocol_app_node_id = io.output_pan_id
        ]]>
    </sql>
    <sql>
        <![CDATA[
          CREATE INDEX ChrCN_ix&1
          ON ChrCopyNumbers&1(input_pan_id, na_sequence_id)
          TABLESPACE indx
        ]]>
    </sql>
    <sql>
        <![CDATA[
          CREATE INDEX ChrCN_output&1
          ON ChrCopyNumbers&1(output_pan_id)
          TABLESPACE indx
        ]]>
    </sql>
  </tuningTable>


  <tuningTable name="GeneCopyNumbers">
    <comment>Gene Data for CNV queries</comment>
    <internalDependency name="PANIO"/>
    <internalDependency name="TranscriptAttributes"/>
    <externalDependency name="apidb.GeneCopyNumber"/>
    <externalDependency name="study.ProtocolAppNode"/>
    <sql>
      <![CDATA[
            CREATE TABLE GeneCopyNumbers&1 AS
            SELECT DISTINCT ta.project_id
            , ta.source_id
            , ta.gene_source_id
            , REGEXP_REPLACE(pan.name, '_[A-Za-z0-9]+ (.+)$', '') AS strain
            , gcn.haploid_number AS raw_estimate
            , gcn.ref_copy_number AS ref_cn
            , CASE WHEN (gcn.haploid_number < 0.01) THEN 0
                WHEN (0.01 < gcn.haploid_number AND gcn.haploid_number < 1.85) THEN 1
                ELSE round(gcn.haploid_number) END AS haploid_number
            , ta.chromosome
            , ta.na_sequence_id
            , io.input_pan_id
            , io.output_pan_id
            FROM apidb.genecopynumber gcn
            , study.protocolappnode pan
            , TranscriptAttributes ta
            ,  PANIo io
            WHERE gcn.protocol_app_node_id = pan.protocol_app_node_id
            AND gcn.na_feature_id = ta.gene_na_feature_id
            AND gcn.protocol_app_node_id = io.output_pan_id
            AND (ta.gene_type = 'protein coding' or ta.gene_type = 'protein coding gene')
        ]]>
    </sql>
    <sql>
      <![CDATA[
            CREATE INDEX GeneCN_ix&1
            ON GeneCopyNumbers&1(input_pan_id, na_sequence_id)
            TABLESPACE indx
        ]]>
    </sql>
  </tuningTable>


<!--  <tuningTable name="Stringdb" alwaysUpdate="true">-->
  <tuningTable name="Stringdb" >
    <comment> Data from STRING-DB.org, populated from their web service.
      Used in the gene record.
    </comment>
    <internalDependency name="GeneAttributes"/>
    <internalDependency name="TaxonSpecies"/>
    <program commandLine="buildStringdbTT"/>
  </tuningTable>


  <tuningTable name="InterproData">
    <comment>for TranscriptAttributes.InterproColumns</comment>
    <internalDependency name="TranscriptAttributes"/>
    <externalDependency name="dots.AaLocation"/>
    <externalDependency name="dots.DbRefAaFeature"/>
    <externalDependency name="dots.DomainFeature"/>
    <externalDependency name="sres.DbRef"/>
    <externalDependency name="sres.ExternalDatabase"/>
    <externalDependency name="sres.ExternalDatabaseRelease"/>
    <sql>
      <![CDATA[
          CREATE TABLE InterproData&1 AS
          WITH iprows AS (
            SELECT
              source_id,
              string_agg(CASE WHEN interpro_name = 'INTERPRO' THEN primary_id ELSE null END, ';' order by primary_id) as interpro_id,
              string_agg(CASE WHEN interpro_name = 'INTERPRO' THEN remark ELSE null END, ';' order by primary_id) as interpro_description,
              string_agg(CASE WHEN interpro_name = 'InterProScan' THEN primary_id ELSE null END, ';' order by primary_id) as interpro2_id,
              string_agg(CASE WHEN interpro_name = 'InterProScan' THEN remark ELSE null END, ';' order by primary_id) as interpro2_description,
              string_agg(CASE WHEN interpro_name = 'PFAM' THEN primary_id ELSE null END, ';' order by primary_id) as pfam_id,
              string_agg(CASE WHEN interpro_name = 'PFAM' THEN remark ELSE null END, ';' order by primary_id) as pfam_description,
              string_agg(CASE WHEN interpro_name = 'PIRSF' THEN primary_id ELSE null END, ';' order by primary_id) as pirsf_id,
              string_agg(CASE WHEN interpro_name = 'PIRSF' THEN remark ELSE null END, ';' order by primary_id) as pirsf_description,
              string_agg(CASE WHEN interpro_name = 'PROSITEPROFILES' THEN primary_id ELSE null END, ';' order by primary_id) as prositeprofiles_id,
              string_agg(CASE WHEN interpro_name = 'PROSITEPROFILES' THEN remark ELSE null END, ';' order by primary_id) as prositeprofiles_description,
              string_agg(CASE WHEN interpro_name = 'SMART' THEN primary_id ELSE null END, ';' order by primary_id) as smart_id,
              string_agg(CASE WHEN interpro_name = 'SMART' THEN remark ELSE null END, ';' order by primary_id) as smart_description,
              string_agg(CASE WHEN interpro_name = 'SUPERFAMILY' THEN primary_id ELSE null END, ';' order by primary_id) as superfamily_id,
              string_agg(CASE WHEN interpro_name = 'SUPERFAMILY' THEN remark ELSE null END, ';' order by primary_id) as superfamily_description,
              string_agg(CASE WHEN interpro_name = 'TIGRFAM' THEN primary_id ELSE null END, ';' order by primary_id) as tigrfam_id,
              string_agg(CASE WHEN interpro_name = 'TIGRFAM' THEN remark ELSE null END, ';' order by primary_id) as tigrfam_description
            FROM (
                SELECT DISTINCT
                  dr.primary_identifier as primary_id,
                  dr.remark, xd1.name as interpro_name, ta.source_id
                FROM TranscriptAttributes ta, dots.AaLocation al,
                  sres.ExternalDatabaseRelease xdr1, sres.ExternalDatabase xd1,
                  sres.ExternalDatabaseRelease xdr3, sres.ExternalDatabase xd3,
                  sres.DbRef dr, dots.DbRefAaFeature draf, dots.DomainFeature df
                  LEFT JOIN dots.DomainFeature df2 ON df.parent_id = df2.aa_feature_id
                WHERE xd3.name IN (
                    'InterproscanData_RSRC', 'INTERPRO', 'InterProScan',
                    'PFAM', 'PIRSF', 'PROSITEPROFILES',
                    'SMART', 'SUPERFAMILY', 'TIGRFAM'
                  )
                  AND ta.aa_sequence_id = df.aa_sequence_id
                  AND df.aa_feature_id = draf.aa_feature_id
                  AND df.aa_feature_id = al.aa_feature_id
                  AND draf.db_ref_id = dr.db_ref_id
                  AND dr.external_database_release_id = xdr1.external_database_release_id
                  AND xdr1.external_database_id = xd1.external_database_id
                  AND df.external_database_release_id = xdr3.external_database_release_id
                  AND xdr3.external_database_id = xd3.external_database_id
            ) t
            GROUP BY source_id
          )
          SELECT source_id,
                 substr(interpro_id, 1, 200)||substr(interpro2_id, 1, 200) as interpro_id,
                 substr(interpro_description, 1, 3000)||substr(interpro2_description, 1, 3000) as interpro_description,
                 substr(pfam_id, 1, 200) as pfam_id,
                 substr(pfam_description, 1, 3000) as pfam_description,
                 substr(pirsf_id, 1, 200) as pirsf_id,
                 substr(pirsf_description, 1, 3000) as pirsf_description,
                 substr(prositeprofiles_id, 1, 200) as prositeprofiles_id,
                 substr(prositeprofiles_description, 1, 3000) as prositeprofiles_description,
                 substr(smart_id, 1, 200) as smart_id,
                 substr(smart_description, 1, 3000) as smart_description,
                 substr(superfamily_id, 1, 200) as superfamily_id,
                 substr(superfamily_description, 1, 3000) as superfamily_description,
                 substr(tigrfam_id, 1, 200) as tigrfam_id,
                 substr(tigrfam_description, 1, 3000) as tigrfam_description
          FROM iprows
        ]]>
    </sql>
    <sql>
      <![CDATA[
            create index ipd_ix&1
            on InterproData&1(source_id)
            tablespace indx
        ]]>
    </sql>
  </tuningTable>


  <tuningTable name="ApolloUpdate" alwaysUpdate="true">
    <comment>annotation updates from Apollo</comment>
    <ancillaryTable name="ApolloID"/>
    <internalDependency name="GenomicSeqAttributes"/>
    <externalDependency name="dots.NaSequence"/>
    <program commandLine="loadGffApolloTT"/>
  </tuningTable>


  <tuningTable name="GeneLocations" prefixEnabled="true">
    <comment>semicolon-delimited list of formatted genomic locations for each gene</comment>
    <externalDependency name="apidb.FeatureLocation"/>
    <sql>
      <![CDATA[
        CREATE TABLE &prefixGeneLocations&1 AS
        SELECT source_id,
               string_agg(location, '; ' order by is_top_level desc) as locations
        FROM (SELECT fl.feature_source_id as source_id, fl.is_top_level,
                     fl.sequence_source_id || ':'
                     || trim(to_char(fl.start_min,'999,999,999')) || '..'
                     || trim(to_char(fl.end_max,'999,999,999')) || '('
                     || CASE coalesce(fl.is_reversed, 0) WHEN 0 THEN '+' WHEN 1 THEN '-' ELSE fl.is_reversed::varchar END
                     || ')' as location
              FROM apidb.FeatureLocation fl, dots.NaSequence ns
              WHERE fl.feature_type = 'GeneFeature'
                AND fl.na_sequence_id = ns.na_sequence_id
                AND (ns.taxon_id::varchar = '&filterValue' or length('&filterValue') = 0)
          ) t
        GROUP BY source_id
      ]]>
    </sql>
    <sql>
        <![CDATA[
          create index gloc_ix&1
          on &prefixGeneLocations&1(source_id, locations)
          tablespace indx
        ]]>
    </sql>
  </tuningTable>


  <tuningTable name="DatabaseTaxonUrl">
    <comment>
      Stores a mapping between external databases, taxon IDs, and URLs
    </comment>
    <externalDependency name="apidb.ExternalResourceUrl"/>
    <externalDependency name="dots.AaFeature"/>
    <externalDependency name="dots.DbRefAaFeature"/>
    <externalDependency name="dots.DbRefNaFeature"/>
    <externalDependency name="sres.DbRef"/>
    <externalDependency name="sres.ExternalDatabase"/>
    <externalDependency name="sres.ExternalDatabaseRelease"/>
    <internalDependency name="ExternalDbDatasetPresenter"/>
    <internalDependency name="GeneAttributes"/>
    <internalDependency name="TranscriptAttributes"/>
    <sql>
      <![CDATA[
        create table DatabaseTaxonUrl&1 as
        select edd.dataset_presenter_display_name AS dataset, ga.taxon_id, edr.id_url
        from sres.DbRef db, dots.DbRefNaFeature dbna,
             ExternalDbDatasetPresenter edd, sres.ExternalDatabaseRelease edr,
             GeneAttributes ga
        where db.external_database_release_id = edd.external_database_release_id
          and edr.external_database_release_id = edd.external_database_release_id
         and dbna.db_ref_id = db.db_ref_id
         and ga.na_feature_id = dbna.na_feature_id
         and id_url not like 'http://chemlims.com/%'
      union
        select edd.dataset_presenter_display_name AS dataset, ta.taxon_id, edr.id_url
        from sres.dbref db, dots.DbRefNaFeature dbna,
             ExternalDbDatasetPresenter edd, sres.ExternalDatabaseRelease edr,
             TranscriptAttributes ta
        where db.external_database_release_id = edd.external_database_release_id
          and edr.external_database_release_id = edd.external_database_release_id
          and dbna.db_ref_id = db.db_ref_id
          and ta.na_feature_id = dbna.na_feature_id
      union
        select d.name as dataset, ga.taxon_id, eru.id_url
        from sres.DbRef dbr, dots.DbRefNaFeature dbrf, sres.ExternalDatabaseRelease r,
             sres.ExternalDatabase d, GeneAttributes ga,
             apidb.ExternalResourceUrl eru
        where dbr.external_database_release_id = r.external_database_release_id
          and r.external_database_id = d.external_database_id
          and dbr.db_ref_id = dbrf.db_ref_id
          and dbrf.na_feature_id = ga.na_feature_id
          and upper(d.name) = eru.database_name
      union
        select distinct
               d.name as dataset, ta.taxon_id, eru.id_url
        from sres.DbRef dbr, dots.DbRefAaFeature dbrf, dots.AaFeature aaf,
             sres.ExternalDatabaseRelease r, sres.ExternalDatabase d,
             TranscriptAttributes ta, apidb.ExternalResourceUrl eru
        where dbr.external_database_release_id = r.external_database_release_id
          and r.external_database_id = d.external_database_id
          and dbr.db_ref_id = dbrf.db_ref_id
          and dbrf.aa_feature_id = aaf.aa_feature_id
          and aaf.aa_sequence_id = ta.aa_sequence_id
          and upper(d.name) = eru.database_name
      ]]>
    </sql>
    <sql>
      <![CDATA[
        create index dtaxu_ix&1
          on DatabaseTaxonUrl&1 (taxon_id, dataset, id_url)
          tablespace indx
      ]]>
    </sql>
  </tuningTable>


  <tuningTable name="TranscriptGenomicSequence">
    <comment>The genomic sequence of each transcript. Used in the transcript record / gene record page.
    </comment>
<!-- COMMENTING OUT DEPENDENCIES FOR NOW -->
    <externalDependency name="apidb.TranscriptLocation"/>
    <externalDependency name="dots.GeneFeature"/>
    <externalDependency name="dots.NaSequence"/>
    <externalDependency name="dots.Transcript"/>
    <externalDependency name="sres.TaxonName"/>

    <sql>
      <![CDATA[
        create table TranscriptGenomicSequence&1 as
        select gf.source_id as gene_source_id, t.source_id,
               cast (null as varchar(80)) as project_id,
               nas.sequence as genomic_sequence,
               length(nas.sequence) as genomic_sequence_length
        from dots.NaSequence nas, dots.GeneFeature gf, dots.Transcript t
        where 1 = 0
      ]]>
    </sql>

    <sql>
      <![CDATA[
        create unique index txgseq_idx&1
          on TranscriptGenomicSequence&1(source_id, gene_source_id, project_id)
          tablespace indx
      ]]>
    </sql>

    <perl>
      <![CDATA[
use strict;

use lib "$ENV{GUS_HOME}/lib/perl";

use DBI;
use DBD::Oracle;

use CBIL::Bio::SequenceUtils; #reverseComplementSequence

use Getopt::Long qw(GetOptions);

use Data::Dumper;

use EbrcModelCommon::Model::tmUtils;


my $insertSql = "INSERT INTO TranscriptGenomicSequence&1
    (gene_source_id, source_id, project_id,
     genomic_sequence, genomic_sequence_length)
 VALUES (?,?,?,?,?)";
my $insertSh = $dbh->prepare($insertSql);

my $sql = "SELECT ga.source_id AS gene_source_id
     , ga.project_id AS project_id
     , t.source_id
     , tl.start_min
     , tl.end_max
     , tl.is_reversed
     , gss.source_id
     , gss.sequence
FROM apidb.transcriptlocation tl
   , apidbtuning.geneattributes ga
   , dots.transcript t
   , apidbtuning.genomicsequencesequence gss
WHERE t.na_feature_id  = tl.na_feature_id
AND t.parent_id = ga.na_feature_id
AND tl.sequence_source_id = gss.source_id
ORDER BY gss.source_id";


# get the lob locator object here
my $sh = $dbh->prepare($sql, { ora_auto_lob => 0 } )
     or die "Can't prepare SQL statement: " . $dbh->errstr();
$sh->execute();

my ($prevSequenceSourceId, $sequence, $count);
while(my ($geneSourceId, $projectId, $sourceId, $start, $end, $isReversed, $sequenceSourceId, $sequenceLobLocator) = $sh->fetchrow_array()) {

  if($prevSequenceSourceId ne $sequenceSourceId) {
    # print STDERR "Processing Transcripts for sequence $sequenceSourceId\n";
    $sequence = &readClob($dbh, $sequenceLobLocator);
  }

  my $substrStart = $start - 1;
  my $substrLength = $end - $start + 1;

  my $transcriptGenomicSequence = substr($sequence, $substrStart, $substrLength);

  if($isReversed) {
    $transcriptGenomicSequence = CBIL::Bio::SequenceUtils::reverseComplementSequence($transcriptGenomicSequence);
  }

  $insertSh->execute($geneSourceId, $sourceId, $projectId, $transcriptGenomicSequence, $substrLength);

  if($count++ % 200000 == 0) {
    print STDERR "Commit point; count = $count\n";
    $dbh->commit();
  }

  $prevSequenceSourceId = $sequenceSourceId;
}

$dbh->commit();


sub readClob {
  my ($dbh, $lobLocator) = @_;

  my $chunkSize = $dbh->ora_lob_chunk_size($lobLocator);
  my $offset = 1;   # Offsets start at 1, not 0

  my $output;
  while(1) {
    my $data = $dbh->ora_lob_read($lobLocator, $offset, $chunkSize );
    last unless length $data;
    $output .= $data;
    $offset += $chunkSize;
  }
  return $output;
}


1;

      ]]>
    </perl>

  </tuningTable>

  <tuningTable name="GroupPhylogeneticProfile">
    <comment>
      One phylogenetic-profile string per ortholog group
    </comment>
    <internalDependency name="GeneAttributes"/>
    <externalDependency name="apidb.PhylogeneticProfile"/>
    <sql>
      <![CDATA[
        CREATE table GroupPhylogeneticProfile&1 as
        SELECT rep.orthomcl_name, pp.profile_string
        FROM apidb.PhylogeneticProfile pp,
             (SELECT orthomcl_name, max(source_id) as source_id
              FROM GeneAttributes
              GROUP BY orthomcl_name) rep
        WHERE rep.source_id = pp.source_id
      ]]>
    </sql>
    <sql>
      <![CDATA[
        create index group_pp_ix&1
          on GroupPhylogeneticProfile&1 (orthomcl_name)
          tablespace indx
      ]]>
    </sql>
  </tuningTable>

  <tuningTable name="ApolloUpdateGene">
    <comment>
      Text from ApolloUpdate that can be used in site search to find genes
    </comment>
    <internalDependency name="GeneAttributes"/>
    <internalDependency name="ApolloUpdate"/>
    <sql>
      <![CDATA[
        CREATE TABLE ApolloUpdateGene&1 AS
        SELECT ga.source_id
          , ga.project_id
          , au.id_attr
          , ta.gene_source_id
          , 'Y' as matched_result
          , cast(utl_url.unescape(replace( replace(regexp_substr(au.attr, 'Name=[^;]*;'), 'Name=', ''), ';', '')) as varchar(400)) as apollo_transcript_id
          , au.creationdate as comment_date
          , au.apolloproduct || au.apollosymbol || au.apolloowner || au.apollogoterm || au.apollopmid as attr
          , au.apolloproduct as apollo_description
          , au.apolloowner as apollo_owner
          , au.apollopmid as apollo_dbxref
          , au.apollosymbol as apollo_symbol
          , au.apollogoterm as apollo_go_term
          , au.creationdate as creation_date
          , au.apolloevidencecode as evidence_code
          , au.apolloevidencecodeassignment as evidence_code_parameter
          , (select firstname.value || ' ' ||  lastname.value || ', ' || address.value from
              (select uap.value
                  from useraccounts.accounts@acctdbn.profile uaa,  useraccounts.account_properties@acctdbn.profile uap
                  where uaa.user_id = uap.user_id
                  and uaa.stable_id = REGEXP_SUBSTR(apolloowner,'[^,]+',1,1)
                  and uap.key = 'first_name') firstname,
              (select uap.value
                  from useraccounts.accounts@acctdbn.profile uaa,  useraccounts.account_properties@acctdbn.profile uap
                  where uaa.user_id = uap.user_id
                  and uaa.stable_id = REGEXP_SUBSTR(apolloowner,'[^,]+',1,1)
                  and uap.key = 'last_name') lastname,
              (select uap.value
                  from useraccounts.accounts@acctdbn.profile uaa,  useraccounts.account_properties@acctdbn.profile uap
                  where uaa.user_id = uap.user_id
                  and uaa.stable_id = REGEXP_SUBSTR(apolloowner,'[^,]+',1,1)
                  and uap.key = 'organization') address) as apollo_owner_details
        FROM ApolloUpdate au, GeneAttributes ga, TranscriptAttributes ta
        WHERE au.type = 'gene'
          AND (au.attr like '%gene_product=%'
              OR au.attr like '%description=%')
          AND ga.na_sequence_id = au.na_sequence_id
          AND ga.start_min <= au.mapping_end AND ga.end_max >= au.mapping_start
          AND ta.source_id = au.apolloTranscript
          AND ga.strand_plus_minus = au.strand
          AND ta.gene_source_id = ga.source_id
      ]]>
    </sql>
    <sql>
      <![CDATA[
        create index aug_ix&1
          on ApolloUpdateGene&1 (source_id, project_id)
          tablespace indx
      ]]>
    </sql>
  </tuningTable>

  <tuningTable name="PreferredProductsGene">
    <comment>
      Text for PreferredProduct table on gene record page.
    </comment>
    <internalDependency name="GeneAttributes"/>
    <internalDependency name="TranscriptAttributes"/>
    <externalDependency name="apidb.GeneFeatureProduct"/>
    <externalDependency name="apidb.TranscriptProduct"/>
    <externalDependency name="dots.GeneFeature"/>
    <externalDependency name="dots.GoAssocInstEvidCode"/>
    <externalDependency name="dots.Transcript"/>
    <externalDependency name="sres.OntologyTerm"/>
    <sql>
      <![CDATA[
        -- PreferredProductsGene: check apidb.TranscriptProduct and
        -- apidb.GeneFeatureProduct for records with IS_PREFERRED set. If
        -- (and only if) that turns up nothing, check the PRODUCT column of
        -- dots.GeneFeature and dots.Transcript
        create table PreferredProductsGene&1 nologging as
        with evids
          as (select distinct gaiec.go_evidence_code_id, ot.name
              from  dots.GoAssocInstEvidCode gaiec, sres.OntologyTerm ot
              where ot.ontology_term_id = gaiec.go_evidence_code_id)
        -- end of WITH clause
        select ta.gene_source_id as source_id, tp.product, ta.project_id,
          string_agg(source_id, ', ' order by source_id) as transcript_ids,
          string_agg(publication, ', ' order by source_id) as reference,
          e.name as evidence_code,
          tp.with_from AS evidence_code_parameter,
          cast (max(tp.assigned_by) as varchar(20)) as assigned_by,
          'apidb.TranscriptProduct' as row_source
        from apidb.TranscriptProduct tp
          INNER JOIN TranscriptAttributes ta ON ta.na_feature_id = tp.na_feature_id
          LEFT JOIN evids e ON tp.evidence_code = e.go_evidence_code_id
        where tp.is_preferred = 1
        group by gene_source_id, ta.project_id, tp.product,
          e.name, tp.with_from
        union
        select ga.source_id, gfp.product, ga.project_id,
          null::varchar as transcript_ids,
          null::varchar as reference,
          null::varchar as evidence_code,
          null::varchar as evidence_code_parameter,
          null::varchar as  assigned_by,
          'apidb.GeneFeatureProduct' as row_source
        from apidb.GeneFeatureProduct gfp, GeneAttributes ga
        where ga.na_feature_id = gfp.na_feature_id
          and gfp.is_preferred = 1
        group by source_id, ga.project_id, gfp.product
        union
        select *
        from (select ta.gene_source_id as source_id, ta.transcript_product, ta.project_id,
                string_agg(source_id, ', ' order by source_id) as transcript_ids,
                null::varchar as reference,
                null::varchar as evidence_code,
                null::varchar as evidence_code_parameter,
                null::varchar as  assigned_by,
                'TranscriptAttributes/GeneAttributes' as row_source
              from TranscriptAttributes ta
              where ta.transcript_product is not null
              group by ta.gene_source_id, ta.transcript_product, ta.project_id
             ) t
        where source_id
          in (  select *
                from (  select source_id
                        from dots.GeneFeature
                        where product is not null
                        union
                        select ga.source_id
                        from dots.Transcript t, GeneAttributes ga
                        where t.product is not null
                          and t.parent_id = ga.na_feature_id
                     ) t
                EXCEPT
                select *
                from (  select ta.gene_source_id
                        from apidb.TranscriptProduct tp, TranscriptAttributes ta
                        where tp.na_feature_id = ta.na_feature_id
                        union
                        select ga.source_id
                        from apidb.GeneFeatureProduct gfp, GeneAttributes ga
                        where gfp.na_feature_id = ga.na_feature_id
                     ) t2
             )
      ]]>
    </sql>
    <sql>
      <![CDATA[
        create index ppg_ix&1
          on PreferredProductsGene&1 (source_id, project_id)
          tablespace indx
      ]]>
    </sql>
  </tuningTable>


  <tuningTable name="AlphaFoldGenes">
    <comment>
      Links AlphaFold entries to gene ids where Uniprot ids are directly assigned
    </comment>

    <internalDependency name="ProteinAttributes"/>
    <internalDependency name="TranscriptAttributes"/>
    <externalDependency name="sres.externaldatabase"/>
    <externalDependency name="sres.externaldatabaserelease"/>
    <externalDependency name="sres.dbref"/>
    <externalDependency name="dots.dbrefaafeature"/>
    <externalDependency name="dots.aafeature"/>
    <externalDependency name="dots.dbrefnafeature"/>
    <externalDependency name="dots.nafeature"/>
    <externalDependency name="apidb.alphafold"/>
    <ancillaryTable name="uniprotGenes"/>
    <intermediateTable name="minRank"/>
    <intermediateTable name="alphaFoldHits"/>

    <sql>
      <![CDATA[
        CREATE TABLE uniprotGenes&1 AS
        SELECT DISTINCT ed.name
        , d.*
        , edr.version
        , aa.source_id
        , pa.gene_source_id
        , CASE WHEN (ed.name like '%SWISSPROT%' AND edr.version = 'xrefuniparc') THEN 1
            WHEN (ed.name like '%SPTREMBL%' AND edr.version = 'xrefuniparc') THEN 2
            WHEN (ed.name like '%SWISSPROT%' AND edr.version = 'xref_sprot_blastp') THEN 4
            WHEN (ed.name like '%SPTREMBL%' and edr.version = 'xref_trembl_blastp') THEN 5
            ELSE 6 END as rank
        , (af.last_residue_index - af.first_residue_index + 1) as hit_length
        FROM sres.dbref d
        LEFT JOIN apidb.AlphaFold af ON d.primary_identifier = af.uniprot_id
        , sres.externaldatabase ed
        , sres.externaldatabaserelease edr
        , dots.dbrefaafeature db
        , dots.aafeature aa
        , ProteinAttributes pa
        WHERE (ed.name = 'Uniprot/SWISSPROT' OR ed.name = 'Uniprot/SPTREMBL')
          AND (edr.version = 'xrefuniparc' OR edr.version = 'xref_sprot_blastp' OR edr.version = 'xref_trembl_blastp')
          AND edr.external_database_id = ed.external_database_id
          AND d.external_database_release_id = edr.external_database_release_id
          AND db.db_ref_id = d.db_ref_id
          AND aa.aa_feature_id = db.aa_feature_id
          AND pa.source_id = aa.source_id
        UNION
        SELECT DISTINCT ed.name
          , d.*
          , edr.version
          , na.source_id
          , ta.gene_source_id
          , 3 as rank
          , (af.last_residue_index - af.first_residue_index + 1) as hit_length
        FROM sres.dbref d
          LEFT JOIN apidb.AlphaFold af ON d.primary_identifier = af.uniprot_id
          , sres.externaldatabase ed
          , sres.externaldatabaserelease edr
          , dots.dbrefnafeature db
          , dots.nafeature na
          , TranscriptAttributes ta
        WHERE ed.name like '%_dbxref_%niprot_%RSRC'
          AND edr.external_database_id = ed.external_database_id
          AND d.external_database_release_id = edr.external_database_release_id
          AND db.db_ref_id = d.db_ref_id
          AND na.na_feature_id = db.na_feature_id
          AND (ta.transcript_source_id = na.source_id OR ta.gene_source_id = na.source_id)
      ]]>
    </sql>
    <sql>
      <![CDATA[
        CREATE UNLOGGED TABLE minRank AS (
            SELECT gene_source_id
              , MIN(rank) as min_rank
            FROM uniprotGenes&1 upg
            WHERE hit_length is not null
            GROUP BY gene_source_id
        )
      ]]>
    </sql>
    <sql>
      <![CDATA[
        CREATE UNLOGGED TABLE alphaFoldHits AS (
          SELECT DISTINCT gene_source_id
            , last_value(primary_identifier) over (PARTITION BY gene_source_id ORDER BY hit_length ASC ROWS BETWEEN UNBOUNDED PRECEDING AND UNBOUNDED FOLLOWING) AS uniprot_id
          FROM (
            SELECT upg.*
            FROM uniprotGenes&1 upg
              , minRank
            WHERE upg.gene_source_id = minRank.gene_source_id
            AND upg.rank = minRank.min_rank
          ) t
        )
      ]]>
    </sql>
    <sql>
      <![CDATA[
        CREATE TABLE AlphaFoldGenes&1 AS (
          SELECT afh.gene_source_id
            , af.uniprot_id
            , af.source_id as alphafold_id
            , af.alphafold_version
            , af.first_residue_index
            , af.last_residue_index
          FROM apidb.alphafold af
            , alphaFoldHits afh
          WHERE afh.uniprot_id = af.uniprot_id
        )
      ]]>
    </sql>
    <sql>
      <![CDATA[
        CREATE index AlphaFoldGenes_idx&1 ON AlphaFoldGenes&1 (gene_source_id, uniprot_id)                                                                                                
        tablespace indx
      ]]>
    </sql>
  </tuningTable>

  <tuningTable name="IntronSupportLevel" prefixEnabled="true">
    <comment>
      Stores intron support for introns
    </comment>
    <internalDependency name="GeneModelDump"/>
    <internalDependency name="GeneIntronJunction"/>
    <sql>
      <![CDATA[
        create table &prefixIntronSupportLevel&1 as
        SELECT * FROM (
          SELECT gene_source_id, ontology_term, replace(string_value, 'All' , 'Any-high') as string_value
          FROM (
            SELECT gene_source_id
            , ontology_term
            , case when count(*) = intron_count THEN 'All'
                when count(*) = 0 THEN 'None'
                else 'Any' end as string_value
            FROM (
              SELECT gij.gene_source_id
              , 'intron_junction' as ontology_term
              , intronCount.intron_count
              FROM apidbtuning.geneintronjunction gij, ApidbTuning.GeneIntJuncStats stats
              , (select count (*) as intron_count, source_id from apidbtuning.genemodeldump where type = 'Intron' group by source_id) intronCount
              WHERE gij.gene_source_id = intronCount.source_id
              and gij.na_sequence_id = stats.na_sequence_id
              and gij.annotated_intron = 'Yes'
              AND gij.segment_end - gij.segment_start <= stats.max_intron_length * 2
              AND gij.total_unique >=  CASE WHEN contained = 1 THEN stats.perc01_annot_score ELSE 5*stats.perc01_annot_score END
              AND (gij.contained = 0 or gij.percent_max >= 2 /*stats.perc0005_annot_percent_max*/)
            ) t
            GROUP BY gene_source_id, ontology_term, intron_count
          ) t
          WHERE string_value = 'All'

          UNION

          SELECT gene_source_id
          , ontology_term
          , case when count(*) = intron_count THEN 'All-high'
              when count(*) = 0 THEN 'None'
              else 'Any-high' end as string_value
          FROM (
            SELECT gij.gene_source_id
            , 'intron_junction' as ontology_term
            , intronCount.intron_count
            FROM apidbtuning.geneintronjunction gij, ApidbTuning.GeneIntJuncStats stats
            , (SELECT count (*) as intron_count, source_id FROM apidbtuning.genemodeldump WHERE type = 'Intron' GROUP BY source_id) intronCount
            WHERE gij.gene_source_id = intronCount.source_id
              AND gij.na_sequence_id = stats.na_sequence_id
              AND gij.annotated_intron = 'Yes'
              AND gij.segment_end - gij.segment_start <= stats.max_intron_length * 2
              AND gij.total_unique >=  CASE WHEN contained = 1 THEN stats.perc01_annot_score ELSE 5*stats.perc01_annot_score END
              AND (gij.contained = 0 or gij.percent_max >= 2)
          ) t2
          GROUP BY gene_source_id, ontology_term, intron_count

          UNION

          SELECT gene_source_id
          , ontology_term
          , CASE WHEN count(*) = intron_count THEN 'All-low'
              WHEN count(*) = 0 THEN 'None'
              ELSE 'Any-low' END as string_value
          FROM (
            SELECT gij.gene_source_id
            , 'intron_junction' as ontology_term
            , intronCount.intron_count
            FROM apidbtuning.geneintronjunction gij, ApidbTuning.GeneIntJuncStats stats
            , (select count (*) as intron_count, source_id from apidbtuning.genemodeldump where type = 'Intron' group by source_id) intronCount
            WHERE gij.gene_source_id = intronCount.source_id
              AND gij.na_sequence_id = stats.na_sequence_id
              AND gij.annotated_intron = 'Yes'
              AND gij.segment_end - gij.segment_start <= stats.max_intron_length * 4
              AND gij.total_unique >=  CASE WHEN contained = 1 THEN stats.min_annot_score ELSE 5*stats.min_annot_score END
              AND (gij.contained = 0 or gij.percent_max >= stats.min_annot_percent_max)
              AND gij.intron_feature_id not in (
                SELECT gij.intron_feature_id
                FROM ApidbTuning.GeneIntronJunction gij, ApidbTuning.GeneIntJuncStats stats
                WHERE gij.na_sequence_id = stats.na_sequence_id
                  AND gij.segment_end - gij.segment_start <= stats.max_intron_length * 2
                  AND gij.total_unique >=  CASE WHEN contained = 1 THEN stats.perc01_annot_score ELSE 5*stats.perc01_annot_score END
                  AND (gij.contained = 0 or gij.percent_max >= 2)
              )
          ) t3
          GROUP BY gene_source_id, ontology_term, intron_count

          UNION

          SELECT gene_source_id, ontology_term, replace(string_value, 'All' , 'Any-low') as string_value
          FROM (
          SELECT gene_source_id
          , ontology_term
          , case when count(*) = intron_count THEN 'All'
              when count(*) = 0 THEN 'None'
              else 'Any' end as string_value
          FROM (
            SELECT gij.gene_source_id
              , 'intron_junction' as ontology_term
              , intronCount.intron_count
            FROM apidbtuning.geneintronjunction gij, ApidbTuning.GeneIntJuncStats stats
              , (select count (*) as intron_count, source_id from apidbtuning.genemodeldump where type = 'Intron' group by source_id) intronCount
            WHERE gij.gene_source_id = intronCount.source_id
              AND gij.na_sequence_id = stats.na_sequence_id
              AND gij.annotated_intron = 'Yes'
              AND gij.segment_end - gij.segment_start <= stats.max_intron_length * 4
              AND gij.total_unique >=  CASE WHEN contained = 1 THEN stats.min_annot_score ELSE 5*stats.min_annot_score END
              AND (gij.contained = 0 or gij.percent_max >= stats.min_annot_percent_max)
              AND gij.intron_feature_id not in (
                SELECT gij.intron_feature_id
                FROM ApidbTuning.GeneIntronJunction gij, ApidbTuning.GeneIntJuncStats stats
                WHERE gij.na_sequence_id = stats.na_sequence_id
                AND gij.segment_end - gij.segment_start <= stats.max_intron_length * 2
                AND gij.total_unique >=  CASE WHEN contained = 1 THEN stats.perc01_annot_score ELSE 5*stats.perc01_annot_score END
                AND (gij.contained = 0 or gij.percent_max >= 2)
              )
          ) t
          GROUP BY gene_source_id, ontology_term, intron_count
          ) t4
          WHERE string_value = 'All'
      ) t
]]>
   </sql>
  </tuningTable>

  <tuningTable name="AllGeneProducts" prefixEnabled="true">
    <comment>
      all products for each gene
    </comment>
    <internalDependency name="GeneAttributes"/>
    <internalDependency name="GeneProduct"/>
    <internalDependency name="TranscriptAttributes"/>
    <externalDependency name="apidb.GeneFeatureProduct"/>
    <externalDependency name="apidb.TranscriptProduct"/>
    <externalDependency name="dots.GeneFeature"/>
    <externalDependency name="dots.GoAssocInstEvidCode"/>
    <externalDependency name="dots.Transcript"/>
    <externalDependency name="sres.OntologyTerm"/>

    <sql>
     <![CDATA[
       create table &prefixAllGeneProducts&1 as
         with evids
            as (select distinct gaiec.go_evidence_code_id, ot.name
                from  dots.GoAssocInstEvidCode gaiec, sres.OntologyTerm ot
                where ot.ontology_term_id = gaiec.go_evidence_code_id)
         select ta.gene_source_id AS source_id, tp.product, ta.project_id,
                CASE tp.is_preferred WHEN 1 THEN 'No' WHEN 0 THEN 'Yes' END as is_alternate,
                string_agg(source_id, ', ' order by source_id) as transcript_ids,
                string_agg(publication, ', ' order by source_id) as reference,
                e.name as evidence_code, tp.with_from as evidence_code_parameter,
                tp.assigned_by, 'apidb.TranscriptProduct' as source
         from apidb.TranscriptProduct tp, TranscriptAttributes ta, evids e
         where ta.na_feature_id = tp.na_feature_id
           and tp.evidence_code = e.go_evidence_code_id(+)
         group by gene_source_id, ta.project_id, tp.product, tp.is_preferred, e.name,
               tp.with_from, tp.assigned_by
       union
         select ga.source_id as source_id, gfp.product, ga.project_id,
                CASE gfp.is_preferred WHEN 1 THEN 'No' WHEN 0 THEN 'Yes' END as is_alternate,
                null as transcript_ids, null as reference, null as evidence_code,
                null as evidence_code_parameter, gfp.assigned_by,
                'apidb.GeneFeatureProduct' as source
         from apidb.GeneFeatureProduct gfp, GeneAttributes ga
         where ga.na_feature_id = gfp.na_feature_id
       union
         select ga.source_id as source_id, gf.product, ga.project_id,
                null as  is_alternate,
                null as transcript_ids, null as reference, null as evidence_code,
                null as evidence_code_parameter, null as assigned_by,
                'dots.GeneFeature' as source
         from dots.GeneFeature gf, GeneAttributes ga, GeneProduct gp
         where ga.na_feature_id = gf.na_feature_id
           and gf.product is not null
           and ga.source_id = gp.source_id
           and gp.source_rule >= 3 -- no product in apidb.GeneFeatureProduct
       union
         select ta.gene_source_id AS source_id, t.product, ta.project_id,
                null as is_alternate,
                string_agg(ta.source_id, ', ' order by ta.source_id) as transcript_ids,
                null as reference, null as evidence_code, null as evidence_code_parameter,
                null as assigned_by, 'dots.Transcript' as source
         from TranscriptAttributes ta, dots.Transcript t
         where ta.na_feature_id = t.na_feature_id
           and t.product is not null
           and ta.gene_source_id
               not in (select source_id
                   from GeneProduct
                   where source_rule < 6) -- product only in dots.Transcript
         group by ta.gene_source_id, ta.project_id, t.product
       union
         select gp.source_id as source_id, gp.product, ga.project_id,
                null as  is_alternate,
                null as transcript_ids, null as reference, null as evidence_code,
                null as evidence_code_parameter, null as assigned_by,
                'unspecified product' as source
         from GeneProduct gp, GeneAttributes ga
         where gp.source_rule = 7
           and gp.source_id = ga.source_id
       order by is_alternate desc, transcript_ids
       ]]>
    </sql>

    <sql>
      <![CDATA[
        create index allGeneProds_idx&1
        on &prefixAllGeneProducts&1 (source_id, product)
        tablespace indx
      ]]>
    </sql>
  </tuningTable>

</tuningConfig><|MERGE_RESOLUTION|>--- conflicted
+++ resolved
@@ -1523,7 +1523,6 @@
     <externalDependency name="sres.ExternalDatabase"/>
     <externalDependency name="sres.ExternalDatabaseRelease"/>
     <intermediateTable name="OneGeneIds"/>
-<<<<<<< HEAD
 <!--    <intermediateTable name="CommentAssignment"/>-->
 <!--    <intermediateTable name="NewCsi"/>-->
     <sql>
@@ -1536,183 +1535,6 @@
                      gf.source_id AS gene,
                      'Transcript.protein_id before dot' as union_member, ed.name as database_name /* dots.Transcript.protein_id, trimmed at period */
               FROM dots.Transcript t, dots.GeneFeature gf,
-=======
-    <intermediateTable name="CommentAssignment"/>
-    <intermediateTable name="NewCsi"/>
-    <sql>
-      <![CDATA[
-CREATE TABLE &prefixGeneId&1 NOLOGGING AS
-SELECT substr(mapping.id, 1, 100) as id, mapping.gene, cast (0 as NUMBER(1)) as unique_mapping,
-       SUBSTR(apidb.tab_to_string(set(CAST(COLLECT(union_member order by union_member) AS apidb.varchartab)),'; '), 1, 100) as union_member, 
-       SUBSTR(apidb.tab_to_string(set(CAST(COLLECT(database_name order by database_name) AS apidb.varchartab)),'; '), 1, 200) as database_name
-/*   we would use listagg() as follows, but it repeats duplicate values, and doesn't provide a way to aggregate DISTINCT values. (lame!)
-         substr(listagg(union_member, '; ') within group (order by union_member), 1, 100) as union_member,
-         substr(listagg(database_name, '; ') within group (order by database_name), 1, 200) as database_name */
-FROM (SELECT substr(t.protein_id, 1, instr(t.protein_id, '.') - 1) AS id,
-             gf.source_id AS gene,
-             'Transcript.protein_id before dot' as union_member, ed.name as database_name /* dots.Transcript.protein_id, trimmed at period */
-      FROM dots.Transcript t, dots.GeneFeature gf,
-           sres.ExternalDatabase ed, sres.ExternalDatabaseRelease edr
-      WHERE t.parent_id = gf.na_feature_id
-        AND substr(t.protein_id, 1, instr(t.protein_id, '.') - 1) IS NOT NULL
-        AND gf.external_database_release_id = edr.external_database_release_id
-        AND edr.external_database_id = ed.external_database_id
-     UNION
-      SELECT t.protein_id AS id,
-             gf.source_id AS gene,
-             'Transcript.protein_id' as union_member, ed.name as database_name /* dots.Transcript.protein_id */
-      FROM dots.Transcript t, dots.GeneFeature gf,
-           sres.ExternalDatabase ed, sres.ExternalDatabaseRelease edr
-      WHERE t.parent_id = gf.na_feature_id
-        AND t.protein_id IS NOT NULL
-        AND gf.external_database_release_id = edr.external_database_release_id
-        AND edr.external_database_id = ed.external_database_id
-     UNION
-      SELECT dr.primary_identifier AS id, 
-             gf.source_id AS gene,
-             'DbRef.primary_identifier' as union_member, ed.name as database_name /* sres.DbRef.primary_identifier */
-      FROM dots.GeneFeature gf, dots.DbRefNaFeature drnf,
-           sres.DbRef dr, sres.ExternalDatabaseRelease edr,
-           sres.ExternalDatabase ed
-      WHERE dr.primary_identifier IS NOT NULL
-        AND gf.na_feature_id = drnf.na_feature_id
-        AND drnf.db_ref_id = dr.db_ref_id
-        AND dr.external_database_release_id
-              = edr.external_database_release_id
-        AND edr.external_database_id = ed.external_database_id
-        AND NOT (ed.name in ('NRDB_gb_dbXRefBySeqIdentity','NRDB_ref_dbXRefBySeqIdentity')  
-                                  AND NOT  REGEXP_LIKE (dr.primary_identifier, '\D') )
-        AND NOT edr.id_type = 'synonym'
-     UNION
-      SELECT dr.primary_identifier AS id, 
-             gf.source_id AS gene,
-             'DbRef.primary_identifier on Transcript' as union_member, ed.name as database_name /* sres.DbRef.primary_identifier */
-      FROM dots.GeneFeature gf, dots.Transcript t, dots.DbRefNaFeature drnf,
-           sres.DbRef dr, sres.ExternalDatabaseRelease edr,
-           sres.ExternalDatabase ed
-      WHERE dr.primary_identifier IS NOT NULL
-        AND gf.na_feature_id = t.parent_id
-        AND t.na_feature_id = drnf.na_feature_id
-        AND drnf.db_ref_id = dr.db_ref_id
-        AND dr.external_database_release_id
-              = edr.external_database_release_id
-        AND edr.external_database_id = ed.external_database_id
-        AND NOT (ed.name in ('NRDB_gb_dbXRefBySeqIdentity','NRDB_ref_dbXRefBySeqIdentity')  
-                             AND NOT  REGEXP_LIKE (dr.primary_identifier, '\D') )
-     UNION
-      SELECT dr.primary_identifier AS id,
-             gf.source_id AS gene,
-             'DbRef.primary_identifier on Gene' as union_member, ed.name as database_name
-      FROM dots.GeneFeature gf, dots.DbRefNaFeature drnf,
-           sres.DbRef dr, sres.ExternalDatabaseRelease edr,
-           sres.ExternalDatabase ed
-      WHERE dr.primary_identifier IS NOT NULL
-        AND gf.na_feature_id = drnf.na_feature_id
-        AND drnf.db_ref_id = dr.db_ref_id
-        AND dr.external_database_release_id = edr.external_database_release_id
-        AND edr.external_database_id = ed.external_database_id
-        AND ed.name ='RefSeq_gene_name'
-     UNION
-      SELECT dr.primary_identifier AS id, 
-             gf.source_id AS gene,
-             'VectorBase alternate names' as union_member, ed.name as database_name /* sres.DbRef.primary_identifier */
-      FROM dots.GeneFeature gf, dots.DbRefNaFeature drnf,
-           sres.DbRef dr, sres.ExternalDatabaseRelease edr,
-           sres.ExternalDatabase ed
-      WHERE dr.primary_identifier IS NOT NULL
-        AND gf.na_feature_id = drnf.na_feature_id
-        AND drnf.db_ref_id = dr.db_ref_id
-        AND dr.external_database_release_id
-              = edr.external_database_release_id
-        AND edr.external_database_id = ed.external_database_id
-        and ed.name in ('VB_Community_Annotation', 'VB_Community_Symbol') /* vectorbase alt names  */
-     UNION
-     SELECT dr.primary_identifier AS id, 
-             gf.source_id AS gene,
-             'synonym' as union_member, ed.name as database_name
-      FROM dots.GeneFeature gf, dots.DbRefNaFeature drnf,
-           sres.DbRef dr, sres.ExternalDatabaseRelease edr,
-           sres.ExternalDatabase ed
-      WHERE dr.primary_identifier IS NOT NULL
-        AND gf.na_feature_id = drnf.na_feature_id
-        AND drnf.db_ref_id = dr.db_ref_id
-        AND dr.external_database_release_id = edr.external_database_release_id
-        AND edr.external_database_id = ed.external_database_id
-        AND edr.id_type  = 'synonym'
-     UNION
-      SELECT dr.secondary_identifier AS id, 
-             gf.source_id AS gene,
-             'DbRef.secondary_identifier' as union_member, ed.name as database_name /* sres.DbRef.secondary_identifier */
-      FROM dots.GeneFeature gf, dots.DbRefNaFeature drnf,
-           sres.DbRef dr, sres.ExternalDatabaseRelease edr,
-           sres.ExternalDatabase ed
-      WHERE dr.secondary_identifier IS NOT NULL
-        AND gf.na_feature_id = drnf.na_feature_id
-        AND drnf.db_ref_id = dr.db_ref_id
-        AND dr.external_database_release_id
-              = edr.external_database_release_id
-        AND edr.external_database_id = ed.external_database_id
-        AND ed.name IN ('NRDB_gb_dbXRefBySeqIdentity',
-                        'NRDB_pdb_dbXRefBySeqIdentity',
-                        'NRDB_ref_dbXRefBySeqIdentity',
-                        'NRDB_sp_dbXRefBySeqIdentity',
-                        'Predicted protein structures','Pf_predictedProteinStructures_RSRC',
-                        'GenBank')
-     UNION
-      SELECT dr.primary_identifier AS id, 
-             gf.source_id AS gene,
-             'genbank DbRef.primary_identifier' as union_member, ed.name as database_name /* sres.DbRef.primary_identifier for Genbank records */
-      FROM dots.GeneFeature gf, dots.Transcript t, dots.DbRefNaSequence drns,
-           sres.DbRef dr, sres.ExternalDatabaseRelease edr,
-            sres.ExternalDatabase ed
-      WHERE gf.na_feature_id = t.parent_id
-        AND t.na_sequence_id = drns.na_sequence_id
-        AND drns.db_ref_id = dr.db_ref_id
-        AND dr.external_database_release_id = edr.external_database_release_id
-        AND edr.external_database_id = ed.external_database_id
-        AND ed.name = 'GenBank'
-     UNION
-      SELECT pred_loc.feature_source_id AS id,
-             gene_loc.feature_source_id AS gene,
-             'overlapping predicted gene source_id' as union_member, ed.name as database_name /* dots.GeneFeature.source_id for predicted genes that overlap */
-      FROM apidb.FeatureLocation gene_loc, apidb.FeatureLocation pred_loc,
-           sres.ExternalDatabaseRelease edr, sres.ExternalDatabase ed
-      WHERE pred_loc.feature_type = 'GenePrediction'
-        AND gene_loc.feature_type = 'GeneFeature'
-        AND pred_loc.na_sequence_id = gene_loc.na_sequence_id
-        AND gene_loc.start_min <= pred_loc.end_max
-        AND gene_loc.end_max >= pred_loc.start_min
-        AND pred_loc.is_reversed = gene_loc.is_reversed
-        AND pred_loc.external_database_release_id = edr.external_database_release_id
-        AND edr.external_database_id = ed.external_database_id
-     UNION
-      SELECT ng.name AS id, gf.source_id AS gene,
-             'NaGene' as union_member, ed.name as database_name /* dots.NaGene.name */
-      FROM dots.GeneFeature gf, dots.NaFeatureNaGene nfng, dots.NaGene ng,
-           sres.ExternalDatabaseRelease edr, sres.ExternalDatabase ed
-      WHERE gf.na_feature_id = nfng.na_feature_id
-        AND ng.na_gene_id = nfng.na_gene_id
-        AND gf.external_database_release_id = edr.external_database_release_id
-        AND edr.external_database_id = ed.external_database_id
-     UNION
-      SELECT source_id AS id, source_id AS gene,
-             'same ID' as union_member, ed.name as database_name /* same ID (reflexive mapping) */
-      FROM dots.GeneFeature gf,
-           sres.ExternalDatabaseRelease edr, sres.ExternalDatabase ed
-      WHERE gf.external_database_release_id = edr.external_database_release_id
-        AND edr.external_database_id = ed.external_database_id
-     UNION
-      SELECT n.name AS id, gf.source_id AS gene,
-             'gene name' as union_member, d.name as database_name -- apidb.GeneFeatureName.name
-      from dots.genefeature gf, sres.ExternalDatabaseRelease r, sres.ExternalDatabase d,
-           (  select na_feature_id, name
-              from apidb.GeneFeatureName
-              where is_preferred = 1
-            minus
-              -- suppress gene/name associations from the *DELETED_RSRC databases
-              select gfn.na_feature_id, gfn.name
-              from apidb.GeneFeatureName gfn,
->>>>>>> 29ff18c7
                    sres.ExternalDatabase ed, sres.ExternalDatabaseRelease edr
               WHERE t.parent_id = gf.na_feature_id
                 AND substr(t.protein_id, 1, nullif(position('.' IN t.protein_id) - 1, -1)) IS NOT NULL
@@ -1760,6 +1582,19 @@
                 AND edr.external_database_id = ed.external_database_id
                 AND NOT (ed.name in ('NRDB_gb_dbXRefBySeqIdentity','NRDB_ref_dbXRefBySeqIdentity')
                                      AND NOT REGEXP_LIKE (dr.primary_identifier, '\D') )
+             UNION
+              SELECT dr.primary_identifier AS id,
+                     gf.source_id AS gene,
+                     'DbRef.primary_identifier on Gene' as union_member, ed.name as database_name
+              FROM dots.GeneFeature gf, dots.DbRefNaFeature drnf,
+                   sres.DbRef dr, sres.ExternalDatabaseRelease edr,
+                   sres.ExternalDatabase ed
+              WHERE dr.primary_identifier IS NOT NULL
+                AND gf.na_feature_id = drnf.na_feature_id
+                AND drnf.db_ref_id = dr.db_ref_id
+                AND dr.external_database_release_id = edr.external_database_release_id
+                AND edr.external_database_id = ed.external_database_id
+                AND ed.name ='RefSeq_gene_name'
              UNION
               SELECT dr.primary_identifier AS id,
                      gf.source_id AS gene,
