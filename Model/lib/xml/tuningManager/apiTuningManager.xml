<?xml version="1.0" encoding="UTF-8"?>
<tuningConfig>

  <import file="tuningManager.xml"/>

  <tuningTable name="OrganismSelectTaxonRank" prefixEnabled="false">
    <comment>Taxon ranks for organisms                                                                                                     
    </comment>
    <externalDependency name="apidb.Organism"/>
    <externalDependency name="sres.TaxonName"/>
    <externalDependency name="sres.Taxon"/>
    <sql>
      <![CDATA[
create table OrganismSelectTaxonRank&1 as 
with organism_rank as (
select tn1.name as organism, o.public_abbrev, tn2.name as parent_organism, 
case when tn2.name = 'Oomycetes' then 'class' else r.rank end as rank

from (
select CONNECT_BY_ROOT taxon_id as input, taxon_id, rank
from sres.taxon
start with taxon_id in (select taxon_id from apidb.organism where is_annotated_genome = 1)
connect by prior parent_id = taxon_id) r
, sres.taxonname tn1
, sres.taxonname tn2
, apidb.organism o
where r.input = tn1.taxon_id
and r.taxon_id = tn2.taxon_id
and tn1.name_class = 'scientific name'
and tn2.name_class = 'scientific name'
and (r.rank in ('phylum', 'genus', 'species', 'kingdom', 'class') or (r.rank = 'no rank' and tn2.name = 'Oomycetes'))
and tn1.taxon_id = o.taxon_id
)

select organisms.organism, organisms.public_abbrev, nvl (phylum.parent_organism, 'N/A') as phylum, nvl ( genus.parent_organism, 'N/A') as genus, nvl(species.parent_organism, 'N/A') as species , nvl(kingdom.parent_organism, 'N/A') as kingdom, nvl (class.parent_organism, 'N/A') as class
from 
(select distinct organism, public_abbrev from organism_rank) organisms,
(select * from organism_rank where rank= 'phylum') phylum,
(select * from organism_rank where rank= 'genus') genus,
(select * from organism_rank where rank= 'species') species,
(select * from organism_rank where rank= 'kingdom') kingdom,
(select * from organism_rank where rank= 'class') class
where organisms.organism = phylum.organism (+)
and organisms.organism = genus.organism (+)
and organisms.organism = species.organism (+)
and organisms.organism = kingdom.organism (+)
and organisms.organism = class.organism (+)
 ]]>
    </sql>
  </tuningTable>


  <tuningTable name="PathwayAttributes" prefixEnabled="false">
    <comment>Attributes for Metabolic Pathways
    </comment>
    <externalDependency name="sres.Pathway"/>
    <externalDependency name="sres.PathwayNode"/>
    <sql>
      <![CDATA[
create table PathwayAttributes&1 as
SELECT
  p.source_id
, p.pathway_id
, p.name
, enz.total_enzyme_count
, cpd.total_compound_count
, p.url
, replace(replace(ed.name, 'Pathways_', ''), '_RSRC', '') as pathway_source
, ed.name as external_db_name
, edr.version as external_db_version
FROM
  sres.pathway p
, sres.externalDatabase ed
, sres.externalDatabaseRelease edr
,(SELECT
    COUNT( *) AS total_compound_count
  , pathway_id
  FROM
    sres.pathwayNode pn
  , SRES.ontologyterm ot
  WHERE
    pn.pathway_node_type_id = ot.ontology_term_id
    AND ot.name = 'molecular entity'
  GROUP BY
    pathway_id
  ) cpd
,(SELECT
    COUNT( *) AS total_enzyme_count
  , pathway_id
  FROM
    sres.pathwayNode pn
  , SRES.ontologyterm ot
  WHERE
    pn.pathway_node_type_id = ot.ontology_term_id
    AND ot.name = 'enzyme'
  GROUP BY
    pathway_id
  ) enz
WHERE
  ed.external_database_id = edr.external_database_id
  AND edr.external_database_release_id = p.external_database_release_id
  AND cpd.pathway_id = p.pathway_id
  AND enz.pathway_id = p.pathway_id
  AND source_id NOT IN('ec01100', 'ec01110', 'ec01120')
  -- temporarily remove MPMP from release 46
  AND ed.name NOT LIKE '%MPMP%'
      ]]>
    </sql>
    <sql>
      <![CDATA[
        CREATE UNIQUE INDEX PathAttr_sourceId_pwaySrc&1
          ON &prefixPathwayAttributes&1 (source_id, pathway_source)
          TABLESPACE INDX
      ]]>
    </sql>
    <sql>
      <![CDATA[
        create index PathAttr_ix&1
        on PathwayAttributes&1 (pathway_id, source_id, name, pathway_source, total_enzyme_count, total_compound_count)
        tablespace indx
      ]]>
    </sql>
  </tuningTable>


  <tuningTable name="FallbackOrganism">
    <comment>
      Taxon metadata for reference SNPs
    </comment>
    <internalDependency name="PANResults"/>
    <externalDependency name="apidb.Organism"/>
    <externalDependency name="sres.ExternalDatabase"/>
    <externalDependency name="sres.ExternalDatabaseRelease"/>
    <externalDependency name="sres.TaxonName"/>
    <externalDependency name="study.ProtocolAppNode"/>
    <externalDependency name="study.Study"/>
    <externalDependency name="study.StudyLink"/>
    <internalDependency name="InferredParams"/>
    <sql>
      <![CDATA[
        create table FallbackOrganism&1 nologging as
        select ed.name as dataset_name, 'SNP' as type, 'HTS_SNP' as subtype, tn.name as organism,
               o.strain_abbrev as pan_name, pan.protocol_app_node_id, 'name' as term_name,
               study_release.study_name
        from study.ProtocolAppNode pan, study.StudyLink sl,
             sres.ExternalDatabaseRelease edr, sres.ExternalDatabase ed,
             sres.TaxonName tn, apidb.Organism o,
             (select s.study_id, s.external_database_release_id,
                     s.name as study_name
              from study.Study s
              where investigation_id is null) study_release
        where pan.protocol_app_node_id in (select pan_id
                                           from PANResults)
--        and ed.name not in (select dataset_name from InferredParams)
--        and ed.name not in (select dataset_name from InferredChars)
          and pan.protocol_app_node_id = sl.protocol_app_node_id
          and sl.study_id = study_release.study_id
          and study_release.external_database_release_id = edr.external_database_release_id
          and edr.external_database_id = ed.external_database_id
          and ed.name like '%_NGS_SNPsAndVariations'
          and o.abbrev = replace(ed.name, '_NGS_SNPsAndVariations', '')
          and o.taxon_id = tn.taxon_id(+)
          and (tn.name_class = 'scientific name' or tn.name_class is null)
      ]]>
    </sql>
  </tuningTable>


  <tuningTable name="TranscriptPathway">
    <internalDependency name="TranscriptAttributes"/>
    <internalDependency name="PathwayAttributes"/>
    <externalDependency name="sres.PathwayNode"/>
    <externalDependency name="dots.AaSequenceEnzymeClass"/>
    <externalDependency name="sres.EnzymeClass"/>
    <sql>
      <![CDATA[
      create table TranscriptPathway&1 nologging as
<<<<<<< HEAD
      select
=======
      select --+ NO_PARALLEL
>>>>>>> 4ea74a0a
             *
      from (
        with transcript_ec
        as (select ec.enzyme_class_id, ec.ec_number, ec.ec_number_1, ec.ec_number_2, ec.ec_number_3, ec.ec_number_4,
                   case when ec_number_1 is null then 1 else 0 end
                   + case when ec_number_2 is null then 1 else 0 end
                   + case when ec_number_3 is null then 1 else 0 end
                   + case when ec_number_4 is null then 1 else 0 end as wildcard_count
            from sres.EnzymeClass ec
            where enzyme_class_id
                  in (select enzyme_class_id
                      from dots.AaSequenceEnzymeClass)),
        pathway_node_ec
        as (select distinct pn.pathway_id, pn.row_id as enzyme_class_id
            from sres.PathwayNode pn, sres.ontologyterm ot
                      where pn.pathway_node_type_id = ot.ontology_term_id
                      and ot.name = 'enzyme'
                      and pn.display_label != '-.-.-.-'),
        pathway_ec
        as (select ec.enzyme_class_id, ec.ec_number, ec.ec_number_1, ec.ec_number_2, ec.ec_number_3, ec.ec_number_4,
                   case when ec_number_1 is null then 1 else 0 end
                   + case when ec_number_2 is null then 1 else 0 end
                   + case when ec_number_3 is null then 1 else 0 end
                   + case when ec_number_4 is null then 1 else 0 end as wildcard_count
            from sres.EnzymeClass ec
            where enzyme_class_id
                  in (select enzyme_class_id
                      from pathway_node_ec)),
        ec_match
        as (select tec.enzyme_class_id as transcript_enzyme_class_id,
                   pec.enzyme_class_id as pathway_enzyme_class_id,
                   tec.wildcard_count as wildcard_count_transcript,
                   pec.wildcard_count as wildcard_count_pathway,
                   tec.ec_number as ec_number_transcript,
                   pec.ec_number as ec_number_pathway
            from transcript_ec tec, pathway_ec pec
            where (tec.ec_number_1 = pec.ec_number_1 or tec.ec_number_1 is null or pec.ec_number_1 is null)
              and (tec.ec_number_2 = pec.ec_number_2 or tec.ec_number_2 is null or pec.ec_number_2 is null)
              and (tec.ec_number_3 = pec.ec_number_3 or tec.ec_number_3 is null or pec.ec_number_3 is null)
              and (tec.ec_number_4 = pec.ec_number_4 or tec.ec_number_4 is null or pec.ec_number_4 is null))
        select distinct ga.source_id
        , ga.gene_source_id
        , ga.project_id
        , pa.source_id as pathway_source_id
        , pa.name as pathway_name
        , ec_match.ec_number_transcript as ec_number_gene
        , ec_match.wildcard_count_transcript as wildcard_count_gene
        , ec_match.ec_number_pathway
        , ec_match.wildcard_count_pathway
        , CASE WHEN ec_match.ec_number_pathway = ec_match.ec_number_transcript
            THEN 1
            ELSE 0 END as exact_match
        , CASE WHEN ec_match.wildcard_count_pathway + ec_match.wildcard_count_transcript = 0
            THEN 1
            ELSE 0  END as complete_ec 
        , pa.pathway_id
        , pa.pathway_source
        , p.external_database_release_id
        from PathwayAttributes pa
        , sres.pathway p
        , pathway_node_ec pec
        , ec_match
        , dots.AaSequenceEnzymeClass asec
        , TranscriptAttributes ga
        where pa.pathway_id = pec.pathway_id
        and p.pathway_id = pa.pathway_id
        and pec.enzyme_class_id = ec_match.pathway_enzyme_class_id
        and asec.enzyme_class_id = ec_match.transcript_enzyme_class_id
        and ga.aa_sequence_id  = asec.aa_sequence_id
       )
      ]]>
    </sql>
    <sql>
      <![CDATA[
        create index TranscriptPath_ix&1
        on TranscriptPathway&1(gene_source_id, source_id, pathway_source_id,
                               pathway_name, pathway_id, ec_number_gene, wildcard_count_pathway,
                               ec_number_pathway, pathway_source)
        tablespace indx
      ]]>
    </sql>
    <sql>
        <![CDATA[
            create index TranscriptPathSource_ix&1
            on TranscriptPathway&1(pathway_source, gene_source_id, source_id)
            tablespace indx
        ]]>
    </sql>
  </tuningTable>


  <tuningTable name="PathwayNodeGene">
    <internalDependency name="TranscriptPathway"/>
    <externalDependency name="sres.PathwayNode"/>
    <sql>
      <![CDATA[
       create table PathwayNodeGene&1 nologging as
select distinct pn.pathway_node_id
, tp.gene_source_id
from transcriptpathway tp
   , sres.pathwaynode pn
where tp.pathway_id = pn.pathway_id
and tp.ec_number_gene like replace(pn.display_label, '-', '%')
      ]]>
    </sql>
  </tuningTable>

  <tuningTable name="RnaSeqStats">
    <externalDependency name="apidb.Datasource"/>
    <externalDependency name="sres.ExternalDatabase"/>
    <externalDependency name="sres.ExternalDatabaseRelease"/>
    <externalDependency name="study.Study"/>
    <externalDependency name="study.StudyLink"/>
    <externalDependency name="study.ProtocolAppNode"/>
    <externalDependency name="study.Characteristic"/>
    <externalDependency name="sres.OntologyTerm"/>
    <sql>
      <![CDATA[
        create table RnaSeqStats&1 nologging as
        select study_id, study_name, dataset_name, taxon_id, round(avg(num_reads),0) as avg_unique_reads
        from (select sl.study_id
                , s.name as study_name
                , ed.name as dataset_name
                , ds.taxon_id
                , c.value as num_reads
            from apidb.Datasource ds
                , sres.ExternalDatabase ed
                , sres.ExternalDatabaseRelease edr
                , study.Study s
                , study.StudyLink sl
                , study.ProtocolAppNode pan
                , study.Characteristic c
                , sres.OntologyTerm ot
            where ds.external_database_name = ed.name
                and ed.external_database_id = edr.external_database_id
                and edr.external_database_release_id = s.external_database_release_id
                and s.study_id = sl.study_id
                and sl.protocol_app_node_id = pan.protocol_app_node_id
                and pan.protocol_app_node_id = c.protocol_app_node_id
                and c.qualifier_id = ot.ontology_term_id
                and ot.source_id = 'EUPATH_0000460')
        group by study_id, study_name, dataset_name, taxon_id
        union
        select study_id, study_name, dataset_name, taxon_id, round(2*avg(num_reads),0) as avg_unique_reads
        from (select sl.study_id
                , s.name as study_name
                , ed.name as dataset_name
                , ds.taxon_id
                , c.value as num_reads
            from apidb.Datasource ds
                , sres.ExternalDatabase ed
                , sres.ExternalDatabaseRelease edr
                , study.Study s
                , study.StudyLink sl
                , study.ProtocolAppNode pan
                , study.Characteristic c
                , sres.OntologyTerm ot
            where ds.external_database_name = ed.name
                and ed.external_database_id = edr.external_database_id
                and edr.external_database_release_id = s.external_database_release_id
                and s.study_id = sl.study_id
                and sl.protocol_app_node_id = pan.protocol_app_node_id
                and pan.protocol_app_node_id = c.protocol_app_node_id
                and c.qualifier_id = ot.ontology_term_id
                and (ot.source_id = 'EUPATH_0000468' or ot.source_id = 'EuPathUserDefined_00523'))
        group by study_id, study_name, dataset_name, taxon_id
      ]]>
    </sql>
  </tuningTable>


  <tuningTable name="OntologyLevels" prefixEnabled="true">
    <comment>the max and min depth of each ontology term in OntologyRelationship. Used by the GoTermSummary tuning table</comment>
    <externalDependency name="sres.OntologyRelationship"/>
    <externalDependency name="sres.OntologyTerm"/>
    <sql>
      <![CDATA[
        create table &prefixOntologyLevels&1 nologging as
        with is_a_links -- not closure, just real links
             as (select subject_term_id, object_term_id
                 from sres.OntologyRelationship rel, sres.OntologyTerm pred
                 where rel.predicate_term_id = pred.ontology_term_id
                   and pred.name = 'is_a'),
             roots -- terms with no parents
             as ( select object_term_id from is_a_links
                 minus
                  select subject_term_id from is_a_links),
             levels -- terms and all their depths, unaggregated
             as ( select object_term_id as ontology_term_id, 0 as depth from roots
                 union
                  select subject_term_id as ontology_term_id, level + 1 as depth
                  from is_a_links
                  start with object_term_id in (select object_term_id from roots)
                  connect by object_term_id = prior subject_term_id)
        select ontology_term_id, min(depth) as min_depth, max(depth) as max_depth
        from levels
        group by ontology_term_id
      ]]>
    </sql>
    <sql>
      <![CDATA[
        create index olev_termix&1 on &prefixOntologyLevels&1 (ontology_term_id, min_depth, max_depth)
        tablespace indx
      ]]>
    </sql>
  </tuningTable>


  <tuningTable name="GeneGoTerms" prefixEnabled="true">
    <comment>GeneGoTerms: each row represents one GO term assignment to one gene, right from what was loaded.
     </comment>
    <externalDependency name="core.TableInfo"/>
    <externalDependency name="dots.GeneFeature"/>
    <externalDependency name="dots.GoAssociation"/>
    <externalDependency name="dots.GoAssociationInstance"/>
    <externalDependency name="dots.GoAssociationInstanceLoe"/>
    <externalDependency name="dots.GoAssocInstEvidCode"/>
    <externalDependency name="dots.NaSequence"/>
    <externalDependency name="dots.TranslatedAaFeature"/>
    <externalDependency name="dots.Transcript"/>
    <externalDependency name="sres.OntologyTerm"/>
    <sql>
      <![CDATA[
        create table &prefixGeneGoTerms&1 nologging as
        with root_term
             as (select ontology_term_id,
                        cast(initcap(replace(name, '_', ' ')) as varchar2(20)) as ontology
                 from sres.OntologyTerm
                 where source_id in ('GO_0008150','GO_0003674','GO_0005575'))
        select gf.source_id as gene_source_id, t.source_id as transcript_source_id, taf.aa_sequence_id,
               cast (decode(ga.is_not, 0, '', 1, 'not', ga.is_not) as varchar2(3)) as is_not, ns.taxon_id,
               cast (gt.source_id as varchar2(20)) as go_id,
               gt.ontology_term_id as go_term_id, rt.ontology,
               cast(gt.name as varchar2(250)) as go_term_name,
               cast(gail.name as varchar2(24)) as source,
               cast(gec.name as varchar2(12)) as evidence_code,
               cast(gaiec.reference as varchar2(250)) as reference,
               cast(gaiec.evidence_code_parameter as varchar2(80))as evidence_code_parameter
        from dots.GeneFeature gf, dots.Transcript t, dots.TranslatedAaFeature taf, dots.GoAssociation ga,
             sres.OntologyTerm gt, dots.GoAssociationInstance gai, dots.GoAssociationInstanceLoe gail,
             dots.GoAssocInstEvidCode gaiec, sres.OntologyTerm gec, root_term rt, dots.NaSequence ns
        where t.parent_id = gf.na_feature_id
          and gf.na_sequence_id = ns.na_sequence_id
          and (ns.taxon_id = '&filterValue' or nvl('&filterValue', 0) = 0)
          and t.na_feature_id = taf.na_feature_id
          and taf.aa_sequence_id = ga.row_id
          and ga.table_id = (select table_id
                             from core.TableInfo
                             where name = 'TranslatedAASequence')and ga.go_term_id = gt.ontology_term_id
          and ga.go_association_id = gai.go_association_id
          and gai.go_assoc_inst_loe_id = gail.go_assoc_inst_loe_id
          and gai.go_association_instance_id = gaiec.go_association_instance_id
          and gaiec.go_evidence_code_id = gec.ontology_term_id
          and gt.ancestor_term_id = rt.ontology_term_id(+)
      ]]>
    </sql>
    <sql>
      <![CDATA[
        create index ggt_ix&1 ON &prefixGeneGoTerms&1
               (gene_source_id, transcript_source_id, ontology, go_id, go_term_id,
                go_term_name, source, evidence_code, reference,
                evidence_code_parameter, aa_sequence_id, is_not)
        tablespace indx
      ]]>
    </sql>
  </tuningTable>


  <tuningTable name="GeneGoTable">
    <comment>A tuning table for the gene record GO term table
    </comment>
    <internalDependency name="GeneGoTerms"/>
    <internalDependency name="GeneAttributes"/>
    <sql>
      <![CDATA[
        create table GeneGoTable&1 nologging as
        select source_id, project_id, go_id,
               listagg(transcript_source_id, ', ') within group (order by transcript_source_id) as transcript_ids,
               is_not,
               max(go_term_name) as go_term_name, ontology, source, evidence_code,
               reference, evidence_code_parameter, sort_key
        from (select distinct ggt.gene_source_id as source_id, ga.project_id,
                              replace(ggt.go_id, 'GO_', 'GO:') as go_id,
                              ggt.transcript_source_id,
                              case when ggt.is_not = 'not' then 'Is not' else '' end AS is_not,
                              ggt.go_term_name, ggt.ontology, ggt.source, ggt.evidence_code,
                              ggt.reference, ggt.evidence_code_parameter,
                              substr(ggt.ontology, 1, 1) || replace(ggt.go_id, 'GO_', 'GO:') as sort_key
              from GeneGoTerms ggt, GeneAttributes ga
              where ggt.gene_source_id = ga.source_id)
        group by source_id, project_id, go_id, is_not, ontology,
                 source, evidence_code, reference, evidence_code_parameter, sort_key
        order by source_id, ontology, go_id
      ]]>
    </sql>
    <sql>
      <![CDATA[
        create index ggtab_ix&1 ON GeneGoTable&1
               (source_id, project_id, go_id, transcript_ids, is_not, go_term_name,
                ontology, source, evidence_code, reference, evidence_code_parameter, sort_key)
        tablespace indx
      ]]>
    </sql>
  </tuningTable>


  <tuningTable name="GoSubsetLeaf">
    <comment>
       Map each GO term that is assigned to at least one gene to a GoSubset term
       that is either itself or an immediate ancestor. By "immediate ancestor"
       we mean an ancestor such that there isn't an intermediate ancestor also
       in the subset. (Note that there can be multiple links as long as none is
       in the subset.) This is currently restricted to 'goslim_generic', solely
       by the condition in the SUBSET_TERM subquery.
    </comment>
    <externalDependency name="apidb.GoSubset"/>
    <externalDependency name="sres.OntologyRelationship"/>
    <internalDependency name="GeneGoTerms"/>
    <sql>
      <![CDATA[
        create table GoSubsetLeaf&1 nologging as
        with leaf_term -- GO terms assigned to at least one gene
             as (select distinct go_term_id
                 from GeneGoTerms),
             subset_term -- (term ID, subset name) pairs
             as (select distinct -- "distinct" is probably unneeded
                        ontology_term_id, go_subset_term
                 from apidb.GoSubset
                 -- where go_subset_term != 'gosubset_prok' -- unrelated and huge
                 where go_subset_term = 'goslim_generic' -- all we currently need
                ),
             subset -- the 17 or so distinct subset names, e.g. "goslim_generic"
             as (select distinct go_subset_term
                 from subset_term),
             leaf_in_subset -- leaf (i.e. assigned) terms that are in a subset
             as (select leaf_term.go_term_id, subset_term.go_subset_term
                 from leaf_term, subset_term
                 where leaf_term.go_term_id = subset_term.ontology_term_id),
             leaf_not_in_subset -- (go_term_id, subset) pairs such that the GO
             as (               -- term is assigned, but not in the given subset
                   select leaf_term.go_term_id, subset.go_subset_term
                   from leaf_term, subset -- cartesian join
                 minus
                   select go_term_id, go_subset_term
                   from leaf_in_subset),
             leaf_ancestor -- a leaf not in a subset, with an ancestor that is in the subset
             as (select lnis.go_subset_term, lnis.go_term_id, gs.ontology_term_id as ancestor_term_id
                 from leaf_not_in_subset lnis, sres.OntologyRelationship orel, apidb.GoSubset gs
                 where orel.subject_term_id = lnis.go_term_id -- "subject" = "child"
                   and orel.object_term_id = gs.ontology_term_id
                   and orel.subject_term_id != orel.object_term_id
                   and lnis.go_subset_term = gs.go_subset_term),
             leaf_nonimmediate_ancestor
             as (select distinct upper.go_subset_term, upper.go_term_id, upper.ancestor_term_id
                 from leaf_ancestor upper, leaf_ancestor lower, sres.OntologyRelationship orel
                 where upper.go_subset_term = lower.go_subset_term
                   and upper.go_term_id = lower.go_term_id
                   and upper.ancestor_term_id = orel.object_term_id
                   and lower.ancestor_term_id = orel.subject_term_id
                   and orel.subject_term_id != orel.object_term_id),
             leaf_immediate_ancestor
             as (  select go_subset_term, go_term_id, ancestor_term_id
                   from leaf_ancestor
                 minus
                   select go_subset_term, go_term_id, ancestor_term_id
                   from leaf_nonimmediate_ancestor)
          select -- leaf terms that are in a subset
                 cast (go_subset_term as varchar2(50)) as go_subset_term, go_term_id, go_term_id as subset_leaf_term_id
          from leaf_in_subset
        union
          select -- leaf terms not in subset with their subset immediate ancestors
                 cast (go_subset_term as varchar2(50)) as go_subset_term, go_term_id, ancestor_term_id as subset_leaf_term_id
          from leaf_immediate_ancestor
      ]]>
    </sql>
    <sql>
      <![CDATA[
        create index gsl_ix&1 ON GoSubsetLeaf&1 (go_term_id, go_subset_term, subset_leaf_term_id)
        tablespace indx
      ]]>
    </sql>
  </tuningTable>


  <tuningTable name="GoTermSummary" prefixEnabled="true">
    <comment>GoTermSummary: each row represents one GO term assignment to one gene.
         (Typically, a gene has multiple such assignments.) This is used for
          finding gene-GO mappings, such as for the gene-page GO table.
     </comment>
    <internalDependency name="GeneGoTerms"/>
    <internalDependency name="OntologyLevels"/>
    <externalDependency name="core.TableInfo"/>
    <externalDependency name="dots.GoAssociation"/>
    <externalDependency name="dots.GoAssociationInstance"/>
    <externalDependency name="dots.GoAssociationInstanceLoe"/>
    <externalDependency name="dots.GoAssocInstEvidCode"/>
    <externalDependency name="dots.TranslatedAaFeature"/>
    <externalDependency name="sres.OntologyRelationship"/>
    <externalDependency name="sres.OntologyTerm"/>
    <sql>
      <![CDATA[
          create table &prefixGoTermSummary&1 nologging as
          select ggt.gene_source_id, ggt.transcript_source_id, ggt.aa_sequence_id,
                 ggt.taxon_id, ggt.is_not, replace(ggt.go_id, '_', ':') as go_id,
                 ggt.go_term_id, ggt.ontology,
                 replace(ggt.go_term_name, '_',' ') as go_term_name, ggt.source,
                 ggt.evidence_code, 
                 decode(ggt.evidence_code, 'IEA', 'Computed', 'Curated') as evidence_category,
                 ggt.reference, ggt.evidence_code_parameter,
                 ol.min_depth as depth,
                 case
                   when gs.ontology_term_id is null then 0
                   else 1
                 end as is_go_slim
          from &prefixGeneGoTerms ggt, &prefixOntologyLevels ol,
               (select distinct ontology_term_id
                from apidb.GoSubset
                where go_subset_term = 'goslim_generic') gs
          where ggt.go_term_id = ol.ontology_term_id(+)
            and ggt.go_term_id = gs.ontology_term_id(+)
        union
          select ggt.gene_source_id, ggt.transcript_source_id, ggt.aa_sequence_id,
                 ggt.taxon_id, ggt.is_not,
                 replace (substr(ot.source_id, 1, 25),'_',':') as go_id,
                 ot.ontology_term_id as go_term_id, ggt.ontology,
                 replace (substr(ot.name, 1,250),'_',' ') as go_term_name,
                 ggt.source, ggt.evidence_code,
                 decode(ggt.evidence_code, 'IEA', 'Computed', 'Curated') as evidence_category,
                 ggt.reference,
                 ggt.evidence_code_parameter,
                 ol.min_depth as depth,
                 case
                   when gs.ontology_term_id is null then 0
                   else 1
                 end as is_go_slim
          from &prefixGeneGoTerms ggt, sres.OntologyRelationship orel,
               sres.OntologyTerm ot, &prefixOntologyLevels ol,
               sres.ExternalDatabase ed, sres.ExternalDatabaseRelease edr,
               (select distinct ontology_term_id
                from apidb.GoSubset
                where go_subset_term = 'goslim_generic') gs
          where ggt.go_term_id = orel.subject_term_id
            and orel.object_term_id = ot.ontology_term_id
            and ot.ontology_term_id = ol.ontology_term_id(+)
            and edr.external_database_release_id = ot.external_database_release_id
            and edr.external_database_id = ed.external_database_id
            and ed.name ='GO_RSRC'
            and ot.ontology_term_id = gs.ontology_term_id(+)
      ]]>
    </sql>
    <sql>
      <![CDATA[
        create index GoTermSum_aaSeqId_idx&1 ON &prefixGoTermSummary&1 (aa_sequence_id, go_id, source)
        tablespace indx
      ]]>
    </sql>
    <sql>
      <![CDATA[
        create index GoTermSum_plugin_ix&1 ON &prefixGoTermSummary&1
               (ontology, gene_source_id, is_not, is_go_slim,
                go_id, go_term_name, evidence_code, evidence_category)
        tablespace indx
      ]]>
    </sql>
  </tuningTable>


  <tuningTable name="DatasetExampleSourceId">
    <comment> Each row maps a dataset onto an ID for which the dataset contains data;
         each dataset gets one such row.
         Used in dataset record queries.
      </comment>
    <externalDependency name="sres.ExternalDatabase"/>
    <internalDependency name="GeneAttributes"/>
    <internalDependency name="Profile"/>
    <sql>
      <![CDATA[
CREATE TABLE DatasetExampleSourceId&1 NOLOGGING AS
with profiles as (
select p.source_id,
       ga.project_id,
       ga.sequence_id,
       d.name,
       row_number() over(partition by d.name
                         order by ga.chromosome_order_num, p.profile_as_string desc) as rn
from Profile p, sres.ExternalDatabase d, GeneAttributes ga
where p.dataset_name = d.name
and p.profile_as_string is not null
and p.source_id = ga.source_id (+)
)
select p.source_id as example_source_id, p.project_id, p.sequence_id, p.name as dataset
from profiles p
where p.rn = 1
      ]]>
    </sql>
  </tuningTable>


  <tuningTable name="GeneWord">
    <!-- Each row maps a gene source_id to all words found in the gene's product field
         Used in the word enrichment analysis plugin
         The trick sql was cribbed and modified from: nuijten.blogspot.com/2011/08/splitting-comma-delimited-string-regexp.html
      -->
    <internalDependency name="GeneAttributes"/>
    <sql>
      <![CDATA[
        create table GeneWord&1 nologging as
        select source_id, taxon_id,
               -- for each rn (1 - max_words_in_any_product),
               --    print the rn-th word.
               --    replace leading and trailing parens with empty string, eg (RIFN) becomes RIFN
               substr(regexp_replace(regexp_substr (product, '[^ ,]+', 1, rn), '[\)\(]', ''), 1, 200) word
        from GeneAttributes
        cross
               -- create a table of integers 1 - n where n is the max number of words in any product
        join (select rownum rn
              from (select max (regexp_count (product, '[ ,]')) + 1 mx
                    from GeneAttributes)
              connect by level <= mx
             )
        where regexp_substr (product, '[^, ]+', 1, rn) is not null
        order by source_id
      ]]>
    </sql>
    <sql>
      <![CDATA[
        create index GeneWord_idx&1 ON GeneWord&1 (source_id)
        tablespace indx
      ]]>
    </sql>
  </tuningTable>


  <tuningTable name="OrganismAttributes">
    <comment> Stores per-organism information. Used by the organism record, as well
         as by project_id(), the function that maps an organism to a project.
      </comment>
    <internalDependency name="TaxonSpecies"/>
    <internalDependency name="GeneAttributes"/>
    <internalDependency name="TranscriptAttributes"/>
    <internalDependency name="GeneId"/>
    <internalDependency name="PopsetAttributes"/>
    <internalDependency name="GoTermSummary"/>
    <internalDependency name="ChIPchipTranscript"/>
    <internalDependency name="TFBSGene"/>
    <internalDependency name="EstAlignmentGeneSummary"/>
    <internalDependency name="EstAttributes"/>
    <internalDependency name="GenomicSeqAttributes"/>
    <internalDependency name="Profile"/>
    <internalDependency name="SnpAttributes"/>
    <externalDependency name="apidb.Datasource"/>
    <externalDependency name="sres.ExternalDatabase"/>
    <externalDependency name="sres.ExternalDatabaseRelease"/>
    <externalDependency name="dots.Similarity"/>
    <externalDependency name="dots.NaSequence"/>
    <externalDependency name="dots.NaFeature"/>
    <externalDependency name="sres.TaxonName"/>
    <externalDependency name="core.TableInfo"/>
    <externalDependency name="dots.NaLocation"/>
    <externalDependency name="apidb.PhylogeneticProfile"/>
    <externalDependency name="apidb.Organism"/>
    <externalDependency name="apidb.MassSpecSummary"/>
    <intermediateTable name="DataSourceCount"/>
    <intermediateTable name="OrganismCentromere"/>
    <intermediateTable name="SequenceCount"/>
    <intermediateTable name="CommunityCount"/>
    <intermediateTable name="ProfileCount"/>
    <intermediateTable name="PopsetCount"/>
    <intermediateTable name="GeneCount"/>

    <sql>
      <![CDATA[
CREATE TABLE DataSourceCount nologging as ( 
        SELECT ds.taxon_id,
               max(case when ds.type = 'organellar_genome' 
                     then 1 
                     else 0 end) as isOrganellar,
               max(case when ds.type = 'isolates'
                         AND ds.subtype = 'HTS_SNP' 
                     then 1 
                     else 0 end) as hasHTSIsolate,
               max(case when ds.type = 'isolates'
                         AND ds.subtype = 'sequenceing_types' 
                     then 1 
                     else 0 end) as hasPopset,      
               max(case when ds.type = 'epitope'
                     then 1 
                     else 0 end) as hasEpitope,     
               max(case when ds.type = 'transcript_expression'
                         AND ds.subtype = 'array'                       
                     then 1 
                     else 0 end) as hasArray                      
        FROM   apidb.DataSource ds
          group by ds.taxon_id
         )
      ]]>
    </sql>


    <sql>
      <![CDATA[
CREATE TABLE OrganismCentromere nologging as ( 
        SELECT distinct s.taxon_id,
               case when count(*) > 0 then 1 else 0 end as hasCentromere
        FROM  DOTS.MISCELLANEOUS f
            , sres.ontologyTerm ot
            , dots.nasequence s
        WHERE ot.ontology_term_id = f.sequence_ontology_id
         AND ot.name='centromere'
         and f.na_sequence_id = s.na_sequence_id
        group by s.taxon_id
 )
      ]]>
    </sql>


    <sql>
      <![CDATA[
       create table SequenceCount nologging as
       select * from (
         select count(*) as num, sequence_type, taxon_id
         from GenomicSeqAttributes
         where is_top_level =1
       group by  taxon_id, sequence_type)
       pivot (
         listagg(num, ';') within group (order by num) as num
         for sequence_type in ('contig' contig, 'supercontig' supercont, 'chromosome' chrom)
       )
      ]]>
    </sql>
    <sql>
      <![CDATA[
       create table CommunityCount nologging as
       select taxon_id, count(*) as communityCount
       from GeneAttributes
       where (source_id, project_id)
              in (select distinct stable_id, project_name
                  from userlogins5.mappedComment@prodn.login_comment
                  where is_visible = 1
                    and comment_target_id = 'gene')
       group by taxon_id
      ]]>
    </sql>
    <sql>
      <![CDATA[
CREATE TABLE ProfileCount nologging as (
        select ga.taxon_id,         
                            count(distinct(case when p.dataset_type = 'transcript_expression'
                                   and p.dataset_subtype like '%rt_pcr%' 
                                   and ga.is_deprecated = 0 
                                  then p.source_id
                                  else ''
                                   end)) as rtPCRCount,     
              count(distinct(case when p.dataset_type = 'transcript_expression'
                                   and p.dataset_subtype = 'rnaseq'
                                   and ga.is_deprecated = 0 
                                  then p.source_id
                                  else ''
                                   end)) as rnaSeqCount,
              count(distinct(case when p.dataset_type = 'transcript_expression'
                                   and p.dataset_subtype = 'array'
                                   and ga.is_deprecated = 0 
                                  then p.source_id
                                  else ''
                                   end)) as geneArrayCount
         from Profile p
              right outer join GeneAttributes ga on ga.source_id = p.source_id
         group by ga.taxon_id
)       
      ]]>
    </sql>
    <sql>
      <![CDATA[
        CREATE TABLE PopsetCount nologging as (
        SELECT count(distinct gene.source_id) as popsetCount, sim.taxon_id
        FROM (
          (SELECT i.source_id, nas.taxon_id, nas.source_id as sequence_source_id
           FROM dots.similarity s, PopsetAttributes i,
                core.tableinfo t, dots.nasequence nas
           WHERE s.query_id = i.na_sequence_id
             AND nas.na_sequence_id = s.subject_id
             AND t.table_id = s.subject_table_id
             AND t.table_id = s.query_table_id
             AND t.name = 'ExternalNASequence'
             AND s.pvalue_exp <= -10
           ) sim LEFT JOIN
           (SELECT i.source_id, seq.source_id as sequence_id
            FROM  dots.similarity s, PopsetAttributes i, GeneAttributes g, 
                  core.tableinfo t, dots.nasequence seq
            WHERE s.query_id = i.na_sequence_id
              AND s.subject_id = g.na_sequence_id
              AND t.table_id = s.subject_table_id
              AND t.table_id = s.query_table_id
              AND s.min_subject_start <=  g.end_max
              AND s.max_subject_end >= g.start_min
              AND g.na_sequence_id = seq.na_sequence_id
              AND t.name = 'ExternalNASequence'
            ) gene
           ON gene.source_id = sim.source_id AND gene.sequence_id = sim.sequence_source_id)
        GROUP BY sim.taxon_id
)
      ]]>
    </sql>
    <sql>
      <![CDATA[
CREATE TABLE GeneCount nologging as (    
select genomestat.taxon_id,
       genomestat.project_id,
       genomestat.database_version,
       genomestat.ncbi_tax_id,
       genomestat.Megabps,
       nvl(snpCount.ct,0) as snpCount,
       nvl(count(distinct ga.source_id),0) as geneCount,
       nvl(count(distinct case when ga.is_pseudo =1  then ga.source_id else '' end),0) as pseudoGeneCount,    
       nvl(count(distinct case when ga.gene_type ='protein coding' then ga.source_id else '' end),0) as codingGeneCount,
       nvl(count(distinct case when ga.gene_type ='protein coding' then '' else ga.source_id end),0) as otherGeneCount, 
       nvl(count (distinct (case when ga.is_deprecated = 0
                  then cct.gene_source_id
                  else NULL 
                  end)),0) ChipChipGeneCount ,
      nvl(count (distinct (case when ga.is_deprecated = 0
                  then pp.source_id
                  else NULL 
                  end)),0) orthologCount, 
      nvl(count (distinct (case when ga.is_deprecated = 0
                  then gts.gene_source_id
                  else NULL 
                  end)),0) goCount, 
      nvl(count (distinct (case when ga.is_deprecated = 0
                  then tfbs.gene_source_id
                  else NULL 
                  end)),0) tfbsCount, 
      nvl(count (distinct (case when ga.is_deprecated = 0
                  then mss.aa_sequence_id
                  else NULL 
                  end)),0) proteomicsCount, 
      nvl(count (distinct (case when ga.is_deprecated = 0
                  then est.source_id
                  else NULL 
                  end)),0) estCount,
      nvl(count (distinct (case when (ga.is_deprecated = 0 and ta.ec_numbers is not null)
                  then ga.source_id 
                  else NULL 
                  end)),0) ecNumberCount
        FROM   GeneAttributes ga
               left outer join apidb.phylogeneticprofile pp on ga.source_id = pp.source_id
               left outer join gotermsummary gts on ga.source_id = gts.gene_source_id
               left outer join TFBSGene tfbs on ga.source_id = tfbs.gene_source_id
               left outer join TranscriptAttributes ta on ta.gene_source_id = ga.source_id
               left outer join apidb.MassSpecSummary mss on ta.aa_sequence_id = mss.aa_sequence_id
               left outer join chipchipTranscript cct on ga.source_id = cct.gene_source_id
               left outer join (SELECT distinct s.gene as source_id 
                                  FROM EstAlignmentGeneSummary s, EstAttributes e 
                                  WHERE s.est_gene_overlap_length >= 100 
                                    AND s.is_best_alignment in (1) 
                                    AND s.percent_est_bases_aligned >= 20  
                                    AND s.percent_identity >= 90  
                                    AND e.best_alignment_count <= 1 
                                    AND e.source_id = s.accession   
                                    GROUP by s.gene HAVING count(*) >= 1) est on ga.source_id = est.source_id
          right outer join
         ( SELECT  project_id, taxon_id,
                 max(database_version) as database_version,
                CASE WHEN ncbi_tax_id > 9000000000 THEN NULL
                     ELSE ncbi_tax_id
                END ncbi_tax_id, 
                to_char(sum(length)/1000000,'9999.99') as megabps 
         FROM   GenomicSeqAttributes 
         WHERE  is_top_level = 1
         GROUP BY project_ID, taxon_id, ncbi_tax_id
       ) genomestat on genomestat.taxon_id = ga.taxon_id
        left outer join       
      (
       SELECT count(distinct ga.source_id) as ct, ga.taxon_id 
       FROM GeneAttributes ga, SnpAttributes sf  
       WHERE  sf.gene_source_id = ga.source_id
         AND ga.is_deprecated = 0 
       GROUP BY ga.taxon_id 
      ) snpCount on ga.taxon_id = snpCount.taxon_id
        group by genomestat.taxon_id,
                 genomestat.project_id,
                 genomestat.database_version,
                 genomestat.ncbi_tax_id,
                 genomestat.Megabps,
                 snpCount.ct
)
       
      ]]>
    </sql>
    <sql>
      <![CDATA[
CREATE TABLE OrganismAttributes&1 NOLOGGING AS
SELECT oa.*, tn2.name as species,
       ltrim(replace(oa.organism_name, tn2.name)) as strain
FROM
(
SELECT o.project_name as project_id,
       case when t.ncbi_tax_id > 10000000
--       then 'TMPTX_' || round(t.ncbi_tax_id / 10000000) || '_' ||
--            mod(t.ncbi_tax_id, 10000000) -- e.g. "TMPTX_930_1"
--       then 'TMPTX_' || t.ncbi_tax_id -- all the many digits
         then 'TMPTX_' || o.public_abbrev
         else 'NCBITAXON_' || t.ncbi_tax_id
       end as source_id,
       o.public_abbrev,
       o.family_name_for_files,
       tn.name as organism_name,
       o.genome_source,
       /*o.strain_abbrev, */
       o.is_annotated_genome,
       o.is_reference_strain,
       o.is_family_representative,
       o.name_for_filenames,
       o.taxon_id as component_taxon_id,
       gc.database_version,
       gc.megabps as megabps,
       gc.ncbi_tax_id as ncbi_tax_id,
       gc.snpCount as snpCount,
       gc.geneCount as geneCount,
       gc.pseudoGeneCount as pseudoGeneCount,
       gc.codingGeneCount as codingGeneCount,
       gc.otherGeneCount as otherGeneCount,
       gc.ChipChipGeneCount as ChipChipGeneCount,
       gc.orthologCount as orthologCount,
       gc.goCount as goCount,    
       gc.tfbsCount as tfbsCount,
       gc.proteomicsCount as proteomicsCount,
       gc.estCount as estCount,
       gc.ecNumberCount as ecNumberCount,
       nvl(dsc.isOrganellar, 0) as isOrganellar,
       nvl(dsc.hasHTSIsolate, 0) as hasHTSIsolate, 
       nvl(dsc.hasPopset, 0) as hasPopset,
       nvl(dsc.hasEpitope, 0) as hasEpitope,
       nvl(dsc.hasArray, 0) as hasArray,
       nvl(oc.hasCentromere, 0) as hasCentromere,
       nvl(sc.contig_num, 0) as contigCount,
       nvl(sc.supercont_num, 0) as supercontigCount,
       nvl(sc.chrom_num, 0) as chromosomeCount,
       nvl(cc.communityCount, 0) as communityCount,
       nvl(psc.popsetCount, 0) as popsetCount,
       nvl(pc.geneArrayCount, 0) as arrayGeneCount,
       nvl(pc.rnaSeqCount, 0) as rnaSeqCount,
       nvl(pc.rtPCRCount, 0) as rtPCRCount,
       nvl(ta.avg_transcript_length, 0) as avg_transcript_length
FROM   apidb.Organism o,
       sres.Taxon t,
       sres.TaxonName tn,
       DataSourceCount dsc,
       OrganismCentromere oc,
       SequenceCount sc,
       CommunityCount cc,
       GeneCount gc,
       popsetCount psc,
       profileCount pc,
       (select taxon_id, round(avg(length),1) as avg_transcript_length
        from TranscriptAttributes
        group by taxon_id) ta
WHERE t.taxon_id = tn.taxon_id
  AND tn.taxon_id = o.taxon_id
  AND tn.name_class = 'scientific name' 
  AND o.taxon_id = dsc.taxon_id (+)
  AND o.taxon_id = oc.taxon_id (+)
  AND o.taxon_id = sc.taxon_id (+)
  AND o.taxon_id = cc.taxon_id (+)
  AND o.taxon_id = gc.taxon_id (+)
  AND o.taxon_id = psc.taxon_id (+)
  AND o.taxon_id = pc.taxon_id (+)
  AND o.taxon_id = ta.taxon_id (+)
) oa,
  TaxonSpecies ts,
  sres.taxon t,
  sres.taxonname tn2
where oa.component_taxon_id = ts.taxon_id
and ts.species_taxon_id = t.taxon_id
and ts.species_taxon_id = tn2.taxon_id
and tn2.name_class = 'scientific name'
      ]]>
    </sql>
    <sql>
      <![CDATA[
create index Organism_sourceId_idx&1 ON OrganismAttributes&1 (source_id)
tablespace indx
      ]]>
    </sql>
  </tuningTable>


  <tuningTable name="PdbSimilarity">
    <comment> Each record maps a gene to a PDB structure. Used by the model to find
         genes that have a PDB structure and to find the PDB structures for a
         given gene.
      </comment>
    <internalDependency name="TranscriptAttributes"/>
    <externalDependency name="core.TableInfo"/>
    <externalDependency name="dots.ExternalAaSequence"/>
    <externalDependency name="dots.Similarity"/>
    <externalDependency name="sres.ExternalDatabase"/>
    <externalDependency name="sres.ExternalDatabaseRelease"/>
    <externalDependency name="sres.TaxonName"/>
    <sql>
      <![CDATA[
CREATE TABLE PdbSimilarity&1 NOLOGGING AS
SELECT ta.source_id, eas.source_id AS pdb_chain,                                               
       substr(eas.description, 1, 100) AS pdb_title,                                          
       substr(eas.source_id, 1,                                                               
              instr(eas.source_id, '_', -1) - 1)                                              
         AS pdb_id,                                                                           
       s.pvalue_mant, s.pvalue_exp,                                                           
       SUBSTR(tn.name, 1, 100) AS taxon,                                                      
       ROUND( (s.number_identical / s.total_match_length) * 100)                              
         AS percent_identity,                                                                 
       ROUND( (s.total_match_length / ta.protein_length) * 100)                                      
         AS percent_plasmo_coverage,                                                          
       s.score, eas.taxon_id as pdb_taxon_id, ta.taxon_id as gene_taxon_id                   
FROM core.TableInfo tas_ti,                                    
     dots.Similarity s, 
     core.TableInfo eas_ti,                                                
     dots.ExternalAaSequence eas,                                                             
     sres.ExternalDatabaseRelease edr, 
     sres.ExternalDatabase ed,                              
     sres.TaxonName tn, 
     TranscriptAttributes ta
WHERE ta.aa_sequence_id = s.query_id
  AND tas_ti.name = 'TranslatedAASequence'                                                    
  AND tas_ti.table_id = s.query_table_id                                                      
  AND eas_ti.name = 'ExternalAASequence'                                                      
  AND eas_ti.table_id = s.subject_table_id                                                    
  AND s.subject_id = eas.aa_sequence_id                                                       
  AND tn.name_class = 'scientific name'                                                       
  AND eas.external_database_release_id                                                        
      = edr.external_database_release_id                                                      
  AND edr.external_database_id = ed.external_database_id                                      
  AND ed.name in ('PDBProteinSequences_RSRC','PDB protein sequences')                         
  AND eas.taxon_id = tn.taxon_id                                                              
ORDER BY ta.source_id, eas.source_id
      ]]>
    </sql>
    <sql>
      <![CDATA[
create index PdbSim_sourceId_ix&1
ON PdbSimilarity&1 (source_id, score DESC)
tablespace indx
      ]]>
    </sql>
  </tuningTable>


  <tuningTable name="GeneId" prefixEnabled="true">
  <comment>GeneId maps any valid ID for a gene onto its official ID. These two quantities
       are stored in the "id" and "gene" columns, respectively. The "unique_mapping"
       column is set to 1 for IDs which map to only one gene.

       Most of the CREATE TABLE statement is made up of the union of nine subqueries,
       each of which looks in a different place for gene IDs. Each subquery populates
       the "union_member" field with a different literal string, to make it easier to
       understand which part (or parts) of the SQL is responsible for each ID-to-gene
       mapping.
   </comment>
    <internalDependency name="GenomicSeqAttributes"/>
    <externalDependency name="apidb.FeatureLocation"/>
    <externalDependency name="apidb.GeneFeatureName"/>
    <externalDependency name="dots.DbRefNaFeature"/>
    <externalDependency name="dots.DbRefNaSequence"/>
    <externalDependency name="dots.GeneFeature"/>
    <externalDependency name="dots.NaFeatureNaGene"/>
    <externalDependency name="dots.NaGene"/>
    <externalDependency name="dots.NaSequence"/>
    <externalDependency name="dots.Transcript"/>
    <externalDependency name="sres.DbRef"/>
    <externalDependency name="sres.ExternalDatabase"/>
    <externalDependency name="sres.ExternalDatabaseRelease"/>
    <externalDependency name="sres.TaxonName"/>
    <intermediateTable name="OneGeneIds"/>
    <intermediateTable name="CommentAssignment"/>
    <intermediateTable name="NewCsi"/>
    <sql>
      <![CDATA[
CREATE TABLE &prefixGeneId&1 NOLOGGING AS
SELECT substr(mapping.id, 1, 100) as id, mapping.gene, cast (0 as NUMBER(1)) as unique_mapping,
       SUBSTR(apidb.tab_to_string(set(CAST(COLLECT(union_member order by union_member) AS apidb.varchartab)),'; '), 1, 100) as union_member, 
       SUBSTR(apidb.tab_to_string(set(CAST(COLLECT(database_name order by database_name) AS apidb.varchartab)),'; '), 1, 200) as database_name
/*   we would use listagg() as follows, but it repeats duplicate values, and doesn't provide a way to aggregate DISTINCT values. (lame!)
         substr(listagg(union_member, '; ') within group (order by union_member), 1, 100) as union_member,
         substr(listagg(database_name, '; ') within group (order by database_name), 1, 200) as database_name */
FROM (SELECT substr(t.protein_id, 1, instr(t.protein_id, '.') - 1) AS id,
             gf.source_id AS gene,
             'Transcript.protein_id before dot' as union_member, ed.name as database_name /* dots.Transcript.protein_id, trimmed at period */
      FROM dots.Transcript t, dots.GeneFeature gf,
           sres.ExternalDatabase ed, sres.ExternalDatabaseRelease edr
      WHERE t.parent_id = gf.na_feature_id
        AND substr(t.protein_id, 1, instr(t.protein_id, '.') - 1) IS NOT NULL
        AND gf.external_database_release_id = edr.external_database_release_id
        AND edr.external_database_id = ed.external_database_id
     UNION
      SELECT t.protein_id AS id,
             gf.source_id AS gene,
             'Transcript.protein_id' as union_member, ed.name as database_name /* dots.Transcript.protein_id */
      FROM dots.Transcript t, dots.GeneFeature gf,
           sres.ExternalDatabase ed, sres.ExternalDatabaseRelease edr
      WHERE t.parent_id = gf.na_feature_id
        AND t.protein_id IS NOT NULL
        AND gf.external_database_release_id = edr.external_database_release_id
        AND edr.external_database_id = ed.external_database_id
     UNION
      SELECT dr.primary_identifier AS id, 
             gf.source_id AS gene,
             'DbRef.primary_identifier' as union_member, ed.name as database_name /* sres.DbRef.primary_identifier */
      FROM dots.GeneFeature gf, dots.DbRefNaFeature drnf,
           sres.DbRef dr, sres.ExternalDatabaseRelease edr,
           sres.ExternalDatabase ed
      WHERE dr.primary_identifier IS NOT NULL
        AND gf.na_feature_id = drnf.na_feature_id
        AND drnf.db_ref_id = dr.db_ref_id
        AND dr.external_database_release_id
              = edr.external_database_release_id
        AND edr.external_database_id = ed.external_database_id
        AND  NOT (ed.name in ('NRDB_gb_dbXRefBySeqIdentity','NRDB_ref_dbXRefBySeqIdentity')  
                                  AND NOT  REGEXP_LIKE (dr.primary_identifier, '\D') )
        AND  NOT edr.id_type = 'synonym'
     UNION
     SELECT dr.primary_identifier AS id, 
             gf.source_id AS gene,
             'synonym' as union_member, ed.name as database_name
      FROM dots.GeneFeature gf, dots.DbRefNaFeature drnf,
           sres.DbRef dr, sres.ExternalDatabaseRelease edr,
           sres.ExternalDatabase ed
      WHERE dr.primary_identifier IS NOT NULL
        AND gf.na_feature_id = drnf.na_feature_id
        AND drnf.db_ref_id = dr.db_ref_id
        AND dr.external_database_release_id = edr.external_database_release_id
        AND edr.external_database_id = ed.external_database_id
        AND edr.id_type  = 'synonym'
     UNION
      SELECT dr.secondary_identifier AS id, 
             gf.source_id AS gene,
             'DbRef.secondary_identifier' as union_member, ed.name as database_name /* sres.DbRef.secondary_identifier */
      FROM dots.GeneFeature gf, dots.DbRefNaFeature drnf,
           sres.DbRef dr, sres.ExternalDatabaseRelease edr,
           sres.ExternalDatabase ed
      WHERE dr.secondary_identifier IS NOT NULL
        AND gf.na_feature_id = drnf.na_feature_id
        AND drnf.db_ref_id = dr.db_ref_id
        AND dr.external_database_release_id
              = edr.external_database_release_id
        AND edr.external_database_id = ed.external_database_id
        AND ed.name IN ('NRDB_gb_dbXRefBySeqIdentity',
                        'NRDB_pdb_dbXRefBySeqIdentity',
                        'NRDB_ref_dbXRefBySeqIdentity',
                        'NRDB_sp_dbXRefBySeqIdentity',
                        'Predicted protein structures','Pf_predictedProteinStructures_RSRC',
                        'GenBank')
     UNION
      SELECT dr.primary_identifier AS id, 
             gf.source_id AS gene,
             'genbank DbRef.primary_identifier' as union_member, ed.name as database_name /* sres.DbRef.primary_identifier for Genbank records */
      FROM dots.GeneFeature gf, dots.Transcript t, dots.DbRefNaSequence drns,
           sres.DbRef dr, sres.ExternalDatabaseRelease edr,
            sres.ExternalDatabase ed
      WHERE gf.na_feature_id = t.parent_id
        AND t.na_sequence_id = drns.na_sequence_id
        AND drns.db_ref_id = dr.db_ref_id
        AND dr.external_database_release_id = edr.external_database_release_id
        AND edr.external_database_id = ed.external_database_id
        AND ed.name = 'GenBank'
     UNION
      SELECT pred_loc.feature_source_id AS id,
             gene_loc.feature_source_id AS gene,
             'overlapping predicted gene source_id' as union_member, ed.name as database_name /* dots.GeneFeature.source_id for predicted genes that overlap */
      FROM apidb.FeatureLocation gene_loc, apidb.FeatureLocation pred_loc,
           sres.ExternalDatabaseRelease edr, sres.ExternalDatabase ed
      WHERE pred_loc.feature_type = 'GenePrediction'
        AND gene_loc.feature_type = 'GeneFeature'
        AND pred_loc.na_sequence_id = gene_loc.na_sequence_id
        AND gene_loc.start_min <= pred_loc.end_max
        AND gene_loc.end_max >= pred_loc.start_min
        AND pred_loc.is_reversed = gene_loc.is_reversed
        AND pred_loc.external_database_release_id = edr.external_database_release_id
        AND edr.external_database_id = ed.external_database_id
     UNION
      SELECT ng.name AS id, gf.source_id AS gene,
             'NaGene' as union_member, ed.name as database_name /* dots.NaGene.name */
      FROM dots.GeneFeature gf, dots.NaFeatureNaGene nfng, dots.NaGene ng,
           sres.ExternalDatabaseRelease edr, sres.ExternalDatabase ed
      WHERE gf.na_feature_id = nfng.na_feature_id
        AND ng.na_gene_id = nfng.na_gene_id
        AND gf.external_database_release_id = edr.external_database_release_id
        AND edr.external_database_id = ed.external_database_id
     UNION
      SELECT source_id AS id, source_id AS gene,
             'same ID' as union_member, ed.name as database_name /* same ID (reflexive mapping) */
      FROM dots.GeneFeature gf,
           sres.ExternalDatabaseRelease edr, sres.ExternalDatabase ed
      WHERE gf.external_database_release_id = edr.external_database_release_id
        AND edr.external_database_id = ed.external_database_id
     UNION
      SELECT n.name AS id, gf.source_id AS gene,
             'gene name' as union_member, d.name as database_name /* apidb.GeneFeatureName.name */
      from apidb.GeneFeatureName n, dots.genefeature gf, sres.ExternalDatabaseRelease r, sres.ExternalDatabase d
      where n.na_feature_id = gf.na_feature_id
        and gf.external_database_release_id =r.external_database_release_id
        and r.external_database_id = d.external_database_id
        and n.is_preferred = 1) mapping,
      dots.GeneFeature gf, dots.NaSequence ns
where mapping.gene = gf.source_id
  and gf.na_sequence_id = ns.na_sequence_id
  and (ns.taxon_id = '&filterValue' or nvl('&filterValue', 0) = 0)
  and (gf.is_predicted != 1 OR gf.is_predicted is null)
group by mapping.id, mapping.gene
      ]]>
    </sql>
    <sql>
      <![CDATA[
        create table &prefixOneGeneIds
              (lower_id,
               constraint ogix&1_pk primary key(lower_id))
        organization index nologging as
        select lower_id
        from (select distinct lower(id) as lower_id, gene
              from &prefixGeneId&1)
        group by lower_id
        having count(*) = 1
      ]]>
    </sql>
    <sql>
      <![CDATA[
        update &prefixGeneId&1
        set unique_mapping = 1
        where id = gene
           or lower(id) in (select lower_id from &prefixOneGeneIds)
      ]]>
    </sql>
    <sql>
      <![CDATA[
CREATE INDEX GeneId_gene_idx&1 ON &prefixGeneId&1 (gene, id)
tablespace indx
      ]]>
    </sql>
    <sql>
      <![CDATA[
CREATE INDEX GeneId_id_idx&1 ON &prefixGeneId&1 (id, gene)
tablespace indx
      ]]>
    </sql>
    <sql>
      <![CDATA[
CREATE INDEX GeneId_uniqid_idx&1 ON &prefixGeneId&1 (unique_mapping, id, gene)
tablespace indx
      ]]>
    </sql>
    <sql>
      <![CDATA[
CREATE INDEX GeneId_lowid_idx&1 ON &prefixGeneId&1 (lower(id), gene)
tablespace indx
      ]]>
    </sql>
    <sql>
      <![CDATA[
CREATE INDEX GeneId_uniqlowid_idx&1 ON &prefixGeneId&1 (unique_mapping, lower(id), gene)
tablespace indx
      ]]>
    </sql>
    <sql>
      <![CDATA[
CREATE TABLE &prefixCommentAssignment NOLOGGING AS
WITH projects AS
       (SELECT DISTINCT project_id FROM &prefixGenomicSeqAttributes),
     project_comments AS
       (SELECT stable_id, comment_id
        FROM userlogins5.comments@&dblink
        WHERE project_name in (select project_id FROM projects)
          AND comment_target_id = 'gene')
  SELECT stable_id, comment_id
  FROM project_comments
UNION
  SELECT csi.stable_id, csi.comment_id
  FROM project_comments pc, userlogins5.commentStableId@&dblink csi
  WHERE csi.comment_id = pc.comment_id
      ]]>
    </sql>
    <sql>
      <![CDATA[
CREATE TABLE &prefixNewCsi nologging as
SELECT stable_id, comment_id, userlogins5.CommentStableId_pkseq.nextval@&dblink as comment_stable_id
FROM (  SELECT gi.gene AS stable_id, ca.comment_id
        FROM &prefixGeneId&1 gi, &prefixCommentAssignment ca
        WHERE gi.id = ca.stable_id
          AND gi.id != gi.gene
      MINUS
        SELECT stable_id, comment_id
        FROM &prefixCommentAssignment ca)
      ]]>
    </sql>
    <sql>
      <![CDATA[
INSERT INTO userlogins5.CommentStableId@&dblink
           (stable_id, comment_id, comment_stable_id)
SELECT stable_id, comment_id, comment_stable_id
FROM &prefixNewCsi
      ]]>
    </sql>
  </tuningTable>


  <tuningTable name="GenomicSequenceId">
  <comment> This table maps IDs for a sequence onto the official ID of the sequence.
       It is analogous to GeneId, which does the same thing for genes. Used by
       genomic-sequence record queries, by the sequence retrieval tool, and by
       the BasketFixer, which updates users' baskets at release time to replace
       old IDs with updated ones.
    </comment>
    <externalDependency name="dots.DbRefNaSequence"/>
    <externalDependency name="dots.NaSequence"/>
    <externalDependency name="sres.DbRef"/>
    <externalDependency name="sres.ExternalDatabase"/>
    <externalDependency name="sres.ExternalDatabaseRelease"/>
    <externalDependency name="sres.OntologyTerm"/>
    <sql>
      <![CDATA[
CREATE TABLE GenomicSequenceId&1 NOLOGGING AS
SELECT DISTINCT substr(id, 1, 60) as id, substr(sequence, 1, 60) AS sequence
FROM (
  SELECT ns.source_id as id, ns.source_id as sequence
  FROM dots.NaSequence ns, sres.OntologyTerm oterm
  WHERE ns.sequence_ontology_id = oterm.ontology_term_id
    AND oterm.name in ('random_sequence', 'contig', 'supercontig', 'chromosome','mitochondrial_chromosome','plastid_sequence','cloned_genomic','apicoplast_chromosome','maxicircle')
UNION
  SELECT dr.primary_identifier AS id, ns.source_id AS sequence
  FROM dots.NaSequence ns, dots.DbRefNaSequence drnf,
       sres.DbRef dr, sres.ExternalDatabaseRelease edr,
       sres.ExternalDatabase ed
  WHERE dr.primary_identifier IS NOT NULL
    AND ns.na_sequence_id = drnf.na_sequence_id
    AND drnf.db_ref_id = dr.db_ref_id
    AND dr.external_database_release_id
          = edr.external_database_release_id
    AND edr.external_database_id = ed.external_database_id
)
      ]]>
    </sql>
    <sql>
      <![CDATA[
CREATE INDEX GenSeqId_sequence_idx&1 ON GenomicSequenceId&1 (sequence, id)
tablespace indx
      ]]>
    </sql>
    <sql>
      <![CDATA[
CREATE INDEX GenSeqId_id_idx&1 ON GenomicSequenceId&1 (id, sequence)
tablespace indx
      ]]>
    </sql>
    <sql>
      <![CDATA[
CREATE INDEX GenSeqId_lowid_idx&1 ON GenomicSequenceId&1 (lower(id), sequence)
tablespace indx
      ]]>
    </sql>
  </tuningTable>


  <tuningTable name="EpitopeSummary">
    <comment> Used by GeneTables.Epitopes to map a gene to its epitopes.
     </comment>
    <externalDependency name="dots.AaLocation"/>
    <externalDependency name="dots.EpitopeFeature"/>
    <externalDependency name="dots.MotifAaSequence"/>
    <externalDependency name="dots.Transcript"/>
    <externalDependency name="dots.TranslatedAaFeature"/>
    <externalDependency name="dots.TranslatedAaSequence"/>
    <externalDependency name="sres.TaxonName"/>
    <sql>
      <![CDATA[
CREATE TABLE EpitopeSummary&1 NOLOGGING AS
SELECT t.source_id, 
              al.start_min||'-'||al.end_max AS location,
              ef.source_id as iedb_id,
       mas.sequence, 
       SUBSTR(tn.name, 1, 100) AS name,
       DECODE(ef.type, 'Not Full Set Not on Blast Hit', 'Low',
                       'Not Full Set On Blast Hit', 'Medium',
                       'Full Set Not on Blast Hit', 'Medium',
                       'Full Set On Blast Hit', 'High',
                       'unknown epitope type') AS confidence
FROM dots.Transcript t,
     dots.TranslatedAaFeature taf, 
     dots.MotifAaSequence mas,
     dots.TranslatedAaSequence tas, 
     dots.EpitopeFeature ef,
     dots.AaLocation al, 
     sres.TaxonName tn
WHERE taf.na_feature_id = t.na_feature_id
  AND taf.aa_sequence_id = tas.aa_sequence_id
  AND tas.aa_sequence_id = ef.aa_sequence_id
  AND ef.aa_feature_id = al.aa_feature_id
  AND ef.motif_aa_sequence_id = mas.aa_sequence_id
  AND tas.taxon_id = tn.taxon_id
  AND tn.name_class = 'scientific name'
      ]]>
    </sql>
    <sql>
      <![CDATA[
create index Epi_srcId_ix&1 ON EpitopeSummary&1 (source_id)
tablespace indx
      ]]>
    </sql>
  </tuningTable>


  <tuningTable name="TranscriptCenDistance">
    <comment> Stores (transcript, sequence, distance from centromere) 3-tuples for transcripts
         that lie on a sequence for which we have a centomere location.
     </comment>
    <externalDependency name="apidb.FeatureLocation"/>
    <externalDependency name="apidb.TranscriptLocation"/>
    <externalDependency name="sres.OntologyTerm"/>
    <sql>
      <![CDATA[
        CREATE TABLE TranscriptCenDistance&1 NOLOGGING AS
        SELECT tl.feature_source_id AS transcript,
               LEAST(ABS(mfl.start_min - tl.end_max),
                     ABS(mfl.end_max - tl.start_min)) AS centromere_distance,
               tl.sequence_source_id AS genomic_sequence
        FROM apidb.TranscriptLocation tl, apidb.FeatureLocation mfl,
             sres.OntologyTerm so
        WHERE tl.na_sequence_id = mfl.na_sequence_id
          AND mfl.feature_type = 'Miscellaneous'
          AND mfl.sequence_ontology_id = so.ontology_term_id
          AND so.name = 'centromere'
          AND tl.is_top_level = 1
      ]]>
    </sql>
    <sql>
      <![CDATA[
create index GCent_loc_ix&1
       on TranscriptCenDistance&1 (genomic_sequence, centromere_distance)
tablespace indx
      ]]>
    </sql>
  </tuningTable>


  <tuningTable name="ProteinAttributes" prefixEnabled="true">
    <comment>The BFMV for proteins. Each protein gets a single record, which
         stores all its attributes. Used mainly to create TranscriptAttributes
    </comment>
    <externalDependency name="apidb.CdsLocation"/>
    <internalDependency name="GoTermSummary"/>
    <internalDependency name="GeneGoTerms"/>
    <externalDependency name="apidb.AaSequenceAttribute"/>
    <externalDependency name="core.ProjectInfo"/>
    <externalDependency name="dots.AaLocation"/>
    <externalDependency name="dots.AaSequence"/>
    <externalDependency name="dots.AaSequenceEnzymeClass"/>
    <externalDependency name="dots.GeneFeature"/>
    <externalDependency name="dots.RnaType"/>
    <externalDependency name="dots.SignalPeptideFeature"/>
    <externalDependency name="dots.Transcript"/>
    <externalDependency name="dots.TranslatedAaFeature"/>
    <externalDependency name="dots.TranslatedAaSequence"/>
    <externalDependency name="dots.TransmembraneAaFeature"/>
    <externalDependency name="sres.EnzymeClass"/>
    <ancillaryTable name="GoTermList"/>
    <ancillaryTable name="ProteinGoAttributes"/>
    <sql>
      <![CDATA[
CREATE TABLE &prefixGoTermList&1 NOLOGGING AS
SELECT aa_sequence_id, ontology, source,
             apidb.tab_to_string(set(cast(COLLECT(go_term_name order by go_term_name) as apidb.varchartab)), ';') AS go_terms,
             apidb.tab_to_string(set(cast(COLLECT(go_id order by go_term_name) as apidb.varchartab)), ';') AS go_ids
      FROM (SELECT aa_sequence_id, ontology, 
                        DECODE(evidence_code, 'IEA', 'predicted', 'annotated') AS source, go_term_name, go_id
                 FROM  &prefixGeneGoTerms
                 )
      GROUP BY aa_sequence_id, ontology, source
      ]]>
    </sql>
    <sql>
      <![CDATA[
CREATE TABLE &prefixProteinGoAttributes&1 NOLOGGING AS
SELECT DISTINCT gts.aa_sequence_id,
       substr(annotated_go_component.go_terms, 1, 300) AS annotated_go_component,
       substr(annotated_go_function.go_terms, 1, 300) AS annotated_go_function,
       substr(annotated_go_process.go_terms, 1, 300) AS annotated_go_process,
       substr(predicted_go_component.go_terms, 1, 300) AS predicted_go_component,
       substr(predicted_go_function.go_terms, 1, 300) AS predicted_go_function,
       substr(predicted_go_process.go_terms, 1, 300) AS predicted_go_process,

       substr(annotated_go_component.go_ids, 1, 300) AS annotated_go_id_component,
       substr(annotated_go_function.go_ids, 1, 300) AS annotated_go_id_function,
       substr(annotated_go_process.go_ids, 1, 300) AS annotated_go_id_process,
       substr(predicted_go_component.go_ids, 1, 300) AS predicted_go_id_component,
       substr(predicted_go_function.go_ids, 1, 300) AS predicted_go_id_function,
       substr(predicted_go_process.go_ids, 1, 300) AS predicted_go_id_process
FROM (SELECT DISTINCT aa_sequence_id FROM &prefixGoTermSummary) gts,
     (SELECT * FROM &prefixGoTermList&1
      WHERE source = 'annotated' AND ontology = 'Cellular Component')
       annotated_go_component,
     (SELECT * FROM &prefixGoTermList&1
      WHERE source = 'annotated' AND ontology = 'Molecular Function')
       annotated_go_function,
     (SELECT * FROM &prefixGoTermList&1
      WHERE source = 'annotated' AND ontology = 'Biological Process')
       annotated_go_process,
     (SELECT * FROM &prefixGoTermList&1
      WHERE source = 'predicted' AND ontology = 'Cellular Component')
       predicted_go_component,
     (SELECT * FROM &prefixGoTermList&1
      WHERE source = 'predicted' AND ontology = 'Molecular Function')
       predicted_go_function,
     (SELECT * FROM &prefixGoTermList&1
      WHERE source = 'predicted' AND ontology = 'Biological Process')
       predicted_go_process
WHERE gts.aa_sequence_id = annotated_go_component.aa_sequence_id(+)
  AND 'annotated' = annotated_go_component.source(+)
  AND 'Cellular Component' = annotated_go_component.ontology(+)
  AND gts.aa_sequence_id = annotated_go_function.aa_sequence_id(+)
  AND 'annotated' = annotated_go_function.source(+)
  AND 'Molecular Function' = annotated_go_function.ontology(+)
  AND gts.aa_sequence_id = annotated_go_process.aa_sequence_id(+)
  AND 'annotated' = annotated_go_process.source(+)
  AND 'Biological Process' = annotated_go_process.ontology(+)
  AND gts.aa_sequence_id = predicted_go_component.aa_sequence_id(+)
  AND 'predicted' = predicted_go_component.source(+)
  AND 'Cellular Component' = predicted_go_component.ontology(+)
  AND gts.aa_sequence_id = predicted_go_function.aa_sequence_id(+)
  AND 'predicted' = predicted_go_function.source(+)
  AND 'Molecular Function' = predicted_go_function.ontology(+)
  AND gts.aa_sequence_id = predicted_go_process.aa_sequence_id(+)
  AND 'predicted' = predicted_go_process.source(+)
  AND 'Biological Process' = predicted_go_process.ontology(+)
      ]]>
    </sql>
    <sql>
      <![CDATA[
create index ProteinGoAttr_aaSequenceId&1 ON &prefixProteinGoAttributes&1 (aa_sequence_id)
tablespace indx
      ]]>
    </sql>

    <sql>
      <![CDATA[
CREATE TABLE &prefixProteinAttributes&1 NOLOGGING AS
SELECT pi.name as project_id,
             tas.source_id, tas.aa_sequence_id,
             t.source_id as transcript_source_id,
             gf.source_id as gene_source_id,
             cdsl.na_sequence_id as na_sequence_id,
             cdsl.is_reversed, 
             cdsl.start_min as cds_start,
             cdsl.end_max as cds_end,
             (taf.translation_stop - taf.translation_start) + 1 AS cds_length,
             tas.length AS protein_length, 
             NVL(transmembrane.tm_domains, 0) AS tm_count,
             tas.molecular_weight,
             asa.min_molecular_weight, asa.max_molecular_weight,
             asa.isoelectric_point, asa.hydropathicity_gravy_score,
             asa.aromaticity_score,             
             sigp.scores as signalp_scores,
             SUBSTR(sigp.pep, 1, 200) as signalp_peptide,
             ec_numbers,
             ec_numbers_derived,
       go.annotated_go_component,
       go.annotated_go_function,
       go.annotated_go_process,
       go.predicted_go_component,
       go.predicted_go_function,
       go.predicted_go_process,
       go.annotated_go_id_component,
       go.annotated_go_id_function,
       go.annotated_go_id_process,
       go.predicted_go_id_component,
       go.predicted_go_id_function,
       go.predicted_go_id_process,
       SUBSTR(NVL(rt1.anticodon, rt2.anticodon), 1, 3) AS anticodon,
       row_number() over (partition by t.source_id order by tas.length desc) as rank_in_transcript
      FROM  dots.GeneFeature gf, dots.Transcript t, core.ProjectInfo pi,
            dots.TranslatedAaFeature taf,
            dots.TranslatedAaSequence tas,
            apidb.AaSequenceAttribute asa,
            (SELECT protein_source_id, na_sequence_id, is_reversed,
                 MIN(start_min) AS start_min, MAX(end_max) AS end_max  
             FROM apidb.CdsLocation WHERE is_top_level=1
             GROUP BY protein_source_id, na_sequence_id, is_reversed)  cdsl, 
            &prefixProteinGoAttributes&1 go,
            dots.RnaType rt1, dots.RnaType rt2,
            (SELECT aa_sequence_id, max(tm_domains) AS tm_domains
             FROM (SELECT tmaf.aa_sequence_id, COUNT(*) AS tm_domains
                   FROM dots.TransmembraneAaFeature tmaf, dots.AaLocation al
                   WHERE tmaf.aa_feature_id = al.aa_feature_id
                   GROUP BY tmaf.aa_sequence_id) tms
             GROUP BY tms.aa_sequence_id) transmembrane,
             (SELECT spf.aa_sequence_id,'NN Sum: ' || ( spf.maxy_conclusion + spf.maxc_conclusion + spf.maxs_conclusion + spf.means_conclusion ) ||
              ', NN D: ' || round(((spf.means_score + spf.maxy_score) / 2),2) || ', HMM Prob: ' || round(spf.signal_probability,2) as scores,
               apidb.tab_to_string(set(cast(COLLECT(decode(spf.algorithm_name,'SignalPhmm','HMM: ','NN: ') || dbms_lob.substr(s.sequence,aal.end_max,1) order by spf.algorithm_name, dbms_lob.substr(s.sequence, aal.end_max, 1)) as apidb.varchartab)), ', ') as pep
              FROM dots.SignalPeptideFeature spf, dots.AaLocation aal, dots.AaSequence s
              WHERE spf.aa_sequence_id = s.aa_sequence_id 
              and  aal.aa_feature_id = spf.aa_feature_id
              and (spf.signal_probability >= .5
              or ((spf.means_score + spf.maxy_score) / 2) >= .5
              or ( spf.maxy_conclusion + spf.maxc_conclusion + spf.maxs_conclusion + spf.means_conclusion ) >= 3)
              group by spf.aa_sequence_id,'NN Sum: ' || ( spf.maxy_conclusion + spf.maxc_conclusion + spf.maxs_conclusion + spf.means_conclusion ) ||
              ', NN D: ' || round(((spf.means_score + spf.maxy_score) / 2),2) || ', HMM Prob: ' || round(spf.signal_probability,2)) sigp,
            (SELECT aa_sequence_id,
                    SUBSTR(apidb.tab_to_string(set(cast(COLLECT(ec_number order by ec_number)
                                               as apidb.varchartab)), ';'),
                           1, 300)
                      AS ec_numbers
             FROM (SELECT DISTINCT asec.aa_sequence_id,
                          ec.ec_number || ' (' || ec.description || ')' AS ec_number
                   FROM dots.AaSequenceEnzymeClass asec, sres.EnzymeClass ec
                   WHERE ec.enzyme_class_id = asec.enzyme_class_id
		   AND NOT asec.evidence_code = 'OrthoMCLDerived')
             GROUP BY aa_sequence_id) ec,
            (SELECT aa_sequence_id,
                    SUBSTR(apidb.tab_to_string(set(cast(COLLECT(ec_number order by ec_number)
                                               as apidb.varchartab)), ';'),
                           1, 300)
                      AS ec_numbers_derived
             FROM (SELECT DISTINCT asec.aa_sequence_id,
                          ec.ec_number || ' (' || ec.description || ')' AS ec_number
                   FROM dots.AaSequenceEnzymeClass asec, sres.EnzymeClass ec
                   WHERE ec.enzyme_class_id = asec.enzyme_class_id
		   AND asec.evidence_code = 'OrthoMCLDerived')
             GROUP BY aa_sequence_id) ecDerived
      WHERE gf.na_feature_id = t.parent_id
        AND t.row_project_id = pi.project_id
        AND t.na_feature_id = taf.na_feature_id
        AND taf.aa_sequence_id = tas.aa_sequence_id
        AND taf.aa_sequence_id = asa.aa_sequence_id (+)
        AND tas.aa_sequence_id = sigp.aa_sequence_id(+)
        AND cdsl.protein_source_id(+) =  tas.source_id
        AND t.na_feature_id = rt1.parent_id(+)
        AND gf.na_feature_id = rt2.parent_id(+)
        AND tas.aa_sequence_id = transmembrane.aa_sequence_id(+)
        AND tas.aa_sequence_id = ec.aa_sequence_id(+)
        AND tas.aa_sequence_id = ecDerived.aa_sequence_id(+)
        AND tas.aa_sequence_id = go.aa_sequence_id(+)
      ]]>
    </sql>
    <sql>
      <![CDATA[
CREATE INDEX PA_sourceId&1 ON &prefixProteinAttributes&1 (source_id)
tablespace indx
      ]]>
    </sql>
    <sql>
      <![CDATA[
CREATE INDEX PA_aaSequenceId&1 ON &prefixProteinAttributes&1 (aa_sequence_id)
tablespace indx
      ]]>
    </sql>
  </tuningTable>


  <tuningTable name="TranscriptAttributes" prefixEnabled="true">
    <comment>The BFMV for the gene record. Each gene gets a single record, which
         stores all its attributes. Used widely, in the model and elsewhere, for
         queries involving genes, as well as in the creation of more than a
         dozen other tuning tables.
    </comment>
    <internalDependency name="GeneId"/>
    <internalDependency name="GenomicSeqAttributes"/>
    <externalDependency name="apidb.FeatureLocation"/>
    <externalDependency name="apidb.IntronLocation"/>
    <internalDependency name="ProjectTaxon"/>
    <internalDependency name="ProteinAttributes"/>
    <internalDependency name="TaxonSpecies"/>
    <externalDependency name="apidb.TranscriptLocation"/>
    <internalDependency name="SnpAttributes"/>
    <externalDependency name="apidb.GeneFeatureName"/>
    <externalDependency name="apidb.TranscriptProduct"/>
    <externalDependency name="apidb.UtrLocation"/>
    <externalDependency name="apidb.Organism"/>
    <externalDependency name="core.TableInfo"/>
    <externalDependency name="dots.AaLocation"/>
    <externalDependency name="dots.AaSequence"/>
    <externalDependency name="dots.DbRefNaFeature"/>
    <externalDependency name="dots.ExonFeature"/>
    <externalDependency name="dots.GeneFeature"/>
    <externalDependency name="dots.GeneInstance"/>
    <externalDependency name="dots.NaFeatureComment"/>
    <externalDependency name="dots.RnaFeatureExon"/>
    <externalDependency name="dots.RnaType"/>
    <externalDependency name="dots.SequenceGroup"/>
    <externalDependency name="dots.SequenceSequencegroup"/>
    <externalDependency name="dots.SplicedNaSequence"/>
    <externalDependency name="dots.Transcript"/>
    <externalDependency name="dots.TransmembraneAaFeature"/>
    <externalDependency name="sres.DbRef"/>
    <externalDependency name="sres.ExternalDatabase"/>
    <externalDependency name="sres.ExternalDatabaseRelease"/>
    <externalDependency name="sres.OntologyTerm"/>
    <externalDependency name="sres.Taxon"/>
    <externalDependency name="sres.TaxonName"/>
    <intermediateTable name="GeneProduct"/>
    <sql>
      <![CDATA[
CREATE TABLE &prefixTranscriptAttributes&1 NOLOGGING AS
SELECT DISTINCT cast(apidb.prefixed_project_id(tn.name, '&prefix') as varchar2(20)) as project_id,
       t.source_id,
       --first the gene attributes:
       gf.source_id AS gene_source_id, 
       gf.na_feature_id AS gene_na_feature_id,
       LEAST(nl.start_min, nl.end_max) AS gene_start_min,
       GREATEST(nl.start_min, nl.end_max) AS gene_end_max,
       COALESCE(preferred_name.name, any_name.name) AS gene_name,
       cast(null as varchar2(2000)) as gene_product,
       REPLACE(so.name, '_', ' ') AS gene_type,
       gi.gene_id,
       transcripts.gene_transcript_count,
       exons.gene_exon_count,
       cast(null as varchar2(80)) as representative_transcript,
       olds.old_ids AS gene_previous_ids,
       nvl(deprecated.is_deprecated, 0) as is_deprecated, 
       0 as gene_paralog_number, 0 as gene_ortholog_number,
       GREATEST(1, least(nl.start_min, nl.end_max) - 15000) AS gene_context_start,
       LEAST(gsa.length, greatest(nl.start_min, nl.end_max) + 15000) AS gene_context_end,
       GREATEST(1, least(nl.start_min, nl.end_max) - 1500) AS gene_zoom_context_start,
       LEAST(gsa.length, greatest(nl.start_min, nl.end_max) + 1500) AS gene_zoom_context_end,
       substr(orthologs.name, 1, 60) AS orthomcl_name,
       nvl(tothtssnps.total_hts_snps,0) AS gene_total_hts_snps, 
       nvl(tothtssnps.hts_nonsynonymous_snps,0) AS gene_hts_nonsynonymous_snps,
       nvl(tothtssnps.hts_stop_codon_snps,0) AS gene_hts_stop_codon_snps,
       nvl(tothtssnps.hts_noncoding_snps,0) AS gene_hts_noncoding_snps, 
       nvl(tothtssnps.hts_synonymous_snps,0) AS gene_hts_synonymous_snps,
       nvl(tothtssnps.hts_nonsyn_syn_ratio,0) AS gene_hts_nonsyn_syn_ratio, 
       SUBSTR(cmnt.comment_string, 1, 300) AS comment_string,
       uniprot.gene_uniprot_id, uniprot.gene_uniprot_id_internal,
       transcript_uniprot.uniprot_id, transcript_uniprot.uniprot_id_internal,
       entrez_table.entrez_id AS gene_entrez_id, 
       --next the transcript attributes: 
       t.source_id AS transcript_source_id,
       tso.name as transcript_type,
       t.na_feature_id,
       SUBSTR(COALESCE(preferred_product.product, any_product.product, 'unspecified product'), 1, 300) 
            AS transcript_product,
       tl.start_min, tl.end_max,
       tl.is_reversed,   --CHECK if needed
       DECODE(nvl(tl.is_reversed, 0), 0, 'forward', 1, 'reverse', tl.is_reversed) AS strand,
       DECODE(t.is_pseudo, null, 0, t.is_pseudo) as is_pseudo,
       transcript_exons.exon_count,
       sns.length AS length, sns.na_sequence_id as spliced_na_sequence_id,
       SUBSTR(gsa.source_id, 1, 50) AS sequence_id,
       SUBSTR(tn.name, 1, 80) AS organism,
       SUBSTR(species_name.name, 1, 60) AS species,
       LTRIM(REGEXP_REPLACE(tn.name, species_name.name,'')) AS strain,
       taxon.ncbi_tax_id,  tn.taxon_id, 
       so.source_id as so_id, SUBSTR(so.name, 1, 150) AS so_term_name,
       CAST(SUBSTR(so.definition, 1, 150) AS VARCHAR2(150)) AS so_term_definition,
       SUBSTR(soRls.version, 1, 7) AS so_version,
       SUBSTR(NVL(rt1.anticodon, rt2.anticodon), 1, 3) AS anticodon,
       ed.name AS external_db_name,
       edr.version AS external_db_version,
       edr.external_database_release_id AS external_db_rls_id,
       SUBSTR(gsa.chromosome, 1, 20) AS chromosome,
       gsa.sequence_type,
       gsa.chromosome_order_num, gsa.na_sequence_id,
       --next the protein attributes: 
       pa.source_id AS protein_source_id,
       pa.aa_sequence_id,
       pa.cds_start as coding_start,
       pa.cds_end as coding_end,
       pa.cds_length, 
       pa.protein_length, pa.tm_count,
       pa.molecular_weight,
       pa.isoelectric_point, 
       pa.signalp_scores, pa.signalp_peptide,
       pa.ec_numbers, pa.ec_numbers_derived,
       pa.annotated_go_component,
       pa.annotated_go_function,
       pa.annotated_go_process,
       pa.predicted_go_component,
       pa.predicted_go_function,
       pa.predicted_go_process,
       pa.annotated_go_id_component,
       pa.annotated_go_id_function,
       pa.annotated_go_id_process,
       pa.predicted_go_id_component,
       pa.predicted_go_id_function,
       pa.predicted_go_id_process,
       utr_lengths.five_prime_utr_length, 
       utr_lengths.three_prime_utr_length
FROM dots.GeneFeature gf, apidb.FeatureLocation nl, sres.OntologyTerm so,
     sres.externalDatabaseRelease soRls,
     sres.Taxon, sres.TaxonName tn, dots.RnaType rt1, dots.RnaType rt2,
     dots.Transcript t, sres.ExternalDatabase ed, sres.OntologyTerm tso,
     sres.ExternalDatabaseRelease edr, dots.SplicedNaSequence sns,
     (SELECT rna_feature_id, count(*) as exon_count
      FROM dots.RnaFeatureExon 
      GROUP BY rna_feature_id) transcript_exons,
     &prefixGenomicSeqAttributes gsa,
     apidb.TranscriptLocation tl,
     dots.geneinstance gi, &prefixTaxonSpecies ts, sres.TaxonName species_name,
     (SELECT *
      FROM &prefixProteinAttributes
      WHERE rank_in_transcript = 1) pa,
     (SELECT DISTINCT gene AS source_id FROM &prefixGeneId) gene,
     (SELECT parent_id, count(*) AS gene_transcript_count
      FROM dots.Transcript
      GROUP BY parent_id) transcripts,
     (SELECT parent_id, count(*) AS gene_exon_count
      FROM dots.ExonFeature
      GROUP BY parent_id) exons,
     (SELECT nfc.na_feature_id,
             MAX(DBMS_LOB.SUBSTR(nfc.comment_string, 300, 1))
               AS comment_string
      FROM dots.NaFeatureComment nfc
      GROUP BY nfc.na_feature_id) cmnt,
     (select distinct gf.source_id, 1 as is_deprecated
      from dots.GeneFeature gf, dots.DbRefNaFeature drnf, sres.DbRef dr, sres.ExternalDatabaseRelease edr, sres.ExternalDatabase ed
      where gf.na_feature_id = drnf.na_feature_id
        and drnf.db_ref_id = dr.db_ref_id
        and dr.external_database_release_id = edr.external_database_release_id
        and edr.external_database_id = ed.external_database_id
        and ed.name = 'gassAWB_dbxref_gene2Deprecated_RSRC') deprecated,
     ( select gene_source_id, total_hts_snps, hts_nonsynonymous_snps, hts_stop_codon_snps,hts_noncoding_snps,hts_synonymous_snps,
        case when (hts_nonsynonymous_snps is null) then 0
              when (hts_synonymous_snps = 0) then 0
                  else round ((hts_nonsynonymous_snps/ hts_synonymous_snps), 2) end as hts_nonsyn_syn_ratio 
      from (
             select gene_source_id,
                    count(*) as total_hts_snps,
                    sum(has_nonsynonymous_allele) as hts_nonsynonymous_snps,
                    sum(has_stop_codon) as hts_stop_codon_snps,
                    sum(is_noncoding_snp) as hts_noncoding_snps,
                    count(*) - sum(has_nonsynonymous_allele) - sum(has_stop_codon) - sum(is_noncoding_snp)  as hts_synonymous_snps
             from &prefixSnpAttributes
             where  gene_source_id is not null
             group by gene_source_id 
      ) ) tothtssnps, 
     (  select gf.na_feature_id, sg.name
        from dots.genefeature gf, dots.SequenceSequenceGroup ssg, 
             dots.SequenceGroup sg, core.TableInfo ti
        where gf.na_feature_id = ssg.sequence_id
          and ssg.sequence_group_id = sg.sequence_group_id
          and ssg.source_table_id = ti.table_id
          and ti.name = 'GeneFeature'
       ) orthologs,
     (select na_feature_id, max(product) as product
      from apidb.TranscriptProduct
      where is_preferred = 1
      group by na_feature_id
     ) preferred_product,
     (select na_feature_id, max(product) as product
      from apidb.TranscriptProduct
      group by na_feature_id
     ) any_product,
     (select na_feature_id, max(name) as name
      from apidb.GeneFeatureName
      where is_preferred = 1
      group by na_feature_id
     ) preferred_name,
     (select na_feature_id, max(name) as name
      from apidb.GeneFeatureName
      group by na_feature_id
     ) any_name,
     (select g.source_id,
             substr(listagg (dr.primary_identifier, ',') within group (order by dr.primary_identifier), 1, 240) as gene_uniprot_id,
             substr(listagg (dr.PRIMARY_IDENTIFIER, '+or+') within group (order by dr.primary_identifier), 1, 240) as gene_uniprot_id_internal
      from sres.dbref dr
         , dots.dbrefnafeature x
         , dots.transcript t
         , sres.externaldatabase d
         , sres.externaldatabaserelease r
         , dots.genefeature g
      where dr.db_ref_id = x.DB_REF_ID
      and x.NA_FEATURE_ID = t.NA_FEATURE_ID
      and dr.EXTERNAL_DATABASE_RELEASE_ID = r.EXTERNAL_DATABASE_RELEASE_ID
      and r.EXTERNAL_DATABASE_ID = d.EXTERNAL_DATABASE_ID
      and t.parent_id = g.na_feature_id
      and (d.name like '%uniprot_dbxref_RSRC'
         or d.name like '%dbxref_gene2Uniprot_RSRC'
         or d.name = 'Links to Uniprot Genes'
         or d.name like '%_dbxref_uniprot_linkout_RSRC'
         or d.name like '%_dbxref_uniprot_from_annotation_RSRC')
      group by g.source_id
     ) uniprot,
     (select na_feature_id,
             substr(listagg (uniprot_id, ',') within group (order by uniprot_id), 1, 240) as uniprot_id,
             substr(listagg (uniprot_id, '+or+') within group (order by uniprot_id), 1, 240) as uniprot_id_internal
      from (select distinct t.na_feature_id, dr.primary_identifier as uniprot_id
            from sres.DbRef dr, dots.DbRefNaFeature x, dots.Transcript t,
                 sres.ExternalDatabase d, sres.ExternalDatabaseRelease r
            where dr.db_ref_id = x.DB_REF_ID
            and (x.na_feature_id = t.na_feature_id -- 
                 or x.na_feature_id = t.parent_id)
            and dr.external_database_release_id = r.external_database_release_id
            and r.external_database_id = d.external_database_id
            and (d.name like '%uniprot_dbxref_RSRC'
                 or d.name like '%dbxref_gene2Uniprot_RSRC'
                 or d.name = 'Links to Uniprot Genes'
                 or d.name like '%_dbxref_uniprot_linkout_RSRC'
                 or d.name like '%_dbxref_uniprot_from_annotation_RSRC')
           )
      group by na_feature_id
    )  transcript_uniprot,
     (select dbna.na_feature_id,
             substr(listagg (db.primary_identifier, ',') within group (order by db.primary_identifier), 1, 300) as entrez_id
      from sres.ExternalDatabaseRelease edr, sres.DbRef db,
           dots.DbRefNaFeature dbna, sres.ExternalDatabase ed
      where edr.external_database_release_id = db.external_database_release_id
        and ed.external_database_id = edr.external_database_id
        and dbna.db_ref_id = db.db_ref_id
        and lower(ed.name) like '%entrez%'
        group by dbna.na_feature_id
     ) entrez_table,
     (select drnf.na_feature_id,
                 substr(listagg(dr.primary_identifier, ';') within group (order by dr.primary_identifier), 1, 900) as old_ids
          from dots.DbRefNaFeature drnf, sres.DbRef dr, sres.ExternalDatabaseRelease edr, sres.ExternalDatabase ed
          where dr.primary_identifier is not null
            and drnf.db_ref_id = dr.db_ref_id
            and dr.external_database_release_id = edr.external_database_release_id
            and edr.external_database_id = ed.external_database_id
            and edr.id_type = 'previous id'
          group by drnf.na_feature_id
     ) olds, 
    (select t.na_feature_id as transcript_na_feature_id, five_prime.utr_length as five_prime_utr_length, three_prime.utr_length as three_prime_utr_length
     from dots.transcript t
      ,(select parent_id, sum(end_max-start_min + 1) as utr_length from apidb.UtrLocation
       where direction = 5
         and is_top_level = 1
       group by parent_id
       ) five_prime
      ,(select parent_id, sum(end_max-start_min + 1) as utr_length from apidb.UtrLocation
       where direction = 3
         and is_top_level = 1
       group by parent_id
       ) three_prime
     where t.na_feature_id = five_prime.parent_id(+)
     and t.na_feature_id = three_prime.parent_id(+)
  ) utr_lengths
WHERE gf.source_id = gene.source_id
  AND gf.na_feature_id = nl.na_feature_id
  AND nl.is_top_level = 1
  AND nl.feature_type = 'GeneFeature' 
  AND nl.na_sequence_id = gsa.na_sequence_id
  AND (gsa.taxon_id = '&filterValue' or nvl('&filterValue', 0) = 0)
  AND gf.sequence_ontology_id = so.ontology_term_id
  AND so.external_database_release_id = soRls.external_database_release_id
  AND gsa.taxon_id = taxon.taxon_id
  AND gsa.taxon_id = tn.taxon_id
  AND tn.name_class = 'scientific name'
  AND tn.taxon_id NOT IN
	 (SELECT o.taxon_id FROM apidb.Organism o WHERE  o.is_annotated_genome=0)
  AND t.na_sequence_id = sns.na_sequence_id(+)
  AND gf.na_feature_id = t.parent_id(+)
  AND tl.feature_source_id =  t.source_id
  AND tl. is_top_level=1
  AND t.na_feature_id = transcript_exons.rna_feature_id
  AND t.na_feature_id = rt1.parent_id(+)
  AND gf.na_feature_id = rt2.parent_id(+)
  AND gf.external_database_release_id
       = edr.external_database_release_id
  AND edr.external_database_id = ed.external_database_id
  AND gf.na_feature_id = transcripts.parent_id(+)
  AND gf.na_feature_id = exons.parent_id(+)
  AND gf.na_feature_id = orthologs.na_feature_id(+)
  AND gf.na_feature_id = cmnt.na_feature_id(+)
  AND gf.source_id = deprecated.source_id(+)
  AND gf.na_feature_id = gi.na_feature_id(+)
  AND gf.source_id = tothtssnps.gene_source_id(+)
  AND gsa.taxon_id = ts.taxon_id(+)
  AND ts.species_taxon_id = species_name.taxon_id
  AND species_name.name_class = 'scientific name'
  AND t.na_feature_id = preferred_product.na_feature_id(+)
  AND t.na_feature_id = any_product.na_feature_id(+)
  AND gf.na_feature_id = preferred_name.na_feature_id(+)
  AND gf.na_feature_id = any_name.na_feature_id(+)
  AND (gf.is_predicted != 1 OR gf.is_predicted is null)
  AND tn.name not in ('Plasmodium gallinaceum','Plasmodium reichenowi')
  AND gf.source_id = uniprot.source_id(+)
  AND t.na_feature_id = transcript_uniprot.na_feature_id(+)
  AND gf.na_feature_id = entrez_table.na_feature_id(+)
  AND gf.na_feature_id = olds.na_feature_id(+)
  AND t.source_id = pa.transcript_source_id(+)
  AND t.na_feature_id = utr_lengths.transcript_na_feature_id
  AND t.sequence_ontology_id = tso.ontology_term_id
ORDER BY tn.taxon_id
      ]]>
    </sql>
    <sql>
      <![CDATA[
        CREATE UNIQUE INDEX TranscriptAttr_sourceId&1
          ON &prefixTranscriptAttributes&1 (source_id)
          TABLESPACE INDX
      ]]>
    </sql>
    <sql>
      <![CDATA[
        CREATE UNIQUE INDEX TranscriptAttr_srcPrj&1
        ON &prefixTranscriptAttributes&1 (source_id, gene_source_id, project_id)
        TABLESPACE INDX
      ]]>
    </sql>
    <sql>
      <![CDATA[
        CREATE UNIQUE INDEX TranscriptAttr_genesrc&1
        ON &prefixTranscriptAttributes&1 (gene_source_id, source_id, project_id)
        TABLESPACE INDX
      ]]>
    </sql>
    <sql>
      <![CDATA[
        CREATE UNIQUE INDEX TranscriptAttr_exon_ix&1
          ON &prefixTranscriptAttributes&1 (gene_exon_count, source_id, gene_source_id, project_id)
          TABLESPACE INDX
      ]]>
    </sql>
    <sql>
      <![CDATA[
        CREATE UNIQUE INDEX TranscriptAttr_loc_ix&1
          ON &prefixTranscriptAttributes&1
               (na_sequence_id, gene_start_min, gene_end_max, is_reversed, na_feature_id,
                is_deprecated, source_id, gene_source_id, project_id)
        TABLESPACE INDX
      ]]>
    </sql>
    <sql>
      <![CDATA[
        CREATE UNIQUE INDEX TranscriptAttr_feat_ix&1
          ON &prefixTranscriptAttributes&1 (na_feature_id, source_id, gene_source_id, project_id)
          TABLESPACE INDX
      ]]>
    </sql>
    <sql>
      <![CDATA[
        CREATE UNIQUE INDEX TranscriptAttr_geneid_ix&1
          ON &prefixTranscriptAttributes&1 (gene_id, source_id, gene_source_id, project_id)
          TABLESPACE INDX
      ]]>
    </sql>
    <sql>
      <![CDATA[
        CREATE UNIQUE INDEX TransAttr_orthoname_ix&1
          ON &prefixTranscriptAttributes&1 (orthomcl_name, source_id, taxon_id, gene_type, organism, gene_source_id, project_id)
          TABLESPACE INDX
      ]]>
    </sql>

    <sql>
      <![CDATA[
        CREATE UNIQUE INDEX TransAttr_molwt_ix&1
          ON &prefixTranscriptAttributes&1 (taxon_id, molecular_weight, source_id, gene_source_id, project_id)
          TABLESPACE INDX
      ]]>
    </sql>


    <sql>
      <![CDATA[
        CREATE INDEX TransAttr_ortholog_ix&1
          ON &prefixTranscriptAttributes&1
             (source_id, na_sequence_id, gene_start_min, gene_end_max, orthomcl_name, gene_source_id, project_id)
          TABLESPACE INDX
      ]]>
    </sql>
    <sql>
      <![CDATA[
        CREATE INDEX TransAttr_orgsrc_ix&1
          ON &prefixTranscriptAttributes&1 (organism, source_id, sequence_id, gene_start_min, gene_end_max)
          TABLESPACE INDX
      ]]>
    </sql>
    <sql>
      <![CDATA[
        create table &prefixGeneProduct nologging as
        select gene_source_id,
               apidb.tab_to_string(set(cast(COLLECT(transcript_product order by transcript_product) as apidb.varchartab)), ', ')
                 as gene_product
        from &prefixTranscriptAttributes&1
        group by gene_source_id
      ]]>
    </sql>
    <sql>
      <![CDATA[
        create index gp_ix&1 on &prefixGeneProduct (gene_source_id)
      ]]>
    </sql>
    <sql>
      <![CDATA[
        update &prefixTranscriptAttributes&1 ga
        set gene_product =
           (select gene_product
            from &prefixGeneProduct gp
            where gp.gene_source_id = ga.gene_source_id)
      ]]>
    </sql>

    <sql>
      <![CDATA[
  update &prefixTranscriptAttributes&1 ta
  set exon_count = (select count(*) + 1 from apidb.IntronLocation il where il.parent_id = ta.na_feature_id  and il.end_max - il.start_min + 1 > 10 )
  where ta.project_id = 'TriTrypDB' 
      ]]>
    </sql>


<!--
    <sql>
      <![CDATA[
update &prefixTranscriptAttributes&1 ga
set ga.orthomcl_name = (select distinct gb.orthomcl_name from &prefixTranscriptAttributes&1 gb
                     where gb.gene_id = ga.gene_id
                     and gb.orthomcl_name is not null
                     and gb.source_id != gb.orthomcl_name)
where ga.organism like 'Toxo%' 
and ga.orthomcl_name is null
      ]]>
    </sql>
-->
    <sql>
      <![CDATA[
        update &prefixTranscriptAttributes&1
        set orthomcl_name = 'ORTH_' || gene_id || '.tmp'
        where orthomcl_name is null
        and gene_id is not null
      ]]>
    </sql>
    <sql>
      <![CDATA[
        update &prefixTranscriptAttributes&1
        set orthomcl_name = gene_source_id
        where orthomcl_name is null
      ]]>
    </sql>
    <sql>
      <![CDATA[
       update &prefixTranscriptAttributes&1 gaup
       set gene_paralog_number = (select count(*)
                               from &prefixTranscriptAttributes&1 g1
                               where g1.orthomcl_name = gaup.orthomcl_name
                               and g1.organism = gaup.organism
                               and gaup.gene_source_id != g1.gene_source_id),
           gene_ortholog_number = (select count(*)
                               from &prefixTranscriptAttributes&1 g1
                               where g1.orthomcl_name = gaup.orthomcl_name
                               and g1.organism != gaup.organism)
        where gaup.gene_type = 'protein coding'
      ]]>
    </sql>
    <sql>
      <![CDATA[
        update &prefixTranscriptAttributes&1
        set gene_id = gene_na_feature_id + (select nvl(max(gene_id), 0) from dots.gene)
        where gene_id is null
      ]]>
    </sql>
    <sql>
      <![CDATA[
        update &prefixTranscriptAttributes&1
        set representative_transcript = (select min(source_id)
                                   from &prefixTranscriptAttributes&1 ga
                                   where ga.gene_source_id = &prefixTranscriptAttributes&1.gene_source_id)
        where representative_transcript is null
          and gene_id is not null
      ]]>
    </sql>
    <sql>
      <![CDATA[
        update &prefixTranscriptAttributes&1
        set representative_transcript = source_id
        where representative_transcript is null
      ]]>
    </sql>
    <sql>
      <![CDATA[
        CREATE INDEX TransAttr_lwrsrc_ix&1
          ON &prefixTranscriptAttributes&1 (lower(source_id), gene_source_id, project_id, source_id)
          TABLESPACE INDX
      ]]>
    </sql>
    <sql>
      <![CDATA[
        CREATE INDEX TransAttr_species_ix&1
          ON &prefixTranscriptAttributes&1 (species, source_id, gene_id, gene_source_id, project_id)
          TABLESPACE INDX
      ]]>
    </sql>
    <sql>
      <![CDATA[
        CREATE UNIQUE INDEX TrnscrptAttr_geneinfo&1
        ON &prefixTranscriptAttributes&1
           (gene_source_id, project_id, source_id, na_feature_id, spliced_na_sequence_id,
            protein_source_id, na_sequence_id, length, protein_length,
            five_prime_utr_length, three_prime_utr_length)
        TABLESPACE INDX
      ]]>
    </sql>
  </tuningTable>


  <tuningTable name="IntronUtrCoords">
    <comment>
      Stores, for each transcript, a string containing the gene-relative coordinates
      of all its introns and UTRs.
    </comment>
    <externalDependency name="apidb.FeatureLocation"/>
    <externalDependency name="apidb.TranscriptLocation"/>
    <sql>
      <![CDATA[
      CREATE TABLE IntronUtrCoords&1 NOLOGGING AS
      SELECT na_feature_id, source_id,
            '[' || regexp_replace(rtrim(xmlagg(XMLELEMENT(e,text,',').EXTRACT('//text()') ORDER BY start_min).GetClobVal(),','), '.quot;', '"') || ']' AS gen_rel_intron_utr_coords
      FROM (SELECT na_feature_id, source_id, start_min,
                   '["' || feature_type || '",' || start_min || ',' || end_max || ']' AS text
            FROM (SELECT fl.feature_type, tl.na_feature_id, tl.feature_source_id AS source_id,
                   CASE
                     WHEN tl.is_reversed = 1
                     THEN tl.end_max - fl.end_max + 1
                     ELSE fl.start_min - tl.start_min + 1
                   END AS start_min,
                   CASE
                     WHEN tl.is_reversed = 1
                     THEN tl.end_max - fl.start_min + 1
                     ELSE fl.end_max - tl.start_min + 1
                   END AS end_max
                  FROM
                   apidb.TranscriptLocation tl, apidb.FeatureLocation fl
                  WHERE
                    tl.na_feature_id = fl.parent_id 
                    and fl.feature_type in('UTR', 'Intron')
                    and tl.is_top_level = 1
                    and fl.is_top_level = 1
                  )
           )
      GROUP BY
        na_feature_id, source_id
      ]]>
    </sql>
    <sql>
      <![CDATA[
        CREATE INDEX iuc_srcid_ix&1
          ON IntronUtrCoords&1 (source_id, na_feature_id)
          TABLESPACE INDX
      ]]>
    </sql>
    <sql>
      <![CDATA[
        CREATE INDEX iuc_nfid_ix&1
          ON IntronUtrCoords&1 (na_feature_id, source_id)
          TABLESPACE INDX
      ]]>
    </sql>
  </tuningTable>


  <tuningTable name="GeneAttributes" prefixEnabled="true">
    <comment>The BFMV for the gene record. Each gene gets a single record, which
         stores all its attributes. 
    </comment>
    <internalDependency name="TranscriptAttributes"/>
    <ancillaryTable name="SpeciesInfo"/>
    <sql>
      <![CDATA[
	    CREATE TABLE &prefixGeneAttributes&1 NOLOGGING AS
	    SELECT DISTINCT project_id
	        , ta.gene_source_id AS source_id
		, gene_na_feature_id AS na_feature_id
		, na_sequence_id
		, is_reversed
		, gene_start_min AS start_min
		, gene_end_max AS end_max
                , decode(strand,'forward','+','reverse','-',null) as strand_plus_minus
		, sequence_id
		, gene_name AS name
		, gene_product AS product
		, gene_type
		, gene_id
		, aggregates.is_pseudo
		, organism
		, species
		, taxon_id
		, species as genus_species
                , strain
		, ncbi_tax_id
		, so_id
		, so_term_name
		, so_term_definition
		, so_version
		, anticodon
		, external_db_name
		, external_db_version
		, external_db_rls_id
		, chromosome
		, chromosome_order_num
		, sequence_type
		, gene_transcript_count AS transcript_count
		, gene_exon_count as exon_count
		, gene_previous_ids as previous_ids
		, is_deprecated
		, gene_paralog_number as paralog_number
		, gene_ortholog_number as ortholog_number
		, gene_context_start as context_start
		, gene_context_end as context_end
		, orthomcl_name
		, gene_total_hts_snps as total_hts_snps
		, gene_hts_nonsynonymous_snps as hts_nonsynonymous_snps
		, gene_hts_stop_codon_snps as hts_stop_codon_snps
		, gene_hts_noncoding_snps as hts_noncoding_snps
		, gene_hts_synonymous_snps as hts_synonymous_snps
		, gene_hts_nonsyn_syn_ratio as hts_nonsyn_syn_ratio
		, comment_string
		, uniprot.uniprot_id
		, uniprot.uniprot_id_internal
		, gene_entrez_id as entrez_id
		, representative_transcript
                , gene_zoom_context_start as zoom_context_start
                , gene_zoom_context_end as zoom_context_end
                , cast (null as number) as strain_count
            FROM &prefixTranscriptAttributes ta,
                 (SELECT gene_source_id, MIN(is_pseudo) AS is_pseudo
                  FROM &prefixTranscriptAttributes
                  GROUP BY gene_source_id) aggregates,
                 (select na_feature_id,
                         substr(listagg (uniprot_id, ',') within group (order by uniprot_id), 1, 240) as uniprot_id,
                         substr(listagg (uniprot_id, '+or+') within group (order by uniprot_id), 1, 240) as uniprot_id_internal
                  from (select distinct t.parent_id as na_feature_id, dr.primary_identifier as uniprot_id
                        from sres.DbRef dr, dots.DbRefNaFeature x, dots.Transcript t,
                             sres.ExternalDatabase d, sres.ExternalDatabaseRelease r
                        where dr.db_ref_id = x.DB_REF_ID
                        and (x.na_feature_id = t.na_feature_id -- 
                             or x.na_feature_id = t.parent_id)
                        and dr.external_database_release_id = r.external_database_release_id
                        and r.external_database_id = d.external_database_id
                        and (d.name like '%uniprot_dbxref_RSRC'
                             or d.name like '%dbxref_gene2Uniprot_RSRC'
                             or d.name = 'Links to Uniprot Genes'
                             or d.name like '%_dbxref_uniprot_from_annotation_RSRC')
                       )
                  group by na_feature_id
                )  uniprot
            WHERE ta.gene_source_id = aggregates.gene_source_id
              AND ta.gene_na_feature_id = uniprot.na_feature_id(+)
      ]]>
    </sql>
    <sql>
      <![CDATA[
create table &prefixSpeciesInfo&1 nologging as
select genus_species, count(distinct organism) as strain_count
from &prefixGeneAttributes&1
group by genus_species
      ]]>
    </sql>
    <sql>
      <![CDATA[
update &prefixGeneAttributes&1 ga
set strain_count
    = (select strain_count
       from &prefixSpeciesInfo&1 si
       where si.genus_species = ga.genus_species)
      ]]>
    </sql>
    <sql>
      <![CDATA[
create unique index GeneAttr_srcPrj&1
       ON &prefixGeneAttributes&1 (source_id)
tablespace indx
      ]]>
    </sql>
    <sql>
      <![CDATA[
create index GeneAttr_exon_ix&1
       ON &prefixGeneAttributes&1 (exon_count, source_id, project_id)
tablespace indx
      ]]>
    </sql>
    <sql>
      <![CDATA[
create index GeneAttr_loc_ix&1
       ON &prefixGeneAttributes&1 (na_sequence_id, start_min, end_max, is_reversed, na_feature_id, is_deprecated)
tablespace indx
      ]]>
    </sql>
    <sql>
      <![CDATA[
create index GeneAttr_feat_ix&1
       ON &prefixGeneAttributes&1 (na_feature_id, na_sequence_id, start_min, end_max, is_reversed)
tablespace indx
      ]]>
    </sql>
    <sql>
      <![CDATA[
create index GeneAttr_orthoname_ix&1
       on &prefixGeneAttributes&1
          (orthomcl_name, source_id, taxon_id, gene_type, na_feature_id,
           na_sequence_id, start_min, end_max, organism, species,
           product, project_id)
       tablespace indx
      ]]>
    </sql>
    <sql>
      <![CDATA[
create index GeneAttr_ortholog_ix&1
       ON &prefixGeneAttributes&1 (source_id, na_sequence_id, start_min, end_max, orthomcl_name)
tablespace indx
      ]]>
    </sql>
    <sql>
      <![CDATA[
create index GeneAttr_orgsrc_ix&1
       ON &prefixGeneAttributes&1 (organism, source_id, na_sequence_id, start_min, end_max)
tablespace indx
      ]]>
    </sql>
    <sql>
      <![CDATA[
create index GeneAttr_prjsrc_ix&1
       ON &prefixGeneAttributes&1 (project_id, organism, source_id, NVL(IS_DEPRECATED,0))
tablespace indx
      ]]>
    </sql>
    <sql>
      <![CDATA[
create index GeneAttr_txid_ix&1
       ON &prefixGeneAttributes&1 (taxon_id, source_id, gene_type, na_feature_id, project_id)
tablespace indx
      ]]>
    </sql>
    <sql>
      <![CDATA[
create index GeneAttr_ids_ix&1
       ON &prefixGeneAttributes&1 (na_feature_id, source_id, project_id)
tablespace indx
      ]]>
    </sql>
  </tuningTable>


  <tuningTable name="SnpAttributes" prefixEnabled="true">
    <comment>Each record represents one SNP. Widely used in the model, as well as in
         the creation of several other tuning tables, Includes only NGS SNPs.
    </comment>
    <internalDependency name="ProjectTaxon"/>
    <externalDependency name="apidb.FeatureLocation"/>
    <externalDependency name="dots.NaSequence"/>
    <externalDependency name="apidb.Snp" noTrigger="true"/>
    <externalDependency name="sres.ExternalDatabase"/>
    <externalDependency name="sres.ExternalDatabaseRelease"/>
    <externalDependency name="sres.Taxon"/>
    <externalDependency name="sres.TaxonName"/>
    <sql>
      <![CDATA[
CREATE TABLE &prefixSnpAttributes&1 NOLOGGING AS
WITH allele_total
     AS (SELECT ref_na_sequence_id, location, COUNT(*) AS allele_total
         FROM apidb.SequenceVariation
         GROUP BY ref_na_sequence_id, location),
     stop_codon_snps
     AS (SELECT DISTINCT ref_na_sequence_id, location, 1 as has_stop_codon
         FROM apidb.SequenceVariation
         WHERE product = '*')
SELECT chromosome_info.project_id,
       ed.name as dataset,
       sequence.na_sequence_id,
       sequence.source_id as seq_source_id,
       snp.location,
       snp.source_id,
       snp.reference_strain, 
       snp.reference_na, 
       snp.reference_aa, 
       decode(snp.reference_aa, null, 0, 1) as is_coding,
       snp.position_in_CDS,
       snp.position_in_protein,
       -- has_nonsynonymous should be false if any products are stops
       case when stop_codon_snps.has_stop_codon is null
              then snp.has_nonsynonymous_allele
            else 0
       end as has_nonsynonymous_allele,
       snp.major_allele, 
       snp.minor_allele,
       snp.major_allele_count, 
       snp.minor_allele_count,
       round(snp.major_allele_count / allele_total.allele_total, 2) as major_allele_frequency,
       round(snp.minor_allele_count / allele_total.allele_total, 2) as minor_allele_frequency,
       snp.major_product, 
       snp.minor_product,
       snp.distinct_strain_count,
       snp.distinct_allele_count,
       nvl(stop_codon_snps.has_stop_codon, 0) AS has_stop_codon,
       case when snp.reference_aa is null then 1 else 0 end as is_noncoding_snp,
       fl.feature_source_id as gene_source_id,
       fl.na_feature_id as gene_na_feature_id,
       decode(fl.is_reversed,0,'forward',1,'reverse',null) as gene_strand,
       CAST(SUBSTR(sequence.sequence, snp.location - 30, 30) AS VARCHAR2(30)) AS lflank,
       CAST(SUBSTR(sequence.sequence, snp.location + 1, 30) AS VARCHAR2(30)) AS rflank,
       chromosome_info.organism as organism,
       chromosome_info.ncbi_tax_id,
       chromosome_info.chromosome,
       chromosome_info.chromosome_order_num
FROM apidb.Snp, sres.ExternalDatabase ed, sres.ExternalDatabaseRelease edr,
     dots.NaSequence sequence, stop_codon_snps,
     allele_total,
     (SELECT feature_source_id, is_reversed, na_feature_id
      FROM apidb.FeatureLocation
      WHERE is_top_level = 1 and feature_type = 'GeneFeature') fl,
     &prefixGenomicSeqAttributes chromosome_info
WHERE edr.external_database_release_id = snp.external_database_release_id
  AND ed.external_database_id = edr.external_database_id
  AND sequence.na_sequence_id = snp.na_sequence_id
  AND chromosome_info.na_sequence_id = snp.na_sequence_id
  AND fl.na_feature_id(+) = snp.gene_na_feature_id
  AND snp.na_sequence_id = allele_total.ref_na_sequence_id(+)
  AND snp.location = allele_total.location(+)
  AND snp.na_sequence_id = stop_codon_snps.ref_na_sequence_id(+)
  AND snp.location = stop_codon_snps.location(+)
      ]]>
    </sql>

    <sql>
      <![CDATA[
create unique index SnpAttr_source_id&1 ON &prefixSnpAttributes&1 (source_id)
      ]]>
    </sql>
    <sql>
      <![CDATA[
create index Snp_nafeat_dataset_ix&1
       ON &prefixSnpAttributes&1 (dataset)
tablespace indx
      ]]>
    </sql>
    <sql>
      <![CDATA[
create index Snp_Seq_ix&1
       ON &prefixSnpAttributes&1 (na_sequence_id, dataset, location)
tablespace indx
      ]]>
    </sql>
    <sql>
      <![CDATA[
create index Snp_Freq_ix&1
       ON &prefixSnpAttributes&1 (dataset,major_allele_frequency,minor_allele_frequency)
tablespace indx
      ]]>
    </sql>
    <sql>
      <![CDATA[
create index SnpAttr_ds_org_ix&1 on &prefixSnpAttributes&1 (dataset,organism)
tablespace indx
      ]]>
    </sql>
    <sql>
      <![CDATA[
create index SnpVariantIx&1 on &prefixSnpAttributes&1 (dataset, source_id, gene_source_id, location, position_in_protein)
tablespace indx
      ]]>
    </sql>
  </tuningTable>


  <tuningTable name="OrfAttributes">
    <comment> Each record represents an ORF. Used by the model and the sequence
         retrieval tool for ORF-related queries.
     </comment>
    <externalDependency name="apidb.FeatureLocation"/>
    <internalDependency name="GenomicSeqAttributes"/>
    <externalDependency name="sres.OntologyTerm"/>
    <sql>
      <![CDATA[
CREATE TABLE OrfAttributes&1 NOLOGGING AS
select gs.project_id,
       SUBSTR(nl.feature_source_id, 1, 60) AS source_id,
       lower(substr(nl.feature_source_id, 1, 60)) as lowercase_source_id,
       gs.organism,
       gs.ncbi_tax_id,
       gs.source_id AS nas_id,
       (nl.end_max - nl.start_min + 1)/3 as length,
       nl.start_min, nl.end_max, nl.is_reversed,
       gs.chromosome,
       gs.chromosome_order_num,
       gs.na_sequence_id,
       nl.na_feature_id
from  sres.OntologyTerm oterm
    , apidb.Featurelocation nl
    , GenomicSeqAttributes gs
WHERE gs.na_sequence_id = nl.na_sequence_id
  AND nl.sequence_ontology_id = oterm.ontology_term_id
  AND nl.is_top_level = 1
  AND oterm.name = 'ORF'
      ]]>
    </sql>
    <sql>
      <![CDATA[
create unique index OrfAttr_source_id&1 ON OrfAttributes&1 (source_id)
tablespace indx
      ]]>
    </sql>
    <sql>
      <![CDATA[
create index OrfAttr_location_idx&1 ON OrfAttributes&1 (na_sequence_id, start_min, end_max, is_reversed)
tablespace indx
      ]]>
    </sql>
  </tuningTable>


  <tuningTable name="EstAttributes">
    <comment> Each row represents one EST. Used widely in the model, and to make the
         tuning tables BlastTypes, OrganismAbbreviationBlast, and OrganismAttributes.
     </comment>
    <internalDependency name="ProjectTaxon"/>
    <externalDependency name="dots.BlatAlignment"/>
    <externalDependency name="dots.Est"/>
    <externalDependency name="dots.ExternalNaSequence"/>
    <externalDependency name="dots.Library"/>
    <externalDependency name="sres.ExternalDatabase"/>
    <externalDependency name="sres.ExternalDatabaseRelease"/>
    <externalDependency name="sres.OntologyTerm"/>
    <externalDependency name="sres.Taxon"/>
    <externalDependency name="sres.TaxonName"/>
    <sql>
      <![CDATA[
CREATE TABLE EstAttributes&1 NOLOGGING AS
SELECT cast(apidb.project_id(tn.name) as varchar2(20)) as project_id,
       ens.source_id,
       e.seq_primer AS primer,
       ens.a_count,
       ens.c_count,
       ens.g_count,
       ens.t_count,
       (ens.length - (ens.a_count + ens.c_count + ens.g_count + ens.t_count))
         AS other_count,
       ens.length,
       replace(l.dbest_name, '''', '-') as dbest_name,
       nvl(regexp_replace(l.vector, '^\s+$', null), 'unknown') AS vector,
       nvl(regexp_replace(l.stage, '^\s+$', null), 'unknown') AS stage,
       SUBSTR(CASE
                WHEN tn.name = 'Giardia lamblia' THEN 'Giardia Assemblage A isolate WB' 
                ELSE tn.name
              END, 1, 100) AS organism,
       taxon.ncbi_tax_id,
       ed.name AS external_db_name,
       nvl(best.best_alignment_count, 0) AS best_alignment_count,
       l.library_id, replace(l.dbest_name, '''', '-') as library_dbest_name
FROM dots.Est e, dots.ExternalNaSequence ens, dots.Library l, sres.Taxon,
     sres.TaxonName tn, sres.ExternalDatabase ed,
     sres.ExternalDatabaseRelease edr, sres.OntologyTerm oterm,
     (select query_na_sequence_id,max(ct) as best_alignment_count
      from (
            SELECT query_na_sequence_id, COUNT(*) AS ct
             FROM dots.BlatAlignment ba
             WHERE is_best_alignment = 1
             GROUP BY target_external_db_release_id,query_na_sequence_id)
      group by query_na_sequence_id) best
WHERE e.na_sequence_id = ens.na_sequence_id
  AND e.library_id = l.library_id
  AND ens.taxon_id = tn.taxon_id
  AND ens.taxon_id = taxon.taxon_id
  AND tn.name_class='scientific name'
  AND ens.external_database_release_id = edr.external_database_release_id
  AND edr.external_database_id = ed.external_database_id
  AND ens.sequence_ontology_id = oterm.ontology_term_id
  AND oterm.name = 'EST'
  AND best.query_na_sequence_id(+) = ens.na_sequence_id
      ]]>
    </sql>
    <sql>
      <![CDATA[
create unique index EstAttr_source_id&1 ON EstAttributes&1 (source_id)
tablespace indx
      ]]>
    </sql>

  </tuningTable>


  <tuningTable name="EstAlignmentGeneSummary">
    <comment> Each row represents a colocated EST alignment - gene pair. Used by the
         model, by generateGeneMetrics, and in the creation of the
         OrganismAttributes tuning table
     </comment>
    <internalDependency name="TranscriptAttributes"/>
    <internalDependency name="GenomicSeqAttributes"/>
    <externalDependency name="dots.BlatAlignment"/>
    <externalDependency name="dots.AssemblySequence"/>
    <externalDependency name="dots.BlatAlignment"/>
    <externalDependency name="dots.Est"/>
    <externalDependency name="dots.NaSequence"/>
    <externalDependency name="sres.OntologyTerm"/>
    <intermediateTable name="EstAlignmentGene"/>
    <intermediateTable name="EstAlignmentNoGene"/>
    <sql>
      <![CDATA[
CREATE TABLE EstAlignmentGene NOLOGGING AS
SELECT ba.blat_alignment_id, ba.query_na_sequence_id, e.accession,
         e.library_id, ba.query_taxon_id, ba.target_na_sequence_id,
         ba.target_taxon_id, ba.percent_identity, ba.is_consistent,
         ba.is_best_alignment, ba.is_reversed, ba.target_start, ba.target_end,
         sequence.source_id AS target_sequence_source_id,
         least(ba.target_end, ga.gene_end_max)
         - greatest(ba.target_start, ga.gene_start_min) + 1
           AS est_gene_overlap_length,
         ba.query_bases_aligned / (query_sequence.length)
         * 100 AS percent_est_bases_aligned,
         ga.gene_source_id AS gene
  FROM dots.BlatAlignment ba, dots.Est e, dots.AssemblySequence aseq,
       TranscriptAttributes ga, GenomicSeqAttributes sequence,
       dots.NaSequence query_sequence, sres.OntologyTerm so
  WHERE e.na_sequence_id = ba.query_na_sequence_id
    AND aseq.na_sequence_id = ba.query_na_sequence_id
    AND sequence.na_sequence_id = ba.target_na_sequence_id
    AND ga.sequence_id = sequence.source_id
    AND least(ba.target_end, ga.gene_end_max) - greatest(ba.target_start, ga.gene_start_min) >= 0
    AND query_sequence.na_sequence_id = ba.query_na_sequence_id
    AND query_sequence.sequence_ontology_id = so.ontology_term_id
    AND so.name = 'EST'
    AND ba.target_na_sequence_id = sequence.na_sequence_id
      ]]>
    </sql>
    <sql>
      <![CDATA[
CREATE TABLE EstAlignmentNoGene NOLOGGING AS
SELECT * from EstAlignmentGene WHERE 1=0 UNION /* define datatype for null column */
SELECT ba.blat_alignment_id, ba.query_na_sequence_id, e.accession,
       e.library_id, ba.query_taxon_id, ba.target_na_sequence_id,
       ba.target_taxon_id, ba.percent_identity, ba.is_consistent,
       ba.is_best_alignment, ba.is_reversed, ba.target_start, ba.target_end,
       sequence.source_id AS target_sequence_source_id,
       NULL AS est_gene_overlap_length,
       ba.query_bases_aligned / (query_sequence.length)
       * 100 AS percent_est_bases_aligned,
       NULL AS gene
FROM dots.BlatAlignment ba, dots.Est e, dots.AssemblySequence aseq,
     dots.NaSequence sequence, dots.NaSequence query_sequence
WHERE e.na_sequence_id = ba.query_na_sequence_id
  AND e.na_sequence_id = query_sequence.na_sequence_id
  AND aseq.na_sequence_id = ba.query_na_sequence_id
  AND ba.target_na_sequence_id = sequence.na_sequence_id
  AND ba.blat_alignment_id IN
   ( /* set of blat_alignment_ids not in in first leg of UNION */
    /* (because they overlap no genes) */
    SELECT ba.blat_alignment_id
    FROM dots.BlatAlignment ba, dots.NaSequence query_sequence,
         sres.OntologyTerm so
    WHERE query_sequence.na_sequence_id = ba.query_na_sequence_id
      AND query_sequence.sequence_ontology_id = so.ontology_term_id
      AND so.name = 'EST'
  MINUS
    SELECT blat_alignment_id FROM EstAlignmentGene)
      ]]>
    </sql>
    <sql>
      <![CDATA[
CREATE TABLE EstAlignmentGeneSummary&1 NOLOGGING AS
SELECT * FROM EstAlignmentNoGene
UNION
SELECT * FROM EstAlignmentGene
      ]]>
    </sql>
    <sql>
      <![CDATA[
create index EstSumm_libOverlap_ix&1
             ON EstAlignmentGeneSummary&1
                (library_id, percent_identity, is_consistent,
                 est_gene_overlap_length, percent_est_bases_aligned)
tablespace indx
      ]]>
    </sql>
    <sql>
      <![CDATA[
create index EstSumm_estSite_ix&1
             ON EstAlignmentGeneSummary&1
                (target_sequence_source_id, target_start, target_end,
                 library_id)
tablespace indx
      ]]>
    </sql>
  </tuningTable>


  <tuningTable name="SnpStrains">
    <comment> Each record captures info for a strain/protocol app node. Used in the model, including
         gene and SNP queries, as well as the gene record. 
     </comment>
    <externalDependency name="apidb.SequenceVariation"/>
    <externalDependency name="sres.TaxonName"/>
    <externalDependency name="study.ProtocolAppNode"/>
    <externalDependency name="dots.NaSequence"/>
    <sql>
      <![CDATA[
CREATE TABLE SnpStrains&1 NOLOGGING AS
select distinct pan.name as protocol_app_node_name, pan.protocol_app_node_id, sv.strain, tn.name as organism
from apidb.sequencevariation sv
   , study.protocolappnode pan
   , dots.nasequence s
   , sres.taxonname tn
where pan.protocol_app_node_id = sv.protocol_app_node_id
and sv.ref_na_sequence_id = s.na_sequence_id
and s.taxon_id = tn.taxon_id
and tn.name_class = 'scientific name'
      ]]>
    </sql>
    <sql>
      <![CDATA[
        CREATE INDEX SnpStrains_ix&1 ON SnpStrains&1(strain,organism)
tablespace indx
      ]]>
    </sql>
  </tuningTable>


  <tuningTable name="SnpChipStrains">
    <comment> Each record captures info for a strain/protocol app node. Used in the model, including
         gene and SNP queries, as well as the gene record.
     </comment>
    <externalDependency name="results.SeqVariation"/>
    <externalDependency name="study.Study"/>
    <externalDependency name="study.StudyLink"/>
    <externalDependency name="study.ProtocolAppNode"/>
    <externalDependency name="apidb.Datasource"/>
    <externalDependency name="sres.TaxonName"/>
    <externalDependency name="sres.ExternalDatabase"/>
    <externalDependency name="sres.ExternalDatabaseRelease"/>
    <sql>
      <![CDATA[
CREATE TABLE SnpChipStrains&1 NOLOGGING AS
select distinct pan.name as protocol_app_node_name, pan.protocol_app_node_id, sv.strain, tn.name as organism, ds.subtype as platform
from study.study s
   , study.studylink sl
   , study.protocolappnode pan
   , apidb.datasource ds
   , SRES.EXTERNALDATABASE d
   , SRES.EXTERNALDATABASERELEASE r
   , sres.taxonname tn
   , results.seqvariation sv
where ds.type = 'isolates'
and ds.subtype != 'HTS_SNP'
and ds.name = d.name
and ds.version = r.version
and d.EXTERNAL_DATABASE_ID = r.EXTERNAL_DATABASE_ID
and r.EXTERNAL_DATABASE_RELEASE_ID = s.EXTERNAL_DATABASE_RELEASE_ID
and s.study_id = sl.study_id
and sl.protocol_app_node_id = pan.PROTOCOL_APP_NODE_ID
and ds.taxon_id = tn.taxon_id
and tn.name_class = 'scientific name'
and pan.PROTOCOL_APP_NODE_ID = sv.PROTOCOL_APP_NODE_ID
      ]]>
    </sql>
    <sql>
      <![CDATA[
        CREATE INDEX SnpChipStrains_ix&1 ON SnpChipStrains&1(strain,organism,platform)
tablespace indx
      ]]>
    </sql>
  </tuningTable>


  <tuningTable name="PopsetAttributes">
    <comment> The BFMV for the WDK popset record. Widely used in the model for
         queries related to popsets.
     </comment>
    <externalDependency name="core.ProjectInfo"/>
    <externalDependency name="dots.ExternalNaSequence"/>
    <externalDependency name="results.SegmentResult"/>
    <externalDependency name="sres.ExternalDatabase"/>
    <externalDependency name="sres.ExternalDatabaseRelease"/>
    <externalDependency name="sres.OntologyTerm"/>
    <externalDependency name="sres.TaxonName"/>
    <externalDependency name="study.Characteristic"/>
    <externalDependency name="study.ProtocolAppNode"/>

    <sql>
      <![CDATA[
        create table PopsetAttributes&1 nologging as
        select ens.source_id, pi.name AS project_id, ens.na_sequence_id, pan.protocol_app_node_id,
               sr.segment_result_id, ens.taxon_id, tn.name as organism,
               pan.description, ens.external_database_release_id,
               ed.name as external_db_name, edr.version as external_db_version,
               isolation_source.value as isolation_source,
               cast (null as varchar2(40)) as curated_isolation_source,
               note.value as note,
               gene_name.value as gene_name,
               product.value as product,
               geographic_location.value as geographic_location,
               cast (null as varchar2(40)) as curated_geographic_location,
               lat_lon.latitude, lat_lon.longitude,
               lat_lon.value as lat_lon,
               pcr_primers.value as pcr_primers,
               host.value as host,
               host_tax_id.ncbi_tax_id as host_ncbi_tax_id,
               popset.value as popset,
               strain.value as strain,
               ens.length
        from dots.ExternalNaSequence ens, core.Projectinfo pi, results.SegmentResult sr,
             study.ProtocolAppNode pan, sres.TaxonName tn,
             sres.ExternalDatabaseRelease edr, sres.ExternalDatabase ed,
             (select c.protocol_app_node_id, c.value
              from study.Characteristic c, sres.OntologyTerm ot
              where c.qualifier_id =ot.ontology_term_id
                and ot.name = 'isolation_source') isolation_source,
             (select c.protocol_app_node_id, c.value
              from study.Characteristic c, sres.OntologyTerm ot
              where c.qualifier_id =ot.ontology_term_id
                and ot.name = 'note') note,
             (select c.protocol_app_node_id, c.value
              from study.Characteristic c, sres.OntologyTerm ot
              where c.qualifier_id =ot.ontology_term_id
                and ot.name = 'gene') gene_name,
             (select c.protocol_app_node_id, c.value
              from study.Characteristic c, sres.OntologyTerm ot
              where c.qualifier_id =ot.ontology_term_id
                and ot.name = 'product') product,
             (select c.protocol_app_node_id, c.value
              from study.Characteristic c, sres.OntologyTerm ot
              where c.qualifier_id =ot.ontology_term_id
                and ot.name = 'country') geographic_location,
             (-- for decimal latitude and longitude with one-letter compass points
              --  (e.g. '12.96 S 38.46 W') parse out the latitude and longitude
              select c.protocol_app_node_id,
                     case
                       when regexp_replace(c.value, '[0-9.]* [NS] [0-9.]* [EW]', 'latitude direction longitude direction')
                            = 'latitude direction longitude direction'
                         then
                           to_number(substr(c.value, 1, instr(c.value, ' ') - 1))
                           * case substr(c.value, instr(c.value, ' ') + 1, 1)
                               when 'S' then -1
                               else 1
                             end
                       else null
                     end as latitude,
                     case
                       when regexp_replace(c.value, '[0-9.]* [NS] [0-9.]* [EW]', 'latitude direction longitude direction')
                            = 'latitude direction longitude direction'
                         then
                           to_number(substr(c.value, instr(c.value, ' ', 1, 2) + 1,
                                            instr(substr(c.value, instr(c.value, ' ', 1, 2) + 1, 99), ' ') - 1))
                           * case substr(c.value, -1, 1)
                               when 'W' then -1
                               else 1
                             end
                       else null
                     end as longitude,
                     c.value
              from study.Characteristic c, sres.OntologyTerm ot
              where c.qualifier_id =ot.ontology_term_id
                and ot.name = 'lat_lon') lat_lon,
             (select c.protocol_app_node_id, c.value
              from study.Characteristic c, sres.OntologyTerm ot
              where c.qualifier_id =ot.ontology_term_id
                and ot.name = 'PCR_primers') pcr_primers,
             (select c.protocol_app_node_id, c.value
              from study.Characteristic c, sres.OntologyTerm ot
              where c.qualifier_id =ot.ontology_term_id
                and ot.name = 'host') host,
             (select c.protocol_app_node_id, min(t.ncbi_tax_id) as ncbi_tax_id
              from study.Characteristic c, sres.OntologyTerm ot,
                   sres.TaxonName tn, sres.Taxon t
              where c.qualifier_id =ot.ontology_term_id
                and ot.name = 'host'
                and c.value = tn.name
                and tn.taxon_id = t.taxon_id
              group by c.protocol_app_node_id) host_tax_id,
             (select c.protocol_app_node_id, c.value
              from study.Characteristic c, sres.OntologyTerm ot
              where c.qualifier_id =ot.ontology_term_id
                and ot.name = 'isolate') popset,
             (select c.protocol_app_node_id, c.value
              from study.Characteristic c, sres.OntologyTerm ot
              where c.qualifier_id =ot.ontology_term_id
                and ot.name = 'strain') strain
        where pi.project_id = ens.row_project_id
          and ens.na_sequence_id = sr.na_sequence_id
          and sr.protocol_app_node_id = pan.protocol_app_node_id
          and pan.name = ens.source_id
          and ens.external_database_release_id = edr.external_database_release_id
          and edr.external_database_id = ed.external_database_id
          and ens.taxon_id = tn.taxon_id(+)
          and tn.name_class = 'scientific name'
          and pan.protocol_app_node_id = isolation_source.protocol_app_node_id(+)
          and pan.protocol_app_node_id = note.protocol_app_node_id(+)
          and pan.protocol_app_node_id = gene_name.protocol_app_node_id(+)
          and pan.protocol_app_node_id = product.protocol_app_node_id(+)
          and pan.protocol_app_node_id = geographic_location.protocol_app_node_id(+)
          and pan.protocol_app_node_id = lat_lon.protocol_app_node_id(+)
          and pan.protocol_app_node_id = pcr_primers.protocol_app_node_id(+)
          and pan.protocol_app_node_id = host.protocol_app_node_id(+)
          and pan.protocol_app_node_id = host_tax_id.protocol_app_node_id(+)
          and pan.protocol_app_node_id = popset.protocol_app_node_id(+)
          and pan.protocol_app_node_id = strain.protocol_app_node_id(+)
      ]]>
    </sql>
    <sql>
      <![CDATA[
        update PopsetAttributes&1
        set curated_geographic_location = geographic_location
            where geographic_location in (select name from sres.OntologyTerm ot)
      ]]>
    </sql>
    <sql>
      <![CDATA[
        update PopsetAttributes&1
        set curated_geographic_location = (select max(ot.name)
                               from sres.OntologyTerm ot, sres.OntologySynonym os
                               where os.ontology_synonym = PopsetAttributes&1.geographic_location
                                 and os.ontology_term_id = ot.ontology_term_id)
        where curated_geographic_location is null
      ]]>
    </sql>
    <sql>
      <![CDATA[
        update PopsetAttributes&1
        set curated_isolation_source = (select max(ot.name) from SRES.ONTOLOGYterm ot
                where ot.name = PopsetAttributes&1.isolation_source
                and (ot.source_id like 'ENVO%' or ot.source_id like 'UBERON%'))
      ]]>
    </sql>
    <sql>
      <![CDATA[
        update PopsetAttributes&1
        set curated_isolation_source =  (select max(ot.name)
                               from sres.OntologyTerm ot, sres.OntologySynonym os
                               where os.ontology_synonym = PopsetAttributes&1.isolation_source
                                 and os.ontology_term_id = ot.ontology_term_id
                               and (ot.source_id like 'ENVO%' or ot.source_id like 'UBERON%'))
        where curated_isolation_source is null 
      ]]>
    </sql>
    <sql>
      <![CDATA[
        update PopsetAttributes&1 a
        set (a.latitude, a.longitude) = (select g.lat, g.lng
                                from apidb.IsolateGPS g, sres.OntologyTerm ot
                               where a.curated_geographic_location = ot.name
                                 and ot.source_id = g.gazetteer_id )
       ]]>
    </sql>
    <sql>
      <![CDATA[
        create unique index PopsetAttr_sourceId_idx&1
        on PopsetAttributes&1 (source_id)
        tablespace indx
      ]]>
    </sql>
  </tuningTable>

<!--
  <tuningTable name="ChIPProtocolParams">
    <comment> Used by the GenesByChipChip(Plasmo|Toxo) query, as well as by GBrowse.
     </comment>
    <externalDependency name="rad.Analysis"/>
    <externalDependency name="rad.AnalysisParam"/>
    <externalDependency name="rad.ProtocolParam"/>
    <sql>
      <![CDATA[
        create table ChIPProtocolParams&1 NOLOGGING AS
select pp.*, e.experiment_name from
(
select a.analysis_id,
       a.protocol_id,
       antbd.antibody as antibody,
       strn.strain as strain,
       treamnt.treatment as treatment,
       replcte.replicate as replicate,
       gentyp.genotype as genotype,
       celltyp.celltype as celltype,
       CASE
          WHEN lower(p.name) like '%peak%' then 'called_peaks'
       ELSE 'raw'
       END as protocol_type
from   rad.analysis a,rad.protocol p,
      (select ap.analysis_id,ap.value as antibody
       from   rad.analysisparam ap,rad.protocolparam pp
       where  ap.protocol_param_id = pp.protocol_param_id
       and    lower(name) like 'antibody') antbd,
      (select ap.analysis_id,ap.value as strain
       from   rad.analysisparam ap,rad.protocolparam pp
       where  ap.protocol_param_id = pp.protocol_param_id
       and    lower(name) like 'strain') strn,
      (select ap.analysis_id,ap.value as treatment
       from   rad.analysisparam ap,rad.protocolparam pp
       where  ap.protocol_param_id = pp.protocol_param_id
       and    lower(name) like 'treatment') treamnt,
      (select ap.analysis_id,ap.value as replicate
       from   rad.analysisparam ap,rad.protocolparam pp
       where  ap.protocol_param_id = pp.protocol_param_id
       and    lower(name) like 'replicate') replcte,
      (select ap.analysis_id,ap.value as genotype
       from   rad.analysisparam ap,rad.protocolparam pp
       where  ap.protocol_param_id = pp.protocol_param_id
       and    lower(name) like 'genotype') gentyp,
      (select ap.analysis_id,ap.value as celltype
       from   rad.analysisparam ap,rad.protocolparam pp
       where  ap.protocol_param_id = pp.protocol_param_id
       and    lower(name) like 'celltype') celltyp
where a.protocol_id = p.protocol_id
and p.name in ('ChIP chip Smoothed',
               'ChIP chip Peak Calls',
                /* legacy ones too */
                'NimbleScan_ChIP_Hakimi_called_peaks',
                'NimbleScan_ChIP_Hakimi',
                'NimbleGen_ChIP_Myler_Lmajor',
                'ChIP_chip_Einstein',
                'ChIP_chip_Einstein_called_peaks',
                'ChIP_chip_Einstein_ME1',
                'ChIP_chip_Einstein_ME1_Peak_Calls')
and   a.analysis_id = antbd.analysis_id (+)
and   a.analysis_id = strn.analysis_id (+)
and   a.analysis_id = treamnt.analysis_id (+)
and   a.analysis_id = replcte.analysis_id (+)
and   a.analysis_id = gentyp.analysis_id (+)
and   a.analysis_id = celltyp.analysis_id (+)
) pp, (
select replace(d.name, '_' || a.name || '_chipChipSample_RSRC', '') as experiment_name, a.analysis_id
from sres.ExternalDatabase d, rad.analysis a
where d.name like '%' || a.name ||'%_chipChipSample_RSRC') e
where pp.analysis_id = e.analysis_id (+)
      ]]>
    </sql>
    <sql>
      <![CDATA[
       create index chp_prtparam_idx&1 ON ChIPProtocolParams&1 (analysis_id,protocol_id)
tablespace indx
      ]]>
    </sql>
  </tuningTable>
-->

  <tuningTable name="ChIPchipTranscript">
    <comment> Used by the GenesByChipChip(Plasmo|Toxo) query, as well as by
         generateGeneMetrics. Also an input to OrganismAttributes.
     </comment>
    <internalDependency name="TranscriptAttributes"/>
    <externalDependency name="results.SegmentResult"/>
    <externalDependency name="study.StudyLink"/>
    <externalDependency name="study.Study"/>
    <sql>
      <![CDATA[
      create table ChIPchipTranscript&1 NOLOGGING AS
      select distinct ta.source_id, ta.gene_source_id, ta.project_id, sr.protocol_app_node_id,
      CASE 
        WHEN ta.is_reversed = 0 
        THEN round(abs(ta.start_min - (((sr.segment_end - sr.segment_start) / 2) + sr.segment_start)),0)
        ELSE round(abs(ta.end_max - (((sr.segment_end - sr.segment_start) / 2) + sr.segment_start)),0) 
      END as distance,
      CASE 
        WHEN /* distance > 0 */
          CASE WHEN ta.is_reversed = 0 
            THEN ta.start_min - (((sr.segment_end - sr.segment_start) / 2) + sr.segment_start)
            ELSE ta.end_max - (((sr.segment_end - sr.segment_start) / 2) + sr.segment_start)
          END > 0 
        THEN 
          CASE 
            WHEN ta.is_reversed = 0 
            THEN '-' 
            ELSE '+'
          END 
        ELSE 
          CASE 
            WHEN ta.is_reversed = 1 
            THEN '-' 
            ELSE '+'
          END 
        END as direction,
      sr.score1 as score
from  TranscriptAttributes ta,
      Results.segmentresult sr,
      Study.StudyLink sl, 
      Study.Study s
where   sr.na_sequence_id = ta.na_sequence_id
  and   s.study_id = sl.study_id
  and   sl.protocol_app_node_id = sr.protocol_app_node_id
  and   lower(s.name) like '%chip%peaks'
  and   ( (ta.is_reversed = 0 and abs((((sr.segment_end - sr.segment_start) / 2) + sr.segment_start) - ta.start_min) <= 3000)
                  or (ta.is_reversed = 1 and abs((((sr.segment_end - sr.segment_start) / 2) + sr.segment_start) - ta.end_max) <= 3000) )
      ]]>
    </sql>
    <sql>
      <![CDATA[
       create index chpgene_geneid_idx&1 ON ChIPchipTranscript&1 (protocol_app_node_id, source_id, gene_source_id)
tablespace indx
      ]]>
    </sql>
  </tuningTable>


  <tuningTable name="ChipSeqTranscript">
    <comment> Used by the GenesByChipSeq query
     </comment>
    <internalDependency name="TranscriptAttributes"/>
    <internalDependency name="InferredParams"/>
    <internalDependency name="DefaultChars"/>
    <externalDependency name="results.SegmentResult"/>
    <sql>
      <![CDATA[
      create table ChipSeqTranscript&1 NOLOGGING AS
      select distinct ta.source_id, ta.gene_source_id, sr.protocol_app_node_id,
      CASE 
        WHEN ta.is_reversed = 0 
        THEN round(abs(ta.start_min - (((sr.segment_end - sr.segment_start) / 2) + sr.segment_start)),0)
        ELSE round(abs(ta.end_max - (((sr.segment_end - sr.segment_start) / 2) + sr.segment_start)),0) 
      END as distance,
      CASE 
        WHEN /* distance > 0 */
          CASE WHEN ta.is_reversed = 0 
            THEN ta.start_min - (((sr.segment_end - sr.segment_start) / 2) + sr.segment_start)
            ELSE ta.end_max - (((sr.segment_end - sr.segment_start) / 2) + sr.segment_start)
          END > 0 
        THEN 
          CASE 
            WHEN ta.is_reversed = 0 
            THEN '-' 
            ELSE '+'
          END 
        ELSE 
          CASE 
            WHEN ta.is_reversed = 1 
            THEN '-' 
            ELSE '+'
          END 
        END as direction,
      sr.score1 as score
from  TranscriptAttributes ta,
      results.SegmentResult sr
where sr.na_sequence_id = ta.na_sequence_id
  and sr.protocol_app_node_id
          in (      select protocol_app_node_id from DefaultChars where dataset_subtype = 'chipseq'
              union select protocol_app_node_id from InferredParams where dataset_subtype = 'chipseq'
              union select protocol_app_node_id from InferredChars where dataset_subtype = 'chipseq')
  and ( (ta.is_reversed = 0 and abs((((sr.segment_end - sr.segment_start) / 2) + sr.segment_start) - ta.start_min) <= 3000)
                  or (ta.is_reversed = 1 and abs((((sr.segment_end - sr.segment_start) / 2) + sr.segment_start) - ta.end_max) <= 3000) )
      ]]>
    </sql>
    <sql>
      <![CDATA[
       create index chpsq_id_idx&1 ON ChipSeqTranscript&1 (protocol_app_node_id, source_id, gene_source_id)
tablespace indx
      ]]>
    </sql>
  </tuningTable>


  <tuningTable name="TFBSGene">
    <comment> Used by gene queries, as well as by generateGeneMetrics. Also an input
         to OrganismAttributes.
     </comment>
    <externalDependency name="apidb.FeatureLocation"/>
    <internalDependency name="GeneAttributes"/>
    <internalDependency name="GenomicSeqAttributes"/>
    <sql>
      <![CDATA[
        create table TFBSGene&1 NOLOGGING AS
select distinct
      ga.source_id as gene_source_id,
      ga.organism as organism,
      ga.genus_species as species,
      aef.source_id as probe_id,
      aef.na_feature_id as tfbs_na_feature_id,
      CASE 
        WHEN ga.is_reversed = 0 
        THEN round(abs(ga.start_min - (((arrloc.end_max - arrloc.start_min) / 2) + arrloc.start_min)),0)
        ELSE round(abs(ga.end_max - (((arrloc.end_max - arrloc.start_min) / 2) + arrloc.start_min)),0) 
      END as distance,
      CASE 
        WHEN /* distance > 0 */
          CASE WHEN ga.is_reversed = 0 
            THEN ga.start_min - (((arrloc.end_max - arrloc.start_min) / 2) + arrloc.start_min)
            ELSE ga.end_max - (((arrloc.end_max - arrloc.start_min) / 2) + arrloc.start_min)
          END > 0 
        THEN 
          CASE 
            WHEN ga.is_reversed = 0 
            THEN '-' 
            ELSE '+'
          END 
        ELSE 
          CASE 
            WHEN ga.is_reversed = 1 
            THEN '-' 
            ELSE '+'
          END 
        END as direction,
        aef.*
from  dots.BindingSiteFeature aef,
      apidb.FeatureLocation arrloc,
      GeneAttributes ga
where aef.na_feature_id = arrloc.na_feature_id
and   arrloc.na_sequence_id = ga.na_sequence_id
and   ( (ga.is_reversed = 0 and abs((((arrloc.end_max - arrloc.start_min) / 2) + arrloc.start_min) - ga.start_min) <= 3000)
                  or (ga.is_reversed = 1 and abs((((arrloc.end_max - arrloc.start_min) / 2) + arrloc.start_min) - ga.end_max) <= 3000) )
      ]]>
    </sql>
    <sql>
      <![CDATA[
       create index tfbs_geneid_idx&1 ON TFBSGene&1 (gene_source_id, tfbs_na_feature_id)
tablespace indx
      ]]>
    </sql>
    <sql>
      <![CDATA[
       create index geneid_tfbs_idx&1 ON TFBSGene&1 (tfbs_na_feature_id,gene_source_id)
tablespace indx
      ]]>
    </sql>
  </tuningTable>


  <tuningTable name="Subcellular">
    <comment> Each record maps a gene onto a subcellular location. Used by
         GenesBySubcellularLocalization.
     </comment>
    <internalDependency name="GeneId"/>
    <externalDependency name="sres.ExternalDatabase"/>
    <externalDependency name="sres.ExternalDatabaseRelease"/>
    <externalDependency name="dots.PredictedAaFeature"/>
    <sql>
      <![CDATA[
CREATE TABLE Subcellular&1 NOLOGGING AS
select distinct gi.gene as source_id, targetting_domain
from (
select paf.source_id, 'ht' as targetting_domain
from sres.ExternalDatabase ed, sres.ExternalDatabaseRelease edr, dots.PredictedAaFeature paf
where ed.name in ('subcellular motif from Haldar','pfal3D7_cellularLocation_Haldar_RSRC')
  and ed.external_database_id = edr.external_database_id
  and edr.external_database_release_id = paf.external_database_release_id
union
select paf.source_id, 'pexel' as targetting_domain
from sres.ExternalDatabase ed, sres.ExternalDatabaseRelease edr, dots.PredictedAaFeature paf
where ed.name in ('subcellular motif from Cowman','pfal3D7_cellularLocation_Cowman_RSRC')
  and ed.external_database_id = edr.external_database_id
  and edr.external_database_release_id = paf.external_database_release_id
union
select paf.source_id, 'apicoplast' as targetting_domain
from sres.ExternalDatabase ed, sres.ExternalDatabaseRelease edr, dots.PredictedAaFeature paf
where ed.name in ('apicoplast targeting data from 4.4','pfal3D7_cellularLocation_ApicoplastTargeting_RSRC')
  and ed.external_database_id = edr.external_database_id
  and edr.external_database_release_id = paf.external_database_release_id
) sc, GeneId gi
where gi.id = sc.source_id
      ]]>
    </sql>
    <sql>
      <![CDATA[
create index subc_ix&1 ON Subcellular&1(source_id)
tablespace indx
      ]]>
    </sql>
  </tuningTable>


  <tuningTable name="SimilaritySpanLocation">
    <comment> Like dots.SimilaritySpan, except that for sequences that are mapped by
         SequencePiece into parts of other sequences, both locations are stored.
         Used by GBrowse, and also in the creation of the Blastx tuning table.
     </comment>
    <externalDependency name="dots.Similarity"/>
    <externalDependency name="dots.SimilaritySpan"/>
    <externalDependency name="core.TableInfo"/>
    <externalDependency name="dots.NaSequence"/>
    <internalDependency name="SequencePieceClosure"/>
    <sql>
      <![CDATA[
create table SimilaritySpanLocation&1 NOLOGGING as
select sim.similarity_id, sim.query_id, sim.subject_id, sim.query_table_id,
       sim.subject_table_id, sim.score as similarity_score, sim.min_query_start,
       sim.max_query_end, sim.is_reversed as similarity_is_reversed,
       sim.pvalue_mant, sim.pvalue_exp,
       round(100 * sim.number_identical / sim.total_match_length,1) as percent_identical,
       round(100 * sim.number_positive / sim.total_match_length,1) as percent_positive,
       sim.min_subject_start, sim.max_subject_end, sim.total_match_length,
       simp.similarity_span_id, simp.score as span_score, simp.query_start, simp.query_end,
       simp.subject_start, simp.subject_end,
       simp.is_reversed as span_is_reversed,
       'direct' as location_mapping
from dots.similarity sim, dots.similarityspan simp, core.TableInfo ti
where sim.similarity_id = simp.similarity_id
  and sim.query_table_id = ti.table_id
  and ti.name = 'ExternalNASequence'
union
select sim.similarity_id, scaffold.na_sequence_id as query_id, sim.subject_id,
       sim.query_table_id,
       sim.subject_table_id, sim.score as similarity_score,
       case
         when sp.strand_orientation in ('-', '-1')
           then sp.distance_from_left + sp.end_position - greatest(sim.min_query_start, sim.max_query_end) + 1
           else sp.distance_from_left + least(sim.min_query_start, sim.max_query_end) - sp.start_position + 1
       end as min_query_start,
       case
         when sp.strand_orientation in ('-', '-1')
           then sp.distance_from_left + sp.end_position - least(sim.min_query_start, sim.max_query_end) + 1
           else sp.distance_from_left + greatest(sim.min_query_start, sim.max_query_end) - sp.start_position + 1
       end as max_query_end,
       sim.is_reversed, sim.pvalue_mant, sim.pvalue_exp,
       round(100 * sim.number_identical / sim.total_match_length,1) as percent_identical,
       round(100 * sim.number_positive / sim.total_match_length,1) as percent_positive,
       sim.min_subject_start, sim.max_subject_end, sim.total_match_length, 
       simp.similarity_span_id, simp.score as span_score,
       case
         when sp.strand_orientation in ('-', '-1')
           then sp.distance_from_left + sp.end_position - greatest(simp.query_start, simp.query_end) + 1
           else sp.distance_from_left + least(simp.query_start, simp.query_end) - sp.start_position + 1
       end as query_start,
       case
         when sp.strand_orientation in ('-', '-1')
           then sp.distance_from_left + sp.end_position - least(simp.query_start, simp.query_end) + 1
           else sp.distance_from_left + greatest(simp.query_start, simp.query_end) - sp.start_position + 1
       end as query_end,
       simp.subject_start, simp.subject_end,
       simp.is_reversed as span_is_reversed,
       'virtual' as location_mapping
from dots.similarity sim, dots.similarityspan simp, core.TableInfo ti,
     dots.NaSequence contig, &prefixSequencePieceClosure sp, dots.NaSequence scaffold
where sim.similarity_id = simp.similarity_id
  and sim.query_table_id = ti.table_id
  and ti.name = 'ExternalNASequence'
  and sim.query_id = sp.piece_na_sequence_id
  and sp.start_position <= sim.min_query_start
  and sp.end_position >= sim.max_query_end
  and sim.query_id = contig.na_sequence_id
  and sp.virtual_na_sequence_id = scaffold.na_sequence_id
      ]]>
    </sql>
    <sql>
      <![CDATA[
update SimilaritySpanLocation&1
set pvalue_exp = (select min(pvalue_exp) from SimilaritySpanLocation&1)
where pvalue_mant = 0
      ]]>
    </sql>
    <sql>
      <![CDATA[
        create index spanloc_query_ix&1
        on SimilaritySpanLocation&1 (query_id, min_query_start, max_query_end, query_table_id)
tablespace indx
      ]]>
    </sql>
  </tuningTable>


  <tuningTable name="SnpAttributesDoTS">
    <comment>
         SNP Chip only, such as Plasmo barcode, 3k_chp and hd_array

         Each record represents one SNP. Widely used in the model, as well as in
         the creation of several other tuning tables
     </comment>
    <externalDependency name="apidb.FeatureLocation"/>
    <internalDependency name="ProjectTaxon"/>
    <externalDependency name="dots.GeneFeature"/>
    <externalDependency name="dots.NaSequence"/>
    <externalDependency name="dots.SnpFeature"/>
    <externalDependency name="sres.ExternalDatabase"/>
    <externalDependency name="sres.ExternalDatabaseRelease"/>
    <externalDependency name="sres.Taxon"/>
    <externalDependency name="sres.TaxonName"/>
    <externalDependency name="sres.OntologyTerm"/>
    <sql>
      <![CDATA[
CREATE TABLE SnpAttributesDoTS&1 NOLOGGING AS
SELECT cast(apidb.project_id(tn.name) as varchar2(20)) as project_id,
       snp.source_id,
       snp.na_feature_id,
       ed.name AS dataset,
       snp.name as type,
       ds.subtype as platform,
       sequence.na_sequence_id,
       sequence.source_id AS seq_source_id,
       snp_loc.start_min,
       SUBSTR(snp.reference_strain, 1, 200) AS reference_strain,
       SUBSTR(snp.reference_na, 1, 200) AS reference_na,
       snp.is_coding,
       snp.position_in_CDS,
       snp.position_in_protein,
       SUBSTR(snp.reference_aa, 1, 200) AS reference_aa,
       DECODE(snp.has_nonsynonymous_allele, 0, 'no', 1, 'yes')
         AS has_nonsynonymous_allele,
       SUBSTR(snp.major_allele, 1, 40) AS major_allele,
       SUBSTR(snp.major_product, 1, 40) AS major_product,
       snp.major_allele_count, 
       round(snp.major_allele_count / (snp.major_allele_count + snp.minor_allele_count),2) as major_allele_frequency,
       SUBSTR(snp.minor_allele, 1, 40) AS minor_allele,
       SUBSTR(snp.minor_product, 1, 40) AS minor_product,
       snp.minor_allele_count,
       round(snp.minor_allele_count / (snp.major_allele_count + snp.minor_allele_count),2) as minor_allele_frequency,
       gene_info.source_id AS gene_source_id,
       DECODE(gene_info.is_reversed, 0, 'forward', 1, 'reverse')
         AS gene_strand,
       to_char(SUBSTR(sequence.sequence, snp_loc.start_min - 30, 30)) AS lflank,
       to_char(SUBSTR(sequence.sequence, snp_loc.start_min + 1, 30)) AS rflank,
       SUBSTR(tn.name, 1, 100) AS organism,
       taxon.ncbi_tax_id,
       SUBSTR(chromosome_info.chromosome, 1, 20) AS chromosome,
       chromosome_info.chromosome_order_num
FROM dots.SnpFeature snp, sres.ontologyterm so, apidb.FeatureLocation snp_loc,
     sres.ExternalDatabase ed, sres.ExternalDatabaseRelease edr, sres.Taxon,
     sres.TaxonName tn, dots.NaSequence sequence, apidb.datasource ds,
     (SELECT gene.source_id, gene_loc.is_reversed, gene.na_feature_id,
             gene_loc.na_sequence_id
      FROM dots.GeneFeature gene, apidb.FeatureLocation gene_loc
      WHERE gene.na_feature_id = gene_loc.na_feature_id
            and gene_loc.is_top_level = 1) gene_info,
     (SELECT na_sequence_id, chromosome, chromosome_order_num
      FROM dots.ExternalNaSequence
     UNION
      SELECT na_sequence_id, chromosome, chromosome_order_num
      FROM dots.VirtualSequence
     UNION
      SELECT na_sequence_id, null as chromosome, null as chromosome_order_num
      FROM dots.NaSequence
      WHERE subclass_view not in ('ExternalNASequence', 'VirtualSequence')
     ) chromosome_info
WHERE edr.external_database_release_id = snp.external_database_release_id
  AND ed.external_database_id = edr.external_database_id
  AND ed.name = ds.name
  AND sequence.taxon_id = taxon.taxon_id
  AND sequence.taxon_id = tn.taxon_id
  AND tn.name_class = 'scientific name'
  AND snp_loc.na_feature_id = snp.na_feature_id
  AND snp_loc.is_top_level = 1
  AND sequence.na_sequence_id = snp_loc.na_sequence_id
  AND chromosome_info.na_sequence_id = snp_loc.na_sequence_id
  AND gene_info.na_feature_id(+) = snp.parent_id
  AND snp.sequence_ontology_id = so.ontology_term_id
  AND so.name != 'indel'
      ]]>
    </sql>
    <sql>
      <![CDATA[
create unique index SnpAttrDots_source_id&1 ON SnpAttributesDoTS&1 (source_id)
      ]]>
    </sql>
    <sql>
      <![CDATA[
create index SnpDots_nafeat_dataset_ix&1
       ON SnpAttributesDoTS&1 (na_feature_id, dataset)
tablespace indx
      ]]>
    </sql>
    <sql>
      <![CDATA[
create index SnpDoTS_Seq_ix&1
       ON SnpAttributesDoTS&1 (na_sequence_id, dataset, start_min, na_feature_id)
tablespace indx
      ]]>
    </sql>
    <sql>
      <![CDATA[
create index SnpDoTS_Freq_ix&1
       ON SnpAttributesDoTS&1 (dataset,major_allele_frequency,minor_allele_frequency)
tablespace indx
      ]]>
    </sql>
    <sql>
      <![CDATA[
create index SnpAttrdots_ds_org_ix&1 on snpattributesdots&1 (dataset,organism,na_feature_id)
tablespace indx
      ]]>
    </sql>
    <sql>
      <![CDATA[
create index SnpDotsVariantIx&1 on SnpAttributesDoTS&1 (type, dataset, na_feature_id, source_id, gene_source_id, start_min, position_in_protein)
tablespace indx
      ]]>
    </sql>
    <sql>
      <![CDATA[
 create or replace view snpchipattributes as
  select * from SnpAttributesDots&1
  where platform in ('Broad_3k_array','Broad_75K_array','NIH_10k','Broad_barcode')
      ]]>
    </sql>
    <sql>
      <![CDATA[
   GRANT SELECT ON snpchipattributes TO gus_r
      ]]>
    </sql>

  </tuningTable>


  <tuningTable name="Blastp">
    <comment> Each record stores a Blastp similarity of a gene. Used by the gene-page
         Blastp table. 
     </comment>
    <externalDependency name="dots.Similarity"/>
    <externalDependency name="dots.ExternalAaSequence"/>
    <externalDependency name="dots.Transcript"/>
    <externalDependency name="dots.TranslatedAaFeature"/>
    <externalDependency name="sres.ExternalDatabase"/>
    <externalDependency name="sres.ExternalDatabaseRelease"/>
    <externalDependency name="core.TableInfo"/>
    <internalDependency name="TranscriptAttributes"/>
    <internalDependency name="TaxonSpecies"/>
    <sql>
      <![CDATA[
create table Blastp&1 nologging as
select rownum as blastp_id, ga.source_id, ga.gene_source_id, ga.project_id, sim.similarity_id,
       subject.source_id as subject_source_id, sim.score score, sim.query_id, 
       sim.min_query_start, sim.max_query_end, sim.pvalue_mant, sim.pvalue_exp,
       sim.number_identical, sim.total_match_length,
       substr(replace(subject.description, chr(1), ''), 1, 300) as description,
       sim.number_positive, ed.name as external_database_name,
       substr(tn.name, 1, 50) AS query_organism, ns.taxon_id as query_taxon_id
from dots.Similarity sim, core.TableInfo qti, core.TableInfo sti, dots.ExternalAaSequence subject,
     dots.Transcript t, dots.TranslatedAaFeature taf,
     sres.ExternalDatabaseRelease edr, sres.ExternalDatabase ed,
     dots.NaSequence ns, /* TaxonSpecies st, */
     sres.TaxonName tn, TranscriptAttributes ga
where qti.table_id = sim.query_table_id
  and qti.name = 'TranslatedAASequence'
  and sti.table_id = sim.subject_table_id
  and sti.name = 'ExternalAASequence'
  and subject.aa_sequence_id = sim.subject_id
  and ga.na_feature_id = t.na_feature_id
  and t.na_feature_id = taf.na_feature_id
  and taf.aa_sequence_id = sim.query_id
  and subject.external_database_release_id = edr.external_database_release_id
  and edr.external_database_id = ed.external_database_id
  and ga.na_sequence_id = ns.na_sequence_id
  and ns.taxon_id =
/*    st.taxon_id and st.species_taxon_id = # TaxonSpecies mapping commented out */
                     tn.taxon_id
  and tn.name_class = 'scientific name'
      ]]>
    </sql>
    <sql>
      <![CDATA[
update Blastp&1
set pvalue_exp = (select min(pvalue_exp) from Blastp&1)
where pvalue_mant = 0
      ]]>
    </sql>
    <sql>
      <![CDATA[
create index Blastp_src_ix&1 on Blastp&1 (source_id)
tablespace indx
      ]]>
    </sql>
    <sql>
      <![CDATA[
create index Blastp_query_ix&1 on Blastp&1 (query_id)
tablespace indx
      ]]>
    </sql>
    <sql>
      <![CDATA[
create index Blastp_text_ix&1 on Blastp&1(description) indextype is ctxsys.context
             parameters('DATASTORE CTXSYS.DEFAULT_DATASTORE')
      ]]>
    </sql>
    <sql>
      <![CDATA[
        create index Blastp_pvalfunc_ix&1
             on Blastp&1 
                (pvalue_exp, gene_source_id,
                 replace (external_database_name,'_RSRC',''))
             tablespace indx
      ]]>
    </sql>
  </tuningTable>


  <tuningTable name="GenePopsetOverlap">
    <comment> Each record stores a colocated (gene, popset) 2-tuple. Used by the
         gene page as well as the PopsetByOverlap query.
     </comment>
    <internalDependency name="PopsetAttributes"/>
    <externalDependency name="apidb.FeatureLocation"/>
    <externalDependency name="dots.Similarity"/>
    <sql>
      <![CDATA[
create table GenePopsetOverlap&1 nologging as
select substr(ia.source_id, 1, 30) as popset_source_id,
       fl.feature_source_id as gene_source_id,
       min(pvalue_exp) as min_pvalue_exp
from PopsetAttributes ia, dots.Similarity sim, apidb.FeatureLocation fl
where fl.feature_type = 'GeneFeature'
  and fl.na_sequence_id = sim.subject_id
  and fl.start_min < sim.max_subject_end
  and fl.end_max > sim.min_subject_start
  and sim.query_id = ia.na_sequence_id
group by ia.source_id, fl.feature_source_id
      ]]>
    </sql>
    <sql>
      <![CDATA[
create index gi_i_ix&1 on GenePopsetOverlap&1 (popset_source_id)
tablespace indx
      ]]>
    </sql>
    <sql>
      <![CDATA[
create index gi_g_ix&1 on GenePopsetOverlap&1 (gene_source_id)
tablespace indx
      ]]>
    </sql>
  </tuningTable>


  <tuningTable name="TaxonSpecies" prefixEnabled="true">
    <comment>Each record maps a taxon_id of interest onto the taxon_id of that taxon's
         taxon-tree ancestor whose rank is "species". Used by
         buildAnnotationChangeTT and by gene queries, and as an input in the
         creation of several tuning tables, including GeneAttributes and
         OrganismTree.
    </comment>
    <internalDependency name="GenomicSeqAttributes"/>
    <externalDependency name="sres.Taxon"/>
    <sql>
      <![CDATA[
create table &prefixTaxonSpecies&1 nologging as
  -- recursively walk taxon tree to find ancestor with rank "species"
  select taxon_id, species_taxon_id
  from (select connect_by_root child.taxon_id as taxon_id, parent.taxon_id as species_taxon_id, parent.rank
        from sres.Taxon child, sres.Taxon parent
        where child.parent_id = parent.taxon_id
        start with child.taxon_id
                   in (select taxon_id
                       from &prefixGenomicSeqAttributes)
        connect by parent.taxon_id = prior parent.parent_id
                   and prior parent.rank != 'species')
  where rank = 'species'
union
  -- special case: for taxa that are species, map taxon ID to itself
  select taxon_id, taxon_id as species_taxon_id
  from sres.Taxon
  where rank = 'species'
  and taxon_id in (select taxon_id
                       from &prefixGenomicSeqAttributes)
      ]]>
    </sql>
  </tuningTable>


  <tuningTable name="Blastx">
    <comment> Each record stores a Blastx similarity. Used by GBrowse for the
         match:WU_BLASTX track.
     </comment>
    <externalDependency name="dots.ExternalAaSequence"/>
    <externalDependency name="dots.NaSequence"/>
    <internalDependency name="SimilaritySpanLocation"/>
    <sql>
      <![CDATA[
create table Blastx&1
      (similarity_id, name, score, pvalue, na_sequence_id, startm, end, strand, atts,
       constraint blastx&1_pk primary key(na_sequence_id, startm, pvalue, end, similarity_id))
organization index
nologging
as
select distinct sim.similarity_id,
       extt.source_id name, 
       substr(sim.similarity_score || '', 1, 6) score, 
       to_number(sim.pvalue_mant || 'e' || sim.pvalue_exp) pvalue,
       extq.na_sequence_id,
       sim.min_query_start startm, 
       sim.max_query_end end, 
       decode (sim.similarity_is_reversed, 0, '+1', 1, '-1', '.') strand, 
       substr('Score=' || sim.similarity_score || ';;' || 
              'Expect=' || (sim.pvalue_mant || 'e' ||sim.pvalue_exp)||';;'|| 
              'Defline=' || extt.description || ';;' || 
              'PercentIdentity=' || sim.percent_identical || ';;' ||
              'PercentPositive=' || sim.percent_positive || ';;' ||
              'TStart=' || sim.min_query_start || ';;' || 
              'TStop=' || sim.max_query_end, 1, 400) atts 
from SimilaritySpanLocation sim, dots.ExternalAaSequence extt, 
     dots.NaSequence extq
where sim.query_id = extq.na_sequence_id
  and sim.subject_id = extt.aa_sequence_id
  and (sim.max_query_end - sim.min_query_start) < 5000
  and sim.pvalue_exp < -10
      ]]>
    </sql>
  </tuningTable>


  <tuningTable name="TranscriptSequence" prefixEnabled="true">
    <comment> Each record stores the transcript sequence of one gene. Used by the
         gene record and the sequence retrieval tool. Propagated to the portal.
     </comment>
    <externalDependency name="dots.SplicedNaSequence"/>
    <internalDependency name="TranscriptAttributes"/>
    <sql>
      <![CDATA[
CREATE TABLE &prefixTranscriptSequence&1 NOLOGGING AS
SELECT ta.source_id, ta.project_id, sns.sequence
FROM &prefixTranscriptAttributes ta, dots.SplicedNaSequence sns
WHERE ta.source_id = sns.source_id
      ]]>
    </sql>
    <sql>
      <![CDATA[
create index XScriptSeq_ix&1 on &prefixTranscriptSequence&1 (source_id, project_id)
tablespace indx
      ]]>
    </sql>
  </tuningTable>


  <tuningTable name="CodingSequence">
    <comment> Each record stores the coding sequence of one gene. Used by the
         gene record and the sequence retrieval tool. Propagated to the portal.
     </comment>
    <externalDependency name="dots.SplicedNaSequence"/>
    <externalDependency name="dots.TranslatedAaFeature"/>
    <internalDependency name="TranscriptAttributes"/>
    <sql>
      <![CDATA[
CREATE TABLE CodingSequence&1 NOLOGGING AS
SELECT ta.source_id, ta.project_id,
       SUBSTR(sns.sequence, tf.translation_start,                            
              tf.translation_stop - tf.translation_start + 1) as sequence
FROM TranscriptAttributes ta, dots.SplicedNaSequence sns, dots.TranslatedAaFeature tf
WHERE ta.source_id = sns.source_id
 AND ta.na_feature_id = tf.na_feature_id
      ]]>
    </sql>
    <sql>
      <![CDATA[
create index CodSeq_ix&1 on CodingSequence&1 (source_id, project_id)
tablespace indx
      ]]>
    </sql>
  </tuningTable>


  <tuningTable name="ProteinSequence">
    <comment> Each record stores the coding sequence of one gene. Used by the
         gene record and the sequence retrieval tool, as well as by
         buildTrackOldAnnotationTT. Propagated to the portal.
     </comment>
    <externalDependency name="core.ProjectInfo"/>
    <externalDependency name="dots.TranslatedAaSequence"/>
    <internalDependency name="ProteinAttributes"/>
    <sql>
      <![CDATA[
CREATE TABLE ProteinSequence&1 NOLOGGING AS
WITH pAttr AS (
   SELECT distinct source_id, aa_sequence_id
   FROM ProteinAttributes)
SELECT pa.source_id, pi.name AS project_id, tas.sequence
FROM pAttr pa, dots.TranslatedAaSequence tas, core.Projectinfo pi
WHERE pa.aa_sequence_id = tas.aa_sequence_id
  AND pi.project_id = tas.row_project_id
      ]]>
    </sql>
    <sql>
      <![CDATA[
create index ProtSeq_ix&1 on ProteinSequence&1 (source_id, project_id)
tablespace indx
      ]]>
    </sql>
  </tuningTable>

<!-- TODO:  Do we need this in unidb? or use NASequence Imp in SRT?
  <tuningTable name="GenomicSequenceSequence">
    <comment> Each record stores the nucleotide sequence for one genomic sequence
         that is "official" (in the sense that it can be instantiated as a WDK
         sequence record. Used by generatePathoLogicFile and the sequence
         retrieval tool Propagated to portal instances.
     </comment>
    <internalDependency name="ProjectTaxon"/>
    <internalDependency name="GenomicSeqAttributes"/>
    <externalDependency name="dots.NaSequence"/>
    <externalDependency name="sres.TaxonName"/>
    <sql>
      <![CDATA[
CREATE TABLE GenomicSequenceSequence&1 NOLOGGING AS
SELECT sa.source_id, cast(apidb.project_id(tn.name) as varchar2(20)) as project_id,
       ns.sequence
FROM GenomicSeqAttributes sa, dots.NaSequence ns, sres.TaxonName tn
WHERE sa.na_sequence_id = ns.na_sequence_id
  AND ns.taxon_id = tn.taxon_id
  AND tn.name_class = 'scientific name'
      ]]>
    </sql>
    <sql>
      <![CDATA[
create index GenomicSeq_ix&1 on GenomicSequenceSequence&1 (source_id, project_id)
tablespace indx
      ]]>
    </sql>
  </tuningTable>
-->

  <tuningTable name="OrfSequence">
    <comment> Each record stores the amino-acid sequence of an ORF. Used by the
         relevant attribute query of the WDK ORF record, as well as by the
         sequence retrieval tool. Propagated to portal instances.
     </comment>
    <externalDependency name="dots.TranslatedAaSequence"/>
    <externalDependency name="dots.TranslatedAaFeature"/>
    <internalDependency name="OrfAttributes"/>
    <sql>
      <![CDATA[
CREATE TABLE OrfSequence&1 NOLOGGING AS
SELECT oa.source_id,
       oa.project_id,
       ts.sequence
FROM dots.TranslatedAaSequence ts
            , dots.TranslatedAaFeature tf
            , OrfAttributes oa
 WHERE oa.na_feature_id = tf.na_feature_id
   AND tf.aa_sequence_id = ts.aa_sequence_id
      ]]>
    </sql>
    <sql>
      <![CDATA[
create index OrfSeq_ix&1 on OrfSequence&1 (source_id, project_id)
tablespace indx
      ]]>
    </sql>
  </tuningTable>


  <tuningTable name="EstSequence">
    <comment> Each record stores the nucleotide sequence of an EST, for use by the
         relevant attribute query in the WDK EST record. Propagated to portal
         instances.
     </comment>
    <internalDependency name="ProjectTaxon"/>
    <externalDependency name="dots.ExternalNaSequence"/>
    <externalDependency name="sres.OntologyTerm"/>
    <externalDependency name="sres.TaxonName"/>
    <sql>
      <![CDATA[
CREATE TABLE EstSequence&1 NOLOGGING AS
SELECT ens.source_id,
       cast(apidb.project_id(tn.name) as varchar2(20)) as project_id,
       ens.sequence
FROM dots.ExternalNaSequence ens, sres.OntologyTerm oterm, sres.TaxonName tn
WHERE oterm.name = 'EST'
  AND oterm.ontology_term_id = ens.sequence_ontology_id
  AND ens.taxon_id = tn.taxon_id
  AND tn.name_class = 'scientific name'
      ]]>
    </sql>
    <sql>
      <![CDATA[
create index EstSeq_ix&1 on EstSequence&1 (source_id, project_id)
tablespace indx
      ]]>
    </sql>
  </tuningTable>

  
  <tuningTable name="GeneIntronJunction">
    <comment>Contained introns from Gsnap with percentages of max intron score and ratios vs expression
    </comment>
    <internalDependency name="GeneAttributes"/>
    <internalDependency name="ExternalDbDatasetPresenter"/>
    <internalDependency name="DatasetPresenter"/>
    <internalDependency name="InferredParams"/>
    <externalDependency name="apidb.IntronJunction"/>
    <externalDependency name="results.NaFeatureExpression"/>
    <externalDependency name="study.ProtocolAppNode"/>
    <externalDependency name="study.StudyLink"/>
    <externalDependency name="study.Study"/>
    <intermediateTable name="JunExp"/>
    <intermediateTable name="NameMapping"/>
    <sql>
      <![CDATA[
create table JunExp NOLOGGING AS
select distinct junc.protocol_app_node_id as junctions_pan_id, assay.name as junc_name,
                      fpkm.protocol_app_node_id as exp_pan_id,
                      regexp_replace(fpkm.name, ' \[htseq-union.*', '') as sample_name, 
                      pvc.protocol_param_value as strand,
                      CASE
                        WHEN pvc.protocol_param_value = 'secondstrand'
                          THEN 'true'
                          ELSE 'false'
                      END as second_strand
      from study.ProtocolAppNode assay, PANIo io2, study.ProtocolAppNode fpkm,
           PanParamValues pva, PanParamValues pvb, PanParamValues pvc,
           (select j.protocol_app_node_id,min(input_pan_id) as input_node_id
            from PANIo io,
                 (select distinct protocol_app_node_id
                  from apidb.intronjunction) j
            where j.protocol_app_node_id = io.output_pan_id
            group by j.protocol_app_node_id) junc
      where junc.input_node_id = assay.protocol_app_node_id
        and junc.input_node_id = io2.input_pan_id
        and io2.output_pan_id = fpkm.protocol_app_node_id
        and fpkm.protocol_app_node_id = pva.protocol_app_node_id
        and pva.protocol_param = 'QuantificationType'
        and pva.protocol_param_value = 'HTSeq'
        and fpkm.protocol_app_node_id = pvb.protocol_app_node_id
        and pvb.protocol_param = 'Mode'
        and pvb.protocol_param_value = 'union'
        and fpkm.protocol_app_node_id = pvc.protocol_app_node_id
        and pvc.protocol_param = 'Strand'
        and (pvc.protocol_param_value = 'unstranded'
             or pvc.protocol_param_value = 'firststrand'
             or pvc.protocol_param_value = 'secondstrand')
      ]]>
    </sql>
    <sql>
      <![CDATA[
create table NameMapping NOLOGGING AS
select distinct edp.dataset_presenter_display_name as exp_name,
                edp.external_database_name, junexp.sample_name,
                junexp.junctions_pan_id, junexp.exp_pan_id,
                to_char(substr(dp.value, 1, 4000)) as switch_strands, junexp.strand,
                to_char(substr(sj.value, 1, 4000)) as show_intron_junctions,
                to_char(substr(uj.value, 1, 4000)) as include_unified_junctions,
                to_char(substr(pe.value, 1, 4000)) as has_paired_ends
             -- dp.property,count(*)
from junexp, study.StudyLink sl, study.Study s, ExternalDbDatasetPresenter edp,
     DatasetProperty dp, DatasetProperty sj, DatasetProperty uj, DatasetProperty pe
where sl.protocol_app_node_id = junexp.junctions_pan_id
  and s.study_id = sl.study_id
  and s.name like '%[junctions]'
  and s.external_database_release_id = edp.external_database_release_id
  and dp.dataset_presenter_id = edp.dataset_presenter_id
  and dp.property = 'switchStrandsProfiles'
  and to_char(substr(dp.value, 1, 10)) = junexp.second_strand
  and sj.dataset_presenter_id = edp.dataset_presenter_id
  and sj.property = 'showIntronJunctions'
  and uj.dataset_presenter_id = edp.dataset_presenter_id
  and uj.property = 'includeInUnifiedJunctions'
  and (to_char(substr(sj.value, 1, 10)) = 'true' or to_char(substr(uj.value, 1, 10)) = 'true')
  and pe.dataset_presenter_id = edp.dataset_presenter_id
  and pe.property = 'hasPairedEnds'
      ]]>
    </sql>
    <sql>
      <![CDATA[
create table GeneIntronJunction&1 NOLOGGING AS
with
   mappingstats
   as (select junctions_pan_id, round(avg(average_read_length - 2),1) as read_length,
              round(avg(number_mapped_reads),1) as mapped_reads,
              round(avg(avg_mapping_coverage) * ((avg(average_read_length) - 2) / avg(average_read_length)),2)
                as avg_mapping_coverage,
              count(*) as num_replicates
       from (select nm.junctions_pan_id, to_number(ca.value) as average_read_length,
                    to_number(cb.value) as number_mapped_reads,
                    to_number(cc.value) as avg_mapping_coverage
             from namemapping nm, STUDY.CHARACTERISTIC ca, sres.ontologyterm ota,
                  PANIo ioa, STUDY.CHARACTERISTIC cb, sres.ontologyterm otb,
                  STUDY.CHARACTERISTIC cc, sres.ontologyterm otc
             where nm.junctions_pan_id = ioa.output_pan_id
               and ioa.input_pan_id = ca.protocol_app_node_id
               and ca.value is not null
               and ca.QUALIFIER_ID = ota.ONTOLOGY_TERM_ID
               and ota.source_id = 'EUPATH_0000457'  --lower(ota.name) = 'average read length'
               and ca.protocol_app_node_id = cb.protocol_app_node_id
               and cb.value is not null
               and cb.QUALIFIER_ID = otb.ONTOLOGY_TERM_ID
               and otb.source_id = 'EUPATH_0000456' --lower(otb.name) = 'number mapped reads'
               and ca.protocol_app_node_id = cc.protocol_app_node_id
               and cc.value is not null
               and cc.QUALIFIER_ID = otc.ONTOLOGY_TERM_ID
               and otc.source_id = 'EUPATH_0000454'  --lower(otc.name) = 'average mapping coverage'
               )
       group by Junctions_Pan_Id
      ),
   -- end of mappingstats
   isrmult
   as (select protocol_app_node_id, 'total' as type, count(*) as total_junctions,
              sum(unique_reads) as total_reads, round(1000000/sum(unique_reads),4) as multiplier
       from apidb.IntronJunction
       where unique_reads >= 1
       group by protocol_app_node_id
      ), 
   -- end of isrmult
   annot
   as (select distinct gene.feature_source_id as genesource_id, intron.feature_type,
                       intron.na_sequence_id, intron.start_min, intron.end_max, intron.is_reversed
       from apidb.FeatureLocation intron,  apidb.FeatureLocation trans, apidb.FeatureLocation gene
       where intron.feature_type = 'Intron'
         and intron.is_top_level = 1
         and trans.na_feature_id = intron.parent_id
         and gene.na_feature_id = trans.parent_id
      ),
   -- end of annot = annotated introns
   core
   as (select junc.intron_junction_id, nm.exp_name, nm.external_database_name,
              nm.sample_name, junc.protocol_app_node_id, junc.na_sequence_id,
              junc.segment_start, junc.segment_end, junc.unique_reads,
              round(junc.unique_reads * isrm.multiplier,2) as isrpm,
              junc.nu_reads,max(nafe.value) as value, nm.switch_strands, nm.strand,
              CASE WHEN max(nafe.value) > 0 THEN round(junc.unique_reads / max(nafe.value),4) ELSE -1
              END as exp_ratio,
              CASE
                WHEN max(nafe.value) > 0
                  THEN round(junc.unique_reads * isrm.multiplier / max(nafe.value),4)
                  ELSE -1
              END as isrpm_exp_ratio,
              CASE WHEN max(nafe.value) > 0 
                     THEN round((max(nafe.value) * ms.mapped_reads / 1000000) * (ms.read_length / 1000),4) 
                     ELSE -1
              END as avg_coverage,
              CASE
                WHEN max(nafe.value) > 0 
                  THEN round(junc.unique_reads
                             / ((max(nafe.value) * ms.mapped_reads / 1000000) * (ms.read_length / 1000)), 4)
                  ELSE -1
              END as isr_coverage_ratio,
              junc.is_reversed,
              -- note:  need to deal with datasets that are unstranded; this assumes always stranded.
              CASE
                WHEN max(ga.is_reversed) keep (dense_rank first order by nafe.value desc) = junc.is_reversed 
                  THEN 1
                  ELSE 0
              END as matches_gene_strand,
              CASE
                WHEN count(*) > 1
                  THEN max(ga.source_id) keep (dense_rank first order by nafe.value desc)
                  ELSE min(ga.source_id)
              END as gene_source_id,
              decode(annot.feature_type,'Intron','Yes','No') as annotated_intron,
              nm.include_unified_junctions,
              nm.show_intron_junctions
       from apidb.IntronJunction junc, GeneAttributes ga, results.NaFeatureExpression nafe,
            NameMapping nm, isrmult isrm, annot, MappingStats ms
       where nafe.protocol_app_node_id = nm.exp_pan_id
         and nm.junctions_pan_id = junc.protocol_app_node_id
         and Nm.Junctions_Pan_Id = Ms.Junctions_Pan_Id
         and isrm.protocol_app_node_id = junc.protocol_app_node_id
         and nafe.na_feature_id = ga.na_feature_id
         and ga.na_sequence_id = junc.na_sequence_id
         and ga.start_min <= junc.segment_start
         and ga.end_max >= junc.segment_end
         and ga.is_reversed = junc.is_reversed
         and junc.na_sequence_id = annot.na_sequence_id(+)
         and junc.segment_start = annot.start_min(+)
         and junc.segment_end = annot.end_max(+)
         and junc.is_reversed = annot.is_reversed(+)
       group by nm.exp_name, nm.external_database_name, nm.sample_name,
                junc.intron_junction_id,junc.Protocol_App_Node_Id, junc.na_sequence_id,
                junc.segment_start, junc.segment_end, junc.unique_reads, junc.nu_reads,
                nm.switch_strands, junc.is_reversed, isrm.multiplier, nm.strand,
                annot.feature_type, nm.include_unified_junctions,
                nm.show_intron_junctions, ms.read_length, ms.mapped_reads
      ),  
   -- end of core
   ratiostats
   as (select protocol_app_node_id, exp_name, sample_name,
              avg(isr_coverage_ratio) as avg_isr_coverage_ratio,
              median(isr_coverage_ratio) as median_isr_coverage_ratio,
              count(*) as total_introns_averaged
       from core
       where annotated_intron = 'Yes'
         and isr_coverage_ratio != -1
         and unique_reads >= 10 
       group by protocol_app_node_id, exp_name, sample_name
      ), -- end of ratiostats
   isrmultcons
   as (select protocol_app_node_id, 'consistent' as type, count(*) as total_junctions,
              sum(unique_reads) as total_reads, round(1000000/sum(unique_reads),4) as multiplier
       from core
       where unique_reads >= 1
         and matches_gene_strand = 1
       group by protocol_app_node_id
      ),
   totalexpression
   as (select Nm.Junctions_Pan_Id, avg(nafe.value) as avg_expression, median(value) as median_expression
       from results.NaFeatureExpression nafe, namemapping nm
       where nm.exp_pan_id = nafe.protocol_app_node_id
       group by nm.Junctions_Pan_Id
  )
  -- end of WITH clause; start of main query
select intron_junction_id, protocol_app_node_id, exp_name, external_database_name,
       sample_name, na_sequence_id, segment_start, segment_end, is_reversed, strand,
       unique_reads, isrpm, nu_reads, round(value, 4) as exp_value,
       round(exp_ratio, 4) as intron_exp_ratio, round(isrpm_exp_ratio, 4) as isrpm_exp_ratio,
       avg_coverage, isr_coverage_ratio, norm_isr_coverage_ratio,
       round(100 * percent_max_sample, 1) as percent_max_sample,
       round(100 * percent_max_total, 1) as percent_max_total,
       round(total_ratio, 4) as total_ratio, matches_gene_strand, annotated_intron,
       decode(percent_max_sample, -1, 0, 1) as is_contained, gene_source_id,
       intron_sample_avgexp_ratio, isrpm_sample_avgexp_ratio, intron_sample_medexp_ratio,
       isrpm_sample_medexp_ratio,isr_avgcoverage_ratio, norm_isr_avgcoverage_ratio,
       total_junctions as sample_total_junctions, multiplier as sample_multiplier,
       consistent_multiplier, 
       round(multiplier / consistent_multiplier, 4) as total_cons_mult_ratio,
       include_unified_junctions, show_intron_junctions
from (select c.*, gene_tot.total_ratio, gene_tot.isrpm_total_ratio,
      CASE
        WHEN gene_tot.max_total_unique >= 1
          THEN c.unique_reads / gene_tot.max_total_unique
          ELSE 0
      END as percent_max_total,
      CASE
        WHEN sample_tot.max_sample_unique >= 1
          THEN c.unique_reads / sample_tot.max_sample_unique
          ELSE 0
      END as percent_max_sample,
      CASE
        WHEN te.avg_expression > 0
          THEN round(c.unique_reads/te.avg_expression, 4)
          ELSE 0
      END as intron_sample_avgexp_ratio,
      CASE
        WHEN te.avg_expression > 0
          THEN round(c.isrpm/te.avg_expression, 4)
          ELSE 0
      END as isrpm_sample_avgexp_ratio,
      CASE
         WHEN te.median_expression > 0
           THEN round(c.unique_reads/te.median_expression, 4)
           ELSE 0
      END as intron_sample_medexp_ratio,
CASE
  WHEN te.median_expression > 0
    THEN round(c.isrpm/te.median_expression, 4)
    ELSE 0
END as isrpm_sample_medexp_ratio,
CASE
  WHEN ms.avg_mapping_coverage > 0
    THEN round(c.unique_reads/ms.avg_mapping_coverage, 4)
    ELSE 0
END as isr_avgcoverage_ratio,
CASE
  WHEN ms.avg_mapping_coverage > 0
    THEN round(
/*     CASE WHEN c.unique_reads/ms.avg_mapping_coverage / nr.median_isr_coverage_ratio > 1 THEN 1 
          ELSE */ c.unique_reads/ms.avg_mapping_coverage / nr.median_isr_coverage_ratio -- END 
                                                 , 4) ELSE 0 END as norm_isr_avgcoverage_ratio,
CASE WHEN ms.avg_mapping_coverage > 0 THEN round(
/*     CASE WHEN c.isr_coverage_ratio / nr.median_isr_coverage_ratio > 1 THEN 1 
          ELSE */ c.isr_coverage_ratio / nr.median_isr_coverage_ratio -- END
                                                 , 4) ELSE 0 END as norm_isr_coverage_ratio,
isrmult.total_junctions, isrmult.multiplier, isrmultcons.multiplier as consistent_multiplier
  from
  (select gene_source_id, max(unique_reads) as max_total_unique, max(isrpm) as max_isrpm_unique, sum(value) as total_exp, 
  CASE WHEN sum(value) > 0 THEN sum(unique_reads) / sum(value) ELSE null END as total_ratio,
  CASE WHEN sum(value) > 0 THEN sum(isrpm) / sum(value) ELSE null END as isrpm_total_ratio
  from core
  group by core.gene_source_id) gene_tot, 
  (select protocol_app_node_id, gene_source_id, max(unique_reads) as max_sample_unique, max(isrpm) as max_sample_isrpm 
  from core
  group by protocol_app_node_id, gene_source_id) sample_tot,
  core c, totalexpression te, isrmult, isrmultcons, mappingstats ms, ratiostats nr
  where gene_tot.gene_source_id = c.gene_source_id
  AND c.protocol_app_node_id = ms.junctions_pan_id
  AND sample_tot.protocol_app_node_id = c.protocol_app_node_id
  AND sample_tot.gene_source_id = c.gene_source_id
  AND te.junctions_pan_id = c.protocol_app_node_id
  AND c.protocol_app_node_id = isrmult.protocol_app_node_id
  AND c.protocol_app_node_id = isrmultcons.protocol_app_node_id
  AND c.protocol_app_node_id = nr.protocol_app_node_id
  UNION ALL
-- union this with intronjunction that are not in core adding in exp_name, sample_name 
-- first do minus to get missing junctions and join to names.
-- need to add in the isrpm stuff as is above.  Will need to join to isrmult
select introns.intron_junction_id, names.exp_name, names.external_database_name, names.sample_name, introns.Protocol_App_Node_Id, introns.na_sequence_id, introns.segment_start, introns.segment_end, 
introns.unique_reads, round(introns.unique_reads * isrmult.multiplier, 2) as isrpm, introns.nu_reads,
-1 as value, names.switch_strands, names.strand, -1 as exp_ratio, -1 as isrpm_exp_ratio, -1 as avg_coverage, -1 as isr_coverage_ratio,
CASE WHEN names.switch_strands = 'false'
  THEN introns.is_reversed
  WHEN names.switch_strands = 'true'
  THEN decode(introns.is_reversed, 0, 1, 1, 0, -1)
  ELSE -1
END as is_reversed,
-1 as matches_gene_strand, '' as gene_source_id, 'No' as annotated_intron, 
names.include_unified_junctions, names.show_intron_junctions,
-1 as total_ratio, -1 as isrpm_total_ratio,
-1 as percent_max_total, -1 as percent_max_sample,
CASE WHEN te.avg_expression > 0 THEN round(introns.unique_reads/te.avg_expression, 4) ELSE 0 END as intron_sample_avgexp_ratio,
CASE WHEN te.avg_expression > 0 THEN round(introns.unique_reads*isrmult.multiplier/te.avg_expression, 4) ELSE 0 END as isrpm_sample_avgexp_ratio,
CASE WHEN te.median_expression > 0 THEN round(introns.unique_reads/te.median_expression, 4) ELSE 0 END as intron_sample_medexp_ratio,
CASE WHEN te.median_expression > 0 THEN round(introns.unique_reads*isrmult.multiplier/te.median_expression, 4) ELSE 0 END as isrpm_sample_medexp_ratio,
CASE WHEN ms.avg_mapping_coverage > 0 THEN round(introns.unique_reads/ms.avg_mapping_coverage, 4) ELSE 0 END as isr_avgcoverage_ratio,
CASE WHEN ms.avg_mapping_coverage > 0 THEN round(
/*     CASE WHEN introns.unique_reads/ms.avg_mapping_coverage / nr.median_isr_coverage_ratio > 1 THEN 1 
          ELSE */ introns.unique_reads/ms.avg_mapping_coverage / nr.median_isr_coverage_ratio -- END
                                                 , 4) ELSE 0 END as norm_isr_avgcoverage_ratio,
-1 as norm_isr_coverage_ratio,
isrmult.total_junctions, isrmult.multiplier, isrmultcons.multiplier as consistent_multiplier
FROM (select intron_junction_id
from apidb.intronjunction
MINUS
select intron_junction_id
from core) mi,
namemapping names, totalexpression te, isrmult, isrmultcons, apidb.intronjunction introns, mappingstats ms, ratiostats nr
where introns.intron_junction_id = mi.intron_junction_id
AND introns.protocol_app_node_id = names.junctions_pan_id
AND te.junctions_pan_id = introns.protocol_app_node_id
AND introns.protocol_app_node_id = isrmult.protocol_app_node_id
AND introns.protocol_app_node_id = isrmultcons.protocol_app_node_id
AND introns.protocol_app_node_id = nr.protocol_app_node_id
AND ms.junctions_pan_id = introns.protocol_app_node_id)
      ]]>
    </sql>
    <sql>
      <![CDATA[
create index GeneIntronJunc_ix&1 on GeneIntronJunction&1 (na_sequence_id, segment_start, segment_end)
tablespace indx
      ]]>
    </sql>
    <sql>
      <![CDATA[
create index GeneIntronJuncGeneId_ix&1 on GeneIntronJunction&1 (gene_source_id, matches_gene_strand)
tablespace indx
      ]]>
    </sql>
  </tuningTable>


  <tuningTable name="PopsetSequence">
    <comment> Each record stores the nucleotide sequence of one popset. Used in the
         relevant attribute query of the WDK popset record, as well as by
         PopsetClustalOmega. Propagated to portal instances.
     </comment>
    <internalDependency name="PopsetAttributes"/>
    <externalDependency name="dots.NaSequence"/>
    <sql>
      <![CDATA[
CREATE TABLE PopsetSequence&1 NOLOGGING AS
SELECT ia.source_id, ia.project_id,
       ns.sequence
FROM PopsetAttributes ia, dots.NaSequence ns
WHERE ia.na_sequence_id = ns.na_sequence_id
      ]]>
    </sql>
    <sql>
      <![CDATA[
create index PopsetSeq_ix&1 on PopsetSequence&1 (source_id)
tablespace indx
      ]]>
    </sql>
  </tuningTable>


  <tuningTable name="OrganismAbbreviation">
    <comment> Each record maps an organism name onto an abbreviation, getting the
         pair either from apidb.Organism or (in the case of Tvag), hardwired
         into the below SQL. This table will eventually be replaced by workflow.
      </comment>
    <externalDependency name="apidb.Organism"/>
    <externalDependency name="sres.TaxonName"/>
    <sql>
      <![CDATA[
       CREATE TABLE OrganismAbbreviation&1 NOLOGGING AS
       select organism, abbreviation
       From (
  select tn.name as organism, o.name_for_filenames as abbreviation
  from apidb.Organism o, sres.TaxonName tn
  where o.taxon_id = tn.taxon_id
  and tn.name_class = 'scientific name'
       )
      ]]>
    </sql>
  </tuningTable>


  <tuningTable name="OrganismAbbreviationWS">
    <comment> Stores special webservice abbreviations which are not standard organism
         names. Each record maps an organism name onto this abbreviation, as
         well as the species name and project ID. Used by the model and as an
         input in the creation of the OrganismAbbreviationBlast tuning table.
         Propagated to portal instances.
      </comment>
    <internalDependency name="OrganismAbbreviation"/>
    <internalDependency name="OrganismTree"/>
    <sql>
      <![CDATA[
       create table OrganismAbbreviationWS&1 nologging as
       select oa.organism, ot.parentTerm as parent, oa.abbreviation, ot.project_id
       from OrganismAbbreviation oa, OrganismTree ot
       where ot.term = oa.organism
      ]]>
    </sql>
  </tuningTable>


  <tuningTable name="ProjectIdTaxonLevel">
    <comment> Groups projects by higher level taxonomy. Used in the creation of the
         OrganismTree tuning table.
      </comment>
    <internalDependency name="GenomicSeqAttributes"/>
    <sql>
      <![CDATA[
       CREATE TABLE ProjectIdTaxonLevel&1 NOLOGGING AS
       SELECT p.project_id, taxon_node, organism
          FROM (SELECT 'PlasmoDB' AS project_id,
		       'Apicomplexa' AS  taxon_node 
		FROM dual 
		UNION
		SELECT 'CryptoDB' AS project_id,
			   'Apicomplexa' AS  taxon_node 
		FROM dual 
		UNION
		SELECT 'ToxoDB' AS project_id,
		           'Apicomplexa' AS  taxon_node 
		FROM dual 
		UNION
		SELECT 'PiroplasmaDB' AS project_id,
		           'Apicomplexa' AS  taxon_node 
		FROM dual
		UNION
		SELECT 'TriTrypDB' AS project_id,
			   'Kinetoplastida' AS  taxon_node 
		FROM dual 
		UNION
		SELECT 'AmoebaDB' AS project_id,
			   'Amoebozoa' AS  taxon_node 
		FROM dual
		UNION 
		SELECT 'MicrosporidiaDB' AS project_id,
		           'Microsporidia' AS  taxon_node 
		FROM dual
		UNION
		SELECT 'GiardiaDB' AS project_id, 
		           'Diplomonadida' AS taxon_node 
		FROM dual
		UNION
		SELECT 'TrichDB' AS project_id,
		           'Trichomonadida' AS taxon_node
		FROM dual
		UNION
		SELECT 'HostDB' AS project_id,
		           'Chordata' AS taxon_node
		FROM dual
        ) p,
        (select distinct project_id, organism from GenomicSeqAttributes) s
        where p.project_id = s.project_id
        union 
        SELECT distinct s.project_id as project_id, 
          CASE
            when (s.organism like 'Coprinopsis%' or
                  s.organism like 'Phanerochaete%')
            then 'Agaricomycetes'
            when (s.organism like 'Allomyces%')
            then 'Blastocladiomycetes'
            when (s.organism like 'Batrachochytrium%' or
                  s.organism like 'Spizellomyces%') 
            then 'Chytridiomycetes'
            when (s.organism like 'zymoseptoria%' or
                  s.organism like 'Zymoseptoria%' or
                  s.organism like 'Cenococcum%')
            then 'Dothideomycetes'
            when (s.organism like 'Aspergillus%' or
                  s.organism like 'Amauroascus%' or
                  s.organism like 'Byssoonygena%' or
                  s.organism like 'Chrysosporium%' or
                  s.organism like 'Cladophialophora%' or
                  s.organism like 'Coccidioides%' or
                  s.organism like 'Cyphellophora%' or
                  s.organism like 'Emericella%' or
                  s.organism like 'Exophiala%' or
                  s.organism like 'Fonsecaea%' or
                  s.organism like 'Histoplasma%' or
                  s.organism like 'Talaromyces%' or
                  s.organism like 'Penicillium%' or
                  s.organism like 'Neosartorya%' or
                  s.organism like 'Paracoccidioides%' or
                  s.organism like 'Uncinocarpus%' or
                  s.organism like 'Ajellomyces%')
            then 'Eurotiomycetes'
            when (s.organism like 'Rhizophagus%')
            then 'Glomeromycetes'
            when (s.organism like 'Sclerotinia%' or
                  s.organism like 'Botrytis%' or 
                  s.organism like 'Botryotinia%')
            then 'Leotiomycetes'
            when (s.organism like 'Hyaloperonospora%' or
                  s.organism like 'Phytophthora%' or
                  s.organism like 'Saprolegnia%' or
                  s.organism like 'Albugo%' or
                  s.organism like 'Aphanomyces%' or
                  s.organism like 'Pythium%')
            then 'Oomycetes'
            when (s.organism like 'Pneumocystis%')
            then 'Pneumocystidomycetes'
            when (s.organism like 'Puccinia%' or
                  s.organism like 'Melampsora%')
            then 'Pucciniomycetes'
            when (s.organism like 'Saccharomyces%' or
                  s.organism like 'Yarrowia%' or
                  s.organism like 'Clavispora%' or
                  s.organism like 'Candida%')
            then 'Saccharomycetes'
            when (s.organism like 'Schizosaccharomyces%')
            then 'Schizosaccharomycetes' 
            when (s.organism like 'Neurospora%' or 
                  s.organism like 'Magnaporthe%' or 
                  s.organism like 'Fusarium%' or 
                  s.organism like 'Gibberella%' or
                  s.organism like 'Trichoderma%' or
                  s.organism like 'Lomentospora%' or
                  s.organism like 'Scedosporium%' or
                  s.organism like 'Sordaria%' or
                  s.organism like 'Sporothrix%')
            then 'Sordariomycetes'
            when (s.organism like 'Tremella%' or
                  s.organism like 'Kwoniella%' or
                  s.organism like 'Naganishia%' or
                  s.organism like 'Cryptococcus%')
            then 'Tremellomycetes'
            when (s.organism like 'Ustilago%' or
                  s.organism like 'Malassezia%' or 
                  s.organism like 'Sporisorium%') 
            then 'Ustilaginomycetes'
            when (s.organism like 'Rhizopus%' or
                  s.organism like 'Mucor%' or
                  s.organism like 'Phycomyces%')
            then 'Zygomycetes'
            else 'Missing ProjectIdTaxonLevel'
          end as taxon_node,
          s.organism as organism
        from GenomicSeqAttributes s
        where s.project_id = 'FungiDB'
      ]]>
    </sql>
  </tuningTable>


  <tuningTable name="OrganismTree">
    <comment> Group species by higher level taxonomy. Each row associates a taxon of
         interest with one of its ancestors in the taxon tree. Used in parameter
         queries that have to know about the taxon tree, as well as
         apidb.project_id(), the function that maps an organism name to a
         project. Propagated to portal instances.
      </comment>
    <internalDependency name="ProjectIdTaxonLevel"/>
    <internalDependency name="GenomicSeqAttributes"/>
    <internalDependency name="TaxonSpecies"/>
    <externalDependency name="sres.TaxonName"/>
    <externalDependency name="sres.Taxon"/>
    <intermediateTable name="StrainTree"/>
    <sql>
      <![CDATA[
CREATE TABLE StrainTree NOLOGGING AS
SELECT *
FROM (         SELECT organism,term,parentTerm, internal,project_id
         FROM (
           /* all organisms from GenomicSeqAttributes as organism, organism as term, parentterm is species            */
           SELECT DISTINCT sa.organism AS organism,
                           sa.organism AS term,
                           sn.name AS parentTerm,
                           t.taxon_id AS internal,
                           sa.project_id AS project_id
           FROM GenomicSeqAttributes sa, sres.TaxonName tn,
                sres.Taxon t, sres.TaxonName sn, TaxonSpecies ts
           WHERE tn.name = sa.organism
           AND  ts.taxon_id = tn.taxon_id
           AND  sn.taxon_id = ts.species_taxon_id
           AND t.taxon_id = ts.taxon_id
           AND sn.name_class = 'scientific name'
           AND t.rank != 'species'
           UNION
           /* all organisms from GenomicSeqAttributes as organism, species as term, parentterm is genus   */
           /* we are getting a row for species level AND for children here */
           SELECT DISTINCT sa.organism,  
                          sn.name AS term,
                          SUBSTR(sa.organism,0,(INSTR(sa.organism,' ') - 1)) AS parentTerm,
                          tn.taxon_id AS internal,
                          sa.project_id AS project_id
           FROM GenomicSeqAttributes sa, sres.Taxon t, 
                sres.TaxonName tn, sres.TaxonName sn,
                TaxonSpecies ts
           WHERE tn.name = sa.organism
           AND  ts.taxon_id = tn.taxon_id
           AND  sn.taxon_id = ts.species_taxon_id
           AND t.taxon_id = ts.taxon_id
           AND sn.name_class = 'scientific name'
           UNION 
           SELECT DISTINCT sa.organism,
                          sn.name AS term,
                          SUBSTR(sa.organism,0,(INSTR(sa.organism,' ') - 1)) AS parentTerm,
                          sn.taxon_id AS internal,
                          sa.project_id AS project_id
           FROM GenomicSeqAttributes sa, sres.Taxon t, 
                sres.TaxonName tn, sres.TaxonName sn,
                TaxonSpecies ts
           WHERE tn.name = sa.organism
           AND  ts.taxon_id = tn.taxon_id
           AND  sn.taxon_id = ts.species_taxon_id
           AND t.taxon_id = ts.taxon_id
           AND sn.name_class = 'scientific name'
           UNION
           /* all organisms from GenomicSeqAttributes as organism, genus as term, parentterm from taxonlevel */
           SELECT DISTINCT sa.organism,      
                           SUBSTR(sa.organism,0,(INSTR(sa.organism,' ') - 1)) AS term,
                           ptl.taxon_node AS parentTerm,
                           -1 AS internal,
                           sa.project_id AS project_id
           FROM GenomicSeqAttributes sa, ProjectIdTaxonLevel ptl
           WHERE ptl.project_id = sa.project_id
           AND ptl.organism = sa.organism
           and ptl.organism not like 'Chromera%'
           and ptl.organism not like 'Vitrella%' 
           UNION
           /* all organisms from GenomicSeqAttributes as organism, taxon_node as term, parentterm is null */
           SELECT DISTINCT sa.organism,               
                           ptl.taxon_node AS term,
                           '' AS parentTerm,
                           -1 AS internal,
                           sa.project_id AS project_id
           FROM GenomicSeqAttributes sa, ProjectIdTaxonLevel ptl
           WHERE ptl.project_id = sa.project_id
            AND ptl.organism = sa.organism
            and ptl.project_id not in ('FungiDB','MicrosporidiaDB')
            and ptl.organism not like 'Chromera%'
            and ptl.organism not like 'Vitrella%' 
            UNION
            -- add the kingdom for Fungi organism (this includes MicrosporidiaDB organisms)
            SELECT DISTINCT sa.organism,               
                           ptl.taxon_node AS term,
                           'Fungi' AS parentTerm,
                           -1 AS internal,
                           sa.project_id AS project_id
           FROM GenomicSeqAttributes sa, ProjectIdTaxonLevel ptl
           WHERE ptl.project_id = sa.project_id
            AND ptl.organism = sa.organism
            and ptl.project_id in ('FungiDB','MicrosporidiaDB')
            and ptl.taxon_node != 'Oomycetes'
            UNION
            SELECT DISTINCT sa.organism,               
                           'Fungi' AS term,
                           '' AS parentTerm,
                           -1 AS internal,
                           sa.project_id AS project_id
           FROM GenomicSeqAttributes sa, ProjectIdTaxonLevel ptl
           WHERE ptl.project_id = sa.project_id
            AND ptl.organism = sa.organism
            and ptl.project_id in ('FungiDB','MicrosporidiaDB')
            and ptl.taxon_node != 'Oomycetes'
            UNION
            -- add the kingdom for Oomycetes in FungiDB
            SELECT DISTINCT sa.organism,               
                           ptl.taxon_node AS term,
                           'Oomycetes' AS parentTerm,
                           -1 AS internal,
                           sa.project_id AS project_id
           FROM GenomicSeqAttributes sa, ProjectIdTaxonLevel ptl
           WHERE ptl.project_id = sa.project_id
            AND ptl.organism = sa.organism
            and ptl.taxon_node = 'Oomycetes'
            UNION
            SELECT DISTINCT sa.organism,               
                           'Oomycetes' AS term,
                           '' AS parentTerm,
                           -1 AS internal,
                           sa.project_id AS project_id
           FROM GenomicSeqAttributes sa, ProjectIdTaxonLevel ptl
           WHERE ptl.project_id = sa.project_id
            AND ptl.organism = sa.organism
            and ptl.taxon_node = 'Oomycetes'
                        UNION
            -- add the phylum for chomera and vitrella
          SELECT DISTINCT sa.organism,               
                            SUBSTR(sa.organism,0,(INSTR(sa.organism,' ') - 1)) AS term,
                           'Chromerida' AS parentTerm,
                           -1 AS internal,
                           sa.project_id AS project_id
           FROM GenomicSeqAttributes sa
           WHERE sa.organism like 'Chromera%'
            or sa.organism like 'Vitrella%'
            UNION
            SELECT DISTINCT sa.organism,               
                           'Chromerida' AS term,
                           '' AS parentTerm,
                           -1 AS internal,
                           sa.project_id AS project_id
           FROM GenomicSeqAttributes sa
           WHERE sa.organism like 'Chromera%'
            or sa.organism like 'Vitrella%'           
))
      ]]>
    </sql>
    <sql>
      <![CDATA[
        CREATE TABLE OrganismTree&1 NOLOGGING AS
         SELECT organism,term,parentTerm, internal,project_id
         FROM (
               SELECT * from StrainTree
               UNION
               SELECT stn.name as organism,
                      st.term as term,
                      st.parentTerm as parentTerm,
                      st.internal as internal,
                      st.project_id as project_id
               FROM StrainTree st, TaxonSpecies ts, sres.TaxonName tn, sres.TaxonName stn
               WHERE tn.taxon_id = ts.taxon_id
                 AND stn.taxon_id = ts.species_taxon_id
                 AND st.organism = tn.name
                 AND tn.name_class = 'scientific name'
                 AND stn.name_class = 'scientific name'
                 AND st.organism != st.term
          )
      ]]>
    </sql>
  </tuningTable>


  <tuningTable name="OrganismAbbreviationBlast">
    <comment> Each record maps an organism to its BLAST abbreviation. Used by
         BLAST-query parameters. Propagated to portal instances.
      </comment>
    <internalDependency name="OrganismAbbreviationWS"/>
    <internalDependency name="OrganismTree"/>
    <internalDependency name="EstAttributes"/>
    <internalDependency name="PopsetAttributes"/>
    <sql>
      <![CDATA[
       create table OrganismAbbreviationBlast&1 nologging as
       select organism, parent, abbreviation, project_id from OrganismAbbreviationWS
         union
      /* All familes for popsets */
      select distinct family_name_for_files || ' Popset/Genbank Isolates' as organism, '' as parent, family_name_for_files as abbreviation, project_name as project_id
      from apidb.Organism 
       where family_name_for_files is not null
       and abbrev || '_isolates_genbank_RSRC' in (SELECT DISTINCT external_db_name  AS db_name FROM apidbtuning.PopsetAttributes)
       and family_name_for_files NOT IN ('Culicosporidae', 'Dubosqiidae', 'Ordosporidae')
       union
       select special.organism, special.parent, special.abbreviation, ot.project_id from OrganismTree ot,
       (
  /* All species and speciesAbbreviations from apidb.Organism where we have ests */
  select distinct sp.name as organism,
                  ot.parentTerm as parent,
                  REGEXP_REPLACE(org.name_for_filenames, org.strain_abbrev,'', 1, 1) as abbreviation 
  from sres.TaxonName sp, taxonspecies ts, apidb.Organism org, organismtree ot,
       estattributes ea, sres.TaxonName etn, taxonspecies ets
  where org.taxon_id = ts.taxon_id
  and ts.species_taxon_id = sp.taxon_id
  and sp.name_class = 'scientific name'
  and ot.term = sp.name
  and org.strain_abbrev is not null
  and org.name_for_filenames is not null
  and ets.species_taxon_id = sp.taxon_id
  and (ets.taxon_id = etn.taxon_id OR ets.species_taxon_id = etn.taxon_id)
  and etn.name = ea.organism
  union
  /* TrichDB EST Legacy */
/*  select 'Trichomonas vaginalis' as organism, 'Trichomonas' as parent, 'Tvaginalis' as abbreviation from dual union   */
  /* */
  select 'Cryptosporidiidae SSU_18srRNA Reference Isolates' as organism, 'Cryptosporidium' as parent, 'CryptosporidiidaeReference' as abbreviation from dual
) special
      where special.parent = ot.term
      ]]>
    </sql>
  </tuningTable>


  <tuningTable name="BlastTypes">
    <comment> For each project, show which BLAST databases are available for which
         species. Used in BLAST param queries. Propagated to portal instances.
      </comment>
    <internalDependency name="TranscriptAttributes"/>
    <internalDependency name="GenomicSeqAttributes"/>
    <internalDependency name="EstAttributes"/>
    <internalDependency name="PopsetAttributes"/>
    <internalDependency name="TaxonSpecies"/>
    <externalDependency name="apidb.Organism"/>
    <externalDependency name="sres.TaxonName"/>
    <sql>
      <![CDATA[
       create table BlastTypes&1 nologging as
  /* Standard GENES */
  select distinct organism, project_id, type 
  from TranscriptAttributes,
       (select 'AnnotatedTranscripts' as type from dual union select 'AnnotatedProteins' as type from dual)
  where organism not in ('Toxoplasma gondii RH') and gene_type = 'protein coding' 
  UNION
  /* GiardiaDB Deprecated Genes */
  select 'Giardia Assemblage A isolate WB (deprecated)' as organism, 'GiardiaDB' as project_id, type 
  from dual, (select 'AnnotatedTranscripts' as type from dual union select 'AnnotatedProteins' as type from dual)
  UNION
  /* GiardiaDB Scaffolds */
  select 'Giardia Assemblage A isolate WB (scaffolds)' as organism, 'GiardiaDB' as project_id, type 
  from dual, (select 'Genome' as type from dual)
  UNION  
  /* Standard GENOME */
  select distinct organism, project_id, type 
  from GenomicSeqAttributes,
       (select 'ORFs_AA' as type from dual union select 'Genome' as type from dual)
  UNION
  /* Mitochondrial GENES and GENOME */
  select distinct organism || ' mitochondrial', project_id, type 
  from GenomicSeqAttributes,       
  (select 'ORFs_AA' as type from dual union select 'Genome' as type from dual union select 'AnnotatedTranscripts' as type from dual union select 'AnnotatedProteins' as type from dual)
  where so_id = 'SO:0000819'
  and not project_id='PlasmoDB' 
  UNION
  /* Plastid GENES and GENOME */
  select distinct organism || ' plastid' as organism, project_id, type 
  from GenomicSeqAttributes,       
  (select 'ORFs_AA' as type from dual union select 'Genome' as type from dual union select 'AnnotatedTranscripts' as type from dual union select 'AnnotatedProteins' as type from dual)
  where so_id = 'SO:0001259'
  and not project_id='PlasmoDB' 
  UNION
  /* Regular ESTs (all species from estattributes) */
  select distinct sp.name as organism, ea.project_id, 'ESTs' as type
  from EstAttributes ea, sres.TaxonName tn, taxonspecies ts, sres.TaxonName sp
  where ea.organism = tn.name
  and (tn.taxon_id = ts.taxon_id or tn.taxon_id=ts.species_taxon_id)
  and ts.species_taxon_id = sp.taxon_id
  and sp.name_class = 'scientific name'
  UNION
  /* regular Isolates */
  select distinct family_name_for_files || ' Popset/Genbank Isolates' as organism, project_name as project_id, 'PopSet'
  from apidb.Organism 
  where family_name_for_files is not null
  and abbrev || '_isolates_genbank_RSRC' in (SELECT DISTINCT external_db_name  AS db_name FROM apidbtuning.PopsetAttributes)
  UNION
  /* isolates are hard coded */
  select 'P. falciparum Barcode Isolates' as organism, 'PlasmoDB' as project_id, 'PopSet' as type from dual
  UNION
  select 'P. berghei Popset/Genbank Isolates' as organism,'PlasmoDB' as project_id, 'PopSet' as type from dual
  UNION
  select 'P. chabaudi Popset/Genbank Isolates' as organism,'PlasmoDB' as project_id, 'PopSet' as type from dual
  UNION
  select 'P. falciparum Popset/Genbank Isolates' as organism,'PlasmoDB' as project_id, 'PopSet' as type from dual
  UNION
  select 'P. knowlesi Popset/Genbank Isolates' as organism,'PlasmoDB' as project_id, 'PopSet' as type from dual
  UNION
  select 'P. reichenowi Popset/Genbank Isolates' as organism,'PlasmoDB' as project_id, 'PopSet' as type from dual
  UNION
  select 'P. vivax Popset/Genbank Isolates' as organism,'PlasmoDB' as project_id, 'PopSet' as type from dual
  UNION
  select 'P. yoelii Popset/Genbank Isolates' as organism,'PlasmoDB' as project_id, 'PopSet' as type from dual
  UNION
  select 'All Giardia Isolates' as organism, 'GiardiaDB' as project_id, 'PopSet' as type from dual
  UNION
  select 'Cryptosporidiidae SSU_18srRNA Reference Isolates' as organism, 'CryptoDB' as project_id, 'PopSet' as type from dual
      ]]>
    </sql>
  </tuningTable>


  <tuningTable name="CompoundProperties"  prefixEnabled="true" alwaysUpdate="true">
    <comment> Properties table for ChEBI Compounds.
    </comment>
    <!-- externalDependency name="chebi.Compounds"/ -->
    <!-- externalDependency name="chebi.Names"/ -->
    <!-- externalDependency name="chebi.Chemical_Data"/ -->
    <sql>
      <![CDATA[
CREATE TABLE CompoundProperties&1 NOLOGGING AS
SELECT c.ID, c.chebi_accession AS source_id, c.parent_id,
    c.name AS compound_name,
    substr(apidb.tab_to_string(set(cast(COLLECT(to_char(cn.name)) AS apidb.varchartab)), ';'), 1, 1000) AS other_names,
    substr(apidb.tab_to_string(set(cast(COLLECT(to_char(ciup.iupac_name)) AS apidb.varchartab)), ';'), 1, 1000) AS iupac_name,
    substr(apidb.tab_to_string(set(cast(COLLECT(to_char(csyn.syn)) AS apidb.varchartab)), ';'), 1, 1000) AS syn,
    c.definition, m.mass,
    apidb.tab_to_string(set(cast(COLLECT(formu.formula order by formu.formula) as apidb.varchartab)), ';') AS formula,
    apidb.tab_to_string(set(cast(COLLECT(sec.chebi_accession order by sec.chebi_accession) as apidb.varchartab)), ';') AS secondary_ids
FROM  chebi.compounds c, 
  ( SELECT compound_id,  NAME FROM chebi.names WHERE TYPE='NAME') cn,
  ( SELECT compound_id,  MIN(NAME) AS iupac_name FROM chebi.names WHERE TYPE='IUPAC NAME' GROUP BY compound_id) ciup,
  ( SELECT compound_id,  MIN(NAME) AS syn FROM chebi.names WHERE type='SYNONYM' GROUP BY compound_id) csyn,
  ( SELECT compound_id, chemical_data AS formula FROM chebi.chemical_data WHERE TYPE='FORMULA') formu,
  ( SELECT compound_id, chemical_data AS mass FROM chebi.chemical_data WHERE TYPE='MASS') m,
  ( SELECT parent_id, chebi_accession FROM chebi.compounds) sec
WHERE NOT c.status in ('D', 'F')
AND c.ID = cn.compound_id (+)
AND c.ID = ciup.compound_id (+)
AND c.ID = csyn.compound_id (+)
AND c.ID = formu.compound_id (+)
AND c.ID = m.compound_id (+)
AND c.ID = sec.parent_id (+)
GROUP BY c.ID, c.chebi_accession, c.parent_id, c.name, c.definition, m.mass
      ]]>
    </sql>
  </tuningTable>


  <tuningTable name="CompoundAttributes"  prefixEnabled="true" alwaysUpdate="true">
    <comment> The BFMV for the compound WDK record type. Used by the model for the
         compound record and queries, as well as in the creation of the
         PathwayCompounds tuning table. Propagated to portal instances.
         Note: children of ChEBI compounds are excluded, but data of these is gathered in the (parent) entries.
      </comment>
    <internalDependency name="CompoundProperties"/>
    <sql>
      <![CDATA[
CREATE TABLE &prefixCompoundAttributes&1 NOLOGGING AS
SELECT p.ID
, p.source_id
, p.compound_name
, apidb.tab_to_string(SET(CAST(COLLECT(childc.other_names ORDER BY childc.other_names) AS apidb.varchartab)), ';') AS other_names
, apidb.tab_to_string(SET(CAST(COLLECT(childc.iupac_name ORDER BY childc.iupac_name) AS apidb.varchartab)), ';') AS iupac_name
, apidb.tab_to_string(SET(CAST(COLLECT(childc.syn ORDER BY childc.syn) AS apidb.varchartab)), ';') AS syn
, p.definition  
, p.secondary_ids
, apidb.tab_to_string(SET(CAST(COLLECT(childc.formula ORDER BY childc.formula) AS apidb.varchartab)), ';') AS formula
, (avg(childc.mass)) AS mass
FROM CompoundProperties p
, (SELECT id, parent_id, other_names, iupac_name, syn, mass, formula FROM CompoundProperties ) childc
WHERE p.parent_id IS NULL
AND  (p.ID = childc.parent_id OR p.ID =childc.ID )
GROUP BY p.ID, p.source_id, p.compound_name, p.definition, p.secondary_ids
      ]]>
    </sql>
  </tuningTable>


  <tuningTable name="CompoundId"  prefixEnabled="true">
    <comment> Alias table for Compounds.
    Compound column is the source_id from CompoundAttributes (chEBI_ID).
    ID can have this same ID, or mapping KEGG ID, or Name, or Synonym.
    </comment>
    <internalDependency name="CompoundAttributes"/>
    <internalDependency name="CompoundProperties"/>
    <!-- externalDependency name="chebi.Compounds"/ -->
    <sql>
      <![CDATA[
        CREATE TABLE &prefixCompoundId&1 NOLOGGING AS
      SELECT source_id AS id, source_id AS compound, 'same ID' AS type, '' as source 
      FROM &prefixCompoundAttributes
      UNION
      SELECT p.source_id AS id, ca.source_id AS compound, 'child ID' AS type, '' as source 
      FROM &prefixCompoundAttributes ca, CompoundProperties p
      WHERE ca.id = p.parent_id
      UNION
      SELECT da.accession_number AS id,  p.source_id AS compound, 'KEGG'  AS type, '' as source 
      FROM chebi.database_accession da, &prefixCompoundAttributes p
      WHERE da.type='KEGG COMPOUND accession' 
      AND  da.compound_id = p.id
      UNION
      SELECT  distinct da.accession_number AS id,  p.chebi_accession AS compound, 'KEGG'  as type, '' as source 
      FROM chebi.database_accession da, chebi.compounds c, chebi.compounds p
      WHERE NOT p.status in ('D', 'F') AND da.type='KEGG COMPOUND accession' 
      AND da.compound_id = c.id AND c.parent_id=p.id
      UNION
      SELECT n.name as id, ca.source_id as compound, 'name' as type, n.source
      FROM &prefixCompoundAttributes ca, chebi.names n
      WHERE ca.id = n.compound_id
      AND n.type = 'NAME' 
      UNION
      SELECT n.name as id, ca.source_id as compound, 'synonym' as type, n.source
      FROM &prefixCompoundAttributes ca, chebi.names n
      WHERE ca.id = n.compound_id
      AND n.type = 'SYNONYM'
      ]]>
    </sql>
    <sql>
      <![CDATA[
      CREATE INDEX &prefixCompoundId_idx&1 ON &prefixCompoundId&1 (id, compound)
      TABLESPACE indx
      ]]>
    </sql>

  </tuningTable>


  <tuningTable name="PathwayCompounds">
    <comment> Each record represents a 5-tuple of (reaction, compound, pathway,
         enzyme, type). Used extensively in the model for pathway-related
         queries, as well as by getImageMap.pl.
      </comment>
    <externalDependency name="sres.Pathway"/>
    <externalDependency name="sres.PathwayNode"/>
    <externalDependency name="sres.PathwayRelationship"/>
    <externalDependency name="sres.OntologyTerm"/>
    <externalDependency name="apidb.PathwayReactionRel"/>
    <externalDependency name="apidb.PathwayReaction"/>
    <!-- externalDependency name="chebi.Compounds"/ -->
    <sql>
      <![CDATA[
    CREATE TABLE PathwayCompounds&1 NOLOGGING AS
    select pathway_id
    , reaction_id
    , ext_db_name
    , ext_db_version
    , compound_node_id
    , compound_source_id
    , c.chebi_accession
    , case when c.chebi_accession is not null then 'https://www.ebi.ac.uk/chebi/searchId.do?chebiId=' || c.chebi_accession else null end as chebi_url
    , type
    from (
        select 
        p.PATHWAY_ID
        , prx.PATHWAY_REACTION_ID as reaction_id
        , ed.NAME as ext_db_name
        , edr.version as ext_db_version
        , pn.pathway_node_id as compound_node_id
        , pn.DISPLAY_LABEL as compound_source_id
        , 'substrate' as type
        , pn.row_id
        from
        APIDB.PATHWAYREACTION prx
        , SRES.PATHWAY p
        , APIDB.PATHWAYREACTIONREL prr
        , SRES.PATHWAYNODE pn
        , SRES.PATHWAYRELATIONSHIP prel
        , SRES.ONTOLOGYTERM ot
        , SRES.EXTERNALDATABASE ed
        , SRES.EXTERNALDATABASERELEASE edr
        where p.PATHWAY_ID = prr.PATHWAY_ID
        and prx.PATHWAY_REACTION_ID = prr.PATHWAY_REACTION_ID
        and prr.PATHWAY_RELATIONSHIP_ID = prel.PATHWAY_RELATIONSHIP_ID
        and prel.NODE_ID = pn.PATHWAY_NODE_ID
        and ot.NAME = 'molecular entity'
        and ot.ONTOLOGY_TERM_ID = pn.PATHWAY_NODE_TYPE_ID
        and p.EXTERNAL_DATABASE_RELEASE_ID = edr.EXTERNAL_DATABASE_RELEASE_ID
        and edr.EXTERNAL_DATABASE_ID = ed.EXTERNAL_DATABASE_ID)
    LEFT OUTER JOIN CHEBI.COMPOUNDS c on row_id = c.ID
    union
    select pathway_id
    , reaction_id
    , ext_db_name
    , ext_db_version
    , compound_node_id
    , compound_source_id
    , c.chebi_accession
    , case when c.chebi_accession is not null then 'https://www.ebi.ac.uk/chebi/searchId.do?chebiId=' || c.chebi_accession else null end as chebi_url
    , type
    from (
        select 
        p.PATHWAY_ID
        , prx.PATHWAY_REACTION_ID as reaction_id
        , ed.NAME as ext_db_name
        , edr.version as ext_db_version
        , pn.pathway_node_id as compound_node_id
        , pn.DISPLAY_LABEL as compound_source_id
        , 'product' as type
        , pn.row_id
        from
        APIDB.PATHWAYREACTION prx
        , SRES.PATHWAY p
        , APIDB.PATHWAYREACTIONREL prr
        , SRES.PATHWAYNODE pn
        , SRES.PATHWAYRELATIONSHIP prel
        , SRES.ONTOLOGYTERM ot
        , SRES.EXTERNALDATABASE ed
        , SRES.EXTERNALDATABASERELEASE edr
        where p.PATHWAY_ID = prr.PATHWAY_ID
        and prx.PATHWAY_REACTION_ID = prr.PATHWAY_REACTION_ID
        and prr.PATHWAY_RELATIONSHIP_ID = prel.PATHWAY_RELATIONSHIP_ID
        and prel.ASSOCIATED_NODE_ID = pn.PATHWAY_NODE_ID
        and ot.NAME = 'molecular entity'
        and ot.ONTOLOGY_TERM_ID = pn.PATHWAY_NODE_TYPE_ID
        and p.EXTERNAL_DATABASE_RELEASE_ID = edr.EXTERNAL_DATABASE_RELEASE_ID
        and edr.EXTERNAL_DATABASE_ID = ed.EXTERNAL_DATABASE_ID)
    LEFT OUTER JOIN CHEBI.COMPOUNDS c on row_id = c.ID
      ]]>
    </sql>
    <sql>
      <![CDATA[
        create index PthCmpd_id_ix&1
        on PathwayCompounds&1(pathway_id, reaction_id, ext_db_name)
        tablespace indx
      ]]>
    </sql>

  </tuningTable>


  <tuningTable name="PathwayReactions">
    <comment>Aggregates reactions irrespective of pathway.  Required to determine if BioCyc reactions are reversible.  Used extensively in the model in conjunction with pathwaycompounds for pathway related queries</comment>
    <externalDependency name="sres.Pathway"/>
    <externalDependency name="sres.PathwayNode"/>
    <externalDependency name="sres.PathwayRelationship"/>
    <externalDependency name="sres.OntologyTerm"/>
    <externalDependency name="apidb.PathwayReactionRel"/>
    <externalDependency name="apidb.PathwayReaction"/>
    <internalDependency name="PathwayCompounds"/>

    <sql>
      <![CDATA[
        CREATE TABLE PathwayReactions&1 NOLOGGING AS
        select o.*
        , (case when o.expasy_url is not null then '<a href="' || o.expasy_url || '">' || o.enzyme || '</a>' else o.enzyme end) as expasy_html
        from (
            select i.*
            , (case when i.enzyme like '%.%.%.%' then 'http://enzyme.expasy.org/cgi-bin/enzyme/enzyme-search-ec?field1='
                ||ec.ec_number_1
                ||decode(ec.ec_number_2, null, null,chr(38) || 'field2='||ec.ec_number_2)
                ||decode(ec.ec_number_3, null, null,chr(38) || 'field3='||ec.ec_number_3)
                ||decode(ec.ec_number_4, null, null,chr(38) || 'field4='||ec.ec_number_4) else null end ) as expasy_url
            , ec.description as enzyme_description
            from (
                select
                reaction_id
                , reaction_source_id
                , reaction_url
                , ext_db_name
                , ext_db_version
                , enzyme
                , substrates_html || ' ' || sign || ' ' || products_html as equation_html
                , substrates_text || ' ' || sign || ' ' || products_text as equation_text
                , case when sign = '<=>' then 1 else 0 end as is_reversible
                , substrates_text
                , products_text
                from (
                    select
                    reaction_id
                    , reaction_source_id
                    , reaction_url
                    , ext_db_name
                    , ext_db_version
                    , enzyme
                    , (case when (listagg (case when type_list like '%substrate%' then compound end, ',') within group (order by compound)) = (listagg (case when type_list like '%product%' then compound end, ',') within group (order by compound)) or is_reversible = 1 then '<=>' else '=>' end) as sign
                    , listagg (case when type like '%substrate%' then compound_url end, ' + ') within group (order by compound_url) as substrates_html
                    , listagg (case when type like '%substrate%' then compound end, ' + ') within group (order by compound) as substrates_text
                    , listagg (case when type like '%product%' then compound_url end, ' + ') within group (order by compound_url) as products_html
                    , listagg (case when type like '%product%' then compound end, ' + ') within group (order by compound) as products_text
                    from (
                      select distinct
                      pr.PATHWAY_REACTION_ID as reaction_id
                      , pr.SOURCE_ID as reaction_source_id
                      , (case (replace (replace (ed.name, 'Pathways_', ''), '_RSRC', ''))
                        when 'KEGG' then 'http://www.genome.jp/dbget-bin/www_bget?rn:' || pr.source_id
                        when 'MetaCyc' then 'http://metacyc.org/META/new-image?type=REACTION' || chr(38) || 'object=' || pr.source_id
                        when 'TrypanoCyc' then 'http://vm-trypanocyc.toulouse.inra.fr/TRYPANO/new-image?type=REACTION' || chr(38) || 'object=' || pr.source_id
                        when 'LeishCyc' then 'http://vm-trypanocyc.toulouse.inra.fr/LEISH/new-image?tyrp=REACTION' || chr(38) || 'object=' || pr.source_id
                        when 'FungiCyc' then null
                        end) as reaction_url
                      , ed.NAME as ext_db_name
                      , edr.VERSION as ext_db_version
                      , cast(pn.DISPLAY_LABEL as varchar2(20)) as enzyme
                      , listagg (pc.type, ',') within group (order by pc.pathway_id) as type_list
                      , max (prel.is_reversible) KEEP (DENSE_RANK LAST ORDER BY prel.is_reversible) over (partition by pr.pathway_reaction_id) as is_reversible
                      , nvl(ca.compound_name, pc.compound_source_id) as compound
                      , (case when nvl(pc.CHEBI_ACCESSION, pc.compound_source_id) like 'CHEBI%' then '<a href="/a/app/record/compound/' || nvl(pc.chebi_accession, pc.compound_source_id) || 
                            '" title="' || nvl(pc.chebi_accession, pc.compound_source_id) || '">' || nvl(ca.compound_name, pc.compound_source_id) || '</a>' 
                            else nvl(pc.chebi_accession, pc.compound_source_id) end) as compound_url
                      , min(pc.type) KEEP (DENSE_RANK FIRST ORDER BY p.pathway_id) as type
                      from
                      sres.pathway p
                      , apidb.pathwayreaction pr
                      , APIDB.PATHWAYREACTIONREL prr
                      , SRES.PATHWAYNODE pn
                      , SRES.PATHWAYRELATIONSHIP prel
                      , SRES.EXTERNALDATABASE ed
                      , SRES.EXTERNALDATABASERELEASE edr
                      , SRES.ONTOLOGYTERM ot
                      , PathwayCompounds pc
                      , CompoundAttributes ca
                      where p.PATHWAY_ID = prr.PATHWAY_ID
                      and pr.PATHWAY_REACTION_ID = prr.PATHWAY_REACTION_ID
                      and prr.PATHWAY_RELATIONSHIP_ID = prel.PATHWAY_RELATIONSHIP_ID
                      and prel.NODE_ID = pn.PATHWAY_NODE_ID
                      and ot.name = 'enzyme'
                      and ot.ONTOLOGY_TERM_ID = pn.PATHWAY_NODE_TYPE_ID
                      and pc.EXT_DB_NAME = ed.NAME
                      and pc.EXT_DB_VERSION = edr.VERSION
                      and ed.EXTERNAL_DATABASE_ID = edr.EXTERNAL_DATABASE_ID
                      and pc.PATHWAY_ID = p.PATHWAY_ID
                      and pc.REACTION_id = pr.PATHWAY_REACTION_ID
                      and pc.chebi_accession = ca.source_id (+)
                      group by pr.pathway_reaction_id, pr.SOURCE_ID, ed.NAME, edr.VERSION, pn.DISPLAY_LABEL, prel.IS_REVERSIBLE, nvl(pc.chebi_accession, pc.compound_source_id), pn.display_label
                        , nvl(ca.compound_name, pc.compound_source_id)
                      )
                    group by reaction_id, reaction_source_id, reaction_url, ext_db_name, ext_db_version, enzyme, is_reversible
                    )
                ) i
                LEFT OUTER JOIN sres.enzymeclass ec ON i.enzyme = ec.ec_number
            ) o
        ]]>
    </sql>
    <sql>
      <![CDATA[
        create index PathRcts_id_ix&1
        on PathwayReactions&1 (reaction_id, reaction_source_id, enzyme, expasy_url, ext_db_name)
        tablespace indx
      ]]>
    </sql>
  </tuningTable>


  <tuningTable name="PathwayEdges">
    <comment>Edges for pathway maps</comment>
    <internalDependency name="PathwayAttributes"/>
    <internalDependency name="PathwayReactions"/>
    <sql>
      <![CDATA[
        CREATE TABLE PathwayEdges&1 NOLOGGING AS
        SELECT pa.source_id
        , pa.pathway_source
        , rel.*
        FROM (
          WITH
            nodes_with_types AS
            (SELECT pn.pathway_id
            , pn.pathway_node_id
            , ot.name AS type
            FROM sres.pathwaynode pn
            , sres.ontologyterm ot
            WHERE pn.pathway_node_type_id = ot.ontology_term_id
            )
            , reactions_with_reversibility AS
            (SELECT DISTINCT spr.pathway_relationship_id
            , max(tpr.is_reversible) as is_reversible
            FROM sres.pathwayrelationship spr
            , apidb.pathwayreactionrel prr
            , PathwayReactions tpr
            WHERE prr.pathway_relationship_id = spr.pathway_relationship_id
            AND tpr.reaction_id = prr.pathway_reaction_id
            group by spr.pathway_relationship_id
            )
            , enzyme_edges as
            (SELECT nodes_with_types.pathway_id AS pathway_id
            , nodes_with_types.pathway_node_id AS e_id
            , nodes_with_types.type
            , i.associated_node_id as m1_id
            , rri.is_reversible AS ir1
            , o.node_id AS m2_id
            , rro.is_reversible as ir2
            FROM sres.pathwayrelationship i
            , sres.pathwayrelationship o
            , nodes_with_types
            , reactions_with_reversibility rri
            , reactions_with_reversibility rro
            WHERE i.node_id = nodes_with_types.pathway_node_id
            AND o.associated_node_id = nodes_with_types.pathway_node_id
            AND i.pathway_relationship_id = rri.pathway_relationship_id
            AND o.pathway_relationship_id = rro.pathway_relationship_id
            AND nodes_with_types.type = 'enzyme'
            )
            , parents AS
            (SELECT m1_id || '_' || ir1 AS incoming
            , m2_id || '_' || ir2 AS outgoing
            , listagg(e_id, '_') WITHIN GROUP (ORDER BY e_id) AS parent
            , pathway_id
            FROM enzyme_edges
            GROUP BY pathway_id
            , m1_id
            , m2_id
            , ir1
            , ir2
            HAVING COUNT (*) > 1
            )
          SELECT DISTINCT enzyme_edges.pathway_id
          , parents.parent AS source
          , to_char(enzyme_edges.m1_id) AS target
          , enzyme_edges.ir1 AS is_reversible
          FROM enzyme_edges
          , parents
          WHERE m1_id || '_' || ir1 = parents.incoming
          UNION
          SELECT DISTINCT enzyme_edges.pathway_id
          , to_char(enzyme_edges.m2_id) AS source
          , parents.parent AS target
          , enzyme_edges.ir2 AS is_reversible
          FROM enzyme_edges
          , parents
          WHERE m2_id || '_' || ir2 = parents.outgoing
          UNION
          SELECT enzyme_edges.pathway_id
          , to_char(e_id) AS source
          , to_char(enzyme_edges.m1_id) AS target
          , enzyme_edges.ir1  AS is_reversible
          FROM enzyme_edges
          , parents
          WHERE m1_id || '_' || ir1 = parents.incoming (+)
          AND parents.outgoing IS NULL
          UNION
          SELECT enzyme_edges.pathway_id
          , to_char(enzyme_edges.m2_id) AS source
          , to_char(e_id) AS target
          , enzyme_edges.ir2 AS is_reversible
          FROM enzyme_edges
          , parents
          WHERE m2_id || '_' || ir2 = parents.outgoing (+)
          AND parents.incoming IS NULL
          UNION
          SELECT pn1.pathway_id
          , to_char(pr.node_id)
          , to_char(pr.associated_node_id)
          , pr.is_reversible
          FROM sres.pathwayrelationship pr
          , sres.pathwaynode pn1
          , sres.pathwaynode pn2
          , sres.ontologyterm ot1
          , sres.ontologyterm ot2
          WHERE pr.node_id = pn1.pathway_node_id
          AND pr.associated_node_id = pn2.pathway_node_id
          AND pn1.pathway_node_type_id = ot1.ontology_term_id
          AND pn2.pathway_node_type_id  = ot2.ontology_term_id
          AND ot1.name != 'enzyme'
          AND ot2.name != 'enzyme'
          ) rel
        , PathwayAttributes pa
        WHERE pa.pathway_id = rel.pathway_id
      ]]>
    </sql>
    <!-- TODO index -->
  </tuningTable>


  <tuningTable name="PathwayNodes">
    <comment>Nodes for pathway maps</comment>
    <internalDependency name="PathwayAttributes"/>
    <internalDependency name="PathwayNodeGene"/>
    <internalDependency name="CompoundId"/>
    <internalDependency name="PathwayReactions"/>
    <ancillaryTable name="NodesWithTypes"/>
    <ancillaryTable name="ReactionsWithReversibility"/>
    <ancillaryTable name="EnzymeEdges"/>
    <ancillaryTable name="ParentNodes"/>
    <ancillaryTable name="NodesWithParents"/>
    <ancillaryTable name="EnzymeReactions"/>
    <sql>
      <![CDATA[
        CREATE TABLE NodesWithTypes&1 NOLOGGING AS
            SELECT pn.pathway_id
            , CASE WHEN pa.name IS NOT NULL THEN pa.name ELSE pn.display_label END AS display_label
            , pa.url
            , CASE WHEN pa.name IS NOT NULL THEN pa.name ELSE pn.display_label END AS name
            , pa.source_id AS node_identifier
            , to_char(pn.pathway_node_id) AS pathway_node_id
            , pn.x
            , pn.y
            , pn.width
            , pn.height
            , pn.cellular_location
            , ot.name AS type
            , NULL AS gene_count
            , NULL AS default_structure
            FROM sres.pathwaynode pn
            , sres.ontologyterm ot
            , PathwayAttributes pa
            WHERE pn.pathway_node_type_id = ot.ontology_term_id
            AND pn.display_label = pa.source_id (+)
            AND ot.name = 'metabolic process'
            UNION ALL
            SELECT pn.pathway_id
            , pn.display_label
            , NULL AS url
            , nvl(ec.description, pn.display_label) AS name
            , ec.ec_number AS node_identifier
            , to_char(pn.pathway_node_id) AS pathway_node_id
            , pn.x
            , pn.y
            , pn.width
            , pn.height
            , pn.cellular_location
            , ot.name AS type
            , count (tp.gene_source_id) as gene_count
            , NULL AS default_structure
            FROM sres.pathwaynode pn
            , sres.ontologyterm ot
            , sres.enzymeclass ec
            , PathwayNodeGene tp
            WHERE pn.pathway_node_type_id = ot.ontology_term_id
            AND ot.name = 'enzyme'
            AND pn.row_id = ec.enzyme_class_id (+)
            AND pn.pathway_node_id = tp.pathway_node_id (+)
            GROUP BY pn.pathway_id
            , pn.display_label
            , ec.description
            , ec.ec_number
            , to_char(pn.pathway_node_id)
            , pn.x
            , pn.y
            , pn.width
            , pn.height
            , pn.cellular_location
            , ot.name
             UNION ALL
            SELECT pn.pathway_id
            , pn.display_label
            , NULL AS url
            , nvl(c.name, pn.display_label) AS name
            , c.chebi_accession AS node_identifier  
            , to_char(pn.pathway_node_id) AS pathway_node_id
            , pn.x
            , pn.y
            , pn.width
            , pn.height
            , pn.cellular_location
            , ot.name AS type
            , NULL AS gene_count
            , st.default_structure
            FROM sres.pathwaynode pn
            , sres.ontologyterm ot
            , chebi.compounds c
            , (SELECT n.compound
                , s.structure AS default_structure
                FROM chebi.structures s
                , chebi.default_structures ds
                , (SELECT id
                    , compound
                    FROM CompoundId
                    WHERE type IN ('same ID', 'child ID')
                    ) n
                WHERE n.id = 'CHEBI:' || s.compound_id
                AND s.id = ds.structure_id
                AND s.type = 'mol'
                AND s.dimension = '2D'
            ) st
            WHERE pn.pathway_node_type_id = ot.ontology_term_id
            AND ot.name = 'molecular entity'
            AND pn.row_id = c.id (+)
            AND c.chebi_accession = st.compound (+)
      ]]>
    </sql>

    <sql>
      <![CDATA[
        CREATE TABLE ReactionsWithReversibility&1 NOLOGGING AS
            SELECT DISTINCT spr.pathway_relationship_id
            , tpr.is_reversible
            FROM sres.pathwayrelationship spr
            , apidb.pathwayreactionrel prr
            , PathwayReactions tpr
            WHERE prr.pathway_relationship_id = spr.pathway_relationship_id
            AND tpr.reaction_id = prr.pathway_reaction_id
      ]]>
    </sql>

    <sql>
      <![CDATA[
        CREATE TABLE EnzymeEdges&1 NOLOGGING AS
            SELECT nwt.pathway_id AS pathway_id
            , nwt.pathway_node_id AS e_id
            , nwt.type
            , i.associated_node_id AS m1_id
            , rri.is_reversible as ir1
            , o.node_id AS m2_id
            , rro.is_reversible AS ir2
            FROM sres.pathwayrelationship i
            , sres.pathwayrelationship o
            , NodesWithTypes&1 nwt
            , ReactionsWithReversibility&1 rri
            , ReactionsWithReversibility&1 rro
            WHERE i.node_id = nwt.pathway_node_id
            AND o.associated_node_id = nwt.pathway_node_id
            AND i.pathway_relationship_id = rri.pathway_relationship_id
            AND o.pathway_relationship_id = rro.pathway_relationship_id
            AND nwt.type = 'enzyme'
      ]]>
    </sql>

    <sql>
      <![CDATA[
        CREATE TABLE ParentNodes&1 NOLOGGING AS
            SELECT m1_id || '_' || m2_id || '_' || ir1 || '_' || ir2 as io
            , listagg(e_id, '_') WITHIN GROUP (ORDER BY e_id) AS parent
            , pathway_id
            FROM EnzymeEdges&1
            GROUP BY pathway_id
            , m1_id
            , m2_id
            , ir1
            , ir2
            HAVING COUNT (*) > 1
      ]]>
    </sql>

    <sql>
      <![CDATA[
        CREATE TABLE NodesWithParents&1 NOLOGGING AS
            SELECT e_id as pathway_node_id
            , np.parent
            , ee.type as node_type
            , ee.pathway_id
            FROM EnzymeEdges&1 ee
            , ParentNodes&1 np
            WHERE m1_id || '_' || m2_id || '_' || ir1 || '_' || ir2 = np.io
      ]]>
    </sql>

    <sql>
      <![CDATA[
        CREATE TABLE EnzymeReactions&1 NOLOGGING AS
            SELECT DISTINCT pn.PATHWAY_NODE_ID node_id
            , pr.SOURCE_ID AS reaction_source_id
            FROM sres.pathwaynode pn
            , apidb.pathwayreaction pr
            , APIDB.PATHWAYREACTIONREL prr
            , SRES.PATHWAYRELATIONSHIP prel
            , sres.ontologyterm ot
            WHERE (prel.NODE_ID = pn.PATHWAY_NODE_ID OR prel.ASSOCIATED_NODE_ID = pn.PATHWAY_NODE_ID)
            AND prr.PATHWAY_RELATIONSHIP_ID = prel.PATHWAY_RELATIONSHIP_ID
            AND pr.PATHWAY_REACTION_ID = prr.PATHWAY_REACTION_ID
            AND ot.name = 'enzyme'
            AND pn.PATHWAY_NODE_TYPE_ID = ot.ONTOLOGY_TERM_ID
      ]]>
    </sql>

    <sql>
      <![CDATA[
        CREATE TABLE PathwayNodes&1 NOLOGGING AS
        SELECT pa.source_id
        , pa.pathway_source
        , pn.display_label
        , pn.x
        , pn.y
        , pn.width
        , pn.height
        , pn.cellular_location
        , pn.url
        , pn.name
        , pn.node_identifier
        , nodes_with_parents.pathway_node_id AS id
        , nodes_with_parents.parent
        , reaction_source_id
        , nvl(type, nodes_with_parents.node_type) AS node_type
        --, NULL AS image
        , pn.gene_count
        , pn.default_structure
        FROM
            (SELECT e_id AS pathway_node_id
            , nwp.parent
            , type AS node_type
            , ee.pathway_id
            , er.reaction_source_id
            FROM EnzymeEdges&1 ee
            , NodesWithParents&1 nwp
            , EnzymeReactions&1 er
            WHERE ee.e_id = nwp.pathway_node_id (+)
            AND er.node_id = ee.e_id
            UNION
            SELECT nwp.parent
            , NULL 
            , 'nodeOfNodes'
            , pathway_id
            , NULL
            FROM NodesWithParents&1 nwp
            UNION
            SELECT nwt.pathway_node_id AS pathway_node_id
            , NULL AS parent
            , nwt.type
            , nwt.pathway_id
            , NULL
            FROM NodesWithTypes&1 nwt
            WHERE nwt.type != 'enzyme'
            ) nodes_with_parents
        , NodesWithTypes&1 pn
        , PathwayAttributes pa
        WHERE nodes_with_parents.pathway_node_id = pn.pathway_node_id (+)
        AND nodes_with_parents.pathway_id = pa.pathway_id
      ]]>
    </sql>
    <!--TODO index -->
  </tuningTable>

  <!--MetabolicPathwaySres table - simplify model query to improve download performance -->
  <tuningTable name="PathwaysGeneTable">
    <comment>Used by pathway table on gene pages</comment>
    <internalDependency name="GeneAttributes"/>
    <internalDependency name="TranscriptPathway"/>
    <internalDependency name="PathwayAttributes"/>
    <internalDependency name="PathwayCompounds"/>
    <internalDependency name="PathwayReactions"/>
    <sql>
      <![CDATA[
        CREATE TABLE PathwaysGeneTable&1 NOLOGGING AS
        SELECT DISTINCT gene_source_id
        , project_id
        , pathway_source_id
        , pathway_name
        , count(reaction_source_id) as reactions
        , enzyme
        , expasy_url
        , pathway_source
        , exact_match
        FROM (
            SELECT DISTINCT tp.gene_source_id
            , tp.project_id
            , tp.pathway_source_id
            , tp.pathway_name
            , pr.reaction_source_id
            , pr.enzyme
            , pr.expasy_url
            , tp.pathway_source
            , decode(max(tp.exact_match), 1, 'Yes', 0, 'No') AS exact_match
            FROM TranscriptPathway tp
            , PathwayAttributes pa
            , PathwayCompounds pc
            , PathwayReactions pr
            WHERE tp.pathway_id = pa.pathway_id
            AND pc.pathway_id = pa.pathway_id
            AND pr.reaction_id = pc.reaction_id
            AND pr.ext_db_name = pc.ext_db_name
            AND tp.ec_number_pathway = pr.enzyme
            AND tp.wildcard_count_gene <= tp.wildcard_count_pathway
            AND pr.enzyme != '-.-.-.-'
            GROUP BY tp.gene_source_id, tp.project_id, tp.pathway_name, tp.pathway_source_id, pr.reaction_source_id, pr.enzyme, pr.expasy_url, tp.pathway_source
            )
        GROUP BY gene_source_id, project_id, pathway_source_id, pathway_name, enzyme, expasy_url, pathway_source, exact_match
        ORDER BY pathway_source_id, pathway_source
      ]]>
    </sql>
<!-- now in CREATE TABLE
    <sql>
      <![CDATA[
        update PathwaysGeneTable&1 pgt
        set project_id
            = (select project_id
               from GeneAttributes
               where source_id = pgt.gene_source_id)
      ]]>
    </sql>
-->
    <sql>
      <![CDATA[
      create index pgt_ix&1 on PathwaysGeneTable&1
             (gene_source_id, project_id, pathway_source_id, pathway_name, 
              reactions, enzyme, expasy_url, pathway_source, exact_match)
      tablespace indx
      ]]>
    </sql>
  </tuningTable>
    

  <tuningTable name="CompoundTypeAheads">
    <comment> for use in GenesByReactionCompounds question </comment>
    <internalDependency name="CompoundAttributes"/>
    <internalDependency name="PathwayCompounds"/>
    <sql>
      <![CDATA[
        CREATE TABLE CompoundTypeAheads&1 NOLOGGING AS
        SELECT ca.source_id AS compound_id,
              TO_CHAR(ca.source_id)  || ' (' || ca.compound_name || ')' AS display
        FROM  CompoundAttributes ca, PathwayCompounds pc
        WHERE  pc.chebi_accession = ca.source_id
        UNION
        SELECT ca.source_id AS compound_id,
              pc.compound_source_id || ' (' || ca.compound_name || ')' AS display
        FROM  CompoundAttributes ca, PathwayCompounds pc
        WHERE  pc.chebi_accession = ca.source_id
      ]]>
    </sql>
  </tuningTable>


  <tuningTable name="MSPeptideSummary">
    <comment> Each row stores mass-spec. based expression evidence for one sample of
         one experiment for one gene. Used for mass spec queries in the model,
         GBrowse, and PBrowse, and also in the creation of the MSTranscriptSummary
         tuning table.
      </comment>
    <internalDependency name="TranscriptAttributes"/>
    <internalDependency name="SampleDisplayInfo"/>
    <internalDependency name="DatasetPresenter"/>
    <externalDependency name="apidb.MassSpecSummary"/>
    <externalDependency name="dots.AaFeature"/>
    <externalDependency name="dots.AaLocation"/>
    <externalDependency name="sres.ExternalDatabase"/>
    <externalDependency name="sres.ExternalDatabaseRelease"/>
    <externalDependency name="study.ProtocolAppNode"/>
    <intermediateTable name="MSExptTrustedSpectrum"/>
    <sql>
      <![CDATA[
create table MSExptTrustedSpectrum nologging as        
select distinct mss.external_database_release_id, mss.protocol_app_node_id, pan.name
from apidb.massspecsummary mss, dots.massspecfeature msf, study.protocolappnode pan
where mss.mass_spec_summary_id = msf.source_id
and mss.PROTOCOL_APP_NODE_ID = pan.protocol_app_node_id
      ]]>
    </sql>
    <sql>
      <![CDATA[
create table MSPeptideSummary&1 nologging as
select  pep.*, sdi.sample_display_name, sdi.HTML_COLOR, sdi.SORT_ORDER
from (select dbms_lob.SUBSTR(seq.SEQUENCE,
pep.aa_end_max - pep.aa_start_min + 1,
                            pep.aa_start_min) as peptide_sequence,
       pep.*
from dots.aasequence seq, (
select ga.source_id, 
       ga.gene_source_id,
       ga.project_id,
       mss.protocol_app_node_id, 
       dsp.display_name as experiment,
       d.name as external_database_name,
       sum(msf.spectrum_count) as spectrum_count,
       mss.aa_sequence_id,
       msf.aa_feature_id as peptide_aa_feature_id,
       l.start_min as aa_start_min,
       l.end_max as aa_end_max,
       good.name as sample
from apidb.massspecsummary mss, dots.massspecfeature msf, dots.aalocation l, 
     transcriptattributes ga, Msexpttrustedspectrum good, sres.externaldatabase d,
     sres.externaldatabaserelease r,  datasetnametaxon dsnt, datasetpresenter dsp
where mss.mass_spec_summary_id = msf.source_id
and msf.aa_feature_id = l.aa_feature_id
and mss.aa_sequence_id = ga.aa_sequence_id (+)
and mss.external_database_release_id = r.external_database_release_id
and r.external_database_id = d.external_database_id
and d.name = dsnt.name (+)
and dsnt.dataset_presenter_id = dsp.dataset_presenter_id (+)
and mss.external_database_release_id = good.external_database_release_id (+)
and mss.protocol_app_node_id = good.protocol_app_node_id (+)
group by d.name, ga.source_id, ga.gene_source_id, ga.project_id, mss.protocol_app_node_id, dsp.display_name, 
         mss.aa_sequence_id, msf.aa_feature_id, mss.spectrum_count, l.start_min, l.end_max, good.external_database_release_id, good.name
) pep
where pep.aa_sequence_id = seq.aa_sequence_id) pep,
sampledisplayinfo sdi
where sdi.dataset_name = pep.external_database_name
and sdi.sample = replace (pep.sample ,' (MS Summary)', '') 
      ]]>
    </sql>
    <sql>
      <![CDATA[
      create index sample_ix&1 on  MSPeptideSummary&1 (sample)
      tablespace indx
      ]]>
    </sql>
  </tuningTable>


  <tuningTable name="AnnotatedGenomeSummary">
    <comment> Stores summary information from annotated genomes to facilitate overview section of gene page
      </comment>
    <internalDependency name="GeneAttributes"/>
    <internalDependency name="DatasetPresenter"/>
    <externalDependency name="apidb.Organism"/>
    <externalDependency name="sres.ExternalDatabase"/>
    <externalDependency name="sres.ExternalDatabaseRelease"/>
    <sql>
      <![CDATA[
        create table AnnotatedGenomeSummary&1 nologging as
        select dsp.name as external_db_name, ga.organism, ga.taxon_id,
               o.is_reference_strain,
               (select value
                from DatasetProperty 
                where dataset_presenter_id = dsp.dataset_presenter_id
                  and property = 'isCurated') as is_curated_genome,
               (select value
                from DatasetProperty
                where dataset_presenter_id = dsp.dataset_presenter_id
                  and property = 'updatedAnnotationText') as updated_link_text,
               (select value
                from DatasetProperty 
                where dataset_presenter_id = dsp.dataset_presenter_id 
                  and property = 'specialLinkDisplayText') as special_link_text,
               (select rel.id_url
                from DatasetProperty p,  sres.ExternalDatabase db, sres.ExternalDatabaseRelease rel
                where p.dataset_presenter_id = dsp.dataset_presenter_id
                  and db.name = cast(substr(p.value, 1, 4000) as varchar2(4000))
                  and db.external_database_id = rel.external_database_id
                  and p.property = 'specialLinkExternalDbName') as link_url,
               dsp.release_policy
        from DatasetPresenter dsp, apidb.Organism o,
             (select distinct external_db_name, taxon_id, organism from GeneAttributes) ga
        where dsp.name like '%_primary_genome_RSRC'
          and dsp.name = ga.external_db_name
          and o.taxon_id = ga.taxon_id
      ]]>
    </sql>
  </tuningTable>


  <tuningTable name="MSTranscriptSummary">
    <comment> Mass-spec experiment results for a transcript. Used in the model for queries
         related to transcripts.
      </comment>
    <internalDependency name="MSPeptideSummary"/>
    <sql>
      <![CDATA[
create table MSTranscriptSummary&1 nologging as
select msps.source_id, msps.gene_source_id, msps.external_database_name, msps.experiment, msps.sample, msps.sample_display_name, protocol_app_node_id, sum(msps.spectrum_count) as spectrum_count, count(*) as sequence_count
from mspeptidesummary msps
where source_id is not null
group by msps.source_id, msps.gene_source_id, msps.external_database_name, msps.experiment, msps.sample, msps.sample_display_name, protocol_app_node_id
      ]]>
    </sql>
    <sql>
      <![CDATA[
      create index msgs_ix&1 on MSTranscriptSummary&1 (source_id, gene_source_id)
      tablespace indx
      ]]>
    </sql>
  </tuningTable>


  <tuningTable name="MSModifiedPeptideSummary">
    <comment> Mass-spec experiment results for a peptide. Used by the model, GBrowse,
         and PBrowse.
      </comment>
    <internalDependency name="TranscriptAttributes"/>
    <internalDependency name="SampleDisplayInfo"/>
    <internalDependency name="DatasetPresenter"/>
    <externalDependency name="dots.AaFeature"/>
    <externalDependency name="dots.AaLocation"/>
    <externalDependency name="sres.ExternalDatabase"/>
    <externalDependency name="sres.ExternalDatabaseRelease"/>
    <externalDependency name="sres.OntologyTerm"/>
    <externalDependency name="apidb.MassSpecSummary"/>
    <externalDependency name="apidb.MassSpecSummary"/>
    <externalDependency name="study.ProtocolAppNode"/>
    <sql>
      <![CDATA[
create table MSModifiedPeptideSummary&1 nologging as
<<<<<<< HEAD
select
=======
select --+ NO_PARALLEL
>>>>>>> 4ea74a0a
       dbms_lob.substr(seq.sequence, pep.aa_end_max - pep.aa_start_min + 1,
              pep.aa_start_min)                                   as
       peptide_sequence,
       dbms_lob.substr(seq.sequence, 1, pep.residue_location + 1) as residue,
       pep.*
from   dots.aasequence seq,
       (select ga.source_id                     as source_id,
               ga.gene_source_id                as gene_source_id,
               so.name                     as modification_type,
               nvl(dsp.display_name, sample)    as experiment,
               ed.name                          as external_database_name,
               mss.external_database_release_id as external_database_release_id,
               mst.sample_display_name          as Sample_display,
               mst.sample                       as sample,
               pan.protocol_app_node_id         as protocol_app_node_id,
               mss.aa_sequence_id               as aa_sequence_id,
               msf.aa_feature_id                as peptide_aa_feature_id,
               msf.spectrum_count               as spectrum_count,
               mst.html_color                   as html_color,
               aal.start_min                    as residue_location,
               aalp.start_min                   as aa_start_min,
               aalp.end_max                     as aa_end_max,
               pot.description                  as description
        from   dots.posttranslationalmodfeature pot,
               dots.massspecfeature msf,
               apidb.massspecsummary mss,
               dots.aalocation aal,
               dots.aalocation aalp,
               sampledisplayinfo mst,
               sres.ontologyterm so,
               transcriptattributes ga,
               sres.externaldatabase ed,
               sres.externaldatabaserelease edr,
               datasetnametaxon dsnt,
               datasetpresenter dsp, 
               study.protocolappnode pan
        where  pot.parent_id = msf.aa_feature_id
           and pot.aa_feature_id = aal.aa_feature_id
           and msf.aa_feature_id = aalp.aa_feature_id
           and msf.source_id = mss.mass_spec_summary_id
           and mss.aa_sequence_id = ga.aa_sequence_id
           and mss.external_database_release_id =
               edr.external_database_release_id
           and ed.name = dsnt.name (+)
           and dsnt.dataset_presenter_id = dsp.dataset_presenter_id (+)
           and mss.protocol_app_node_id = pan.protocol_app_node_id
           and ed.name = mst.dataset_name
           and mst.sample = replace (pan.name ,' (MS Summary)', '')
           and edr.external_database_id = ed.external_database_id
           and pot.sequence_ontology_id = so.ontology_term_id) pep
where  pep.aa_sequence_id = seq.aa_sequence_id 
      ]]>
    </sql>
    <sql>
      <![CDATA[
      alter table MSModifiedPeptideSummary&1 modify (modification_type null)
      ]]>
    </sql>
    <sql>
      <![CDATA[
      create index msmodps_tx_ix&1 on MSModifiedPeptideSummary&1 (source_id, gene_source_id)
      tablespace indx
      ]]>
    </sql>
    <sql>
      <![CDATA[
      create index msmodps_gn_ix&1 on MSModifiedPeptideSummary&1 (gene_source_id, source_id)
      tablespace indx
      ]]>
    </sql>
  </tuningTable>


  <tuningTable name="Ssgcid" alwaysUpdate="true">
    <comment> Data from the Seattle Structural Genomics Center for Infectious Disease,
         populated from their web service. Used in the gene record.
      </comment>
    <program commandLine="buildSsgcidTT"/>
  </tuningTable>


  <tuningTable name="SampleDisplayInfo" alwaysUpdate="true">
    <comment> Used by the model and GBrowse, as well as an input in the creation of
         the tuning tables like MSModifiedPeptideSummary and MSPeptideSummary.
      </comment>
    <program commandLine="buildSampleDisplayInfoTT"/>
  </tuningTable>


  <tuningTable name="ProfileSetDisplayInfo" alwaysUpdate="true">
    <comment> Used by the model when writing profile data
      </comment>
    <program commandLine="buildProfileSetDisplayInfoTT"/>
  </tuningTable>


  <tuningTable name="GbrowseTracksOrganism" alwaysUpdate="true">
    <comment> Associates an organism with the GBrowse and PBrowse tracks available
         for it. Used by the gene record.
      </comment>
    <internalDependency name="GeneAttributes"/>
    <externalDependency name="apidb.Organism"/>
    <program commandLine="buildGbrowseImageUrlTT"/>
  </tuningTable>


  <tuningTable name="SpliceSiteTranscripts">
    <comment> Associates an organism with the GBrowse and PBrowse tracks available
         for it. Used by the gene record.
      </comment>
    <internalDependency name="TranscriptAttributes"/>
    <externalDependency name="apidb.SpliceSiteGenes"/>
    <externalDependency name="apidb.PolyAGenes"/>
    <program commandLine="buildSpliceSitesTT"/>
  </tuningTable>


  <tuningTable name="DatasetHyperLinks" alwaysUpdate="true">
    <comment> Each row maps a dataset onto an ID for which the dataset contains data;
         each dataset gets one such row.
         Used in dataset record queries.
      </comment>
    <externalDependency name="apidb.MassSpecSummary"/>
    <externalDependency name="sres.ExternalDatabase"/>
    <externalDependency name="sres.ExternalDatabaseRelease"/>
    <internalDependency name="DatasetExampleSourceId"/>
    <internalDependency name="DatasetPresenter"/>
    <internalDependency name="GenomicSeqAttributes"/>
    <internalDependency name="TranscriptAttributes"/>
    <internalDependency name="OrganismAttributes"/>

    <sql>
      <![CDATA[
CREATE TABLE DatasetHyperLinks&1 NOLOGGING AS
with sequences as (
select sa.source_id, 
       sa.taxon_id,
       sa.project_id,
       row_number() over(partition by sa.taxon_id
                         order by sa.chromosome_order_num, sa.length desc) as rn
from GenomicSeqAttributes sa
where sa.is_top_level = 1),
proteomicsgenes as (
select ga.gene_source_id as source_id, 
       d.name, 
       ga.project_id,
       row_number() over(partition by d.name
                         order by mss.aa_seq_percent_covered desc) as rn
from apidb.MassSpecSummary mss, TranscriptAttributes ga,
     sres.ExternalDatabase d, sres.ExternalDatabaseRelease r
where mss.external_database_release_id = r.external_database_release_id
and r.external_database_id = d.external_database_id
and mss.aa_sequence_id = ga.aa_sequence_id
)
-- MAIN QUERY STARTS HERE
 -- first query handles genomes... replace needed macros
select dsp.dataset_presenter_id as dataset_id, dsp.name as dataset_name, 
       nvl(hl.text, hl.url) as text,
       hl.description,
       replace(replace(replace(replace(hl.url, 'DEFAULT_PROJECT', def_seq.project_id), 'DEFAULT_LC_PROJECT', lower(def_seq.project_id)), 'DEFAULT_SEQUENCE', def_seq.source_id), 'ORGANISM_PK', def_seq.organismpk) as url
from (select dsp.dataset_presenter_id, os.source_id, oa.source_id as organismpk, os.project_id
      from DatasetPresenter dsp, DatasetNameTaxon nt, OrganismAttributes oa, sequences os
      where dsp.dataset_presenter_id = nt.dataset_presenter_id
      and nt.taxon_id = os.taxon_id
      and nt.taxon_id = oa.component_taxon_id
      and os.rn = 1 
      ) def_seq,
      DatasetPresenter dsp, DatasetHyperLink hl
where dsp.dataset_presenter_id = def_seq.dataset_presenter_id (+)
and dsp.dataset_presenter_id = hl.dataset_presenter_id (+)
and dsp.type = 'genome'
and hl.url is not null
UNION
 -- this query handles proteomics... replace needed macros
select dsp.dataset_presenter_id as dataset_id, dsp.name as dataset_name, 
       nvl(hl.text, hl.url) as text,
       hl.description,
       replace(replace(replace(replace(hl.url, 'DEFAULT_LC_PROJECT', lower(def_prot.project_id)), 'DEFAULT_PROTEOMICS_GENE', def_prot.source_id),'DEFAULT_DATASET', dsp.name), 'DEFAULT_PROJECT', def_prot.project_id) as url
from (select dsp.dataset_presenter_id, pg.source_id, pg.project_id
      from DatasetPresenter dsp, DatasetNameTaxon dsnt, proteomicsgenes pg
      where pg.name = dsnt.name
      and pg.rn = 1
      and dsnt.dataset_presenter_id = dsp.dataset_presenter_id
      ) def_prot,
      DatasetPresenter dsp, DatasetHyperLink hl
where dsp.dataset_presenter_id = def_prot.dataset_presenter_id (+)
and dsp.dataset_presenter_id = hl.dataset_presenter_id (+)
and dsp.type = 'protein_expression'
and dsp.subtype is null
and hl.url is not null
and ((hl.url like '%DEFAULT_PROTEOMICS_GENE%' and def_prot.source_id is not null)
     or (hl.url not like '%DEFAULT_PROTEOMICS_GENE%'))
UNION
-- Get the RNASeq Ones
select dsp.dataset_presenter_id as dataset_id, dsp.name as dataset_name, 
       nvl(hl.text, hl.url) as text,
       hl.description,
       replace(replace(replace(replace(hl.url, 'DEFAULT_LC_PROJECT', lower(esi.project_id)), 'DEFAULT_RNASEQ_GENE', esi.example_source_id),'DEFAULT_DATASET', dsp.name), 'DEFAULT_PROJECT', esi.project_id) as url
from DatasetExampleSourceId esi,
      DatasetPresenter dsp, DatasetHyperLink hl,
      DatasetNameTaxon dnt
where dsp.dataset_presenter_id = hl.dataset_presenter_id (+)
and dsp.dataset_presenter_id = dnt.dataset_presenter_id (+)
and esi.dataset = dnt.name
and dsp.type = 'transcript_expression'
and dsp.subtype = 'rnaseq'
and hl.url is not null
and ((hl.url like '%DEFAULT_RNASEQ_GENE%' and esi.example_source_id is not null)
     or (hl.url not like '%DEFAULT_RNASEQ_GENE%'))
UNION
 -- Get the remaining ones
select dataset_id, dataset_name, text, description, url 
from (select dsp.dataset_presenter_id as dataset_id, dsp.name as dataset_name, nvl(ln.text, ln.url) as text, ln.url, ln.description
      from DatasetHyperLink ln, DatasetPresenter dsp
      where dsp.dataset_presenter_id = ln.dataset_presenter_id
      minus
      select dsp.dataset_presenter_id as dataset_id, dsp.name as dataset_name, nvl(ln.text, ln.url) as text, ln.url, ln.description
      from DatasetHyperLink ln, DatasetPresenter dsp
      where dsp.dataset_presenter_id = ln.dataset_presenter_id
      and ((dsp.type = 'genome')
        OR (dsp.type = 'protein_expression' and subtype is null)
        OR (dsp.type = 'transcript_expression' and subtype = 'rnaseq')
        )
      )
where url is not null
      ]]>
    </sql>
  </tuningTable>

<!--
  <tuningTable name="TrackOldAnnotation" alwaysUpdate="true">
    <comment> Stores changes in gene annotation. Used by the model for gene ID and
         table queries.
      </comment>
    <program commandLine="buildTrackOldAnnotationTT"/>
  </tuningTable>
-->

  <tuningTable name="ProteomicsCitation">
    <comment> Citation info for proteomics datasets, used by GBrowse </comment>
    <internalDependency name="DatasetPresenter"/>
    <internalDependency name="MSPeptideSummary"/>
    <sql>
      <![CDATA[
      create table ProteomicsCitation&1 nologging as
      with pubs
           as (select name, id, contact_email,
                      listagg(publication, ',') WITHIN GROUP (order by publication) as pmids
               from (select ds.name as name, ds.dataset_presenter_id as id,
                                    c.email as contact_email, p.pmid as publication
                     from DatasetPresenter ds, DatasetContact c,
                          DatasetPublication p
                     where ds.dataset_presenter_id = c.dataset_presenter_id
                       and ds.dataset_presenter_id = p.dataset_presenter_id
                       and c.is_primary_contact = 1
                       and ds.type = 'protein_expression'
                       and ds.subtype is null)
               group by name, id, contact_email),
           samples
           as (select name, id,
                      listagg(sample_i, chr(10)) WITHIN GROUP (order by sample) as sample_table
               from (select distinct ds.name as name,
                                     ds.dataset_presenter_id as id, sample,
                                     '<p style="color:' || html_color || '">' || sample || '</p>' as sample_i
                     from MSPeptideSummary mps, DatasetPresenter ds
                     -- consider using ApiDBTuing.ExternalDbDatasetPresenter instead of the LIKE below, if its performance is a problem
                     where (ds.name = mps.external_database_name or mps.external_database_name like ds.dataset_name_pattern))
               group by name, id)
      select name,
             dbms_lob.substr(description, 4000, 1) || ' Primary Contact Email: '|| nvl(email, 'unavailable')
             || ' PMID: ' || publications || '<p style="color:black">Samples:</p>'
             || sample_table || chr(10) ||
             ' Please note that subtrack labels will disappear if the selected subtracks number is over 15!' as citation
      from (select ds.name as name, ds.summary as description, pubs.contact_email as email,
                   pubs.pmids as publications, samples.sample_table as sample_table
            from DatasetPresenter ds, pubs, samples
            where ds.dataset_presenter_id = pubs.id
              and ds.dataset_presenter_id = samples.id)
      ]]>
    </sql>
  </tuningTable>


  <tuningTable name="EqtlSpan">
    <externalDependency name="dots.ChromosomeElementFeature"/>
    <externalDependency name="apidb.NaFeatureHaploblock"/>
    <externalDependency name="dots.ExternalNaSequence"/>
    <externalDependency name="dots.NaLocation"/>
    <internalDependency name="TranscriptAttributes"/>
    <sql>
      <![CDATA[
        create table eqtlSpan&1 nologging as
        select gene_source_id, project_id, haplotype_block_name as hapblock_id, sequence_id,
               start_min, end_max, start_max, end_min,
               max(score) as lod_score, organism
        from (select ga.gene_source_id, ga.project_id, gls.haplotype_block_name,
                     ens.source_id as sequence_id, nl.start_min, nl.end_max, nl.start_max, nl.end_min,
                     to_binary_double(gls.lod_score_mant|| 'e' || gls.lod_score_exp) as score,
                     replace (ga.organism, ' ', '+') as organism
              from dots.ChromosomeElementFeature cef, apidb.NAFeatureHaploblock gls,
                   dots.ExternalNaSequence ens, dots.NaLocation nl, TranscriptAttributes ga
              where gls.na_feature_id = ga.gene_na_feature_id
                and cef.name = gls.haplotype_block_name
                and nl.na_feature_id = cef.na_feature_id
                and cef.na_sequence_id = ens.na_sequence_id
                and to_binary_double(gls.lod_score_mant || 'e' || gls.lod_score_exp) >= 1.5)
        group by gene_source_id, project_id, sequence_id, haplotype_block_name,
                 start_min, end_max, start_max, end_min, organism
      ]]>
    </sql>
    <sql>
      <![CDATA[
        create index eqtlSpan_ix&1
        on eqtlSpan&1 (gene_source_id, project_id, hapblock_id, sequence_id, start_min, end_max, start_max, end_min, organism, lod_score)
        tablespace indx
      ]]>
    </sql>
  </tuningTable>


  <tuningTable name="Pubmed" alwaysUpdate="true">
    <!-- PubMed info
      -->
    <internalDependency name="ExternalDbDatasetPresenter"/>
    <externalDependency name="dots.DbRefNaFeature"/>
    <externalDependency name="sres.DbRef"/>
    <externalDependency name="sres.ExternalDatabase"/>
    <externalDependency name="sres.ExternalDatabaseRelease"/>
    <program commandLine="buildPubmedTT"/>
  </tuningTable>


  <tuningTable name="GenePubmed">
    <!-- PubMed records mapped to genes
      -->
    <internalDependency name="ExternalDbDatasetPresenter"/>
    <internalDependency name="TranscriptAttributes"/>
    <internalDependency name="Pubmed"/>
    <externalDependency name="dots.DbRefNaFeature"/>
    <externalDependency name="sres.DbRef"/>
    <sql>
      <![CDATA[
        create table GenePubmed&1 nologging as
        with feat_pm as (
        select dbref_subset.na_feature_id,
               pm.pubmed_id, pm.doi, pm.title,
               dbms_lob.substr(pm.authors, 2000, 1) authors
        from Pubmed pm,
             (select dbna.na_feature_id, db.primary_identifier
              from dots.DbRefNaFeature dbna,
                   sres.DbRef db, 
                   ExternalDbDatasetPresenter dbdp
              where dbdp.external_database_release_id = db.external_database_release_id
               and db.db_ref_id = dbna.db_ref_id
               and lower(dbdp.dataset_presenter_display_name) like '%pubmed%'
             ) dbref_subset
        where dbref_subset.primary_identifier = to_char(pm.pubmed_id)
        )
        select ta.source_id, ta.gene_source_id, ta.project_id, pubmed_id, doi, title, authors from TranscriptAttributes ta, feat_pm 
        where ta.na_feature_id = feat_pm.na_feature_id
        union
        select ta.source_id, ta.gene_source_id, ta.project_id, pubmed_id, doi, title, authors from TranscriptAttributes ta, feat_pm 
        where ta.gene_na_feature_id = feat_pm.na_feature_id
      ]]>
    </sql>
    <sql>
      <![CDATA[
        create index gpm_gene_idx&1
          on GenePubmed&1 (gene_source_id, source_id, project_id, pubmed_id, doi, title, authors)
        tablespace indx
      ]]>
    </sql>
    <sql>
      <![CDATA[
        create index gpm_tx_idx&1
          on GenePubmed&1 (source_id, gene_source_id, project_id, pubmed_id, doi, title, authors)
        tablespace indx
      ]]>
    </sql>
  </tuningTable>


<!-- old version
  <tuningTable name="Profile">
    <! One profile per gene per dataset. Used for graphs
      >
    <internalDependency name="GeneAttributes"/>
    <internalDependency name="CompoundAttributes"/>
    <internalDependency name="PANResults"/>
    <externalDependency name="apidb.OntologyTermResult"/>
    <externalDependency name="apidb.Datasource"/>
    <externalDependency name="apidb.NaFeatureMetacycle"/>
    <externalDependency name="results.NaFeatureExpression"/>
    <externalDependency name="results.NaFeatureDiffResult"/>
    <externalDependency name="results.CompoundMassSpec"/>
    <externalDependency name="sres.ExternalDatabase"/>
    <externalDependency name="sres.ExternalDatabaseRelease"/>
    <externalDependency name="study.ProtocolAppNode"/>
    <externalDependency name="study.Study"/>
    <externalDependency name="study.StudyLink"/>
    <sql>
      <![CDATA[
      create table Profile&1 nologging as
      SELECT /*+ NO_PARALLEL */
             /* gene profiles */
             ds.name AS dataset_name, ds.type AS dataset_type,
             ds.subtype AS dataset_subtype, profile.profile_type,
             ga.source_id, profile.study_id AS profile_study_id,
             ps.name AS profile_set_name,
             cast(case
                    when regexp_replace(ps.name, '\[.+\]', '') like '% - %' 
                      then regexp_replace(regexp_replace(ps.name, '\[.+\]', ''), '.+ - ', '')
                      /* special cases for legacy datasets */
                    when regexp_replace(ps.name, '\[.+\]', '') like 'DeRisi%' 
                      then regexp_replace(regexp_replace(ps.name, '\[.+\]', ''), 'DeRisi ', '')
                    when regexp_replace(ps.name, '\[.+\]', '') like 'winzeler_cc_%' 
                      then regexp_replace(regexp_replace(ps.name, '\[.+\]', ''), 'winzeler_cc_', '')
                    when regexp_replace(ps.name, '\[.+\]', '') like 'Llinas RT transcription and decay %' 
                      then regexp_replace(regexp_replace(ps.name, '\[.+\]', ''), 'Llinas RT transcription and decay ', '')
                    when regexp_replace(ps.name, '\[.+\]', '') like 'T.brucei paired end RNA Seq data from Horn%' 
                      then regexp_replace(regexp_replace(regexp_replace(regexp_replace(regexp_replace(ps.name, '\[.+ nonunique\]', ''), '\[.+ unique\]', ' - unique'), '\[.+\]', ''), 'aligned with cds coordinates ', 'cds coordinates'), 'T.brucei paired end RNA Seq data from Horn ', '')
                    else null
                  end as varchar2(50)
                 ) as profile_set_suffix,
             profile.profile_as_string, profile.max_value, profile.min_value,
             profile.max_timepoint, profile.min_timepoint
      FROM apidb.DataSource ds, sres.ExternalDatabase d, sres.ExternalDatabaseRelease r,
           study.study i, study.study ps, GeneAttributes ga,
           (SELECT res.na_feature_id, res.profile_type, sl.study_id,
                   CASE
                     WHEN (s.NAME ='Apicoplast and ER Proteomes')
                       THEN listagg(nvl(to_char(round(res.VALUE, 6)), 'NA'), chr(9)) WITHIN GROUP(ORDER BY pan.node_order_num)
                     ELSE listagg(NVL(TO_CHAR(ROUND(res.value, 2)), 'NA'), CHR(9)) within GROUP(ORDER BY pan.node_order_num)
                   END  AS profile_as_string,
                   max(res.value) AS max_value, min(value) as min_value,
                   max(pan.name) keep(dense_rank last order by value) as max_timepoint,
                   max(pan.name) keep(dense_rank FIRST ORDER BY value) AS min_timepoint
            FROM study.StudyLink sl, study.study s, study.ProtocolAppNode pan,
                 (select distinct sl.study_id
                  from study.studylink sl, PanResults panr
                  where sl.protocol_app_node_id = panr.pan_id
                    and panr.result_table = 'Results::NAFeatureDiffResult') dr,
                 (SELECT gene_profiles.*
                  FROM
                       (SELECT DISTINCT
                               'values' AS profile_type,
                               MAX(value) AS value,
                               na_feature_id,
                               protocol_app_node_id
                        FROM results.NaFeatureHostResponse
                        GROUP BY na_feature_id, protocol_app_node_id
                      UNION ALL
                        SELECT DISTINCT
                               'values' AS profile_type,
                                mean_phenotype,
                                na_feature_id,
                                protocol_app_node_id
                        FROM apidb.CrisprPhenotype
                      UNION ALL
                        SELECT DISTINCT
                               'values' AS profile_type,
                               score,
                               na_feature_id,
                               protocol_app_node_id
                        FROM apidb.PhenotypeScore
                      UNION ALL
                        SELECT DISTINCT
                               'values' AS profile_type,
                               relative_growth_rate,
                               na_feature_id,
                               protocol_app_node_id
                        FROM apidb.PhenotypeGrowthRate
                      UNION ALL
                        SELECT DISTINCT
                               'values' AS profile_type,
                                value,
                                na_feature_id,
                                protocol_app_node_id
                        FROM results.NaFeatureExpression
                      UNION ALL
                        SELECT DISTINCT
                               'channel1_percentiles' AS profile_type,
                               percentile_channel1 AS value,
                               na_feature_id,
                               protocol_app_node_id
                        FROM results.NaFeatureExpression
                      UNION ALL
                        SELECT DISTINCT
                               'channel2_percentiles' AS profile_type,
                                percentile_channel2 AS value,
                                na_feature_id,
                                protocol_app_node_id
                        FROM results.NaFeatureExpression
                      UNION ALL
                        SELECT DISTINCT
                               'standard_error' AS profile_type,
                               standard_error AS value,
                               na_feature_id,
                               protocol_app_node_id
                        FROM results.NaFeatureExpression
                      UNION ALL
                        SELECT DISTINCT
                               'pvalue' AS profile_type,
                               pvalue AS value,
                               na_feature_id,
                               protocol_app_node_id
                        FROM apidb.NaFeatureMetacycle
                      UNION ALL
                        SELECT DISTINCT
                               'amplitude' AS profile_type,
                               amplitude AS value,
                               na_feature_id,
                               protocol_app_node_id
                        FROM apidb.NaFeatureMetacycle
                      UNION ALL
                        SELECT DISTINCT
                               'period' AS profile_type,
                               period AS value,
                               na_feature_id,
                               protocol_app_node_id
                        FROM apidb.NaFeatureMetacycle
                       ) gene_profiles
                 ) res
            WHERE sl.protocol_app_node_id = pan.protocol_app_node_id
              AND pan.protocol_app_node_id = res.protocol_app_node_id
              AND sl.study_id IN (SELECT study_id FROM study.Study WHERE investigation_id IS NOT NULL)
              AND sl.study_id = dr.study_id (+)
              AND sl.study_id = s.study_id
              AND dr.study_id is null
            GROUP BY res.na_feature_id, res.profile_type, sl.study_id, s.name
           ) profile
      WHERE ds.name = d.name
        AND ps.investigation_id = i.study_id
        AND ds.version = r.version
        AND d.external_database_id = r.external_database_id
        AND r.external_database_release_id = i.external_database_release_id
        AND i.investigation_id IS NULL
        AND profile.study_id = ps.study_id
        AND profile.na_feature_id = ga.na_feature_id
    UNION ALL
      /* non-gene profiles */
      SELECT
             ds.name AS dataset_name, ds.type AS dataset_type,
             ds.subtype AS dataset_subtype, profile.profile_type,
             profile.source_id, profile.study_id AS profile_study_id,
             ps.name AS profile_set_name,
             cast(case
                    when regexp_replace(ps.name, '\[.+\]', '') like '% - %' 
                      then regexp_replace(regexp_replace(ps.name, '\[.+\]', ''), '.+ - ', '')
                      /* special cases for legacy datasets */
                    when regexp_replace(ps.name, '\[.+\]', '') like 'DeRisi%' 
                      then regexp_replace(regexp_replace(ps.name, '\[.+\]', ''), 'DeRisi ', '')
                    when regexp_replace(ps.name, '\[.+\]', '') like 'winzeler_cc_%' 
                      then regexp_replace(regexp_replace(ps.name, '\[.+\]', ''), 'winzeler_cc_', '')
                    when regexp_replace(ps.name, '\[.+\]', '') like 'Llinas RT transcription and decay %' 
                      then regexp_replace(regexp_replace(ps.name, '\[.+\]', ''), 'Llinas RT transcription and decay ', '')
                    when regexp_replace(ps.name, '\[.+\]', '') like 'T.brucei paired end RNA Seq data from Horn%' 
                      then regexp_replace(regexp_replace(regexp_replace(regexp_replace(regexp_replace(ps.name, '\[.+ nonunique\]', ''), '\[.+ unique\]', ' - unique'), '\[.+\]', ''), 'aligned with cds coordinates ', 'cds coordinates'), 'T.brucei paired end RNA Seq data from Horn ', '')
                    else null
                  end as varchar2(50)
                 ) as profile_set_suffix,
             profile.profile_as_string, profile.max_value, profile.min_value,
             profile.max_timepoint, profile.min_timepoint
      FROM apidb.DataSource ds, sres.ExternalDatabase d, sres.ExternalDatabaseRelease r,
           study.study i, study.study ps,
           (SELECT res.source_id, res.profile_type, sl.study_id, res.id,
                   CASE
                     WHEN (s.NAME ='Apicoplast and ER Proteomes')
                       THEN listagg(nvl(to_char(round(res.VALUE, 6)), 'NA'), chr(9)) WITHIN GROUP(ORDER BY pan.node_order_num)
                     ELSE listagg(NVL(TO_CHAR(ROUND(res.value, 2)), 'NA'), CHR(9)) within GROUP(ORDER BY pan.node_order_num)
                   END  AS profile_as_string,
                   max(res.value) AS max_value, min(value) as min_value,
                   max(pan.name) keep(dense_rank last order by value) as max_timepoint,
                   max(pan.name) keep(dense_rank FIRST ORDER BY value) AS min_timepoint
            FROM study.StudyLink sl, study.study s, study.ProtocolAppNode pan,
                 (select distinct sl.study_id
                  from study.studylink sl, PanResults panr
                  where sl.protocol_app_node_id = panr.pan_id
                    and panr.result_table = 'Results::NAFeatureDiffResult') dr,
                 (
                  SELECT DISTINCT
                         'value' AS profile_type,
                         otr.value,
                         otr.ontology_term_id AS id,
                         otr.protocol_app_node_id,
                         ot.name as source_id
                  FROM apidb.OntologyTermResult otr, sres.ontologyterm ot
                  WHERE ot.ontology_term_id = otr.ontology_term_id
                UNION ALL
                  SELECT DISTINCT
                         'values' AS profile_type,
                         value,
                         subject_result_id as id,
                         protocol_app_node_id,
                         subject as source_id
                  FROM apidb.SubjectResult
                UNION ALL
                  SELECT DISTINCT
                         compound_profiles.profile_type,
                         compound_profiles.value,
                         compound_profiles.id,
                         compound_profiles.protocol_app_node_id,
                         CASE
                           WHEN compound_profiles.isotopomer is null
                             THEN ca.source_id
                           ELSE ca.source_id || '|' || compound_profiles.isotopomer
                         END as source_id
                  FROM CompoundAttributes ca,
                       (SELECT DISTINCT
                               'values' AS profile_type,
                               MAX(value) AS value,
                               compound_id AS id,
                               protocol_app_node_id,
                               isotopomer
                        FROM results.CompoundMassSpec
                        GROUP BY compound_id, protocol_app_node_id, isotopomer
                       ) compound_profiles
                  WHERE ca.id = compound_profiles.id
                UNION ALL
                  SELECT DISTINCT
                         compound_profiles.profile_type,
                         compound_profiles.value,
                         compound_profiles.peak_id as id,
                         compound_profiles.protocol_app_node_id,
                         CASE
                           WHEN compound_profiles.isotopomer IS NULL
                             THEN ca.source_id
                           ELSE ca.source_id || '|' || compound_profiles.isotopomer
                         END as source_id
                  FROM CompoundAttributes ca,
                       (SELECT DISTINCT
                               'values' AS profile_type,
                               res.value as value,
                               cpc.compound_id AS id,
                               cpc.compound_peaks_id as peak_id,
                               res.protocol_app_node_id,
                               cpc.isotopomer
                        FROM apidb.CompoundmassSpecResult res, apidb.Compoundpeaks cp,
                             apidb.compoundPeaksChebi cpc, study.ProtocolAppNode pan
                        WHERE cp.compound_peaks_id = res.compound_peaks_id
                          AND cpc.compound_peaks_id = cp.compound_peaks_id
                          AND pan.protocol_app_node_id = res.protocol_app_node_id
                          AND pan.name like '%mean%'
                       ) compound_profiles
                  WHERE ca.id = compound_profiles.id
                 ) res
            WHERE sl.protocol_app_node_id = pan.protocol_app_node_id
              AND pan.protocol_app_node_id = res.protocol_app_node_id
              AND sl.study_id IN (SELECT study_id FROM study.Study WHERE investigation_id IS NOT NULL)
              AND sl.study_id = dr.study_id (+)
              AND sl.study_id = s.study_id
              AND dr.study_id is null
            GROUP BY res.source_id, res.profile_type, sl.study_id, s.name, res.id
           ) profile
      WHERE ds.name = d.name
        AND ps.investigation_id = i.study_id
        AND ds.version = r.version
        AND d.external_database_id = r.external_database_id
        AND r.external_database_release_id = i.external_database_release_id
        AND i.investigation_id IS NULL
        AND profile.study_id = ps.study_id
    UNION ALL
      /* end of non-gene profiles
         HaplotypeResult is broken out into a separate subquery
         because its values are not numbers */
      SELECT DISTINCT
             ds.name AS dataset_name,
             ds.type AS dataset_type,
             ds.subtype AS dataset_subtype,
             profile.profile_type,
             profile.source_id,
             profile.study_id AS profile_study_id,
             ps.name AS profile_set_name,
             cast(case when regexp_replace(ps.name, '\[.+\]', '') like '% - %'
                         then regexp_replace(regexp_replace(ps.name, '\[.+\]', ''), '.+ - ', '')
                       else null
                  end as varchar2(50))
               as profile_set_suffix,
             profile.profile_as_string,
             profile.max_value,
             profile.min_value,
             profile.max_timepoint,
             profile.min_timepoint
      FROM apidb.DataSource ds, sres.ExternalDatabase d, sres.ExternalDatabaseRelease r,
           study.study i, study.study ps,
           (SELECT res.source_id, res.profile_type, sl.study_id, res.id,
                   listagg(NVL(TO_CHAR(ROUND(res.value, 2)), 'NA'), CHR(9)) within GROUP(ORDER BY pan.node_order_num)
                     AS profile_as_string,
                   cast (null as number(1)) AS max_value,
                   cast (null as number(1)) AS min_value,
                   max(pan.name) keep(dense_rank last order by value) as max_timepoint,
                   max(pan.name) keep(dense_rank first order by value) as min_timepoint
            FROM study.StudyLink sl, study.ProtocolAppNode pan,
                 (select distinct sl.study_id
                  from study.StudyLink sl, panresults panr
                  where sl.protocol_app_node_id = panr.pan_id
                    and panr.result_table = 'Results::NAFeatureDiffResult') dr,
                 (SELECT gene_profiles.*, ga.source_id
                  FROM GeneAttributes ga,
                       (SELECT DISTINCT
                               'value' AS profile_type,
                               value AS value,
                               na_feature_id AS id,
                               protocol_app_node_id
                        FROM apidb.HaplotypeResult
                       ) gene_profiles
                  WHERE gene_profiles.id = ga.na_feature_id
                 ) res
            WHERE sl.protocol_app_node_id = pan.protocol_app_node_id
              AND pan.protocol_app_node_id = res.protocol_app_node_id
              and sl.study_id = dr.study_id (+)
              and dr.study_id is null
            GROUP BY res.source_id, res.profile_type, sl.study_id, res.id
           ) profile
      WHERE ds.name = d.name
        AND ps.investigation_id = i.study_id
        AND ds.version = r.version
        AND d.external_database_id = r.external_database_id
        AND r.external_database_release_id = i.external_database_release_id
        AND i.investigation_id IS NULL
        AND profile.study_id = ps.study_id
      ]]>
    </sql>
    <sql>
      <![CDATA[
        UPDATE Profile&1
        SET dataset_name = 'tbruTREU927_Rijo_Circadian_Regulation_rnaSeq_RSRC'
        WHERE dataset_name= 'tbruTREU927_RNASeq_Rijo_Circadian_Regulation_RSRC'
      ]]>
    </sql>
    <sql>
      <![CDATA[
        UPDATE Profile&1
        SET profile_as_string = NULL
        WHERE replace(profile_as_string, 'NA' || CHR(9), '') = 'NA'
      ]]>
    </sql>
    <sql>
      <![CDATA[
        create index exprof_ix&1
          on Profile&1 (source_id, profile_type, profile_set_name)
        tablespace indx
      ]]>
    </sql>
  </tuningTable>
-->


  <tuningTable name="Profile">
    <!-- One profile per gene per dataset. Used for graphs
      -->
    <internalDependency name="GeneAttributes"/>
    <internalDependency name="CompoundAttributes"/>
    <internalDependency name="PANResults"/>
    <externalDependency name="apidb.OntologyTermResult"/>
    <externalDependency name="apidb.Datasource"/>
    <externalDependency name="apidb.NaFeatureMetacycle"/>
    <externalDependency name="results.NaFeatureExpression"/>
    <externalDependency name="results.NaFeatureDiffResult"/>
    <externalDependency name="results.CompoundMassSpec"/>
    <externalDependency name="sres.ExternalDatabase"/>
    <externalDependency name="sres.ExternalDatabaseRelease"/>
    <externalDependency name="study.ProtocolAppNode"/>
    <externalDependency name="study.Study"/>
    <externalDependency name="study.StudyLink"/>
    <sql>
      <![CDATA[
  create table Profile&1 nologging as
  SELECT -- not "NO PARALLEL" (i.e. some parallel)
         ds.name as dataset_name, ds.type as dataset_type,
         ds.subtype as dataset_subtype, profile.profile_type,
         profile.source_id, profile.study_id as profile_study_id,
         ps.name as profile_set_name,
         cast(case
                when regexp_replace(ps.name, '\[.+\]', '') like '% - %' 
                  then regexp_replace(regexp_replace(ps.name, '\[.+\]', ''), '.+ - ', '')
                -- special cases for legacy datasets
                when regexp_replace(ps.name, '\[.+\]', '') like 'DeRisi%' 
                  then regexp_replace(regexp_replace(ps.name, '\[.+\]', ''), 'DeRisi ', '')
                when regexp_replace(ps.name, '\[.+\]', '') like 'winzeler_cc_%' 
                  then regexp_replace(regexp_replace(ps.name, '\[.+\]', ''), 'winzeler_cc_', '')
                when regexp_replace(ps.name, '\[.+\]', '') like 'Llinas RT transcription and decay %' 
                  then regexp_replace(regexp_replace(ps.name, '\[.+\]', ''), 'Llinas RT transcription and decay ', '')
                when regexp_replace(ps.name, '\[.+\]', '') like 'T.brucei paired end RNA Seq data from Horn%' 
                  then regexp_replace(regexp_replace(regexp_replace(regexp_replace(regexp_replace(ps.name, '\[.+ nonunique\]', ''), '\[.+ unique\]', ' - unique'), '\[.+\]', ''), 'aligned with cds coordinates ', 'cds coordinates'), 'T.brucei paired end RNA Seq data from Horn ', '')
                else null
              end as varchar2(50)
             ) as profile_set_suffix,
         profile.profile_as_string, profile.max_value, profile.min_value,
         profile.max_timepoint, profile.min_timepoint
  from apidb.DataSource ds, sres.ExternalDatabase d,
       sres.ExternalDatabaseRelease r, study.Study ps, study.Study i,
       (
        -- gene profiles
        select gene_profile.study_id, ga.source_id, gene_profile.profile_type,
               gene_profile.profile_as_string, gene_profile.max_value, gene_profile.min_value,
               gene_profile.max_timepoint, gene_profile.min_timepoint
        from GeneAttributes ga,
             (  select sl.study_id, result.na_feature_id, 'values' as profile_type,
                       listagg(nvl(to_char(round(result.value, 2)), 'NA'), chr(9))
                         within group (order by pan.node_order_num)
                         as profile_as_string,
                       max(result.value) as max_value, min(result.value) as min_value,
                       max(pan.name) keep(dense_rank last order by result.value) as max_timepoint,
                       max(pan.name) keep(dense_rank first order BY result.value) as min_timepoint
                from study.ProtocolAppNode pan, study.StudyLink sl, study.Study s,
                     (select na_feature_id, protocol_app_node_id, max(value) as value
                      from results.NaFeatureHostResponse
                      group by na_feature_id, protocol_app_node_id) result
                     where result.protocol_app_node_id = sl.protocol_app_node_id
                       and result.protocol_app_node_id = pan.protocol_app_node_id
                       and sl.study_id = s.study_id
                       and s.investigation_id is not null
                group by sl.study_id, result.na_feature_id
              UNION ALL
                select sl.study_id, result.na_feature_id, 'values' as profile_type,
                       listagg(nvl(to_char(round(result.mean_phenotype, 2)), 'NA'), chr(9))
                         within group (order by pan.node_order_num)
                         as profile_as_string,
                       max(result.mean_phenotype) as max_value, min(result.mean_phenotype) as min_value,
                       max(pan.name) keep(dense_rank last order by result.mean_phenotype) as max_timepoint,
                       max(pan.name) keep(dense_rank first order BY result.mean_phenotype) as min_timepoint
                from study.ProtocolAppNode pan, study.StudyLink sl, study.Study s,
                     apidb.CrisprPhenotype result
                     where result.protocol_app_node_id = sl.protocol_app_node_id
                       and result.protocol_app_node_id = pan.protocol_app_node_id
                       and sl.study_id = s.study_id
                       and s.investigation_id is not null
                group by sl.study_id, result.na_feature_id
              UNION ALL
                select sl.study_id, result.na_feature_id, 'values' as profile_type,
                       listagg(nvl(to_char(round(result.score, 2)), 'NA'), chr(9))
                         within group (order by pan.node_order_num)
                         as profile_as_string,
                       max(result.score) as max_value, min(result.score) as min_value,
                       max(pan.name) keep(dense_rank last order by result.score) as max_timepoint,
                       max(pan.name) keep(dense_rank first order BY result.score) as min_timepoint
                from study.ProtocolAppNode pan, study.StudyLink sl, study.Study s,
                     apidb.PhenotypeScore result
                     where result.protocol_app_node_id = sl.protocol_app_node_id
                       and result.protocol_app_node_id = pan.protocol_app_node_id
                       and sl.study_id = s.study_id
                       and s.investigation_id is not null
                group by sl.study_id, result.na_feature_id
              UNION ALL
                select sl.study_id, result.na_feature_id, 'values' as profile_type,
                       listagg(nvl(to_char(round(result.relative_growth_rate, 2)), 'NA'), chr(9))
                         within group (order by pan.node_order_num)
                         as profile_as_string,
                       max(result.relative_growth_rate) as max_value, min(result.relative_growth_rate) as min_value,
                       max(pan.name) keep(dense_rank last order by result.relative_growth_rate) as max_timepoint,
                       max(pan.name) keep(dense_rank first order BY result.relative_growth_rate) as min_timepoint
                from study.ProtocolAppNode pan, study.StudyLink sl, study.Study s,
                     apidb.PhenotypeGrowthRate result
                     where result.protocol_app_node_id = sl.protocol_app_node_id
                       and result.protocol_app_node_id = pan.protocol_app_node_id
                       and sl.study_id = s.study_id
                       and s.investigation_id is not null
                group by sl.study_id, result.na_feature_id
              UNION ALL
                select sl.study_id, result.na_feature_id, 'values' as profile_type,
                       listagg(nvl(to_char(round(result.value, 2)), 'NA'), chr(9))
                         within group (order by pan.node_order_num)
                         as profile_as_string,
                       max(result.value) as max_value, min(result.value) as min_value,
                       max(pan.name) keep(dense_rank last order by result.value) as max_timepoint,
                       max(pan.name) keep(dense_rank first order BY result.value) as min_timepoint
                from study.ProtocolAppNode pan, study.StudyLink sl, study.Study s,
                     results.NaFeatureExpression result
                     where result.protocol_app_node_id = sl.protocol_app_node_id
                       and result.protocol_app_node_id = pan.protocol_app_node_id
                       and sl.study_id = s.study_id
                       and s.investigation_id is not null
                group by sl.study_id, result.na_feature_id
              UNION ALL
                select sl.study_id, result.na_feature_id, 'channel1_percentiles' as profile_type,
                       listagg(nvl(to_char(round(result.percentile_channel1, 2)), 'NA'), chr(9))
                         within group (order by pan.node_order_num)
                         as profile_as_string,
                       max(result.percentile_channel1) as max_value, min(result.percentile_channel1) as min_value,
                       max(pan.name) keep(dense_rank last order by result.percentile_channel1) as max_timepoint,
                       max(pan.name) keep(dense_rank first order BY result.percentile_channel1) as min_timepoint
                from study.ProtocolAppNode pan, study.StudyLink sl, study.Study s,
                     results.NaFeatureExpression result
                     where result.protocol_app_node_id = sl.protocol_app_node_id
                       and result.protocol_app_node_id = pan.protocol_app_node_id
                       and sl.study_id = s.study_id
                       and s.investigation_id is not null
                group by sl.study_id, result.na_feature_id
              UNION ALL
                select sl.study_id, result.na_feature_id, 'channel2_percentiles' as profile_type,
                       listagg(nvl(to_char(round(result.percentile_channel2, 2)), 'NA'), chr(9))
                         within group (order by pan.node_order_num)
                         as profile_as_string,
                       max(result.percentile_channel2) as max_value, min(result.percentile_channel2) as min_value,
                       max(pan.name) keep(dense_rank last order by result.percentile_channel2) as max_timepoint,
                       max(pan.name) keep(dense_rank first order BY result.percentile_channel2) as min_timepoint
                from study.ProtocolAppNode pan, study.StudyLink sl, study.Study s,
                     results.NaFeatureExpression result
                     where result.protocol_app_node_id = sl.protocol_app_node_id
                       and result.protocol_app_node_id = pan.protocol_app_node_id
                       and sl.study_id = s.study_id
                       and s.investigation_id is not null
                group by sl.study_id, result.na_feature_id
              UNION ALL
                select sl.study_id, result.na_feature_id, 'standard_error' as profile_type,
                       listagg(nvl(to_char(round(result.standard_error, 2)), 'NA'), chr(9))
                         within group (order by pan.node_order_num)
                         as profile_as_string,
                       max(result.standard_error) as max_value, min(result.standard_error) as min_value,
                       max(pan.name) keep(dense_rank last order by result.standard_error) as max_timepoint,
                       max(pan.name) keep(dense_rank first order BY result.standard_error) as min_timepoint
                from study.ProtocolAppNode pan, study.StudyLink sl, study.Study s,
                     results.NaFeatureExpression result
                     where result.protocol_app_node_id = sl.protocol_app_node_id
                       and result.protocol_app_node_id = pan.protocol_app_node_id
                       and sl.study_id = s.study_id
                       and s.investigation_id is not null
                group by sl.study_id, result.na_feature_id
              UNION ALL
                select sl.study_id, result.na_feature_id, 'pvalue' as profile_type,
                       listagg(nvl(to_char(round(result.pvalue, 2)), 'NA'), chr(9))
                         within group (order by pan.node_order_num)
                         as profile_as_string,
                       max(result.pvalue) as max_value, min(result.pvalue) as min_value,
                       max(pan.name) keep(dense_rank last order by result.pvalue) as max_timepoint,
                       max(pan.name) keep(dense_rank first order BY result.pvalue) as min_timepoint
                from study.ProtocolAppNode pan, study.StudyLink sl, study.Study s,
                     apidb.NaFeatureMetacycle result
                     where result.protocol_app_node_id = sl.protocol_app_node_id
                       and result.protocol_app_node_id = pan.protocol_app_node_id
                       and sl.study_id = s.study_id
                       and s.investigation_id is not null
                group by sl.study_id, result.na_feature_id
              UNION ALL
                select sl.study_id, result.na_feature_id, 'amplitude' as profile_type,
                       listagg(nvl(to_char(round(result.amplitude, 2)), 'NA'), chr(9))
                         within group (order by pan.node_order_num)
                         as profile_as_string,
                       max(result.amplitude) as max_value, min(result.amplitude) as min_value,
                       max(pan.name) keep(dense_rank last order by result.amplitude) as max_timepoint,
                       max(pan.name) keep(dense_rank first order BY result.amplitude) as min_timepoint
                from study.ProtocolAppNode pan, study.StudyLink sl, study.Study s,
                     apidb.NaFeatureMetacycle result
                     where result.protocol_app_node_id = sl.protocol_app_node_id
                       and result.protocol_app_node_id = pan.protocol_app_node_id
                       and sl.study_id = s.study_id
                       and s.investigation_id is not null
                group by sl.study_id, result.na_feature_id
              UNION ALL
                select sl.study_id, result.na_feature_id, 'period' as profile_type,
                       listagg(nvl(to_char(round(result.period, 2)), 'NA'), chr(9))
                         within group (order by pan.node_order_num)
                         as profile_as_string,
                       to_number(max(result.period)) as max_value, to_number(min(result.period)) as min_value,
                       max(pan.name) keep(dense_rank last order by result.period) as max_timepoint,
                       max(pan.name) keep(dense_rank first order BY result.period) as min_timepoint
                from study.ProtocolAppNode pan, study.StudyLink sl, study.Study s,
                     apidb.NaFeatureMetacycle result
                     where result.protocol_app_node_id = sl.protocol_app_node_id
                       and result.protocol_app_node_id = pan.protocol_app_node_id
                       and sl.study_id = s.study_id
                       and s.investigation_id is not null
                group by sl.study_id, result.na_feature_id
              UNION ALL
                select sl.study_id, result.na_feature_id, 'values' as profile_type,
                       listagg(nvl(result.value, 'NA'), chr(9))
                         within group (order by pan.node_order_num)
                         as profile_as_string,
                       cast (null as number) as max_value,
                       cast (null as number) as min_value,
                       max(pan.name) keep(dense_rank last order by result.value) as max_timepoint,
                       max(pan.name) keep(dense_rank first order BY result.value) as min_timepoint
                from study.ProtocolAppNode pan, study.StudyLink sl, study.Study s,
                     apidb.HaplotypeResult result
                     where result.protocol_app_node_id = sl.protocol_app_node_id
                       and result.protocol_app_node_id = pan.protocol_app_node_id
                       and sl.study_id = s.study_id
                       and s.investigation_id is not null
                group by sl.study_id, result.na_feature_id
               ) gene_profile
        where ga.na_feature_id = gene_profile.na_feature_id
      UNION ALL
        -- compound profiles
        select compound_profile.study_id, 
               case
                 when compound_profile.isotopomer is null
                   then ca.source_id
                 else ca.source_id || '|' || compound_profile.isotopomer
               end as source_id,
               compound_profile.profile_type,
               compound_profile.profile_as_string, compound_profile.max_value, compound_profile.min_value,
               compound_profile.max_timepoint, compound_profile.min_timepoint
        from CompoundAttributes ca,
             (  select sl.study_id, result.compound_id, result.isotopomer, 'values' as profile_type,
                       listagg(nvl(to_char(round(result.value, 2)), 'NA'), chr(9))
                         within group (order by pan.node_order_num)
                         as profile_as_string,
                       max(result.value) as max_value, min(result.value) as min_value,
                       max(pan.name) keep(dense_rank last order by result.value) as max_timepoint,
                       max(pan.name) keep(dense_rank first order BY result.value) as min_timepoint
                from study.ProtocolAppNode pan, study.StudyLink sl, study.Study s,
                     (select max(value) as value, compound_id, protocol_app_node_id, isotopomer
                      from results.CompoundMassSpec
                      group by compound_id, protocol_app_node_id, isotopomer
                     ) result
                     where result.protocol_app_node_id = sl.protocol_app_node_id
                       and result.protocol_app_node_id = pan.protocol_app_node_id
                       and sl.study_id = s.study_id
                       and s.investigation_id is not null
                group by sl.study_id, result.compound_id, result.isotopomer
              UNION ALL
                select sl.study_id, cpc.compound_id, cpc.isotopomer, 'values' as profile_type,
                       listagg(nvl(to_char(round(cmsr.value, 2)), 'NA'), chr(9))
                         within group (order by pan.node_order_num)
                         as profile_as_string,
                       max(cmsr.value) as max_value, min(cmsr.value) as min_value,
                       max(pan.name) keep(dense_rank last order by cmsr.value) as max_timepoint,
                       max(pan.name) keep(dense_rank first order BY cmsr.value) as min_timepoint
                from study.ProtocolAppNode pan, study.StudyLink sl, study.Study s,
                     apidb.CompoundMassSpecResult cmsr, apidb.Compoundpeaks cp,
                     apidb.CompoundPeaksChebi cpc
                     where cmsr.protocol_app_node_id = sl.protocol_app_node_id
                       and cmsr.protocol_app_node_id = pan.protocol_app_node_id
                       and sl.study_id = s.study_id
                       and s.investigation_id is not null
                       and cp.compound_peaks_id = cmsr.compound_peaks_id
                       and cpc.compound_peaks_id = cp.compound_peaks_id
                       and pan.name like '%mean%'
                group by sl.study_id, cpc.compound_id, cpc.isotopomer
             ) compound_profile
        where ca.id = compound_profile.compound_id
      UNION ALL
        -- OntologyTermResult
        select sl.study_id, ot.name as source_id, 'value' as profile_type,
               listagg(nvl(to_char(round(otr.value, 2)), 'NA'), chr(9))
                 within group (order by pan.node_order_num)
                 as profile_as_string,
               max(otr.value) as max_value, min(otr.value) as min_value,
               max(pan.name) keep(dense_rank last order by otr.value) as max_timepoint,
               max(pan.name) keep(dense_rank first order BY otr.value) as min_timepoint
        from study.ProtocolAppNode pan, study.StudyLink sl, study.Study s,
             apidb.OntologyTermResult otr, sres.OntologyTerm ot
        where ot.ontology_term_id = otr.ontology_term_id
          and otr.protocol_app_node_id = sl.protocol_app_node_id
          and otr.protocol_app_node_id = pan.protocol_app_node_id
          and sl.study_id = s.study_id
          and s.investigation_id is not null
        group by sl.study_id, ot.name
      UNION ALL
        -- SubjectResult
        select sl.study_id, result.subject as source_id, 'values' as profile_type,
                       listagg(nvl(to_char(round(result.value, 2)), 'NA'), chr(9))
                         within group (order by pan.node_order_num)
                         as profile_as_string,
                       max(result.value) as max_value, min(result.value) as min_value,
                       max(pan.name) keep(dense_rank last order by result.value) as max_timepoint,
                       max(pan.name) keep(dense_rank first order BY result.value) as min_timepoint
                from study.ProtocolAppNode pan, study.StudyLink sl, study.Study s,
                     apidb.SubjectResult result
                     where result.protocol_app_node_id = sl.protocol_app_node_id
                       and result.protocol_app_node_id = pan.protocol_app_node_id
                       and sl.study_id = s.study_id
                       and s.investigation_id is not null
                group by sl.study_id, result.subject
       ) profile
  where ds.name = d.name
    and ps.investigation_id = i.study_id
    and ds.version = r.version
    and d.external_database_id = r.external_database_id
    and r.external_database_release_id = i.external_database_release_id
    and i.investigation_id is null
    and profile.study_id = ps.study_id
      ]]>
    </sql>
    <sql>
      <![CDATA[
        UPDATE Profile&1
        SET dataset_name = 'tbruTREU927_Rijo_Circadian_Regulation_rnaSeq_RSRC'
        WHERE dataset_name= 'tbruTREU927_RNASeq_Rijo_Circadian_Regulation_RSRC'
      ]]>
    </sql>
    <sql>
      <![CDATA[
        UPDATE Profile&1
        SET profile_as_string = NULL
        WHERE replace(profile_as_string, 'NA' || CHR(9), '') = 'NA'
      ]]>
    </sql>
    <sql>
      <![CDATA[
        create index exprof_idx&1
          on Profile&1 (source_id, profile_type, profile_set_name)
        tablespace indx
      ]]>
    </sql>
  </tuningTable>


  <tuningTable name="ProfileType">
    <internalDependency name="Profile"/>
    <sql>
      <![CDATA[
        CREATE TABLE ProfileType&1 nologging AS
	SELECT DISTINCT dataset_name, profile_study_id, profile_set_name, profile_set_suffix, profile_type, 
	       dataset_type, dataset_subtype
	FROM profile
	WHERE profile_as_string IS NOT NULL
	ORDER BY  dataset_name, profile_set_name,  profile_type
      ]]>
    </sql>
  </tuningTable>


  <tuningTable name="ProfileSamples">
    <internalDependency name="ProfileType"/>
    <externalDependency name="results.NaFeatureExpression"/>
    <externalDependency name="results.CompoundMassSpec"/>
    <externalDependency name="study.ProtocolAppNode"/>
    <externalDependency name="study.Study"/>
    <externalDependency name="study.StudyLink"/>
    <sql>
      <![CDATA[
      CREATE TABLE ProfileSamples&1 nologging AS
	SELECT DISTINCT s.name AS study_name, s.study_id, 
	  REGEXP_REPLACE(REGEXP_REPLACE (pan.name, ' \[.+\] \(.+\)', ''),
                         ' \(.+\)', '')AS protocol_app_node_name,
	  pan.protocol_app_node_id, pan.node_order_num, pt.profile_type,
	  pt.dataset_name, pt.dataset_type, pt.dataset_subtype,
          pt.profile_set_suffix
	FROM profileType pt, study.study s, study.studyLink sl, 
	  study.protocolAppNode pan, results.nafeatureexpression r
	WHERE pt.profile_study_id = s.study_id
	AND sl.study_id = s.study_id
	AND sl.protocol_app_node_id = pan.protocol_app_node_id
	AND  pan.protocol_app_node_id =r.protocol_app_node_id
	AND pt.profile_type not in ('pvalue', 'period', 'amplitude')
      UNION
	SELECT DISTINCT s.name AS study_name, s.study_id, 
          REGEXP_REPLACE(REGEXP_REPLACE (pan.name, ' \[.+\] \(.+\)', ''),
                         ' \(.+\)', '')AS protocol_app_node_name,
          pan.protocol_app_node_id, pan.node_order_num, pt.profile_type,
          pt.dataset_name, pt.dataset_type, pt.dataset_subtype,
          pt.profile_set_suffix
        FROM apidbtuning.profileType pt, study.study s, study.studyLink sl, 
          study.protocolAppNode pan, apidb.NAFeatureMetacycle r
        WHERE pt.profile_study_id = s.study_id
        AND sl.study_id = s.study_id
        AND sl.protocol_app_node_id = pan.protocol_app_node_id
        AND  pan.protocol_app_node_id =r.protocol_app_node_id
        AND pt.profile_type not in ('values', 'channel1_percentiles', 'channel2_percentiles', 'standard_error')
      UNION
	SELECT DISTINCT s.name AS study_name, s.study_id, 
	  REGEXP_REPLACE(REGEXP_REPLACE (pan.name, ' \[.+\] \(.+\)', ''),
                         ' \(.+\)', '')AS protocol_app_node_name,
	  pan.protocol_app_node_id, pan.node_order_num, pt.profile_type,
	  pt.dataset_name, pt.dataset_type, pt.dataset_subtype,
          pt.profile_set_suffix
	FROM profileType pt, study.study s, study.studyLink sl, 
	  study.protocolAppNode pan, results.compoundMassSpec r
	WHERE pt.profile_study_id = s.study_id
	AND sl.study_id = s.study_id
	AND sl.protocol_app_node_id = pan.protocol_app_node_id
	AND  pan.protocol_app_node_id =r.protocol_app_node_id 
      UNION
    SELECT DISTINCT s.name AS study_name, s.study_id,                                                                                                                                                  
          REGEXP_REPLACE(REGEXP_REPLACE (pan.name, ' \[.+\] \(.+\)', ''),
                         ' \(.+\)', '')AS protocol_app_node_name,
          pan.protocol_app_node_id, pan.node_order_num, pt.profile_type,
          pt.dataset_name, pt.dataset_type, pt.dataset_subtype,
          pt.profile_set_suffix
        FROM apidbtuning.profileType pt, study.study s, study.studyLink sl, 
          study.protocolAppNode pan, APIDB.compoundmassspecresult r
        WHERE pt.profile_study_id = s.study_id
        AND sl.study_id = s.study_id
        AND sl.protocol_app_node_id = pan.protocol_app_node_id
        AND  pan.protocol_app_node_id =r.protocol_app_node_id
        and pan.name like '%mean%'
      UNION
	SELECT DISTINCT s.name AS study_name, s.study_id, 
	  REGEXP_REPLACE(REGEXP_REPLACE (pan.name, ' \[.+\] \(.+\)', ''),
                         ' \(.+\)', '')AS protocol_app_node_name,
	  pan.protocol_app_node_id, pan.node_order_num, pt.profile_type,
	  pt.dataset_name, pt.dataset_type, pt.dataset_subtype,
          pt.profile_set_suffix
	FROM profileType pt, study.study s, study.studyLink sl, 
	  study.protocolAppNode pan, apidb.ontologytermresult r
	WHERE pt.profile_study_id = s.study_id
	AND sl.study_id = s.study_id
	AND sl.protocol_app_node_id = pan.protocol_app_node_id
	AND  pan.protocol_app_node_id =r.protocol_app_node_id 
      UNION
	SELECT DISTINCT s.name AS study_name, s.study_id, 
	  REGEXP_REPLACE(REGEXP_REPLACE (pan.name, ' \[.+\] \(.+\)', ''),
                         ' \(.+\)', '')AS protocol_app_node_name,
	  pan.protocol_app_node_id, pan.node_order_num, pt.profile_type,
	  pt.dataset_name, pt.dataset_type, pt.dataset_subtype,
          pt.profile_set_suffix
	FROM profileType pt, study.study s, study.studyLink sl, 
	  study.protocolAppNode pan, results.nafeaturehostresponse r
	WHERE pt.profile_study_id = s.study_id
	AND sl.study_id = s.study_id
	AND sl.protocol_app_node_id = pan.protocol_app_node_id
	AND  pan.protocol_app_node_id =r.protocol_app_node_id 
      UNION
	SELECT DISTINCT s.name AS study_name, s.study_id, 
	  REGEXP_REPLACE(REGEXP_REPLACE (pan.name, ' \[.+\] \(.+\)', ''),
                         ' \(.+\)', '')AS protocol_app_node_name,
	  pan.protocol_app_node_id, pan.node_order_num, pt.profile_type,
	  pt.dataset_name, pt.dataset_type, pt.dataset_subtype,
          pt.profile_set_suffix
	FROM profileType pt, study.study s, study.studyLink sl,
	  study.protocolAppNode pan, apidb.crisprphenotype r
	WHERE pt.profile_study_id = s.study_id
	AND sl.study_id = s.study_id
	AND sl.protocol_app_node_id = pan.protocol_app_node_id
	AND  pan.protocol_app_node_id =r.protocol_app_node_id
      UNION
	SELECT DISTINCT s.name AS study_name, s.study_id, 
	  REGEXP_REPLACE(REGEXP_REPLACE (pan.name, ' \[.+\] \(.+\)', ''),
                         ' \(.+\)', '')AS protocol_app_node_name,
	  pan.protocol_app_node_id, pan.node_order_num, pt.profile_type,
	  pt.dataset_name, pt.dataset_type, pt.dataset_subtype,
          pt.profile_set_suffix
	FROM profileType pt, study.study s, study.studyLink sl,
	  study.protocolAppNode pan, apidb.phenotypescore r
	WHERE pt.profile_study_id = s.study_id
	AND sl.study_id = s.study_id
	AND sl.protocol_app_node_id = pan.protocol_app_node_id
	AND  pan.protocol_app_node_id =r.protocol_app_node_id
      UNION
	SELECT DISTINCT s.name AS study_name, s.study_id, 
	  REGEXP_REPLACE(REGEXP_REPLACE (pan.name, ' \[.+\] \(.+\)', ''),
                         ' \(.+\)', '')AS protocol_app_node_name,
	  pan.protocol_app_node_id, pan.node_order_num, pt.profile_type,
	  pt.dataset_name, pt.dataset_type, pt.dataset_subtype,
          pt.profile_set_suffix
	FROM profileType pt, study.study s, study.studyLink sl,
	  study.protocolAppNode pan, apidb.phenotypegrowthrate r
	WHERE pt.profile_study_id = s.study_id
	AND sl.study_id = s.study_id
	AND sl.protocol_app_node_id = pan.protocol_app_node_id
	AND  pan.protocol_app_node_id =r.protocol_app_node_id
      UNION
        SELECT DISTINCT s.name AS study_name, s.study_id, 
          REGEXP_REPLACE(REGEXP_REPLACE (pan.name, ' \[.+\] \(.+\)', ''),
                         ' \(.+\)', '')AS protocol_app_node_name,
          pan.protocol_app_node_id, pan.node_order_num, pt.profile_type,
          pt.dataset_name, pt.dataset_type, pt.dataset_subtype,
          pt.profile_set_suffix
        FROM profileType pt, study.study s, study.studyLink sl,
          study.protocolAppNode pan, apidb.subjectresult r
        WHERE pt.profile_study_id = s.study_id
        AND sl.study_id = s.study_id
        AND sl.protocol_app_node_id = pan.protocol_app_node_id
        AND  pan.protocol_app_node_id =r.protocol_app_node_id
      ]]>
    </sql>
    <sql>
      <![CDATA[
        create index psamp_ix&1
          on ProfileSamples&1
            (dataset_name, profile_type, study_id, node_order_num,
             protocol_app_node_id, profile_set_suffix, study_name,
             protocol_app_node_name)
        tablespace indx
      ]]>
    </sql>
  </tuningTable>


  <tuningTable name="GeneGroupProfile">
    <comment> For all datasets, list all genes (source_id) of a gene_group where one of them (profile_graph_id) 
              has data for a profile_set. 
    </comment>      
    <internalDependency name="GeneAttributes"/>
    <internalDependency name="Profile"/>
    <externalDependency name="dots.GeneInstance"/>
    <sql>
      <![CDATA[
        create table GeneGroupProfile&1 nologging as
        select distinct other_gene.source_id, p.dataset_name,
             this_gene.source_id as profile_graph_id
        from dots.geneinstance this_gi, dots.geneinstance other_gi,
             geneattributes this_gene, geneattributes other_gene,
             profile p
        where this_gi.gene_id = other_gi.gene_id
          and this_gi.na_feature_id = this_gene.na_feature_id
          and other_gi.na_feature_id = other_gene.na_feature_id
          and this_gene.source_id = p.source_id
          and NOT this_gene.organism = other_gene.organism
          --and this_gene.orthomcl_name = other_gene.orthomcl_name
        union
	select ga.source_id, p.dataset_name, p.source_id as profile_graph_id
	from profile p, geneattributes ga
	where p.source_id = ga.source_id
    ]]>
    </sql>
  </tuningTable>


  <tuningTable name="ExpressionGraphsData">
    <comment>
       for gene-page expression graphs
    </comment>
    <internalDependency name="DatasetPresenter"/>
    <internalDependency name="GeneAttributes"/>
    <internalDependency name="ProfileSamples"/>
    <internalDependency name="ProfileSetDisplayInfo"/>
    <externalDependency name="results.NaFeatureExpression"/>
    <externalDependency name="sres.ExternalDatabase"/>
    <externalDependency name="sres.ExternalDatabaseRelease"/>
    <externalDependency name="study.ProtocolAppNode"/>
    <externalDependency name="study.Study"/>
    <externalDependency name="study.StudyLink"/>
    <sql>
      <![CDATA[
        CREATE TABLE ExpressionGraphsData&1 NOLOGGING  as
          -- RNASeq
          select distinct ga.source_id, dnt.dataset_presenter_id as dataset_id,
                 cast(case when ps.profile_set_suffix is null then ps.protocol_app_node_name
                          when ps.protocol_app_node_name ='value' then ps.profile_set_suffix 
                          else ps.protocol_app_node_name || ' - ' || ps.profile_set_suffix end ||
                      case when to_char(substr(dp.value, 1, 10)) in ('0', 'false') and pan.name like '% firststrand %' then '- sense' 
                           when to_char(substr(dp.value, 1, 10)) in ('0', 'false') and pan.name like '% secondstrand %' then '- antisense' 
                           when to_char(substr(dp.value, 1, 10)) in ('1', 'true') and pan.name like '% firststrand %' then '- antisense' 
                           when to_char(substr(dp.value, 1, 10)) in ('1', 'true') and pan.name like '% secondstrand %' then '- sense' 
                           else '' end ||
                      case when pan.name like '% unique%' then ' - unique' 
                           else '' end
                       as varchar2(300)) AS sample_name,
                 round(nfe.value, 2) as value,
                 round(nfe.standard_error, 2) as standard_error,
                 round(nfe.percentile_channel1, 2) as percentile_channel1,
                 round(nfe.percentile_channel2, 2) as percentile_channel2,
                 ps.node_order_num, 
                 ps.protocol_app_node_id
          from results.NaFeatureExpression nfe, GeneAttributes ga, study.ProtocolAppNode pan,
               ProfileSamples ps, study.Study s, study.Study i,
               sres.ExternalDatabaseRelease r, sres.ExternalDatabase d,
               DatasetPresenter dnt, DatasetProperty dp
          where ga.na_feature_id = nfe.na_feature_id
            and nfe.protocol_app_node_id = pan.protocol_app_node_id
            and pan.protocol_app_node_id = ps.protocol_app_node_id
            and ps.study_id = s.study_id
            and s.investigation_id = i.study_id
            and i.external_database_release_id = r.external_database_release_id
            and r.external_database_id = d.external_database_id
            and ps.dataset_name = dnt.name
            and dnt.dataset_presenter_id = dp.dataset_presenter_id
            and dp.property = 'switchStrandsProfiles'
            and ps.study_name not like '%cuff%'
            and ps.study_name not like '%htseq-intersection-nonempty%'
            and ps.study_name not like '%htseq-intersection-strict%'
        UNION
          -- Splice Site data
          select ga.source_id, dnt.dataset_presenter_id as dataset_id,
                 cast (case when ps.profile_set_suffix is null
                              then ps.protocol_app_node_name
                            else ps.protocol_app_node_name || ' ' || ps.profile_set_suffix
                        end as varchar2(300)) AS sample_name,
                 round(nfe.value, 2) as value,
                 round(nfe.standard_error, 2) as standard_error,
                 round(nfe.percentile_channel1, 2) as percentile_channel1,
                 round(nfe.percentile_channel2, 2) as percentile_channel2,
                 ps.node_order_num, 
                 ps.protocol_app_node_id
          from results.NaFeatureExpression nfe, GeneAttributes ga, study.ProtocolAppNode pan,
               ProfileSamples ps, study.Study s, study.Study i,
               sres.ExternalDatabaseRelease r, sres.ExternalDatabase d,
               DatasetNameTaxon dnt,DatasetProperty dp
          where ga.na_feature_id = nfe.na_feature_id
            and nfe.protocol_app_node_id = pan.protocol_app_node_id
            and pan.protocol_app_node_id = ps.protocol_app_node_id
            and ps.study_id = s.study_id
            and s.investigation_id = i.study_id
            and i.external_database_release_id = r.external_database_release_id
            and r.external_database_id = d.external_database_id
            and d.name = dnt.name
            and dnt.dataset_presenter_id = dp.dataset_presenter_id
            and dp.property = 'type' and to_char(substr(dp.value, 1, 10)) = 'Splice Site'
        UNION
          -- microarray expression, quantitative proteomics, and eQTL
          select ga.source_id, dnt.dataset_presenter_id as dataset_id,
                 cast (case when ps.profile_set_suffix is null
                              then ps.protocol_app_node_name
                             else ps.protocol_app_node_name || ' ' || ps.profile_set_suffix
                       end as varchar2(300)) AS sample_name,
                 CASE WHEN (d.NAME ='pfal3D7_quantitativeMassSpec_Apicoplast_ER_RSRC') THEN round(nfe.VALUE, 6) 
                    ELSE round(nfe.value, 2)END as value,
                 round(nfe.standard_error, 2) as standard_error,
                 round(nfe.percentile_channel1, 2) as percentile_channel1,
                 round(nfe.percentile_channel2, 2) as percentile_channel2,
                 ps.node_order_num, 
                 ps.protocol_app_node_id
          from results.NaFeatureExpression nfe, GeneAttributes ga, study.ProtocolAppNode pan,
               ProfileSamples ps, study.Study s, study.Study i,
               sres.ExternalDatabaseRelease r, sres.ExternalDatabase d,
               DatasetNameTaxon dnt, DatasetPresenter dsp
          where ga.na_feature_id = nfe.na_feature_id
            and nfe.protocol_app_node_id = pan.protocol_app_node_id
            and pan.protocol_app_node_id = ps.protocol_app_node_id
            and ps.study_id = s.study_id
            and s.investigation_id = i.study_id
            and i.external_database_release_id = r.external_database_release_id
            and r.external_database_id = d.external_database_id
            and d.name = dnt.name
            and dnt.dataset_presenter_id = dsp.dataset_presenter_id
            and dsp.subtype != 'rnaseq'
      ]]>
    </sql>
    <sql>
      <![CDATA[
        create index edg_ix&1
          on ExpressionGraphsData&1
            (source_id, dataset_id, sample_name, value, standard_error, percentile_channel1, percentile_channel2)
        tablespace indx
      ]]>
    </sql>
  </tuningTable>


  <tuningTable name="Taxonomy">
    <comment>
       For each distinct organism in GeneAttributes, all ancestors in the taxon tree. For the gene page.
    </comment>
    <internalDependency name="GeneAttributes"/>
    <externalDependency name="sres.Taxon"/>
    <externalDependency name="sres.TaxonName"/>
    <sql>
      <![CDATA[
        CREATE TABLE Taxonomy&1 NOLOGGING as
          SELECT tax.*, 
                   CONNECT_BY_ROOT name AS organism,
                   rownum orderNum
            FROM (SELECT t.taxon_id, t.parent_id, t.ncbi_tax_id,
                         cast(tn.name as varchar2(80)) as name,
                         cast(t.rank as varchar2(24)) as rank
                  FROM sres.Taxon t, sres.TaxonName tn
                  WHERE t.taxon_id = tn.taxon_id
                    AND tn.name_class = 'scientific name'
                 ) tax
            WHERE tax.name != 'root'
            START WITH name IN (SELECT DISTINCT organism FROM GeneAttributes)
            CONNECT BY prior parent_id = taxon_id
       ]]>
    </sql>
    <sql>
      <![CDATA[
        create index tax_ix&1
          on Taxonomy&1
            (organism, ordernum, taxon_id, parent_id, ncbi_tax_id, name, rank)
        tablespace indx
      ]]>
    </sql>
  </tuningTable>

<!--
  <tuningTable name="GeneModelDump">
    <comment>
       Materialization of GeneTables.GeneModelDump.
       THIS WILL NOT BE NEEDED AFTER PENDING CHANGES TO THE WDK ARE COMPLETED.
    </comment>
    <externalDependency name="apidb.FeatureLocation"/>
    <internalDependency name="TranscriptAttributes"/>
    <externalDependency name="dots.NaSequence"/>
    <externalDependency name="dots.GeneFeature"/>
    <externalDependency name="dots.ExonFeature"/>
    <sql>
      <![CDATA[
        CREATE TABLE GeneModelDump&1 NOLOGGING as
         SELECT source_id, project_id, sequence_id, gm_start,gm_end, type, is_reversed,
  listagg(transcript_id, ', ') within GROUP(ORDER BY transcript_id) AS transcript_ids
 from ( select distinct ta.source_id as transcript_id, ta.gene_source_id as source_id, '@PROJECT_ID@' as project_id,
                ta.sequence_id,gm.start_min as gm_start, gm.end_max as gm_end,
                gm.type, gl.is_reversed
         from
              apidb.FeatureLocation gl, dots.NaSequence s,
              TranscriptAttributes ta,
              (select  decode(el.feature_type,'ExonFeature','Exon',el.feature_type) as type, el.parent_id as na_feature_id,
                       el.start_min as start_min , el.end_max as end_max
               from apidb.FeatureLocation el
               where el.feature_type in  ('ExonFeature','UTR','CDS','Intron')
               and el.is_top_level = 1
              ) gm
         where gm.na_feature_id = ta.na_feature_id
         and s.na_sequence_id = gl.na_sequence_id
         and ta.na_feature_id = gl.na_feature_id
         and gl.is_top_level = 1
         and ta.gene_type = 'protein coding'
         UNION ALL
         (select distinct ta.source_id as transcript_id, ta.gene_source_id as source_id, '@PROJECT_ID@' as project_id,
                ta.sequence_id,gm.start_min as gm_start, gm.end_max as gm_end,
                gm.type, gl.is_reversed
         from dots.GeneFeature gf, apidb.FeatureLocation gl, dots.NaSequence s,
              TranscriptAttributes ta,
              (select  decode(el.feature_type,'ExonFeature','Exon',el.feature_type) as type, el.parent_id as na_feature_id,
                       el.start_min as start_min , el.end_max as end_max
               from apidb.FeatureLocation el
               where el.feature_type in  ('ExonFeature','UTR','CDS','Intron')
               and el.is_top_level = 1
              union ALL      
               select 'Intron' as type, left.parent_id as na_feature_id,
                      leftLoc.end_max + 1  as start_min, rightLoc.start_min - 1 as end_max
               from dots.ExonFeature left, apidb.FeatureLocation leftLoc,
                    dots.ExonFeature right, apidb.FeatureLocation rightLoc
               where left.parent_id = right.parent_id
                 and (left.order_number = right.order_number - 1
                      or left.order_number = right.order_number + 1)
                 and leftLoc.start_min < rightLoc.start_min
                 and left.na_feature_id = leftLoc.na_feature_id
                 and leftLoc.is_top_level = 1
                 and right.na_feature_id = rightLoc.na_feature_id
                 and rightLoc.is_top_level = 1 ) gm
         where gm.na_feature_id = gf.na_feature_id
         and s.na_sequence_id = gl.na_sequence_id
         and gf.na_feature_id = gl.na_feature_id
         and gl.is_top_level = 1
         and  gf.source_id = ta.gene_source_id 
         and ta.gene_type != 'protein coding')
         )
         group by source_id, project_id, sequence_id,
                 gm_start,  gm_end,
                type, is_reversed
         order by case when is_reversed = 1 then -1 * gm_start else gm_start end
       ]]>
    </sql>
    <sql>
      <![CDATA[
        create index gmd_ix&1
          on GeneModelDump&1
            (source_id, project_id, sequence_id, gm_start, gm_end, is_reversed, type, transcript_ids)
        tablespace indx
      ]]>
    </sql>
  </tuningTable>
-->

  <tuningTable name="RflpGenotypes">
    <comment>
       Ordered list of distinct genotypes for each protocol_app_node_id in apidb.RflpGenotypes
    </comment>
    <externalDependency name="apidb.RflpGenotype"/>
    <internalDependency name="InferredParams"/>
    <sql>
      <![CDATA[
        create table RflpGenotypes&1 nologging as
        select sd.protocol_app_node_id, sd.output_pan_id,
               cast (listagg(genotype, ', ') within group (order by genotype) as varchar2(80)) as genotypes
        from (select distinct genotype, protocol_app_node_id from apidb.RflpGenotype) rg,
             SampleProcess sd
        where sd.output_pan_id = rg.protocol_app_node_id
        group by sd.protocol_app_node_id, sd.output_pan_id
       ]]>
    </sql>
    <sql>
      <![CDATA[
        create index rflpG_ix&1
          on RflpGenotypes&1
            (protocol_app_node_id, output_pan_id, genotypes)
        tablespace indx
      ]]>
    </sql>
  </tuningTable>


  <tuningTable name="GeneSummaryFilter">
    <comment>
       Distinct filter_name for gene query summary. For the initial version,
       at least, it's (GeneAttriutes.species UNION GeneAttributes.organism).
       Note that the UNION implies set bahavior and therefore distinctness.
    </comment>
    <internalDependency name="GeneAttributes"/>
    <sql>
      <![CDATA[
        CREATE TABLE GeneSummaryFilter&1 NOLOGGING AS
        SELECT CAST(filter_name AS VARCHAR2(80)) AS filter_name
        FROM (SELECT species as filter_name
              FROM GeneAttributes
            UNION
              SELECT organism as filter_name
              FROM GeneAttributes)
       ]]>
    </sql>
  </tuningTable>


  <tuningTable name="AaSequenceInfo">
    <comment>
       Info from dots.ExternalAaSequence records for BLAT alignments
    </comment>
    <externalDependency name="apidb.BlatProteinAlignment"/>
    <sql>
      <![CDATA[
        CREATE TABLE AaSequenceInfo&1 NOLOGGING AS
        SELECT aa_sequence_id, source_id,
               CAST(description AS VARCHAR2(300)) AS description
        FROM dots.ExternalAaSequence
        WHERE aa_sequence_id IN (SELECT query_aa_sequence_id
                                 FROM apidb.BlatProteinAlignment)
        ORDER by aa_sequence_id
       ]]>
    </sql>
    <sql>
      <![CDATA[
        CREATE UNIQUE INDEX aaSeqInf_ix&1
          ON AaSequenceInfo&1 (aa_sequence_id, source_id, description)
        TABLESPACE indx
      ]]>
    </sql>
  </tuningTable>


  <tuningTable name="OrthologousGenes">
    <comment>
       Materialization of the orthology transform. Also useful for GeneTables.Orthologs.
    </comment>
    <internalDependency name="GeneAttributes"/>
    <externalDependency name="apidb.Synteny"/>
    <program commandLine="buildOrthologousGenesTT"/>
  </tuningTable>

  <tuningTable name="DatasetGeneList">
    <comment>
    For each RNASeq Dataset, compute the top 500 ratios of max/min gene expression.
    </comment>
    <internalDependency name="Profile"/>
    <internalDependency name="DatasetPresenter"/>
    <internalDependency name="GeneAttributes"/>
    <sql>
      <![CDATA[
        CREATE TABLE DatasetGeneList&1 AS
          SELECT source_id, organism, orthomcl_name, profile_study_id, dataset_name, dataset_presenter_id,
            fdiff, fdiff_abs, min_value, min_timepoint, max_value, max_timepoint,
            row_number() OVER (PARTITION BY dataset_name,profile_study_id order by fdiff_abs DESC) AS myrow
          FROM
            (SELECT p.source_id, ga.organism, ga.orthomcl_name, p.profile_study_id, p.dataset_name
              , dp.dataset_presenter_id 
              , ROUND ( max_value / CASE WHEN min_value < 1 THEN 1 ELSE min_value END,2) AS fdiff
              , ABS (ROUND ( max_value / CASE WHEN min_value < 1 THEN 1 ELSE min_value END,2)) AS fdiff_abs
              , ROUND (p.min_value, 2) as min_value 
              , REGEXP_REPLACE (p.min_timepoint, ' \[.+\] \(.+\)', '') as min_timepoint
              , ROUND( p.max_value, 2) as max_value
              , REGEXP_REPLACE (p.max_timepoint, ' \[.+\] \(.+\)', '') as max_timepoint
            FROM Profile p, DatasetPresenter dp, DatasetProperty dprop, GeneAttributes ga
            WHERE p.dataset_type        = 'transcript_expression'
            AND p.dataset_subtype       = 'rnaseq'
            AND p.profile_type          = 'values'
            AND p.dataset_name          = dp.NAME
            AND dp.dataset_presenter_id = dprop.dataset_presenter_id
	    AND p.profile_set_name like '%- unique]'
            AND property                = 'switchStrandsProfiles'
            AND ((to_char(substr(dprop.value, 1, 10)) = 'false' AND p.min_timepoint LIKE '%firststrand%')
              OR (to_char(substr(dprop.value, 1, 10)) = 'true' AND p.min_timepoint LIKE '%secondstrand%')
              OR (p.min_timepoint LIKE '%unstranded%'))
            AND p.source_id = ga.source_id
            )
          ORDER BY DATASET_NAME, profile_study_id, fdiff_abs DESC
       ]]>
    </sql>

    <sql>
      <![CDATA[
create index DsGl_source_id_idx&1 ON DatasetGeneList&1 (source_id,organism)
tablespace indx
      ]]>
    </sql>

    <sql>
      <![CDATA[
create index DsGl_omcl_nme_idx&1 ON DatasetGeneList&1 (orthomcl_name,organism)
tablespace indx
      ]]>
    </sql>
  </tuningTable>


  <tuningTable name="RodMalPhenotype">
    <comment>
      for GeneTables.RodMalPhenotypeTable
    </comment>
    <internalDependency name="GeneAttributes"/>
    <externalDependency name="apidb.NaFeaturePhenotypeModel"/>
    <externalDependency name="apidb.PhenotypeModel"/>
    <externalDependency name="apidb.PhenotypeResult"/>
    <externalDependency name="sres.OntologyTerm"/>
    <sql>
      <![CDATA[
        CREATE TABLE RodMalPhenotype&1 NOLOGGING AS
        WITH mut
             AS (SELECT DISTINCT ga.source_id, ga.project_id, pm.source_id as rmgmid,
                                 pm.pubmed_id, pm.modification_type as mod_type,
                                 pm.is_successful as suc_of_gen_mod,
                                 pm.mutation_description, ot.name,
                                 DBMS_LOB.SUBSTR(pr.phenotype_post_composition, 4000, 1) as phenotype1,
                                 DBMS_LOB.SUBSTR(pr.phenotype_post_composition, 4000, 4001) as phenotype2,
                                 pm.has_multiple_mutations AS multiple, na.NA_FEATURE_ID as id,
                                 pm.phenotype_model_id
                 FROM apidb.PhenotypeResult pr
                      LEFT OUTER JOIN sres.OntologyTerm ot
                        ON pr.life_cycle_stage_term_id = ot.ontology_term_id,
                      apidb.PhenotypeModel pm, GeneAttributes ga,
                      apidb.NaFeaturePhenotypeModel na
                 WHERE pm.phenotype_model_id = pr.phenotype_model_id
                   AND na.phenotype_model_id = pm.phenotype_model_id
                   AND na.na_feature_id = ga.na_feature_id
                ),
             knockdown
             AS (SELECT DISTINCT genes.source_id, mods.phenotype_model_id as model_id
                 FROM apidb.PhenotypeModel mods, apidb.NaFeaturePhenotypeModel nod,
                      GeneAttributes genes, mut m
                 WHERE mods.phenotype_model_id = m.phenotype_model_id
                   AND m.phenotype_model_id = nod.phenotype_model_id
                   AND mods.phenotype_model_id = nod.phenotype_model_id
                   AND m.id != nod.na_feature_id
                   AND genes.na_feature_id = nod.na_feature_id
                   AND m.source_id != genes.source_id
                -- AND mods.has_multiple_mutations = 1
                ),
             results
             AS (SELECT CAST (m.source_id AS VARCHAR2(30)) AS source_id,
                    --  m.project_id,
                        CAST (m.rmgmid AS VARCHAR2(12)) AS rmgmid, m.pubmed_id,
                        CAST (m.mod_type AS VARCHAR2(20)) as mod_type,
                        CASE
                          WHEN m.suc_of_gen_mod = 0
                            THEN 'NO'
                          ELSE 'YES'
                        END AS suc_of_gen_mod,
                        CAST(m.mutation_description AS VARCHAR2(150)) AS mutation_description,
                        CAST(LISTAGG(m.name, ', ') WITHIN GROUP (ORDER BY m.name)
                             AS VARCHAR2(250)) AS life_cycle_stage,
                        CONCAT(TO_CLOB(phenotype1), TO_CLOB(phenotype2)) AS phenotype,
                        m.phenotype_model_id
                 FROM mut m
                 GROUP BY m.source_id, m.project_id, m.rmgmid, m.pubmed_id, m.mod_type,
                          m.suc_of_gen_mod, m.mutation_description, m.phenotype1,
                          m.phenotype2,m.phenotype_model_id
                )
        SELECT results.*,
               CAST(knockdown.source_id AS VARCHAR2(30)) as other_source_id
        FROM results
             LEFT JOIN knockdown ON results.phenotype_model_id = knockdown.model_id
        WHERE knockdown.source_id <> results.source_id
           OR knockdown.source_id is null
        ORDER BY results.source_id, results.rmgmid
      ]]>
    </sql>
    <sql>
      <![CDATA[
        CREATE INDEX RodMal_ix&1
        ON RodMalPhenotype&1(source_id)
        TABLESPACE indx
      ]]>
    </sql>
  </tuningTable>

  <tuningTable name="ChrCopyNumbers">
    <comment>Chromosome data for CNV queries</comment>
    <internalDependency name="InferredParams"/>
    <internalDependency name="TranscriptAttributes"/>
    
    <sql>
        <![CDATA[
            CREATE TABLE ChrCopyNumbers&1 NOLOGGING AS
                SELECT DISTINCT ta.na_sequence_id
                , ta.chromosome
                , ccn.chr_copy_number AS ploidy
                , io.input_pan_id
                , io.output_pan_id
                FROM apidb.chrcopynumber ccn
                , TranscriptAttributes ta
                ,  PANIo io
                WHERE ta.na_sequence_id = ccn.na_sequence_id
                AND ta.chromosome IS NOT NULL
                AND ccn.protocol_app_node_id = io.output_pan_id
        ]]>
    </sql>
    <sql>
        <![CDATA[
        CREATE INDEX ChrCN_ix&1
        ON ChrCopyNumbers&1(input_pan_id, na_sequence_id)
        TABLESPACE indx
        ]]>
    </sql>
    <sql>
        <![CDATA[
        CREATE INDEX ChrCN_output&1
        ON ChrCopyNumbers&1(output_pan_id)
        TABLESPACE indx
        ]]>
    </sql>
  </tuningTable>

  <tuningTable name="GeneCopyNumbers">
    <comment>Gene Data for CNV queries</comment>
    <internalDependency name="InferredParams"/>
    <internalDependency name="TranscriptAttributes"/>

    <sql>
        <![CDATA[
            CREATE TABLE GeneCopyNumbers&1 NOLOGGING AS
                SELECT DISTINCT ta.project_id
                , ta.source_id
                , ta.gene_source_id
                , REGEXP_REPLACE(pan.name, '_[A-Za-z0-9]+ (.+)$', '') AS strain
                , gcn.haploid_number AS raw_estimate
                , gcn.ref_copy_number AS ref_cn
                , CASE WHEN (gcn.haploid_number < 0.01) THEN 0
                    WHEN (0.01 < gcn.haploid_number AND gcn.haploid_number < 1.85) THEN 1
                    ELSE round(gcn.haploid_number) END AS haploid_number
                , ta.chromosome
                , ta.na_sequence_id
                , io.input_pan_id
                , io.output_pan_id
                FROM apidb.genecopynumber gcn
                , study.protocolappnode pan
                , TranscriptAttributes ta
                ,  PANIo io
                WHERE gcn.protocol_app_node_id = pan.protocol_app_node_id
                AND gcn.na_feature_id = ta.gene_na_feature_id
                AND gcn.protocol_app_node_id = io.output_pan_id
                AND ta.gene_type = 'protein coding'
        ]]>
    </sql>
    <sql>
        <![CDATA[
            CREATE INDEX GeneCN_ix&1
            ON GeneCopyNumbers&1(input_pan_id, na_sequence_id)
            TABLESPACE indx
        ]]>
    </sql>
  </tuningTable>

  <tuningTable name="Stringdb" alwaysUpdate="true">
    <comment> Data from STRING-DB.org, populated from their web service.
         Used in the gene record.
      </comment>
    <internalDependency name="GeneAttributes"/>
    <internalDependency name="TaxonSpecies"/>
    <program commandLine="buildStringdbTT"/>
  </tuningTable>

  <tuningTable name="InterproData">
    <comment>for TranscriptAttributes.InterproColumns</comment>
    <internalDependency name="TranscriptAttributes"/>
    <externalDependency name="dots.AaLocation"/>
    <externalDependency name="dots.DbRefAaFeature"/>
    <externalDependency name="dots.DomainFeature"/>
    <externalDependency name="sres.DbRef"/>
    <externalDependency name="sres.ExternalDatabase"/>
    <externalDependency name="sres.ExternalDatabaseRelease"/>

    <sql>
        <![CDATA[
          create table InterproData&1 nologging as
          with iprows
          as (select *
              from (select distinct
                           dr.primary_identifier as primary_id,
                           dr.remark, xd1.name as interpro_name, ta.source_id
                    from TranscriptAttributes ta, dots.AaLocation al,
                         sres.ExternalDatabaseRelease xdr1, sres.ExternalDatabase xd1,
                         sres.ExternalDatabaseRelease xdr3, sres.ExternalDatabase xd3,
                         sres.DbRef dr, dots.DbRefAaFeature draf, dots.DomainFeature df,
                         dots.DomainFeature df2
                    where xd3.name in ('InterproscanData_RSRC', 'INTERPRO')
                      and ta.aa_sequence_id = df.aa_sequence_id
                      and df.aa_feature_id = draf.aa_feature_id
                      and df.aa_feature_id = al.aa_feature_id
                      and draf.db_ref_id = dr.db_ref_id
                      and dr.external_database_release_id = xdr1.external_database_release_id
                      and xdr1.external_database_id = xd1.external_database_id
                      and df.external_database_release_id = xdr3.external_database_release_id
                      and xdr3.external_database_id = xd3.external_database_id
                      and df.parent_id = df2.aa_feature_id (+)
                   )
              pivot (listagg(primary_id, ';') within group (order by primary_id) as id,
                     listagg(remark, ';') within group (order by primary_id) as description
                     for interpro_name
                         in ('INTERPRO' interpro,
                             'PFAM' pfam,
                             'PIRSF' pirsf,
                             'PROSITEPROFILES' prositeprofiles,
                             'SMART' smart,
                             'SUPERFAMILY' superfamily,
                             'TIGRFAM' tigrfam
                            )
                    )
             )
          select source_id, 
                 substr(interpro_id, 1, 200) as interpro_id,
                 substr(interpro_description, 1, 3000) as interpro_description,
                 substr(pfam_id, 1, 200) as pfam_id,
                 substr(pfam_description, 1, 3000) as pfam_description,
                 substr(pirsf_id, 1, 200) as pirsf_id,
                 substr(pirsf_description, 1, 3000) as pirsf_description,
                 substr(prositeprofiles_id, 1, 200) as prositeprofiles_id,
                 substr(prositeprofiles_description, 1, 3000) as prositeprofiles_description,
                 substr(smart_id, 1, 200) as smart_id,
                 substr(smart_description, 1, 3000) as smart_description,
                 substr(superfamily_id, 1, 200) as superfamily_id,
                 substr(superfamily_description, 1, 3000) as superfamily_description,
                 substr(tigrfam_id, 1, 200) as tigrfam_id,
                 substr(tigrfam_description, 1, 3000) as tigrfam_description
          from iprows
        ]]>
    </sql>
    <sql>
        <![CDATA[
            create index ipd_ix&1
            on InterproData&1(source_id)
            tablespace indx
        ]]>
    </sql>
  </tuningTable>

</tuningConfig><|MERGE_RESOLUTION|>--- conflicted
+++ resolved
@@ -175,11 +175,7 @@
     <sql>
       <![CDATA[
       create table TranscriptPathway&1 nologging as
-<<<<<<< HEAD
-      select
-=======
       select --+ NO_PARALLEL
->>>>>>> 4ea74a0a
              *
       from (
         with transcript_ec
@@ -5840,11 +5836,7 @@
     <sql>
       <![CDATA[
 create table MSModifiedPeptideSummary&1 nologging as
-<<<<<<< HEAD
-select
-=======
 select --+ NO_PARALLEL
->>>>>>> 4ea74a0a
        dbms_lob.substr(seq.sequence, pep.aa_end_max - pep.aa_start_min + 1,
               pep.aa_start_min)                                   as
        peptide_sequence,
