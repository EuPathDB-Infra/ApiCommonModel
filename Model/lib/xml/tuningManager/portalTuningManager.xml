<?xml version="1.0" encoding="UTF-8"?>

<!-- These are component tuning tables, which are propagated into portal
     instances with the XML below. See the component XML file,
     tuningManager.xml, for details about their construction and use.
-->

<tuningConfig>

  <tuningTable name="ApidbTuning.ProjectTaxon">
    <externalTuningTableDependency name="ApidbTuning.ProjectTaxon" dblink="crypto.tuning"/>
    <externalTuningTableDependency name="ApidbTuning.ProjectTaxon" dblink="giardia.tuning"/>
    <externalTuningTableDependency name="ApidbTuning.ProjectTaxon" dblink="plasmo.tuning"/>
    <externalTuningTableDependency name="ApidbTuning.ProjectTaxon" dblink="toxo.tuning"/>
    <externalTuningTableDependency name="ApidbTuning.ProjectTaxon" dblink="tritryp.tuning"/>
    <externalTuningTableDependency name="ApidbTuning.ProjectTaxon" dblink="trich.tuning"/>
    <externalTuningTableDependency name="ApidbTuning.ProjectTaxon" dblink="amoeba.tuning"/>
    <externalTuningTableDependency name="ApidbTuning.ProjectTaxon" dblink="micro.tuning"/>
    <externalTuningTableDependency name="ApidbTuning.ProjectTaxon" dblink="piro.tuning"/>
    <externalTuningTableDependency name="ApidbTuning.ProjectTaxon" dblink="fungi.tuning"/>
    <unionization>
      <source dblink="crypto.tuning"/>
      <source dblink="giardia.tuning"/>
      <source dblink="plasmo.tuning"/>
      <source dblink="toxo.tuning"/>
      <source dblink="tritryp.tuning"/>
      <source dblink="trich.tuning"/>
      <source dblink="amoeba.tuning"/>
      <source dblink="micro.tuning"/>
      <source dblink="piro.tuning"/>
      <source dblink="fungi.tuning"/>
    </unionization>
    <sql>
      <![CDATA[
        create unique index projtaxuq_ix&1 on ProjectTaxon&1 (taxon)
      ]]>
    </sql>
    <sql>
      <![CDATA[
        create unique index projtax_ix&1 on ProjectTaxon&1 (taxon, project_id)
      ]]>
    </sql>
   </tuningTable>

  <tuningTable name="ApidbTuning.OrganismAbbreviationWS">
    <externalTuningTableDependency name="ApidbTuning.OrganismAbbreviationWS" dblink="crypto.tuning"/>
    <externalTuningTableDependency name="ApidbTuning.OrganismAbbreviationWS" dblink="giardia.tuning"/>
    <externalTuningTableDependency name="ApidbTuning.OrganismAbbreviationWS" dblink="plasmo.tuning"/>
    <externalTuningTableDependency name="ApidbTuning.OrganismAbbreviationWS" dblink="toxo.tuning"/>
    <externalTuningTableDependency name="ApidbTuning.OrganismAbbreviationWS" dblink="tritryp.tuning"/>
    <externalTuningTableDependency name="ApidbTuning.OrganismAbbreviationWS" dblink="trich.tuning"/>
    <externalTuningTableDependency name="ApidbTuning.OrganismAbbreviationWS" dblink="amoeba.tuning"/>
    <externalTuningTableDependency name="ApidbTuning.OrganismAbbreviationWS" dblink="micro.tuning"/>
    <externalTuningTableDependency name="ApidbTuning.OrganismAbbreviationWS" dblink="piro.tuning"/>
    <externalTuningTableDependency name="ApidbTuning.OrganismAbbreviationWS" dblink="fungi.tuning"/>

    <unionization>
      <source dblink="crypto.tuning"/>
      <source dblink="giardia.tuning"/>
      <source dblink="plasmo.tuning"/>
      <source dblink="toxo.tuning"/>
      <source dblink="tritryp.tuning"/>
      <source dblink="piro.tuning"/>
      <source dblink="fungi.tuning"/>



      <source>
        <query>
          <![CDATA[
            select *
            from ApidbTuning.OrganismAbbreviationWS@trich.tuning
            where project_id = 'TrichDB'
          ]]>
        </query>
      </source>
      
      <source>
        <query>
          <![CDATA[
            select *
            from ApidbTuning.OrganismAbbreviationWS@amoeba.tuning
            where project_id = 'AmoebaDB'
          ]]>
        </query>
      </source>

      <source>
        <query>
          <![CDATA[
            select *
            from ApidbTuning.OrganismAbbreviationWS@micro.tuning
            where project_id = 'MicrosporidiaDB'
          ]]>
        </query>
      </source>

    </unionization>

  </tuningTable>


  <tuningTable name="ApidbTuning.BlastTypes">
    <externalTuningTableDependency name="ApidbTuning.BlastTypes" dblink="crypto.tuning"/>
    <externalTuningTableDependency name="ApidbTuning.BlastTypes" dblink="giardia.tuning"/>
    <externalTuningTableDependency name="ApidbTuning.BlastTypes" dblink="plasmo.tuning"/>
    <externalTuningTableDependency name="ApidbTuning.BlastTypes" dblink="toxo.tuning"/>
    <externalTuningTableDependency name="ApidbTuning.BlastTypes" dblink="tritryp.tuning"/>
    <externalTuningTableDependency name="ApidbTuning.BlastTypes" dblink="trich.tuning"/>
    <externalTuningTableDependency name="ApidbTuning.BlastTypes" dblink="amoeba.tuning"/>
    <externalTuningTableDependency name="ApidbTuning.BlastTypes" dblink="micro.tuning"/>
    <externalTuningTableDependency name="ApidbTuning.BlastTypes" dblink="piro.tuning"/>
    <externalTuningTableDependency name="ApidbTuning.BlastTypes" dblink="fungi.tuning"/>
    <unionization>
      <source dblink="crypto.tuning"/>
      <source dblink="giardia.tuning"/>
      <source dblink="plasmo.tuning"/>
      <source dblink="toxo.tuning"/>
      <source dblink="tritryp.tuning"/>
      <source dblink="trich.tuning"/>
      <source dblink="amoeba.tuning"/>
      <source dblink="micro.tuning"/>
      <source dblink="piro.tuning"/>
      <source dblink="fungi.tuning"/>
    </unionization>
   </tuningTable>



  <tuningTable name="ApidbTuning.OrganismAbbreviationBlast">
    <externalTuningTableDependency name="ApidbTuning.OrganismAbbreviationBlast" dblink="crypto.tuning"/>
    <externalTuningTableDependency name="ApidbTuning.OrganismAbbreviationBlast" dblink="giardia.tuning"/>
    <externalTuningTableDependency name="ApidbTuning.OrganismAbbreviationBlast" dblink="plasmo.tuning"/>
    <externalTuningTableDependency name="ApidbTuning.OrganismAbbreviationBlast" dblink="toxo.tuning"/>
    <externalTuningTableDependency name="ApidbTuning.OrganismAbbreviationBlast" dblink="tritryp.tuning"/>
    <externalTuningTableDependency name="ApidbTuning.OrganismAbbreviationBlast" dblink="trich.tuning"/>
    <externalTuningTableDependency name="ApidbTuning.OrganismAbbreviationBlast" dblink="amoeba.tuning"/>
    <externalTuningTableDependency name="ApidbTuning.OrganismAbbreviationBlast" dblink="micro.tuning"/>
    <externalTuningTableDependency name="ApidbTuning.OrganismAbbreviationBlast" dblink="piro.tuning"/>
    <externalTuningTableDependency name="ApidbTuning.OrganismAbbreviationBlast" dblink="fungi.tuning"/>

    <unionization>
      <source dblink="crypto.tuning"/>
      <source dblink="giardia.tuning"/>
      <source dblink="plasmo.tuning"/>
      <source dblink="toxo.tuning"/>
      <source dblink="tritryp.tuning"/>
      <source dblink="piro.tuning"/>
      <source dblink="fungi.tuning"/>



      <source>
        <query>
          <![CDATA[
            select *
            from ApidbTuning.OrganismAbbreviationBlast@trich.tuning
            where project_id = 'TrichDB'
          ]]>
        </query>
      </source>
      
      <source>
        <query>
          <![CDATA[
            select *
            from ApidbTuning.OrganismAbbreviationBlast@amoeba.tuning
            where project_id = 'AmoebaDB'
          ]]>
        </query>
      </source>

      <source>
        <query>
          <![CDATA[
            select *
            from ApidbTuning.OrganismAbbreviationBlast@micro.tuning
            where project_id = 'MicrosporidiaDB'
          ]]>
        </query>
      </source>

    </unionization>

  </tuningTable>  


  <tuningTable name="ApidbTuning.EstAttributes">
    <externalTuningTableDependency name="ApidbTuning.EstAttributes" dblink="crypto.tuning"/>
    <externalTuningTableDependency name="ApidbTuning.EstAttributes" dblink="giardia.tuning"/>
    <externalTuningTableDependency name="ApidbTuning.EstAttributes" dblink="plasmo.tuning"/>
    <externalTuningTableDependency name="ApidbTuning.EstAttributes" dblink="toxo.tuning"/>
    <externalTuningTableDependency name="ApidbTuning.EstAttributes" dblink="tritryp.tuning"/>
    <externalTuningTableDependency name="ApidbTuning.EstAttributes" dblink="trich.tuning"/>
    <externalTuningTableDependency name="ApidbTuning.EstAttributes" dblink="amoeba.tuning"/>
    <externalTuningTableDependency name="ApidbTuning.EstAttributes" dblink="micro.tuning"/>
    <externalTuningTableDependency name="ApidbTuning.EstAttributes" dblink="piro.tuning"/>
    <externalTuningTableDependency name="ApidbTuning.EstAttributes" dblink="fungi.tuning"/>

    <unionization>
      <source dblink="crypto.tuning"/>
      <source dblink="giardia.tuning"/>
      <source dblink="plasmo.tuning"/>
      <source dblink="toxo.tuning"/>
      <source dblink="tritryp.tuning"/>
      <source dblink="piro.tuning"/>
      <source dblink="fungi.tuning"/>



      <source>
        <query>
          <![CDATA[
            select *
            from ApidbTuning.EstAttributes@trich.tuning
            where project_id = 'TrichDB'
          ]]>
        </query>
      </source>
      
      <source>
        <query>
          <![CDATA[
            select *
            from ApidbTuning.EstAttributes@amoeba.tuning
            where project_id = 'AmoebaDB'
          ]]>
        </query>
      </source>

      <source>
        <query>
          <![CDATA[
            select *
            from ApidbTuning.EstAttributes@micro.tuning
            where project_id = 'MicrosporidiaDB'
          ]]>
        </query>
      </source>

    </unionization>

    <sql>
      <![CDATA[
create unique index EstAttr_source_id&1 ON ApidbTuning.EstAttributes&1 (source_id, project_id)
tablespace indx
      ]]>
    </sql>
  </tuningTable>


  <tuningTable name="ApidbTuning.GeneAttributes">
      <externalTuningTableDependency name="ApidbTuning.GeneAttributes" dblink="crypto.tuning"/>
      <externalTuningTableDependency name="ApidbTuning.GeneAttributes" dblink="giardia.tuning"/>
      <externalTuningTableDependency name="ApidbTuning.GeneAttributes" dblink="plasmo.tuning"/>
      <externalTuningTableDependency name="ApidbTuning.GeneAttributes" dblink="toxo.tuning"/>
      <externalTuningTableDependency name="ApidbTuning.GeneAttributes" dblink="tritryp.tuning"/>
      <externalTuningTableDependency name="ApidbTuning.GeneAttributes" dblink="trich.tuning"/>
      <externalTuningTableDependency name="ApidbTuning.GeneAttributes" dblink="amoeba.tuning"/>
      <externalTuningTableDependency name="ApidbTuning.GeneAttributes" dblink="micro.tuning"/>
      <externalTuningTableDependency name="ApidbTuning.GeneAttributes" dblink="piro.tuning"/>
      <externalTuningTableDependency name="ApidbTuning.GeneAttributes" dblink="fungi.tuning"/>

    <unionization>
      <source dblink="crypto.tuning"/>
      <source dblink="giardia.tuning"/>
      <source dblink="plasmo.tuning"/>
      <source dblink="toxo.tuning"/>
      <source dblink="tritryp.tuning"/>
      <source dblink="piro.tuning"/>
      <source dblink="fungi.tuning"/>

      <source>
        <query>
          <![CDATA[
            select *
            from ApidbTuning.GeneAttributes@trich.tuning
            where project_id = 'TrichDB'
          ]]>
        </query>
      </source>
      <source>
        <query>
          <![CDATA[
            select *
            from ApidbTuning.GeneAttributes@amoeba.tuning
            where project_id = 'AmoebaDB'
          ]]>
        </query>
      </source>

      <source>
        <query>
          <![CDATA[
            select *
            from ApidbTuning.GeneAttributes@micro.tuning
            where project_id = 'MicrosporidiaDB'
          ]]>
        </query>
      </source>

    </unionization>

    <sql>
      <![CDATA[
create unique index GeneAttr_srcPrj&1
       ON ApidbTuning.GeneAttributes&1 (source_id, project_id)
tablespace indx
      ]]>
    </sql>

    <sql>
      <![CDATA[
create index GeneAttr_orthoname&1
       ON ApidbTuning.GeneAttributes&1 (orthomcl_name, source_id, project_id, gene_type)
tablespace indx
      ]]>
    </sql>

    <sql>
      <![CDATA[
create index GeneAttr_orgsrcprj&1
       ON ApidbTuning.GeneAttributes&1 (organism, source_id, project_id)
tablespace indx
      ]]>
    </sql>

    <sql>
      <![CDATA[
create index GeneAttr_srcOrth&1
       ON ApidbTuning.GeneAttributes&1 (source_id, project_id, organism, orthomcl_name, species, gene_id)
tablespace indx
      ]]>
    </sql>

  </tuningTable>

  <tuningTable name="ApidbTuning.GeneId">

      <externalTuningTableDependency name="ApidbTuning.GeneId" dblink="crypto.tuning"/>
      <externalTuningTableDependency name="ApidbTuning.GeneId" dblink="giardia.tuning"/>
      <externalTuningTableDependency name="ApidbTuning.GeneId" dblink="plasmo.tuning"/>
      <externalTuningTableDependency name="ApidbTuning.GeneId" dblink="toxo.tuning"/>
      <externalTuningTableDependency name="ApidbTuning.GeneId" dblink="tritryp.tuning"/>
      <externalTuningTableDependency name="ApidbTuning.GeneId" dblink="trich.tuning"/>
      <externalTuningTableDependency name="ApidbTuning.GeneId" dblink="amoeba.tuning"/>
      <externalTuningTableDependency name="ApidbTuning.GeneId" dblink="micro.tuning"/>
      <externalTuningTableDependency name="ApidbTuning.GeneId" dblink="piro.tuning"/>
      <externalTuningTableDependency name="ApidbTuning.GeneId" dblink="fungi.tuning"/>

      <internalDependency name="ApidbTuning.GeneAttributes"/>

    <unionization>
      <source dblink="crypto.tuning"/>
      <source dblink="giardia.tuning"/>
      <source dblink="plasmo.tuning"/>
      <source dblink="toxo.tuning"/>
      <source dblink="tritryp.tuning"/>
      <source dblink="piro.tuning"/>
      <source dblink="micro.tuning"/>
      <source dblink="fungi.tuning"/>

      <source>
        <query>
          <![CDATA[
            select gi.id,gi.gene, gi.database_name
            from ApidbTuning.GeneId@trich.tuning gi,
                 ApidbTuning.GeneAttributes@trich.tuning ga
            where gi.gene = ga.source_id
              and ga.project_id = 'TrichDB'
          ]]>
        </query>
      </source>

      <source>
        <query>
          <![CDATA[
            select gi.id,gi.gene, gi.database_name
            from ApidbTuning.GeneId@amoeba.tuning gi,
                 ApidbTuning.GeneAttributes@amoeba.tuning ga
            where gi.gene = ga.source_id
              and ga.project_id = 'AmoebaDB'
          ]]>
        </query>
      </source>

    </unionization>
    <sql>
      <![CDATA[
CREATE INDEX ApidbTuning.GeneId_gene_idx&1 ON ApidbTuning.GeneId&1 (gene)
tablespace indx
      ]]>
    </sql>
    <sql>
      <![CDATA[
CREATE INDEX ApidbTuning.GeneId_id_idx&1 ON ApidbTuning.GeneId&1 (id)
tablespace indx
      ]]>
    </sql>
    <sql>
      <![CDATA[
CREATE INDEX ApidbTuning.GeneId_lowid_idx&1 ON ApidbTuning.GeneId&1 (lower(id), gene)
tablespace indx
      ]]>
    </sql>
  </tuningTable>

  <tuningTable name="ApidbTuning.OrganismAttributes">
    <externalTuningTableDependency name="ApidbTuning.OrganismAttributes" dblink="crypto.tuning"/>
    <externalTuningTableDependency name="ApidbTuning.OrganismAttributes" dblink="giardia.tuning"/>
    <externalTuningTableDependency name="ApidbTuning.OrganismAttributes" dblink="plasmo.tuning"/>
    <externalTuningTableDependency name="ApidbTuning.OrganismAttributes" dblink="toxo.tuning"/>
    <externalTuningTableDependency name="ApidbTuning.OrganismAttributes" dblink="tritryp.tuning"/>
    <externalTuningTableDependency name="ApidbTuning.OrganismAttributes" dblink="trich.tuning"/>
    <externalTuningTableDependency name="ApidbTuning.OrganismAttributes" dblink="amoeba.tuning"/>
    <externalTuningTableDependency name="ApidbTuning.OrganismAttributes" dblink="micro.tuning"/>
    <externalTuningTableDependency name="ApidbTuning.OrganismAttributes" dblink="piro.tuning"/>
    <externalTuningTableDependency name="ApidbTuning.OrganismAttributes" dblink="fungi.tuning"/>

    <unionization>
      <source dblink="crypto.tuning"/>
      <source dblink="giardia.tuning"/>
      <source dblink="plasmo.tuning"/>
      <source dblink="toxo.tuning"/>
      <source dblink="tritryp.tuning"/>
      <source dblink="trich.tuning"/>
      <source dblink="amoeba.tuning"/>
      <source dblink="micro.tuning"/>
      <source dblink="piro.tuning"/>
      <source dblink="fungi.tuning"/>
    </unionization>
    <sql>
      <![CDATA[
create unique index OrganismAttr_sourceId_idx&1 ON ApidbTuning.OrganismAttributes&1 (source_id, project_id)
tablespace indx
      ]]>
    </sql>
    <sql>
      <![CDATA[
GRANT select ON apidbtuning.organismAttributes&1 TO apidb
      ]]>
    </sql>

  </tuningTable> 

<<<<<<< HEAD
  <tuningTable name="ApidbTuning.IsolateAttributes">
    <externalTuningTableDependency name="ApidbTuning.IsolateAttributes" dblink="amoeba.tuning"/>
    <externalTuningTableDependency name="ApidbTuning.IsolateAttributes" dblink="crypto.tuning"/>
    <externalTuningTableDependency name="ApidbTuning.IsolateAttributes" dblink="giardia.tuning"/>
    <externalTuningTableDependency name="ApidbTuning.IsolateAttributes" dblink="plasmo.tuning"/>
    <externalTuningTableDependency name="ApidbTuning.IsolateAttributes" dblink="toxo.tuning"/>
    <externalTuningTableDependency name="ApidbTuning.IsolateAttributes" dblink="piro.tuning"/>
    <externalTuningTableDependency name="ApidbTuning.IsolateAttributes" dblink="micro.tuning"/>
    <externalTuningTableDependency name="ApidbTuning.IsolateAttributes" dblink="trich.tuning"/>
    <externalTuningTableDependency name="ApidbTuning.IsolateAttributes" dblink="tritryp.tuning"/>
    <externalTuningTableDependency name="ApidbTuning.IsolateAttributes" dblink="fungi.tuning"/>
=======
  <tuningTable name="ApidbTuning.PopsetAttributes">
    <externalTuningTableDependency name="ApidbTuning.PopsetAttributes" dblink="amoeba.tuning"/>
    <externalTuningTableDependency name="ApidbTuning.PopsetAttributes" dblink="crypto.tuning"/>
    <externalTuningTableDependency name="ApidbTuning.PopsetAttributes" dblink="giardia.tuning"/>
    <externalTuningTableDependency name="ApidbTuning.PopsetAttributes" dblink="plasmo.tuning"/>
    <externalTuningTableDependency name="ApidbTuning.PopsetAttributes" dblink="toxo.tuning"/>
    <externalTuningTableDependency name="ApidbTuning.PopsetAttributes" dblink="piro.tuning"/>
    <externalTuningTableDependency name="ApidbTuning.PopsetAttributes" dblink="micro.tuning"/>
    <externalTuningTableDependency name="ApidbTuning.PopsetAttributes" dblink="trich.tuning"/>
    <externalTuningTableDependency name="ApidbTuning.PopsetAttributes" dblink="tritryp.tuning"/>
    <externalTuningTableDependency name="ApidbTuning.PopsetAttributes" dblink="fungi.tuning"/>
>>>>>>> e49b57b6

    <unionization>
      <source dblink="amoeba.tuning"/>
      <source dblink="crypto.tuning"/>
      <source dblink="giardia.tuning"/>
      <source dblink="plasmo.tuning"/>
      <source dblink="toxo.tuning"/>
      <source dblink="piro.tuning"/>
      <source dblink="micro.tuning"/>
      <source dblink="trich.tuning"/>
      <source dblink="tritryp.tuning"/>
      <source dblink="fungi.tuning"/>
    </unionization>

    <sql>
      <![CDATA[
create unique index PopsetAttr_sourceId_idx&1 ON ApidbTuning.PopsetAttributes&1 (source_id, project_id)
tablespace indx
      ]]>
    </sql>
  </tuningTable>

  <tuningTable name="ApidbTuning.OrfAttributes">
    <externalTuningTableDependency name="ApidbTuning.OrfAttributes" dblink="crypto.tuning"/>
    <externalTuningTableDependency name="ApidbTuning.OrfAttributes" dblink="giardia.tuning"/>
    <externalTuningTableDependency name="ApidbTuning.OrfAttributes" dblink="plasmo.tuning"/>
    <externalTuningTableDependency name="ApidbTuning.OrfAttributes" dblink="toxo.tuning"/>
    <externalTuningTableDependency name="ApidbTuning.OrfAttributes" dblink="tritryp.tuning"/>
    <externalTuningTableDependency name="ApidbTuning.OrfAttributes" dblink="trich.tuning"/>
    <externalTuningTableDependency name="ApidbTuning.OrfAttributes" dblink="amoeba.tuning"/>
    <externalTuningTableDependency name="ApidbTuning.OrfAttributes" dblink="micro.tuning"/>
    <externalTuningTableDependency name="ApidbTuning.OrfAttributes" dblink="piro.tuning"/>
    <externalTuningTableDependency name="ApidbTuning.OrfAttributes" dblink="fungi.tuning"/>

    <unionization>
      <source dblink="crypto.tuning"/>
      <source dblink="giardia.tuning"/>
      <source dblink="plasmo.tuning"/>
      <source dblink="toxo.tuning"/>
      <source dblink="tritryp.tuning"/>
      <source dblink="piro.tuning"/>
      <source dblink="fungi.tuning"/>

      <source>
        <query>
          <![CDATA[
            select *
            from ApidbTuning.OrfAttributes@trich.tuning
            where project_id = 'TrichDB'
          ]]>
        </query>
      </source>
      <source>
        <query>
          <![CDATA[
            select *
            from ApidbTuning.OrfAttributes@amoeba.tuning
            where project_id = 'AmoebaDB'
          ]]>
        </query>
      </source>

      <source>
        <query>
          <![CDATA[
            select *
            from ApidbTuning.OrfAttributes@micro.tuning
            where project_id = 'MicrosporidiaDB'
          ]]>
        </query>
      </source>
    </unionization>

    <sql>
      <![CDATA[
create unique index OrfAttr_source_id&1 ON ApidbTuning.OrfAttributes&1 (source_id, project_id)
tablespace indx
      ]]>
    </sql>
    <sql>
      <![CDATA[
create index OrfAttr_location_idx&1 ON ApidbTuning.OrfAttributes&1 (na_sequence_id, start_min, end_max, is_reversed)
tablespace indx
      ]]>
    </sql>

  </tuningTable>

<<<<<<< HEAD
  <tuningTable name="ApidbTuning.SageTagAttributes">
    <externalTuningTableDependency name="ApidbTuning.SageTagAttributes" dblink="crypto.tuning"/>
    <externalTuningTableDependency name="ApidbTuning.SageTagAttributes" dblink="giardia.tuning"/>
    <externalTuningTableDependency name="ApidbTuning.SageTagAttributes" dblink="plasmo.tuning"/>
    <externalTuningTableDependency name="ApidbTuning.SageTagAttributes" dblink="toxo.tuning"/>
    <externalTuningTableDependency name="ApidbTuning.SageTagAttributes" dblink="piro.tuning"/>
    <externalTuningTableDependency name="ApidbTuning.SageTagAttributes" dblink="fungi.tuning"/>

    <unionization>
      <source dblink="crypto.tuning"/>
      <source dblink="giardia.tuning"/>
      <source dblink="plasmo.tuning"/>
      <source dblink="toxo.tuning"/>
      <source dblink="piro.tuning"/>
      <source dblink="fungi.tuning"/>
    </unionization>
    <sql>
      <![CDATA[
create unique index SageTagAttr_sourceId_idx&1 ON ApidbTuning.SageTagAttributes&1
             (source_id, project_id)
tablespace indx
      ]]>
    </sql>
    <sql>
      <![CDATA[
create index SageTagAttr_loc_idx&1 ON ApidbTuning.SageTagAttributes&1
             (na_sequence_id, start_min, end_max, is_reversed, source_id)
tablespace indx
      ]]>
    </sql>
  </tuningTable>

  <tuningTable name="ApidbTuning.SequenceAttributes">
    <externalTuningTableDependency name="ApidbTuning.SequenceAttributes" dblink="crypto.tuning"/>
    <externalTuningTableDependency name="ApidbTuning.SequenceAttributes" dblink="giardia.tuning"/>
    <externalTuningTableDependency name="ApidbTuning.SequenceAttributes" dblink="plasmo.tuning"/>
    <externalTuningTableDependency name="ApidbTuning.SequenceAttributes" dblink="toxo.tuning"/>
    <externalTuningTableDependency name="ApidbTuning.SequenceAttributes" dblink="tritryp.tuning"/>
    <externalTuningTableDependency name="ApidbTuning.SequenceAttributes" dblink="trich.tuning"/>
    <externalTuningTableDependency name="ApidbTuning.SequenceAttributes" dblink="amoeba.tuning"/>
    <externalTuningTableDependency name="ApidbTuning.SequenceAttributes" dblink="micro.tuning"/>
    <externalTuningTableDependency name="ApidbTuning.SequenceAttributes" dblink="piro.tuning"/>
    <externalTuningTableDependency name="ApidbTuning.SequenceAttributes" dblink="fungi.tuning"/>
=======
  <tuningTable name="ApidbTuning.GenomicSeqAttributes">
    <externalTuningTableDependency name="ApidbTuning.GenomicSeqAttributes" dblink="crypto.tuning"/>
    <externalTuningTableDependency name="ApidbTuning.GenomicSeqAttributes" dblink="giardia.tuning"/>
    <externalTuningTableDependency name="ApidbTuning.GenomicSeqAttributes" dblink="plasmo.tuning"/>
    <externalTuningTableDependency name="ApidbTuning.GenomicSeqAttributes" dblink="toxo.tuning"/>
    <externalTuningTableDependency name="ApidbTuning.GenomicSeqAttributes" dblink="tritryp.tuning"/>
    <externalTuningTableDependency name="ApidbTuning.GenomicSeqAttributes" dblink="trich.tuning"/>
    <externalTuningTableDependency name="ApidbTuning.GenomicSeqAttributes" dblink="amoeba.tuning"/>
    <externalTuningTableDependency name="ApidbTuning.GenomicSeqAttributes" dblink="micro.tuning"/>
    <externalTuningTableDependency name="ApidbTuning.GenomicSeqAttributes" dblink="piro.tuning"/>
    <externalTuningTableDependency name="ApidbTuning.GenomicSeqAttributes" dblink="fungi.tuning"/>
>>>>>>> e49b57b6

    <unionization>
      <source dblink="crypto.tuning"/>
      <source dblink="giardia.tuning"/>
      <source dblink="plasmo.tuning"/>
      <source dblink="toxo.tuning"/>
      <source dblink="tritryp.tuning"/>
      <source dblink="piro.tuning"/>
      <source dblink="fungi.tuning"/>

      <source>
        <query>
          <![CDATA[
            select * from ApidbTuning.GenomicSeqAttributes@trich.tuning where project_id = 'TrichDB'
          ]]>
        </query>
      </source>
      <source>
        <query>
          <![CDATA[
            select *
            from ApidbTuning.GenomicSeqAttributes@amoeba.tuning
            where project_id = 'AmoebaDB'
          ]]>
        </query>
      </source>

      <source>
        <query>
          <![CDATA[
            select *
            from ApidbTuning.GenomicSeqAttributes@micro.tuning
            where project_id = 'MicrosporidiaDB'
          ]]>
        </query>
      </source>

    </unionization>

    <sql>
      <![CDATA[
create unique index pk_SeqAttr_&1 ON ApidbTuning.GenomicSeqAttributes&1 (source_id, project_id)
      ]]>
    </sql>

    <sql>
      <![CDATA[
grant select ON ApidbTuning.GenomicSeqAttributes&1 TO public
      ]]>
    </sql>

  </tuningTable>


<<<<<<< HEAD
  <tuningTable name="ApidbTuning.SequenceId">
    <externalTuningTableDependency name="ApidbTuning.SequenceId" dblink="crypto.tuning"/>
    <externalTuningTableDependency name="ApidbTuning.SequenceId" dblink="giardia.tuning"/>
    <externalTuningTableDependency name="ApidbTuning.SequenceId" dblink="plasmo.tuning"/>
    <externalTuningTableDependency name="ApidbTuning.SequenceId" dblink="toxo.tuning"/>
    <externalTuningTableDependency name="ApidbTuning.SequenceId" dblink="tritryp.tuning"/>
    <externalTuningTableDependency name="ApidbTuning.SequenceId" dblink="trich.tuning"/> 
    <externalTuningTableDependency name="ApidbTuning.SequenceId" dblink="amoeba.tuning"/>
    <externalTuningTableDependency name="ApidbTuning.SequenceId" dblink="micro.tuning"/>
    <externalTuningTableDependency name="ApidbTuning.SequenceId" dblink="piro.tuning"/>
    <externalTuningTableDependency name="ApidbTuning.SequenceId" dblink="fungi.tuning"/>
    <internalDependency name="ApidbTuning.SequenceAttributes"/>
=======
  <tuningTable name="ApidbTuning.GenomicSequenceId">
    <externalTuningTableDependency name="ApidbTuning.GenomicSequenceId" dblink="crypto.tuning"/>
    <externalTuningTableDependency name="ApidbTuning.GenomicSequenceId" dblink="giardia.tuning"/>
    <externalTuningTableDependency name="ApidbTuning.GenomicSequenceId" dblink="plasmo.tuning"/>
    <externalTuningTableDependency name="ApidbTuning.GenomicSequenceId" dblink="toxo.tuning"/>
    <externalTuningTableDependency name="ApidbTuning.GenomicSequenceId" dblink="tritryp.tuning"/>
    <externalTuningTableDependency name="ApidbTuning.GenomicSequenceId" dblink="trich.tuning"/> 
    <externalTuningTableDependency name="ApidbTuning.GenomicSequenceId" dblink="amoeba.tuning"/>
    <externalTuningTableDependency name="ApidbTuning.GenomicSequenceId" dblink="micro.tuning"/>
    <externalTuningTableDependency name="ApidbTuning.GenomicSequenceId" dblink="piro.tuning"/>
    <externalTuningTableDependency name="ApidbTuning.GenomicSequenceId" dblink="fungi.tuning"/>
    <internalDependency name="ApidbTuning.GenomicSeqAttributes"/>
>>>>>>> e49b57b6

    <unionization>
      <source dblink="crypto.tuning"/>
      <source dblink="giardia.tuning"/>
      <source dblink="plasmo.tuning"/>
      <source dblink="toxo.tuning"/>
      <source dblink="tritryp.tuning"/>
      <source dblink="piro.tuning"/>
      <source dblink="fungi.tuning"/>

      <source>
        <query>
          <![CDATA[
            select gi.id,gi.sequence
            from ApidbTuning.GenomicSequenceId@trich.tuning gi,
                 ApidbTuning.GenomicSeqAttributes@trich.tuning ga
            where gi.sequence = ga.source_id
              and ga.project_id = 'TrichDB'
          ]]>
        </query>
      </source>

      <source>
        <query>
          <![CDATA[
            select gi.id,gi.sequence
            from ApidbTuning.GenomicSequenceId@amoeba.tuning gi,
                 ApidbTuning.GenomicSeqAttributes@amoeba.tuning ga
            where gi.sequence = ga.source_id
              and ga.project_id = 'AmoebaDB'
          ]]>
        </query>
      </source>

      <source>
        <query>
          <![CDATA[
            select gi.id,gi.sequence
            from ApidbTuning.GenomicSequenceId@micro.tuning gi,
                 ApidbTuning.GenomicSeqAttributes@micro.tuning ga
            where gi.sequence = ga.source_id
              and ga.project_id = 'MicrosporidiaDB'
          ]]>
        </query>
      </source>
   </unionization>
    <sql>
      <![CDATA[
<<<<<<< HEAD
CREATE INDEX ApidbTuning.SequenceId_sequence_idx&1 ON ApidbTuning.SequenceId&1 (sequence, id)
=======
CREATE INDEX ApidbTuning.GenomicSequenceId_sequence_idx&1 ON ApidbTuning.GenomicSequenceId&1 (sequence)
>>>>>>> e49b57b6
tablespace indx
      ]]>
    </sql>
    <sql>
      <![CDATA[
<<<<<<< HEAD
CREATE INDEX ApidbTuning.SequenceId_id_idx&1 ON ApidbTuning.SequenceId&1 (id, sequence)
tablespace indx
      ]]>
    </sql>
    <sql>
      <![CDATA[
CREATE INDEX SequenceId_lowid_idx&1 ON SequenceId&1 (lower(id), sequence)
=======
CREATE INDEX ApidbTuning.GenomicSequenceId_id_idx&1 ON ApidbTuning.GenomicSequenceId&1 (id)
>>>>>>> e49b57b6
tablespace indx
      ]]>
    </sql>
  </tuningTable>

  <tuningTable name="ApidbTuning.SnpAttributes">
    <externalTuningTableDependency name="ApidbTuning.SnpAttributes" dblink="crypto.tuning"/>
    <externalTuningTableDependency name="ApidbTuning.SnpAttributes" dblink="giardia.tuning"/>
    <externalTuningTableDependency name="ApidbTuning.SnpAttributes" dblink="plasmo.tuning"/>
    <externalTuningTableDependency name="ApidbTuning.SnpAttributes" dblink="toxo.tuning"/>
    <externalTuningTableDependency name="ApidbTuning.SnpAttributes" dblink="tritryp.tuning"/>
    <externalTuningTableDependency name="ApidbTuning.SnpAttributes" dblink="trich.tuning"/>
    <externalTuningTableDependency name="ApidbTuning.SnpAttributes" dblink="amoeba.tuning"/>
    <externalTuningTableDependency name="ApidbTuning.SnpAttributes" dblink="micro.tuning"/>
    <externalTuningTableDependency name="ApidbTuning.SnpAttributes" dblink="piro.tuning"/>
    <externalTuningTableDependency name="ApidbTuning.SnpAttributes" dblink="fungi.tuning"/>

    <unionization>
      <source dblink="crypto.tuning"/>
      <source dblink="giardia.tuning"/>
      <source dblink="plasmo.tuning"/>
      <source dblink="toxo.tuning"/>
      <source dblink="tritryp.tuning"/>
      <source dblink="piro.tuning"/>
      <source dblink="fungi.tuning"/>

      <source>
        <query>
          <![CDATA[
            select *
            from ApidbTuning.SnpAttributes@trich.tuning
            where project_id = 'TrichDB'
          ]]>
        </query>
      </source>
      <source>
        <query>
          <![CDATA[
            select *
            from ApidbTuning.SnpAttributes@amoeba.tuning
            where project_id = 'AmoebaDB'
          ]]>
        </query>
      </source>

      <source>
        <query>
          <![CDATA[
            select *
            from ApidbTuning.SnpAttributes@micro.tuning
            where project_id = 'MicrosporidiaDB'
          ]]>
        </query>
      </source>
    </unionization>

    <sql>
      <![CDATA[
create unique index SnpAttr_source_id&1 ON ApidbTuning.SnpAttributes&1 (source_id, project_id)
      ]]>
    </sql>

  </tuningTable>

 

  <tuningTable name="ApidbTuning.TranscriptSequence">
    <externalTuningTableDependency name="ApidbTuning.TranscriptSequence" dblink="crypto.tuning"/>
    <externalTuningTableDependency name="ApidbTuning.TranscriptSequence" dblink="giardia.tuning"/>
    <externalTuningTableDependency name="ApidbTuning.TranscriptSequence" dblink="plasmo.tuning"/>
    <externalTuningTableDependency name="ApidbTuning.TranscriptSequence" dblink="toxo.tuning"/>
    <externalTuningTableDependency name="ApidbTuning.TranscriptSequence" dblink="tritryp.tuning"/>
    <externalTuningTableDependency name="ApidbTuning.TranscriptSequence" dblink="trich.tuning"/>
    <externalTuningTableDependency name="ApidbTuning.TranscriptSequence" dblink="amoeba.tuning"/>
    <externalTuningTableDependency name="ApidbTuning.TranscriptSequence" dblink="micro.tuning"/>
    <externalTuningTableDependency name="ApidbTuning.TranscriptSequence" dblink="piro.tuning"/>
    <externalTuningTableDependency name="ApidbTuning.TranscriptSequence" dblink="fungi.tuning"/>
    <intermediateTable name="ApidbTuning.TranscriptSequenceCrypto"/>
    <intermediateTable name="ApidbTuning.TranscriptSequenceGiardia"/>
    <intermediateTable name="ApidbTuning.TranscriptSequencePlasmo"/>
    <intermediateTable name="ApidbTuning.TranscriptSequenceToxo"/>
    <intermediateTable name="ApidbTuning.TranscriptSequenceTrich"/>
    <intermediateTable name="ApidbTuning.TranscriptSequenceTriTryp"/>
    <intermediateTable name="ApidbTuning.TranscriptSequenceAmoeba"/>
    <intermediateTable name="ApidbTuning.TranscriptSequenceMicro"/>
    <intermediateTable name="ApidbTuning.TranscriptSequencePiro"/>
    <intermediateTable name="ApidbTuning.TranscriptSequenceFungi"/>

    <sql>
      <![CDATA[
        create table TranscriptSequenceToxo nologging as
        select * from ApidbTuning.TranscriptSequence@toxo.tuning
      ]]>
    </sql>

    <sql>
      <![CDATA[
        create table TranscriptSequenceCrypto nologging as
        select * from ApidbTuning.TranscriptSequence@crypto.tuning
      ]]>
    </sql>

    <sql>
      <![CDATA[
        create table TranscriptSequenceGiardia nologging as
        select * from ApidbTuning.TranscriptSequence@giardia.tuning
      ]]>
    </sql>

    <sql>
      <![CDATA[
        create table TranscriptSequencePlasmo nologging as
        select * from ApidbTuning.TranscriptSequence@plasmo.tuning
      ]]>
    </sql>

    <sql>
      <![CDATA[
        create table TranscriptSequenceTrich nologging as
        select * from ApidbTuning.TranscriptSequence@trich.tuning where project_id = 'TrichDB'
      ]]>
    </sql>

    <sql>
      <![CDATA[
        create table TranscriptSequenceTriTryp nologging as
        select * from ApidbTuning.TranscriptSequence@tritryp.tuning
      ]]>
    </sql>

    <sql>
      <![CDATA[
        create table TranscriptSequenceAmoeba nologging as
        select * from ApidbTuning.TranscriptSequence@amoeba.tuning where project_id = 'AmoebaDB'
      ]]>
    </sql>

    <sql>
      <![CDATA[
        create table TranscriptSequenceMicro nologging as
        select * from ApidbTuning.TranscriptSequence@micro.tuning where project_id = 'MicrosporidiaDB'
      ]]>
    </sql>


    <sql>
      <![CDATA[
        create table TranscriptSequencePiro nologging as
        select * from ApidbTuning.TranscriptSequence@piro.tuning
      ]]>
    </sql>

    <sql>
      <![CDATA[
        create table TranscriptSequenceFungi nologging as
        select * from ApidbTuning.TranscriptSequence@fungi.tuning
      ]]>
    </sql>

    <sql>
      <![CDATA[
        create table TranscriptSequence&1 nologging as
        (
        select * from ApidbTuning.TranscriptSequenceCrypto
        union all
        select * from ApidbTuning.TranscriptSequenceGiardia
        union all
        select * from ApidbTuning.TranscriptSequencePlasmo
        union all
        select * from ApidbTuning.TranscriptSequenceToxo
        union all
        select * from ApidbTuning.TranscriptSequenceTrich
        union all
        select * from ApidbTuning.TranscriptSequenceTritryp
        union all
        select * from ApidbTuning.TranscriptSequenceAmoeba
        union all
        select * from ApidbTuning.TranscriptSequenceMicro
        union all
        select * from ApidbTuning.TranscriptSequencePiro
        union all
        select * from ApidbTuning.TranscriptSequenceFungi

        )
      ]]>
    </sql>

    <sql>
      <![CDATA[
create index XScriptSeq_ix&1 on ApidbTuning.TranscriptSequence&1 (source_id, project_id)
tablespace indx
      ]]>
    </sql>

  </tuningTable>

  <tuningTable name="ApidbTuning.CodingSequence">
    <externalTuningTableDependency name="ApidbTuning.CodingSequence" dblink="crypto.tuning"/>
    <externalTuningTableDependency name="ApidbTuning.CodingSequence" dblink="giardia.tuning"/>
    <externalTuningTableDependency name="ApidbTuning.CodingSequence" dblink="plasmo.tuning"/>
    <externalTuningTableDependency name="ApidbTuning.CodingSequence" dblink="toxo.tuning"/>
    <externalTuningTableDependency name="ApidbTuning.CodingSequence" dblink="tritryp.tuning"/>
    <externalTuningTableDependency name="ApidbTuning.CodingSequence" dblink="trich.tuning"/>
    <externalTuningTableDependency name="ApidbTuning.CodingSequence" dblink="amoeba.tuning"/>
    <externalTuningTableDependency name="ApidbTuning.CodingSequence" dblink="micro.tuning"/>
    <externalTuningTableDependency name="ApidbTuning.CodingSequence" dblink="piro.tuning"/>
    <externalTuningTableDependency name="ApidbTuning.CodingSequence" dblink="fungi.tuning"/>
    <intermediateTable name="ApidbTuning.CodingSequenceCrypto"/>
    <intermediateTable name="ApidbTuning.CodingSequenceGiardia"/>
    <intermediateTable name="ApidbTuning.CodingSequencePlasmo"/>
    <intermediateTable name="ApidbTuning.CodingSequenceToxo"/>
    <intermediateTable name="ApidbTuning.CodingSequenceTrich"/>
    <intermediateTable name="ApidbTuning.CodingSequenceTriTryp"/>
    <intermediateTable name="ApidbTuning.CodingSequenceAmoeba"/>
    <intermediateTable name="ApidbTuning.CodingSequenceMicro"/>
    <intermediateTable name="ApidbTuning.CodingSequencePiro"/>
    <intermediateTable name="ApidbTuning.CodingSequenceFungi"/>

    <sql>
      <![CDATA[
        create table CodingSequenceCrypto nologging as
        select * from ApidbTuning.CodingSequence@crypto.tuning
      ]]>
    </sql>

    <sql>
      <![CDATA[
        create table CodingSequenceGiardia nologging as
        select * from ApidbTuning.CodingSequence@giardia.tuning
      ]]>
    </sql>

    <sql>
      <![CDATA[
        create table CodingSequencePlasmo nologging as
        select * from ApidbTuning.CodingSequence@plasmo.tuning
      ]]>
    </sql>

    <sql>
      <![CDATA[
        create table CodingSequenceToxo nologging as
        select * from ApidbTuning.CodingSequence@toxo.tuning
      ]]>
    </sql>

    <sql>
      <![CDATA[
        create table CodingSequenceTrich nologging as
        select * from ApidbTuning.CodingSequence@trich.tuning where project_id = 'TrichDB'
      ]]>
    </sql>

    <sql>
      <![CDATA[
        create table CodingSequenceTriTryp nologging as
        select * from ApidbTuning.CodingSequence@tritryp.tuning
      ]]>
    </sql>

    <sql>
      <![CDATA[
        create table CodingSequenceAmoeba nologging as
        select * from ApidbTuning.CodingSequence@amoeba.tuning where project_id = 'AmoebaDB'
      ]]>
    </sql>

    <sql>
      <![CDATA[
        create table CodingSequenceMicro nologging as
        select * from ApidbTuning.CodingSequence@micro.tuning where project_id = 'MicrosporidiaDB'
      ]]>
    </sql>


    <sql>
      <![CDATA[
        create table CodingSequencePiro nologging as
        select * from ApidbTuning.CodingSequence@piro.tuning
      ]]>
    </sql>
    <sql>
      <![CDATA[
        create table CodingSequenceFungi nologging as
        select * from ApidbTuning.CodingSequence@fungi.tuning
      ]]>
    </sql>

    <sql>
      <![CDATA[
        create table CodingSequence&1 nologging as
        (
        select * from ApidbTuning.CodingSequenceCrypto
        union all
        select * from ApidbTuning.CodingSequenceGiardia
        union all
        select * from ApidbTuning.CodingSequencePlasmo
        union all
        select * from ApidbTuning.CodingSequenceToxo
        union all
        select * from ApidbTuning.CodingSequenceTrich
        union all
        select * from ApidbTuning.CodingSequenceTritryp
        union all
        select * from ApidbTuning.CodingSequenceAmoeba
        union all
        select * from ApidbTuning.CodingSequenceMicro
        union all
        select * from ApidbTuning.CodingSequencePiro
        union all
        select * from ApidbTuning.CodingSequenceFungi
        )
      ]]>
    </sql>

    <sql>
      <![CDATA[
create unique index cds_ix&1 on ApidbTuning.CodingSequence&1 (source_id, project_id)
tablespace indx
      ]]>
    </sql>

  </tuningTable>

  <tuningTable name="ApidbTuning.ProteinSequence">
    <externalTuningTableDependency name="ApidbTuning.ProteinSequence" dblink="crypto.tuning"/>
    <externalTuningTableDependency name="ApidbTuning.ProteinSequence" dblink="giardia.tuning"/>
    <externalTuningTableDependency name="ApidbTuning.ProteinSequence" dblink="plasmo.tuning"/>
    <externalTuningTableDependency name="ApidbTuning.ProteinSequence" dblink="toxo.tuning"/>
    <externalTuningTableDependency name="ApidbTuning.ProteinSequence" dblink="tritryp.tuning"/>
    <externalTuningTableDependency name="ApidbTuning.ProteinSequence" dblink="trich.tuning"/>
    <externalTuningTableDependency name="ApidbTuning.ProteinSequence" dblink="micro.tuning"/>
    <externalTuningTableDependency name="ApidbTuning.ProteinSequence" dblink="amoeba.tuning"/>
    <externalTuningTableDependency name="ApidbTuning.ProteinSequence" dblink="piro.tuning"/>
    <externalTuningTableDependency name="ApidbTuning.ProteinSequence" dblink="fungi.tuning"/>
    <intermediateTable name="ApidbTuning.ProteinSequenceCrypto"/>
    <intermediateTable name="ApidbTuning.ProteinSequenceGiardia"/>
    <intermediateTable name="ApidbTuning.ProteinSequencePlasmo"/>
    <intermediateTable name="ApidbTuning.ProteinSequenceToxo"/>
    <intermediateTable name="ApidbTuning.ProteinSequenceTrich"/>
    <intermediateTable name="ApidbTuning.ProteinSequenceTriTryp"/>
    <intermediateTable name="ApidbTuning.ProteinSequenceAmoeba"/>
    <intermediateTable name="ApidbTuning.ProteinSequenceMicro"/>
    <intermediateTable name="ApidbTuning.ProteinSequencePiro"/>
    <intermediateTable name="ApidbTuning.ProteinSequenceFungi"/>

    <sql>
      <![CDATA[
        create table ProteinSequenceCrypto nologging as
        select * from ApidbTuning.ProteinSequence@crypto.tuning
      ]]>
    </sql>

    <sql>
      <![CDATA[
        create table ProteinSequenceGiardia nologging as
        select * from ApidbTuning.ProteinSequence@giardia.tuning
      ]]>
    </sql>

    <sql>
      <![CDATA[
        create table ProteinSequencePlasmo nologging as
        select * from ApidbTuning.ProteinSequence@plasmo.tuning
      ]]>
    </sql>

    <sql>
      <![CDATA[
        create table ProteinSequenceToxo nologging as
        select * from ApidbTuning.ProteinSequence@toxo.tuning
      ]]>
    </sql>

    <sql>
      <![CDATA[
        create table ProteinSequenceTrich nologging as
        select * from ApidbTuning.ProteinSequence@trich.tuning where project_id = 'TrichDB'
      ]]>
    </sql>

    <sql>
      <![CDATA[
        create table ProteinSequenceTriTryp nologging as
        select * from ApidbTuning.ProteinSequence@tritryp.tuning
      ]]>
    </sql>

    <sql>
      <![CDATA[
        create table ProteinSequenceAmoeba nologging as
        select * from ApidbTuning.ProteinSequence@amoeba.tuning where project_id = 'AmoebaDB'
      ]]>
    </sql>

    <sql>
      <![CDATA[
        create table ProteinSequenceMicro nologging as
        select * from ApidbTuning.ProteinSequence@micro.tuning where project_id = 'MicrosporidiaDB'
      ]]>
    </sql>


    <sql>
      <![CDATA[
        create table ProteinSequencePiro nologging as
        select * from ApidbTuning.ProteinSequence@piro.tuning
      ]]>
    </sql>

    <sql>
      <![CDATA[
        create table ProteinSequenceFungi nologging as
        select * from ApidbTuning.ProteinSequence@fungi.tuning
      ]]>
    </sql>

    <sql>
      <![CDATA[
        create table ProteinSequence&1 nologging as
        (
        select * from ApidbTuning.ProteinSequenceCrypto
        union all
        select * from ApidbTuning.ProteinSequenceGiardia
        union all
        select * from ApidbTuning.ProteinSequencePlasmo
        union all
        select * from ApidbTuning.ProteinSequenceToxo
        union all
        select * from ApidbTuning.ProteinSequenceTrich
        union all
        select * from ApidbTuning.ProteinSequenceTritryp
        union all
        select * from ApidbTuning.ProteinSequenceAmoeba
        union all
        select * from ApidbTuning.ProteinSequenceMicro
        union all
        select * from ApidbTuning.ProteinSequencePiro
        union all
        select * from ApidbTuning.ProteinSequenceFungi
        )
      ]]>
    </sql>

    <sql>
      <![CDATA[
create index ProtSeq_ix&1 on ApidbTuning.ProteinSequence&1 (source_id, project_id)
tablespace indx
      ]]>
    </sql>

  </tuningTable>

<<<<<<< HEAD
  <tuningTable name="ApidbTuning.NaSequence">
    <externalTuningTableDependency name="ApidbTuning.NaSequence" dblink="crypto.tuning"/>
    <externalTuningTableDependency name="ApidbTuning.NaSequence" dblink="giardia.tuning"/>
    <externalTuningTableDependency name="ApidbTuning.NaSequence" dblink="plasmo.tuning"/>
    <externalTuningTableDependency name="ApidbTuning.NaSequence" dblink="toxo.tuning"/>
    <externalTuningTableDependency name="ApidbTuning.NaSequence" dblink="tritryp.tuning"/>
    <externalTuningTableDependency name="ApidbTuning.NaSequence" dblink="trich.tuning"/>
    <externalTuningTableDependency name="ApidbTuning.NaSequence" dblink="amoeba.tuning"/>
    <externalTuningTableDependency name="ApidbTuning.NaSequence" dblink="micro.tuning"/>
    <externalTuningTableDependency name="ApidbTuning.NaSequence" dblink="piro.tuning"/>
    <externalTuningTableDependency name="ApidbTuning.NaSequence" dblink="fungi.tuning"/>
    <intermediateTable name="ApidbTuning.NaSequenceCrypto"/>
    <intermediateTable name="ApidbTuning.NaSequenceGiardia"/>
    <intermediateTable name="ApidbTuning.NaSequencePlasmo"/>
    <intermediateTable name="ApidbTuning.NaSequenceToxo"/>
    <intermediateTable name="ApidbTuning.NaSequenceTrich"/>
    <intermediateTable name="ApidbTuning.NaSequenceTriTryp"/>
    <intermediateTable name="ApidbTuning.NaSequenceAmoeba"/>
    <intermediateTable name="ApidbTuning.NaSequenceMicro"/>
    <intermediateTable name="ApidbTuning.NaSequencePiro"/>
    <intermediateTable name="ApidbTuning.NaSequenceFungi"/>
=======
  <tuningTable name="ApidbTuning.GenomicSequenceSequence">
    <externalTuningTableDependency name="ApidbTuning.GenomicSequenceSequence" dblink="crypto.tuning"/>
    <externalTuningTableDependency name="ApidbTuning.GenomicSequenceSequence" dblink="giardia.tuning"/>
    <externalTuningTableDependency name="ApidbTuning.GenomicSequenceSequence" dblink="plasmo.tuning"/>
    <externalTuningTableDependency name="ApidbTuning.GenomicSequenceSequence" dblink="toxo.tuning"/>
    <externalTuningTableDependency name="ApidbTuning.GenomicSequenceSequence" dblink="tritryp.tuning"/>
    <externalTuningTableDependency name="ApidbTuning.GenomicSequenceSequence" dblink="trich.tuning"/>
    <externalTuningTableDependency name="ApidbTuning.GenomicSequenceSequence" dblink="amoeba.tuning"/>
    <externalTuningTableDependency name="ApidbTuning.GenomicSequenceSequence" dblink="micro.tuning"/>
    <externalTuningTableDependency name="ApidbTuning.GenomicSequenceSequence" dblink="piro.tuning"/>
    <externalTuningTableDependency name="ApidbTuning.GenomicSequenceSequence" dblink="fungi.tuning"/>
    <intermediateTable name="ApidbTuning.GenomicSequenceSequenceCrypto"/>
    <intermediateTable name="ApidbTuning.GenomicSequenceSequenceGiardia"/>
    <intermediateTable name="ApidbTuning.GenomicSequenceSequencePlasmo"/>
    <intermediateTable name="ApidbTuning.GenomicSequenceSequenceToxo"/>
    <intermediateTable name="ApidbTuning.GenomicSequenceSequenceTrich"/>
    <intermediateTable name="ApidbTuning.GenomicSequenceSequenceTriTryp"/>
    <intermediateTable name="ApidbTuning.GenomicSequenceSequenceAmoeba"/>
    <intermediateTable name="ApidbTuning.GenomicSequenceSequenceMicro"/>
    <intermediateTable name="ApidbTuning.GenomicSequenceSequencePiro"/>
    <intermediateTable name="ApidbTuning.GenomicSequenceSequenceFungi"/>
>>>>>>> e49b57b6

    <sql>
      <![CDATA[
        create table NaSequenceCrypto nologging as
        select * from ApidbTuning.GenomicSequenceSequence@crypto.tuning
      ]]>
    </sql>

    <sql>
      <![CDATA[
        create table NaSequenceGiardia nologging as
        select * from ApidbTuning.GenomicSequenceSequence@giardia.tuning
      ]]>
    </sql>

    <sql>
      <![CDATA[
        create table NaSequencePlasmo nologging as
        select * from ApidbTuning.GenomicSequenceSequence@plasmo.tuning
      ]]>
    </sql>

    <sql>
      <![CDATA[
        create table NaSequenceToxo nologging as
        select * from ApidbTuning.GenomicSequenceSequence@toxo.tuning
      ]]>
    </sql>

    <sql>
      <![CDATA[
        create table NaSequenceTrich nologging as
        select * from ApidbTuning.GenomicSequenceSequence@trich.tuning where project_id = 'TrichDB'
      ]]>
    </sql>

    <sql>
      <![CDATA[
        create table NaSequenceTriTryp nologging as
        select * from ApidbTuning.GenomicSequenceSequence@tritryp.tuning
      ]]>
    </sql>


    <sql>
      <![CDATA[
        create table NaSequenceAmoeba nologging as
        select * from ApidbTuning.GenomicSequenceSequence@amoeba.tuning where project_id = 'AmoebaDB'
      ]]>
    </sql>

    <sql>
      <![CDATA[
        create table NaSequenceMicro nologging as
        select * from ApidbTuning.GenomicSequenceSequence@micro.tuning where project_id = 'MicrosporidiaDB'
      ]]>
    </sql>


    <sql>
      <![CDATA[
        create table NaSequencePiro nologging as
        select * from ApidbTuning.GenomicSequenceSequence@piro.tuning
      ]]>
    </sql>

    <sql>
      <![CDATA[
        create table NaSequenceFungi nologging as
        select * from ApidbTuning.GenomicSequenceSequence@fungi.tuning
      ]]>
    </sql>

    <sql>
      <![CDATA[
        create table NaSequenceFungi nologging as
        select * from ApidbTuning.NaSequence@fungi.tuning
      ]]>
    </sql>

    <sql>
      <![CDATA[
        create table NaSequence&1 nologging as
        (
        select * from ApidbTuning.GenomicSequenceSequenceCrypto
        union all
        select * from ApidbTuning.GenomicSequenceSequenceGiardia
        union all
        select * from ApidbTuning.GenomicSequenceSequencePlasmo
        union all
        select * from ApidbTuning.GenomicSequenceSequenceToxo
        union all
        select * from ApidbTuning.GenomicSequenceSequenceTrich
        union all
        select * from ApidbTuning.GenomicSequenceSequenceTritryp
        union all
        select * from ApidbTuning.GenomicSequenceSequenceAmoeba
        union all
        select * from ApidbTuning.GenomicSequenceSequenceMicro
        union all
        select * from ApidbTuning.GenomicSequenceSequencePiro
        union all
<<<<<<< HEAD
        select * from ApidbTuning.NaSequencePiro
        union all
        select * from ApidbTuning.NaSequenceFungi
=======
        select * from ApidbTuning.GenomicSequenceSequenceFungi
>>>>>>> e49b57b6
        )
      ]]>
    </sql>

    <sql>
      <![CDATA[
create index NaSeq_ix&1 on ApidbTuning.GenomicSequenceSequence&1 (source_id, project_id)
tablespace indx
      ]]>
    </sql>

  </tuningTable>

  <tuningTable name="ApidbTuning.OrfSequence">
    <externalTuningTableDependency name="ApidbTuning.OrfSequence" dblink="crypto.tuning"/>
    <externalTuningTableDependency name="ApidbTuning.OrfSequence" dblink="giardia.tuning"/>
    <externalTuningTableDependency name="ApidbTuning.OrfSequence" dblink="plasmo.tuning"/>
    <externalTuningTableDependency name="ApidbTuning.OrfSequence" dblink="toxo.tuning"/>
    <externalTuningTableDependency name="ApidbTuning.OrfSequence" dblink="tritryp.tuning"/>
    <externalTuningTableDependency name="ApidbTuning.OrfSequence" dblink="trich.tuning"/>
    <externalTuningTableDependency name="ApidbTuning.OrfSequence" dblink="amoeba.tuning"/>
    <externalTuningTableDependency name="ApidbTuning.OrfSequence" dblink="micro.tuning"/>
    <externalTuningTableDependency name="ApidbTuning.OrfSequence" dblink="piro.tuning"/>
    <externalTuningTableDependency name="ApidbTuning.OrfSequence" dblink="fungi.tuning"/>
    <intermediateTable name="ApidbTuning.OrfSequenceCrypto"/>
    <intermediateTable name="ApidbTuning.OrfSequenceGiardia"/>
    <intermediateTable name="ApidbTuning.OrfSequencePlasmo"/>
    <intermediateTable name="ApidbTuning.OrfSequenceToxo"/>
    <intermediateTable name="ApidbTuning.OrfSequenceTrich"/>
    <intermediateTable name="ApidbTuning.OrfSequenceTriTryp"/>
    <intermediateTable name="ApidbTuning.OrfSequenceAmoeba"/>
    <intermediateTable name="ApidbTuning.OrfSequenceMicro"/>
    <intermediateTable name="ApidbTuning.OrfSequencePiro"/>
    <intermediateTable name="ApidbTuning.OrfSequenceFungi"/>

    <sql>
      <![CDATA[
        create table OrfSequenceCrypto nologging as
        select * from ApidbTuning.OrfSequence@crypto.tuning
      ]]>
    </sql>

    <sql>
      <![CDATA[
        create table OrfSequenceGiardia nologging as
        select * from ApidbTuning.OrfSequence@giardia.tuning
      ]]>
    </sql>

    <sql>
      <![CDATA[
        create table OrfSequencePlasmo nologging as
        select * from ApidbTuning.OrfSequence@plasmo.tuning
      ]]>
    </sql>

    <sql>
      <![CDATA[
        create table OrfSequenceToxo nologging as
        select * from ApidbTuning.OrfSequence@toxo.tuning
      ]]>
    </sql>

    <sql>
      <![CDATA[
        create table OrfSequenceTrich nologging as
        select * from ApidbTuning.OrfSequence@trich.tuning where project_id = 'TrichDB'
      ]]>
    </sql>

    <sql>
      <![CDATA[
        create table OrfSequenceTriTryp nologging as
        select * from ApidbTuning.OrfSequence@tritryp.tuning
      ]]>
    </sql>

    <sql>
      <![CDATA[
        create table OrfSequenceAmoeba nologging as
        select * from ApidbTuning.OrfSequence@amoeba.tuning where project_id = 'AmoebaDB'
      ]]>
    </sql>

    <sql>
      <![CDATA[
        create table OrfSequenceMicro nologging as
        select * from ApidbTuning.OrfSequence@micro.tuning where project_id = 'MicrosporidiaDB'
      ]]>
    </sql>


    <sql>
      <![CDATA[
        create table OrfSequencePiro nologging as
        select * from ApidbTuning.OrfSequence@piro.tuning
      ]]>
    </sql>
    <sql>
      <![CDATA[
        create table OrfSequenceFungi nologging as
        select * from ApidbTuning.OrfSequence@fungi.tuning
      ]]>
    </sql>

    <sql>
      <![CDATA[
        create table OrfSequence&1 nologging as
        (
        select * from ApidbTuning.OrfSequenceCrypto
        union all
        select * from ApidbTuning.OrfSequenceGiardia
        union all
        select * from ApidbTuning.OrfSequencePlasmo
        union all
        select * from ApidbTuning.OrfSequenceToxo
        union all
        select * from ApidbTuning.OrfSequenceTrich
        union all
        select * from ApidbTuning.OrfSequenceTritryp
        union all
        select * from ApidbTuning.OrfSequenceAmoeba
        union all
        select * from ApidbTuning.OrfSequenceMicro
        union all
        select * from ApidbTuning.OrfSequencePiro
        union all
        select * from ApidbTuning.OrfSequenceFungi
        )
      ]]>
    </sql>

    <sql>
      <![CDATA[
create index OrfSeq_ix&1 on ApidbTuning.OrfSequence&1 (source_id, project_id)
tablespace indx
      ]]>
    </sql>

  </tuningTable>

  <tuningTable name="ApidbTuning.EstSequence">
    <externalTuningTableDependency name="ApidbTuning.EstSequence" dblink="crypto.tuning"/>
    <externalTuningTableDependency name="ApidbTuning.EstSequence" dblink="giardia.tuning"/>
    <externalTuningTableDependency name="ApidbTuning.EstSequence" dblink="plasmo.tuning"/>
    <externalTuningTableDependency name="ApidbTuning.EstSequence" dblink="toxo.tuning"/>
    <externalTuningTableDependency name="ApidbTuning.EstSequence" dblink="tritryp.tuning"/>
    <externalTuningTableDependency name="ApidbTuning.EstSequence" dblink="trich.tuning"/>
    <externalTuningTableDependency name="ApidbTuning.EstSequence" dblink="amoeba.tuning"/>
    <externalTuningTableDependency name="ApidbTuning.EstSequence" dblink="micro.tuning"/>
    <externalTuningTableDependency name="ApidbTuning.EstSequence" dblink="piro.tuning"/>
    <externalTuningTableDependency name="ApidbTuning.EstSequence" dblink="fungi.tuning"/>
    <intermediateTable name="ApidbTuning.EstSequenceCrypto"/>
    <intermediateTable name="ApidbTuning.EstSequenceGiardia"/>
    <intermediateTable name="ApidbTuning.EstSequencePlasmo"/>
    <intermediateTable name="ApidbTuning.EstSequenceToxo"/>
    <intermediateTable name="ApidbTuning.EstSequenceTrich"/>
    <intermediateTable name="ApidbTuning.EstSequenceTriTryp"/>
    <intermediateTable name="ApidbTuning.EstSequenceAmoeba"/>
    <intermediateTable name="ApidbTuning.EstSequenceMicro"/>
    <intermediateTable name="ApidbTuning.EstSequencePiro"/>
    <intermediateTable name="ApidbTuning.EstSequenceFungi"/>

    <sql>
      <![CDATA[
        create table EstSequenceCrypto nologging as
        select * from ApidbTuning.EstSequence@crypto.tuning
      ]]>
    </sql>

    <sql>
      <![CDATA[
        create table EstSequenceGiardia nologging as
        select * from ApidbTuning.EstSequence@giardia.tuning
      ]]>
    </sql>

    <sql>
      <![CDATA[
        create table EstSequencePlasmo nologging as
        select * from ApidbTuning.EstSequence@plasmo.tuning
      ]]>
    </sql>

    <sql>
      <![CDATA[
        create table EstSequenceToxo nologging as
        select * from ApidbTuning.EstSequence@toxo.tuning
      ]]>
    </sql>

    <sql>
      <![CDATA[
        create table EstSequenceTrich nologging as
        select * from ApidbTuning.EstSequence@trich.tuning where project_id = 'TrichDB'
      ]]>
    </sql>

    <sql>
      <![CDATA[
        create table EstSequenceTriTryp nologging as
        select * from ApidbTuning.EstSequence@tritryp.tuning
      ]]>
    </sql>

    <sql>
      <![CDATA[
        create table EstSequenceAmoeba nologging as
        select * from ApidbTuning.EstSequence@amoeba.tuning where project_id = 'AmoebaDB'
      ]]>
    </sql>

    <sql>
      <![CDATA[
        create table EstSequenceMicro nologging as
        select * from ApidbTuning.EstSequence@micro.tuning where project_id = 'MicrosporidiaDB'
      ]]>
    </sql>

    <sql>
      <![CDATA[
        create table EstSequencePiro nologging as
        select * from ApidbTuning.EstSequence@piro.tuning
      ]]>
    </sql>

    <sql>
      <![CDATA[
        create table EstSequenceFungi nologging as
        select * from ApidbTuning.EstSequence@fungi.tuning
      ]]>
    </sql>

    <sql>
      <![CDATA[
        create table EstSequence&1 nologging as
        (
        select * from ApidbTuning.EstSequenceCrypto
        union all
        select * from ApidbTuning.EstSequenceGiardia
        union all
        select * from ApidbTuning.EstSequencePlasmo
        union all
        select * from ApidbTuning.EstSequenceToxo
        union all
        select * from ApidbTuning.EstSequenceTrich
        union all
        select * from ApidbTuning.EstSequenceTritryp
        union all
        select * from ApidbTuning.EstSequenceAmoeba
        union all
        select * from ApidbTuning.EstSequenceMicro
        union all
        select * from ApidbTuning.EstSequencePiro
        union all
        select * from ApidbTuning.EstSequenceFungi
        )
      ]]>
    </sql>

    <sql>
      <![CDATA[
create index EstSeq_ix&1 on ApidbTuning.EstSequence&1 (source_id, project_id)
tablespace indx
      ]]>
    </sql>

  </tuningTable>

<<<<<<< HEAD
  <tuningTable name="ApidbTuning.AssemblySequence">
    <externalTuningTableDependency name="ApidbTuning.AssemblySequence" dblink="crypto.tuning"/>
    <externalTuningTableDependency name="ApidbTuning.AssemblySequence" dblink="giardia.tuning"/>
    <externalTuningTableDependency name="ApidbTuning.AssemblySequence" dblink="plasmo.tuning"/>
    <externalTuningTableDependency name="ApidbTuning.AssemblySequence" dblink="toxo.tuning"/>
    <externalTuningTableDependency name="ApidbTuning.AssemblySequence" dblink="tritryp.tuning"/>
    <externalTuningTableDependency name="ApidbTuning.AssemblySequence" dblink="trich.tuning"/>
    <externalTuningTableDependency name="ApidbTuning.AssemblySequence" dblink="amoeba.tuning"/>
    <externalTuningTableDependency name="ApidbTuning.AssemblySequence" dblink="micro.tuning"/>
    <externalTuningTableDependency name="ApidbTuning.AssemblySequence" dblink="piro.tuning"/>
   <externalTuningTableDependency name="ApidbTuning.AssemblySequence" dblink="fungi.tuning"/>
    <intermediateTable name="ApidbTuning.AssemblySequenceCrypto"/>
    <intermediateTable name="ApidbTuning.AssemblySequenceGiardia"/>
    <intermediateTable name="ApidbTuning.AssemblySequencePlasmo"/>
    <intermediateTable name="ApidbTuning.AssemblySequenceToxo"/>
    <intermediateTable name="ApidbTuning.AssemblySequenceTrich"/>
    <intermediateTable name="ApidbTuning.AssemblySequenceTriTryp"/>
    <intermediateTable name="ApidbTuning.AssemblySequenceAmoeba"/>
    <intermediateTable name="ApidbTuning.AssemblySequenceMicro"/>
    <intermediateTable name="ApidbTuning.AssemblySequencePiro"/>
    <intermediateTable name="ApidbTuning.AssemblySequenceFungi"/>
=======
  <tuningTable name="ApidbTuning.PopsetSequence">
    <externalTuningTableDependency name="ApidbTuning.PopsetSequence" dblink="crypto.tuning"/>
    <externalTuningTableDependency name="ApidbTuning.PopsetSequence" dblink="giardia.tuning"/>
    <externalTuningTableDependency name="ApidbTuning.PopsetSequence" dblink="plasmo.tuning"/>
    <externalTuningTableDependency name="ApidbTuning.PopsetSequence" dblink="toxo.tuning"/>
    <externalTuningTableDependency name="ApidbTuning.PopsetSequence" dblink="tritryp.tuning"/>
    <externalTuningTableDependency name="ApidbTuning.PopsetSequence" dblink="trich.tuning"/>
    <externalTuningTableDependency name="ApidbTuning.PopsetSequence" dblink="amoeba.tuning"/>
    <externalTuningTableDependency name="ApidbTuning.PopsetSequence" dblink="micro.tuning"/>
    <externalTuningTableDependency name="ApidbTuning.PopsetSequence" dblink="piro.tuning"/>
    <externalTuningTableDependency name="ApidbTuning.PopsetSequence" dblink="fungi.tuning"/>
    <intermediateTable name="ApidbTuning.PopsetSequenceCrypto"/>
    <intermediateTable name="ApidbTuning.PopsetSequenceGiardia"/>
    <intermediateTable name="ApidbTuning.PopsetSequencePlasmo"/>
    <intermediateTable name="ApidbTuning.PopsetSequenceToxo"/>
    <intermediateTable name="ApidbTuning.PopsetSequenceTrich"/>
    <intermediateTable name="ApidbTuning.PopsetSequenceTriTryp"/>
    <intermediateTable name="ApidbTuning.PopsetSequenceAmoeba"/>
    <intermediateTable name="ApidbTuning.PopsetSequenceMicro"/>
    <intermediateTable name="ApidbTuning.PopsetSequencePiro"/>
    <intermediateTable name="ApidbTuning.PopsetSequenceFungi"/>
>>>>>>> e49b57b6

    <sql>
      <![CDATA[
        create table PopsetSequenceCrypto nologging as
        select * from ApidbTuning.PopsetSequence@crypto.tuning
      ]]>
    </sql>

    <sql>
      <![CDATA[
        create table PopsetSequenceGiardia nologging as
        select * from ApidbTuning.PopsetSequence@giardia.tuning
      ]]>
    </sql>

    <sql>
      <![CDATA[
        create table PopsetSequencePlasmo nologging as
        select * from ApidbTuning.PopsetSequence@plasmo.tuning
      ]]>
    </sql>

    <sql>
      <![CDATA[
        create table PopsetSequenceToxo nologging as
        select * from ApidbTuning.PopsetSequence@toxo.tuning
      ]]>
    </sql>

    <sql>
      <![CDATA[
        create table PopsetSequenceTrich nologging as
        select * from ApidbTuning.PopsetSequence@trich.tuning where project_id = 'TrichDB'
      ]]>
    </sql>

    <sql>
      <![CDATA[
        create table PopsetSequenceTriTryp nologging as
        select * from ApidbTuning.PopsetSequence@tritryp.tuning
      ]]>
    </sql>

    <sql>
      <![CDATA[
        create table PopsetSequenceAmoeba nologging as
        select * from ApidbTuning.PopsetSequence@amoeba.tuning where project_id = 'AmoebaDB'
      ]]>
    </sql>

    <sql>
      <![CDATA[
        create table PopsetSequenceMicro nologging as
        select * from ApidbTuning.PopsetSequence@micro.tuning where project_id = 'MicrosporidiaDB'
      ]]>
    </sql>


    <sql>
      <![CDATA[
        create table PopsetSequencePiro nologging as
        select * from ApidbTuning.PopsetSequence@piro.tuning
      ]]>
    </sql>

    <sql>
      <![CDATA[
<<<<<<< HEAD
        create table AssemblySequenceFungi nologging as
        select * from ApidbTuning.AssemblySequence@fungi.tuning
      ]]>
    </sql>

    <sql>
      <![CDATA[
        create table AssemblySequence&1 nologging as
        (
        select * from ApidbTuning.AssemblySequenceCrypto
        union all
        select * from ApidbTuning.AssemblySequenceGiardia
        union all
        select * from ApidbTuning.AssemblySequencePlasmo
        union all
        select * from ApidbTuning.AssemblySequenceToxo
        union all
        select * from ApidbTuning.AssemblySequenceTrich
        union all
        select * from ApidbTuning.AssemblySequenceTritryp
        union all
        select * from ApidbTuning.AssemblySequenceAmoeba
        union all
        select * from ApidbTuning.AssemblySequenceMicro
        union all
        select * from ApidbTuning.AssemblySequencePiro
        union all
        select * from ApidbTuning.AssemblySequenceFungi
        )
      ]]>
    </sql>

    <sql>
      <![CDATA[
create index AssemblySeq_ix&1 on ApidbTuning.AssemblySequence&1 (source_id, project_id)
tablespace indx
      ]]>
    </sql>

  </tuningTable>

  <tuningTable name="ApidbTuning.IsolateSequence">
    <externalTuningTableDependency name="ApidbTuning.IsolateSequence" dblink="crypto.tuning"/>
    <externalTuningTableDependency name="ApidbTuning.IsolateSequence" dblink="giardia.tuning"/>
    <externalTuningTableDependency name="ApidbTuning.IsolateSequence" dblink="plasmo.tuning"/>
    <externalTuningTableDependency name="ApidbTuning.IsolateSequence" dblink="toxo.tuning"/>
    <externalTuningTableDependency name="ApidbTuning.IsolateSequence" dblink="tritryp.tuning"/>
    <externalTuningTableDependency name="ApidbTuning.IsolateSequence" dblink="trich.tuning"/>
    <externalTuningTableDependency name="ApidbTuning.IsolateSequence" dblink="amoeba.tuning"/>
    <externalTuningTableDependency name="ApidbTuning.IsolateSequence" dblink="micro.tuning"/>
    <externalTuningTableDependency name="ApidbTuning.IsolateSequence" dblink="piro.tuning"/>
    <externalTuningTableDependency name="ApidbTuning.IsolateSequence" dblink="fungi.tuning"/>
    <intermediateTable name="ApidbTuning.IsolateSequenceCrypto"/>
    <intermediateTable name="ApidbTuning.IsolateSequenceGiardia"/>
    <intermediateTable name="ApidbTuning.IsolateSequencePlasmo"/>
    <intermediateTable name="ApidbTuning.IsolateSequenceToxo"/>
    <intermediateTable name="ApidbTuning.IsolateSequenceTrich"/>
    <intermediateTable name="ApidbTuning.IsolateSequenceTriTryp"/>
    <intermediateTable name="ApidbTuning.IsolateSequenceAmoeba"/>
    <intermediateTable name="ApidbTuning.IsolateSequenceMicro"/>
    <intermediateTable name="ApidbTuning.IsolateSequencePiro"/>
    <intermediateTable name="ApidbTuning.IsolateSequenceFungi"/>

    <sql>
      <![CDATA[
        create table IsolateSequenceCrypto nologging as
        select * from ApidbTuning.IsolateSequence@crypto.tuning
      ]]>
    </sql>

    <sql>
      <![CDATA[
        create table IsolateSequenceGiardia nologging as
        select * from ApidbTuning.IsolateSequence@giardia.tuning
=======
        create table PopsetSequenceFungi nologging as
        select * from ApidbTuning.PopsetSequence@fungi.tuning
>>>>>>> e49b57b6
      ]]>
    </sql>

    <sql>
      <![CDATA[
<<<<<<< HEAD
        create table IsolateSequencePlasmo nologging as
        select * from ApidbTuning.IsolateSequence@plasmo.tuning
      ]]>
    </sql>

    <sql>
      <![CDATA[
        create table IsolateSequenceToxo nologging as
        select * from ApidbTuning.IsolateSequence@toxo.tuning
      ]]>
    </sql>

    <sql>
      <![CDATA[
        create table IsolateSequenceTrich nologging as
        select * from ApidbTuning.IsolateSequence@trich.tuning where project_id = 'TrichDB'
      ]]>
    </sql>

    <sql>
      <![CDATA[
        create table IsolateSequenceTriTryp nologging as
        select * from ApidbTuning.IsolateSequence@tritryp.tuning
      ]]>
    </sql>

    <sql>
      <![CDATA[
        create table IsolateSequenceAmoeba nologging as
        select * from ApidbTuning.IsolateSequence@amoeba.tuning where project_id = 'AmoebaDB'
      ]]>
    </sql>

    <sql>
      <![CDATA[
        create table IsolateSequenceMicro nologging as
        select * from ApidbTuning.IsolateSequence@micro.tuning where project_id = 'MicrosporidiaDB'
      ]]>
    </sql>


    <sql>
      <![CDATA[
        create table IsolateSequencePiro nologging as
        select * from ApidbTuning.IsolateSequence@piro.tuning
      ]]>
    </sql>

    <sql>
      <![CDATA[
        create table IsolateSequenceFungi nologging as
        select * from ApidbTuning.IsolateSequence@fungi.tuning
      ]]>
    </sql>

    <sql>
      <![CDATA[
        create table IsolateSequence&1 nologging as
=======
        create table PopsetSequence&1 nologging as
>>>>>>> e49b57b6
        (
        select * from ApidbTuning.PopsetSequenceCrypto
        union all
        select * from ApidbTuning.PopsetSequenceGiardia
        union all
        select * from ApidbTuning.PopsetSequencePlasmo
        union all
        select * from ApidbTuning.PopsetSequenceToxo
        union all
        select * from ApidbTuning.PopsetSequenceTrich
        union all
        select * from ApidbTuning.PopsetSequenceAmoeba
        union all
        select * from ApidbTuning.PopsetSequenceMicro
        union all
        select * from ApidbTuning.PopsetSequenceTritryp
        union all
<<<<<<< HEAD
        select * from ApidbTuning.IsolateSequencePiro
        union all
        select * from ApidbTuning.IsolateSequenceFungi
=======
        select * from ApidbTuning.PopsetSequencePiro
        union all
        select * from ApidbTuning.PopsetSequenceFungi
>>>>>>> e49b57b6
        )
      ]]>
    </sql>

    <sql>
      <![CDATA[
create index PopsetSeq_ix&1 on ApidbTuning.PopsetSequence&1 (source_id, project_id)
tablespace indx
      ]]>
    </sql>

  </tuningTable>

  <tuningTable name="ApidbTuning.Statistics">
    <internalDependency name="ApidbTuning.CodingSequence" />
    <internalDependency name="ApidbTuning.EstAttributes" />
    <internalDependency name="ApidbTuning.EstSequence" />
    <internalDependency name="ApidbTuning.GeneAttributes" />
    <internalDependency name="ApidbTuning.GenomicSequenceSequence" />
    <internalDependency name="ApidbTuning.OrfAttributes" />
    <internalDependency name="ApidbTuning.OrfSequence" />
    <internalDependency name="ApidbTuning.ProteinSequence" />
    <internalDependency name="ApidbTuning.GenomicSeqAttributes" />
    <internalDependency name="ApidbTuning.TranscriptSequence" />

    <sql>
      <![CDATA[
create table Statistics&1 nologging as
select taxa.project_id, taxa.organism, genes.gene_count,
       transcripts.transcript_count, cdss.cds_count, proteins.protein_count,
       sequences.sequence_count, sequences.total_sequence_length,
       orfs.orf_count, ests.est_count
from (select project_id, organism from ApidbTuning.GeneAttributes
     union
        select project_id, organism from ApidbTuning.GenomicSeqAttributes
     union
        select project_id, organism from ApidbTuning.EstAttributes
     union
        select project_id, organism from ApidbTuning.OrfAttributes
     union
        select project_id, organism from ApidbTuning.OrfAttributes) taxa,
     (select project_id, organism, count(*) gene_count
      from ApidbTuning.GeneAttributes
      group by project_id, organism) genes,
     (select ga.project_id, ga.organism, count(*) transcript_count
      from ApidbTuning.GeneAttributes ga, ApidbTuning.TranscriptSequence ts
      where ga.source_id = ts.source_id
        and ga.project_id = ts.project_id
        and ts.sequence is not null
      group by ga.project_id, ga.organism) transcripts,
     (select ga.project_id, ga.organism, count(*) cds_count
      from ApidbTuning.GeneAttributes ga, ApidbTuning.CodingSequence seq
      where ga.source_id = seq.source_id
        and ga.project_id = seq.project_id
        and seq.sequence is not null
      group by ga.project_id, ga.organism) cdss,
     (select ga.project_id, ga.organism, count(*) protein_count
      from ApidbTuning.GeneAttributes ga, ApidbTuning.ProteinSequence seq
      where ga.source_id = seq.source_id
        and ga.project_id = seq.project_id
        and seq.sequence is not null
      group by ga.project_id, ga.organism) proteins,
     (select project_id, organism, count(*) sequence_count, sum(length) total_sequence_length
      from ApidbTuning.GenomicSeqAttributes sa
      where is_top_level = 1
      group by project_id, organism) sequences,
     (select attrs.project_id, attrs.organism, count(*) orf_count
      from ApidbTuning.OrfAttributes attrs, ApidbTuning.OrfSequence seq
      where attrs.source_id = seq.source_id
        and attrs.project_id = seq.project_id
        and seq.sequence is not null
      group by attrs.project_id, attrs.organism) orfs,
     (select attrs.project_id, attrs.organism, count(*) est_count
      from ApidbTuning.EstAttributes attrs, ApidbTuning.EstSequence seq
      where attrs.source_id = seq.source_id
        and attrs.project_id = seq.project_id
        and seq.sequence is not null
      group by attrs.project_id, attrs.organism) ests
where taxa.project_id = genes.project_id(+)
  and taxa.organism = genes.organism(+)
  and taxa.project_id = transcripts.project_id(+)
  and taxa.organism = transcripts.organism(+)
  and taxa.project_id = cdss.project_id(+)
  and taxa.organism = cdss.organism(+)
  and taxa.project_id = proteins.project_id(+)
  and taxa.organism = proteins.organism(+)
  and taxa.project_id = sequences.project_id(+)
  and taxa.organism = sequences.organism(+)
  and taxa.project_id = orfs.project_id(+)
  and taxa.organism = orfs.organism(+)
  and taxa.project_id = ests.project_id(+)
  and taxa.organism = ests.organism(+)
order by taxa.project_id, taxa.organism
      ]]>
    </sql>

  </tuningTable>

  <tuningTable name="ApidbTuning.PopsetStatistics">
    <internalDependency name="ApidbTuning.PopsetAttributes" />
    <internalDependency name="ApidbTuning.PopsetSequence" />

    <sql>
      <![CDATA[
create table PopsetStatistics&1 nologging as
select project_id, genus, count(*) popset_count
from (select ia.project_id, substr(ia.organism, 1, instr(ia.organism||' ', ' ') - 1) genus
      from ApidbTuning.PopsetAttributes ia, ApidbTuning.PopsetSequence iseq
      where ia.source_id = iseq.source_id
        and ia.project_id = iseq.project_id)
group by project_id, genus
order by project_id, genus
      ]]>
    </sql>

  </tuningTable>

  <tuningTable name="ApidbTuning.FeatureLocation">
    <externalTuningTableDependency name="ApidbTuning.FeatureLocation" dblink="crypto.tuning"/>
    <externalTuningTableDependency name="ApidbTuning.FeatureLocation" dblink="giardia.tuning"/>
    <externalTuningTableDependency name="ApidbTuning.FeatureLocation" dblink="plasmo.tuning"/>
    <externalTuningTableDependency name="ApidbTuning.FeatureLocation" dblink="toxo.tuning"/>
    <externalTuningTableDependency name="ApidbTuning.FeatureLocation" dblink="tritryp.tuning"/>
    <externalTuningTableDependency name="ApidbTuning.FeatureLocation" dblink="trich.tuning"/>
    <externalTuningTableDependency name="ApidbTuning.FeatureLocation" dblink="amoeba.tuning"/>
    <externalTuningTableDependency name="ApidbTuning.FeatureLocation" dblink="micro.tuning"/>
    <externalTuningTableDependency name="ApidbTuning.FeatureLocation" dblink="piro.tuning"/>
    <externalTuningTableDependency name="ApidbTuning.FeatureLocation" dblink="fungi.tuning"/>

    <unionization>
      <source dblink="crypto.tuning"/>
      <source dblink="giardia.tuning"/>
      <source dblink="plasmo.tuning"/>
      <source dblink="toxo.tuning"/>
      <source dblink="tritryp.tuning"/>
      <source dblink="piro.tuning"/>
      <source dblink="fungi.tuning"/>

      <source>
        <query>
          <![CDATA[
            select *
            from ApidbTuning.FeatureLocation@trich.tuning
            where project_id = 'TrichDB'
          ]]>
        </query>
      </source>
      
      <source>
        <query>
          <![CDATA[
            select *
            from ApidbTuning.FeatureLocation@amoeba.tuning
            where project_id = 'AmoebaDB'
          ]]>
        </query>
      </source>

      <source>
        <query>
          <![CDATA[
            select *
            from ApidbTuning.FeatureLocation@micro.tuning
            where project_id = 'MicrosporidiaDB'
          ]]>
        </query>
      </source>

    </unionization>

    <sql>
      <![CDATA[
create index featloc_ix&1 on ApidbTuning.FeatureLocation&1
             (feature_type, na_sequence_id, start_min, end_max, is_reversed, feature_source_id, na_feature_id)
tablespace indx
      ]]>
    </sql>
    <sql>
      <![CDATA[
create index featloc2_ix&1 on ApidbTuning.FeatureLocation&1
             (na_sequence_id, start_min, end_max, is_reversed, sequence_ontology_id)
tablespace indx
      ]]>
    </sql>
    <sql>
      <![CDATA[
create index fl_seq_st_end_feat_idx&1
      on ApidbTuning.FeatureLocation&1 (na_sequence_id,start_min,end_max,na_feature_id)
tablespace indx
      ]]>
    </sql>
    <sql>
      <![CDATA[
create index featloc3_ix&1 on ApidbTuning.FeatureLocation&1
             (na_feature_id, na_sequence_id, is_top_level)
tablespace indx
      ]]>
    </sql>
    <sql>
      <![CDATA[
create index featloc4_ix&1 on ApidbTuning.FeatureLocation&1
             (feature_type, is_top_level, na_feature_id)
tablespace indx
      ]]>
    </sql>
    <sql>
      <![CDATA[
create index featloc5_ix&1
on ApidbTuning.FeatureLocation&1 
(na_sequence_id, feature_type, start_min, end_max, parent_id, na_feature_id)
tablespace indx
      ]]>
    </sql>
    <sql>
      <![CDATA[
create index featloc6_ix&1 on ApidbTuning.FeatureLocation&1 (feature_source_id, is_top_level, na_sequence_id, is_reversed)
tablespace indx
      ]]>
    </sql>

  </tuningTable>

  <tuningTable name="ApidbTuning.OrganismTree">
    <externalTuningTableDependency name="ApidbTuning.OrganismTree" dblink="crypto.tuning"/>
    <externalTuningTableDependency name="ApidbTuning.OrganismTree" dblink="giardia.tuning"/>
    <externalTuningTableDependency name="ApidbTuning.OrganismTree" dblink="plasmo.tuning"/>
    <externalTuningTableDependency name="ApidbTuning.OrganismTree" dblink="toxo.tuning"/>
    <externalTuningTableDependency name="ApidbTuning.OrganismTree" dblink="tritryp.tuning"/>
    <externalTuningTableDependency name="ApidbTuning.OrganismTree" dblink="trich.tuning"/>
    <externalTuningTableDependency name="ApidbTuning.OrganismTree" dblink="amoeba.tuning"/>
    <externalTuningTableDependency name="ApidbTuning.OrganismTree" dblink="micro.tuning"/>
    <externalTuningTableDependency name="ApidbTuning.OrganismTree" dblink="piro.tuning"/>
    <externalTuningTableDependency name="ApidbTuning.OrganismTree" dblink="fungi.tuning"/>

    <unionization>
      <source dblink="crypto.tuning"/>
      <source dblink="giardia.tuning"/>
      <source dblink="plasmo.tuning"/>
      <source dblink="toxo.tuning"/>
      <source dblink="tritryp.tuning"/>
      <source dblink="piro.tuning"/>
      <source dblink="fungi.tuning"/>



      <source>
        <query>
          <![CDATA[
            select *
            from ApidbTuning.OrganismTree@trich.tuning
            where project_id = 'TrichDB'
          ]]>
        </query>
      </source>
      
      <source>
        <query>
          <![CDATA[
            select *
            from ApidbTuning.OrganismTree@amoeba.tuning
            where project_id = 'AmoebaDB'
          ]]>
        </query>
      </source>

      <source>
        <query>
          <![CDATA[
            select *
            from ApidbTuning.OrganismTree@micro.tuning
            where project_id = 'MicrosporidiaDB'
          ]]>
        </query>
      </source>

    </unionization>

  </tuningTable>


  <tuningTable name="ApidbTuning.CompoundAttributes">
    <externalTuningTableDependency name="ApidbTuning.CompoundAttributes" dblink="plasmo.tuning"/>
    <sql>
      <![CDATA[
        create table CompoundAttributes&1 nologging as
        (
        select t.*, 'PlasmoDB' as project_id from ApidbTuning.CompoundAttributes@plasmo.tuning t
        )
      ]]>
    </sql>

  </tuningTable>


  <tuningTable name="ApidbTuning.DatasetPresenter" alwaysUpdate="true">
    <internalDependency name="ApidbTuning.SequenceAttributes"/>
    <ancillaryTable name="ApidbTuning.DatasetContact"/>
    <ancillaryTable name="ApidbTuning.DatasetHyperLink"/>
    <ancillaryTable name="ApidbTuning.DatasetPublication"/>
    <ancillaryTable name="ApidbTuning.DatasetModelRef"/>
    <ancillaryTable name="ApidbTuning.DatasetNameTaxon"/>
    <ancillaryTable name="ApidbTuning.DatasetHistory"/>
    <program commandLine="buildDatasetPresentersTT"/>
  </tuningTable>

  <tuningTable name="EupathBuildDates" alwaysUpdate="true">
    <program commandLine="buildEupathBuildDatesTT"/>
  </tuningTable>

  <tuningTable name="ApidbTuning.GeneWord">
    <externalTuningTableDependency name="ApidbTuning.GeneWord" dblink="amoeba.tuning"/>
    <externalTuningTableDependency name="ApidbTuning.GeneWord" dblink="crypto.tuning"/>
    <externalTuningTableDependency name="ApidbTuning.GeneWord" dblink="giardia.tuning"/>
    <externalTuningTableDependency name="ApidbTuning.GeneWord" dblink="host.tuning"/>
    <externalTuningTableDependency name="ApidbTuning.GeneWord" dblink="micro.tuning"/>
    <externalTuningTableDependency name="ApidbTuning.GeneWord" dblink="piro.tuning"/>
    <externalTuningTableDependency name="ApidbTuning.GeneWord" dblink="plasmo.tuning"/>
    <externalTuningTableDependency name="ApidbTuning.GeneWord" dblink="toxo.tuning"/>
    <externalTuningTableDependency name="ApidbTuning.GeneWord" dblink="trich.tuning"/>
    <externalTuningTableDependency name="ApidbTuning.GeneWord" dblink="tritryp.tuning"/>
    <externalTuningTableDependency name="ApidbTuning.GeneWord" dblink="fungi.tuning"/>

    <unionization>
      <source dblink="amoeba.tuning"/>
      <source dblink="crypto.tuning"/>
      <source dblink="giardia.tuning"/>
      <source dblink="host.tuning"/>
      <source dblink="micro.tuning"/>
      <source dblink="piro.tuning"/>
      <source dblink="plasmo.tuning"/>
      <source dblink="toxo.tuning"/>
      <source dblink="trich.tuning"/>
      <source dblink="tritryp.tuning"/>
      <source dblink="fungi.tuning"/>
    </unionization>

    <sql>
      <![CDATA[
        create index GeneWord_idx&1 ON GeneWord&1 (source_id)
        tablespace indx
      ]]>
    </sql>

  </tuningTable>

  <tuningTable name="ApidbTuning.GoTermSummary">
    <externalTuningTableDependency name="ApidbTuning.GoTermSummary" dblink="amoeba.tuning"/>
    <externalTuningTableDependency name="ApidbTuning.GoTermSummary" dblink="crypto.tuning"/>
    <externalTuningTableDependency name="ApidbTuning.GoTermSummary" dblink="giardia.tuning"/>
    <externalTuningTableDependency name="ApidbTuning.GoTermSummary" dblink="host.tuning"/>
    <externalTuningTableDependency name="ApidbTuning.GoTermSummary" dblink="micro.tuning"/>
    <externalTuningTableDependency name="ApidbTuning.GoTermSummary" dblink="piro.tuning"/>
    <externalTuningTableDependency name="ApidbTuning.GoTermSummary" dblink="plasmo.tuning"/>
    <externalTuningTableDependency name="ApidbTuning.GoTermSummary" dblink="toxo.tuning"/>
    <externalTuningTableDependency name="ApidbTuning.GoTermSummary" dblink="trich.tuning"/>
    <externalTuningTableDependency name="ApidbTuning.GoTermSummary" dblink="tritryp.tuning"/>
    <externalTuningTableDependency name="ApidbTuning.GoTermSummary" dblink="fungi.tuning"/>

    <unionization>
      <source dblink="amoeba.tuning"/>
      <source dblink="crypto.tuning"/>
      <source dblink="giardia.tuning"/>
      <source dblink="host.tuning"/>
      <source dblink="micro.tuning"/>
      <source dblink="piro.tuning"/>
      <source dblink="plasmo.tuning"/>
      <source dblink="toxo.tuning"/>
      <source dblink="trich.tuning"/>
      <source dblink="tritryp.tuning"/>
      <source dblink="fungi.tuning"/>
    </unionization>

    <sql>
      <![CDATA[
        create index GoTermSummary_idx&1 ON GoTermSummary&1 (source_id)
        tablespace indx
      ]]>
    </sql>

  </tuningTable>

</tuningConfig><|MERGE_RESOLUTION|>--- conflicted
+++ resolved
@@ -443,19 +443,6 @@
 
   </tuningTable> 
 
-<<<<<<< HEAD
-  <tuningTable name="ApidbTuning.IsolateAttributes">
-    <externalTuningTableDependency name="ApidbTuning.IsolateAttributes" dblink="amoeba.tuning"/>
-    <externalTuningTableDependency name="ApidbTuning.IsolateAttributes" dblink="crypto.tuning"/>
-    <externalTuningTableDependency name="ApidbTuning.IsolateAttributes" dblink="giardia.tuning"/>
-    <externalTuningTableDependency name="ApidbTuning.IsolateAttributes" dblink="plasmo.tuning"/>
-    <externalTuningTableDependency name="ApidbTuning.IsolateAttributes" dblink="toxo.tuning"/>
-    <externalTuningTableDependency name="ApidbTuning.IsolateAttributes" dblink="piro.tuning"/>
-    <externalTuningTableDependency name="ApidbTuning.IsolateAttributes" dblink="micro.tuning"/>
-    <externalTuningTableDependency name="ApidbTuning.IsolateAttributes" dblink="trich.tuning"/>
-    <externalTuningTableDependency name="ApidbTuning.IsolateAttributes" dblink="tritryp.tuning"/>
-    <externalTuningTableDependency name="ApidbTuning.IsolateAttributes" dblink="fungi.tuning"/>
-=======
   <tuningTable name="ApidbTuning.PopsetAttributes">
     <externalTuningTableDependency name="ApidbTuning.PopsetAttributes" dblink="amoeba.tuning"/>
     <externalTuningTableDependency name="ApidbTuning.PopsetAttributes" dblink="crypto.tuning"/>
@@ -467,7 +454,6 @@
     <externalTuningTableDependency name="ApidbTuning.PopsetAttributes" dblink="trich.tuning"/>
     <externalTuningTableDependency name="ApidbTuning.PopsetAttributes" dblink="tritryp.tuning"/>
     <externalTuningTableDependency name="ApidbTuning.PopsetAttributes" dblink="fungi.tuning"/>
->>>>>>> e49b57b6
 
     <unionization>
       <source dblink="amoeba.tuning"/>
@@ -556,51 +542,6 @@
 
   </tuningTable>
 
-<<<<<<< HEAD
-  <tuningTable name="ApidbTuning.SageTagAttributes">
-    <externalTuningTableDependency name="ApidbTuning.SageTagAttributes" dblink="crypto.tuning"/>
-    <externalTuningTableDependency name="ApidbTuning.SageTagAttributes" dblink="giardia.tuning"/>
-    <externalTuningTableDependency name="ApidbTuning.SageTagAttributes" dblink="plasmo.tuning"/>
-    <externalTuningTableDependency name="ApidbTuning.SageTagAttributes" dblink="toxo.tuning"/>
-    <externalTuningTableDependency name="ApidbTuning.SageTagAttributes" dblink="piro.tuning"/>
-    <externalTuningTableDependency name="ApidbTuning.SageTagAttributes" dblink="fungi.tuning"/>
-
-    <unionization>
-      <source dblink="crypto.tuning"/>
-      <source dblink="giardia.tuning"/>
-      <source dblink="plasmo.tuning"/>
-      <source dblink="toxo.tuning"/>
-      <source dblink="piro.tuning"/>
-      <source dblink="fungi.tuning"/>
-    </unionization>
-    <sql>
-      <![CDATA[
-create unique index SageTagAttr_sourceId_idx&1 ON ApidbTuning.SageTagAttributes&1
-             (source_id, project_id)
-tablespace indx
-      ]]>
-    </sql>
-    <sql>
-      <![CDATA[
-create index SageTagAttr_loc_idx&1 ON ApidbTuning.SageTagAttributes&1
-             (na_sequence_id, start_min, end_max, is_reversed, source_id)
-tablespace indx
-      ]]>
-    </sql>
-  </tuningTable>
-
-  <tuningTable name="ApidbTuning.SequenceAttributes">
-    <externalTuningTableDependency name="ApidbTuning.SequenceAttributes" dblink="crypto.tuning"/>
-    <externalTuningTableDependency name="ApidbTuning.SequenceAttributes" dblink="giardia.tuning"/>
-    <externalTuningTableDependency name="ApidbTuning.SequenceAttributes" dblink="plasmo.tuning"/>
-    <externalTuningTableDependency name="ApidbTuning.SequenceAttributes" dblink="toxo.tuning"/>
-    <externalTuningTableDependency name="ApidbTuning.SequenceAttributes" dblink="tritryp.tuning"/>
-    <externalTuningTableDependency name="ApidbTuning.SequenceAttributes" dblink="trich.tuning"/>
-    <externalTuningTableDependency name="ApidbTuning.SequenceAttributes" dblink="amoeba.tuning"/>
-    <externalTuningTableDependency name="ApidbTuning.SequenceAttributes" dblink="micro.tuning"/>
-    <externalTuningTableDependency name="ApidbTuning.SequenceAttributes" dblink="piro.tuning"/>
-    <externalTuningTableDependency name="ApidbTuning.SequenceAttributes" dblink="fungi.tuning"/>
-=======
   <tuningTable name="ApidbTuning.GenomicSeqAttributes">
     <externalTuningTableDependency name="ApidbTuning.GenomicSeqAttributes" dblink="crypto.tuning"/>
     <externalTuningTableDependency name="ApidbTuning.GenomicSeqAttributes" dblink="giardia.tuning"/>
@@ -612,7 +553,6 @@
     <externalTuningTableDependency name="ApidbTuning.GenomicSeqAttributes" dblink="micro.tuning"/>
     <externalTuningTableDependency name="ApidbTuning.GenomicSeqAttributes" dblink="piro.tuning"/>
     <externalTuningTableDependency name="ApidbTuning.GenomicSeqAttributes" dblink="fungi.tuning"/>
->>>>>>> e49b57b6
 
     <unionization>
       <source dblink="crypto.tuning"/>
@@ -667,20 +607,6 @@
   </tuningTable>
 
 
-<<<<<<< HEAD
-  <tuningTable name="ApidbTuning.SequenceId">
-    <externalTuningTableDependency name="ApidbTuning.SequenceId" dblink="crypto.tuning"/>
-    <externalTuningTableDependency name="ApidbTuning.SequenceId" dblink="giardia.tuning"/>
-    <externalTuningTableDependency name="ApidbTuning.SequenceId" dblink="plasmo.tuning"/>
-    <externalTuningTableDependency name="ApidbTuning.SequenceId" dblink="toxo.tuning"/>
-    <externalTuningTableDependency name="ApidbTuning.SequenceId" dblink="tritryp.tuning"/>
-    <externalTuningTableDependency name="ApidbTuning.SequenceId" dblink="trich.tuning"/> 
-    <externalTuningTableDependency name="ApidbTuning.SequenceId" dblink="amoeba.tuning"/>
-    <externalTuningTableDependency name="ApidbTuning.SequenceId" dblink="micro.tuning"/>
-    <externalTuningTableDependency name="ApidbTuning.SequenceId" dblink="piro.tuning"/>
-    <externalTuningTableDependency name="ApidbTuning.SequenceId" dblink="fungi.tuning"/>
-    <internalDependency name="ApidbTuning.SequenceAttributes"/>
-=======
   <tuningTable name="ApidbTuning.GenomicSequenceId">
     <externalTuningTableDependency name="ApidbTuning.GenomicSequenceId" dblink="crypto.tuning"/>
     <externalTuningTableDependency name="ApidbTuning.GenomicSequenceId" dblink="giardia.tuning"/>
@@ -693,7 +619,6 @@
     <externalTuningTableDependency name="ApidbTuning.GenomicSequenceId" dblink="piro.tuning"/>
     <externalTuningTableDependency name="ApidbTuning.GenomicSequenceId" dblink="fungi.tuning"/>
     <internalDependency name="ApidbTuning.GenomicSeqAttributes"/>
->>>>>>> e49b57b6
 
     <unionization>
       <source dblink="crypto.tuning"/>
@@ -742,27 +667,13 @@
    </unionization>
     <sql>
       <![CDATA[
-<<<<<<< HEAD
-CREATE INDEX ApidbTuning.SequenceId_sequence_idx&1 ON ApidbTuning.SequenceId&1 (sequence, id)
-=======
 CREATE INDEX ApidbTuning.GenomicSequenceId_sequence_idx&1 ON ApidbTuning.GenomicSequenceId&1 (sequence)
->>>>>>> e49b57b6
-tablespace indx
-      ]]>
-    </sql>
-    <sql>
-      <![CDATA[
-<<<<<<< HEAD
-CREATE INDEX ApidbTuning.SequenceId_id_idx&1 ON ApidbTuning.SequenceId&1 (id, sequence)
-tablespace indx
-      ]]>
-    </sql>
-    <sql>
-      <![CDATA[
-CREATE INDEX SequenceId_lowid_idx&1 ON SequenceId&1 (lower(id), sequence)
-=======
+tablespace indx
+      ]]>
+    </sql>
+    <sql>
+      <![CDATA[
 CREATE INDEX ApidbTuning.GenomicSequenceId_id_idx&1 ON ApidbTuning.GenomicSequenceId&1 (id)
->>>>>>> e49b57b6
 tablespace indx
       ]]>
     </sql>
@@ -1216,29 +1127,6 @@
 
   </tuningTable>
 
-<<<<<<< HEAD
-  <tuningTable name="ApidbTuning.NaSequence">
-    <externalTuningTableDependency name="ApidbTuning.NaSequence" dblink="crypto.tuning"/>
-    <externalTuningTableDependency name="ApidbTuning.NaSequence" dblink="giardia.tuning"/>
-    <externalTuningTableDependency name="ApidbTuning.NaSequence" dblink="plasmo.tuning"/>
-    <externalTuningTableDependency name="ApidbTuning.NaSequence" dblink="toxo.tuning"/>
-    <externalTuningTableDependency name="ApidbTuning.NaSequence" dblink="tritryp.tuning"/>
-    <externalTuningTableDependency name="ApidbTuning.NaSequence" dblink="trich.tuning"/>
-    <externalTuningTableDependency name="ApidbTuning.NaSequence" dblink="amoeba.tuning"/>
-    <externalTuningTableDependency name="ApidbTuning.NaSequence" dblink="micro.tuning"/>
-    <externalTuningTableDependency name="ApidbTuning.NaSequence" dblink="piro.tuning"/>
-    <externalTuningTableDependency name="ApidbTuning.NaSequence" dblink="fungi.tuning"/>
-    <intermediateTable name="ApidbTuning.NaSequenceCrypto"/>
-    <intermediateTable name="ApidbTuning.NaSequenceGiardia"/>
-    <intermediateTable name="ApidbTuning.NaSequencePlasmo"/>
-    <intermediateTable name="ApidbTuning.NaSequenceToxo"/>
-    <intermediateTable name="ApidbTuning.NaSequenceTrich"/>
-    <intermediateTable name="ApidbTuning.NaSequenceTriTryp"/>
-    <intermediateTable name="ApidbTuning.NaSequenceAmoeba"/>
-    <intermediateTable name="ApidbTuning.NaSequenceMicro"/>
-    <intermediateTable name="ApidbTuning.NaSequencePiro"/>
-    <intermediateTable name="ApidbTuning.NaSequenceFungi"/>
-=======
   <tuningTable name="ApidbTuning.GenomicSequenceSequence">
     <externalTuningTableDependency name="ApidbTuning.GenomicSequenceSequence" dblink="crypto.tuning"/>
     <externalTuningTableDependency name="ApidbTuning.GenomicSequenceSequence" dblink="giardia.tuning"/>
@@ -1260,7 +1148,6 @@
     <intermediateTable name="ApidbTuning.GenomicSequenceSequenceMicro"/>
     <intermediateTable name="ApidbTuning.GenomicSequenceSequencePiro"/>
     <intermediateTable name="ApidbTuning.GenomicSequenceSequenceFungi"/>
->>>>>>> e49b57b6
 
     <sql>
       <![CDATA[
@@ -1331,13 +1218,6 @@
       <![CDATA[
         create table NaSequenceFungi nologging as
         select * from ApidbTuning.GenomicSequenceSequence@fungi.tuning
-      ]]>
-    </sql>
-
-    <sql>
-      <![CDATA[
-        create table NaSequenceFungi nologging as
-        select * from ApidbTuning.NaSequence@fungi.tuning
       ]]>
     </sql>
 
@@ -1363,13 +1243,7 @@
         union all
         select * from ApidbTuning.GenomicSequenceSequencePiro
         union all
-<<<<<<< HEAD
-        select * from ApidbTuning.NaSequencePiro
-        union all
-        select * from ApidbTuning.NaSequenceFungi
-=======
         select * from ApidbTuning.GenomicSequenceSequenceFungi
->>>>>>> e49b57b6
         )
       ]]>
     </sql>
@@ -1639,29 +1513,6 @@
 
   </tuningTable>
 
-<<<<<<< HEAD
-  <tuningTable name="ApidbTuning.AssemblySequence">
-    <externalTuningTableDependency name="ApidbTuning.AssemblySequence" dblink="crypto.tuning"/>
-    <externalTuningTableDependency name="ApidbTuning.AssemblySequence" dblink="giardia.tuning"/>
-    <externalTuningTableDependency name="ApidbTuning.AssemblySequence" dblink="plasmo.tuning"/>
-    <externalTuningTableDependency name="ApidbTuning.AssemblySequence" dblink="toxo.tuning"/>
-    <externalTuningTableDependency name="ApidbTuning.AssemblySequence" dblink="tritryp.tuning"/>
-    <externalTuningTableDependency name="ApidbTuning.AssemblySequence" dblink="trich.tuning"/>
-    <externalTuningTableDependency name="ApidbTuning.AssemblySequence" dblink="amoeba.tuning"/>
-    <externalTuningTableDependency name="ApidbTuning.AssemblySequence" dblink="micro.tuning"/>
-    <externalTuningTableDependency name="ApidbTuning.AssemblySequence" dblink="piro.tuning"/>
-   <externalTuningTableDependency name="ApidbTuning.AssemblySequence" dblink="fungi.tuning"/>
-    <intermediateTable name="ApidbTuning.AssemblySequenceCrypto"/>
-    <intermediateTable name="ApidbTuning.AssemblySequenceGiardia"/>
-    <intermediateTable name="ApidbTuning.AssemblySequencePlasmo"/>
-    <intermediateTable name="ApidbTuning.AssemblySequenceToxo"/>
-    <intermediateTable name="ApidbTuning.AssemblySequenceTrich"/>
-    <intermediateTable name="ApidbTuning.AssemblySequenceTriTryp"/>
-    <intermediateTable name="ApidbTuning.AssemblySequenceAmoeba"/>
-    <intermediateTable name="ApidbTuning.AssemblySequenceMicro"/>
-    <intermediateTable name="ApidbTuning.AssemblySequencePiro"/>
-    <intermediateTable name="ApidbTuning.AssemblySequenceFungi"/>
-=======
   <tuningTable name="ApidbTuning.PopsetSequence">
     <externalTuningTableDependency name="ApidbTuning.PopsetSequence" dblink="crypto.tuning"/>
     <externalTuningTableDependency name="ApidbTuning.PopsetSequence" dblink="giardia.tuning"/>
@@ -1683,7 +1534,6 @@
     <intermediateTable name="ApidbTuning.PopsetSequenceMicro"/>
     <intermediateTable name="ApidbTuning.PopsetSequencePiro"/>
     <intermediateTable name="ApidbTuning.PopsetSequenceFungi"/>
->>>>>>> e49b57b6
 
     <sql>
       <![CDATA[
@@ -1751,152 +1601,14 @@
 
     <sql>
       <![CDATA[
-<<<<<<< HEAD
-        create table AssemblySequenceFungi nologging as
-        select * from ApidbTuning.AssemblySequence@fungi.tuning
-      ]]>
-    </sql>
-
-    <sql>
-      <![CDATA[
-        create table AssemblySequence&1 nologging as
-        (
-        select * from ApidbTuning.AssemblySequenceCrypto
-        union all
-        select * from ApidbTuning.AssemblySequenceGiardia
-        union all
-        select * from ApidbTuning.AssemblySequencePlasmo
-        union all
-        select * from ApidbTuning.AssemblySequenceToxo
-        union all
-        select * from ApidbTuning.AssemblySequenceTrich
-        union all
-        select * from ApidbTuning.AssemblySequenceTritryp
-        union all
-        select * from ApidbTuning.AssemblySequenceAmoeba
-        union all
-        select * from ApidbTuning.AssemblySequenceMicro
-        union all
-        select * from ApidbTuning.AssemblySequencePiro
-        union all
-        select * from ApidbTuning.AssemblySequenceFungi
-        )
-      ]]>
-    </sql>
-
-    <sql>
-      <![CDATA[
-create index AssemblySeq_ix&1 on ApidbTuning.AssemblySequence&1 (source_id, project_id)
-tablespace indx
-      ]]>
-    </sql>
-
-  </tuningTable>
-
-  <tuningTable name="ApidbTuning.IsolateSequence">
-    <externalTuningTableDependency name="ApidbTuning.IsolateSequence" dblink="crypto.tuning"/>
-    <externalTuningTableDependency name="ApidbTuning.IsolateSequence" dblink="giardia.tuning"/>
-    <externalTuningTableDependency name="ApidbTuning.IsolateSequence" dblink="plasmo.tuning"/>
-    <externalTuningTableDependency name="ApidbTuning.IsolateSequence" dblink="toxo.tuning"/>
-    <externalTuningTableDependency name="ApidbTuning.IsolateSequence" dblink="tritryp.tuning"/>
-    <externalTuningTableDependency name="ApidbTuning.IsolateSequence" dblink="trich.tuning"/>
-    <externalTuningTableDependency name="ApidbTuning.IsolateSequence" dblink="amoeba.tuning"/>
-    <externalTuningTableDependency name="ApidbTuning.IsolateSequence" dblink="micro.tuning"/>
-    <externalTuningTableDependency name="ApidbTuning.IsolateSequence" dblink="piro.tuning"/>
-    <externalTuningTableDependency name="ApidbTuning.IsolateSequence" dblink="fungi.tuning"/>
-    <intermediateTable name="ApidbTuning.IsolateSequenceCrypto"/>
-    <intermediateTable name="ApidbTuning.IsolateSequenceGiardia"/>
-    <intermediateTable name="ApidbTuning.IsolateSequencePlasmo"/>
-    <intermediateTable name="ApidbTuning.IsolateSequenceToxo"/>
-    <intermediateTable name="ApidbTuning.IsolateSequenceTrich"/>
-    <intermediateTable name="ApidbTuning.IsolateSequenceTriTryp"/>
-    <intermediateTable name="ApidbTuning.IsolateSequenceAmoeba"/>
-    <intermediateTable name="ApidbTuning.IsolateSequenceMicro"/>
-    <intermediateTable name="ApidbTuning.IsolateSequencePiro"/>
-    <intermediateTable name="ApidbTuning.IsolateSequenceFungi"/>
-
-    <sql>
-      <![CDATA[
-        create table IsolateSequenceCrypto nologging as
-        select * from ApidbTuning.IsolateSequence@crypto.tuning
-      ]]>
-    </sql>
-
-    <sql>
-      <![CDATA[
-        create table IsolateSequenceGiardia nologging as
-        select * from ApidbTuning.IsolateSequence@giardia.tuning
-=======
         create table PopsetSequenceFungi nologging as
         select * from ApidbTuning.PopsetSequence@fungi.tuning
->>>>>>> e49b57b6
-      ]]>
-    </sql>
-
-    <sql>
-      <![CDATA[
-<<<<<<< HEAD
-        create table IsolateSequencePlasmo nologging as
-        select * from ApidbTuning.IsolateSequence@plasmo.tuning
-      ]]>
-    </sql>
-
-    <sql>
-      <![CDATA[
-        create table IsolateSequenceToxo nologging as
-        select * from ApidbTuning.IsolateSequence@toxo.tuning
-      ]]>
-    </sql>
-
-    <sql>
-      <![CDATA[
-        create table IsolateSequenceTrich nologging as
-        select * from ApidbTuning.IsolateSequence@trich.tuning where project_id = 'TrichDB'
-      ]]>
-    </sql>
-
-    <sql>
-      <![CDATA[
-        create table IsolateSequenceTriTryp nologging as
-        select * from ApidbTuning.IsolateSequence@tritryp.tuning
-      ]]>
-    </sql>
-
-    <sql>
-      <![CDATA[
-        create table IsolateSequenceAmoeba nologging as
-        select * from ApidbTuning.IsolateSequence@amoeba.tuning where project_id = 'AmoebaDB'
-      ]]>
-    </sql>
-
-    <sql>
-      <![CDATA[
-        create table IsolateSequenceMicro nologging as
-        select * from ApidbTuning.IsolateSequence@micro.tuning where project_id = 'MicrosporidiaDB'
-      ]]>
-    </sql>
-
-
-    <sql>
-      <![CDATA[
-        create table IsolateSequencePiro nologging as
-        select * from ApidbTuning.IsolateSequence@piro.tuning
-      ]]>
-    </sql>
-
-    <sql>
-      <![CDATA[
-        create table IsolateSequenceFungi nologging as
-        select * from ApidbTuning.IsolateSequence@fungi.tuning
-      ]]>
-    </sql>
-
-    <sql>
-      <![CDATA[
-        create table IsolateSequence&1 nologging as
-=======
+      ]]>
+    </sql>
+
+    <sql>
+      <![CDATA[
         create table PopsetSequence&1 nologging as
->>>>>>> e49b57b6
         (
         select * from ApidbTuning.PopsetSequenceCrypto
         union all
@@ -1914,15 +1626,9 @@
         union all
         select * from ApidbTuning.PopsetSequenceTritryp
         union all
-<<<<<<< HEAD
-        select * from ApidbTuning.IsolateSequencePiro
-        union all
-        select * from ApidbTuning.IsolateSequenceFungi
-=======
         select * from ApidbTuning.PopsetSequencePiro
         union all
         select * from ApidbTuning.PopsetSequenceFungi
->>>>>>> e49b57b6
         )
       ]]>
     </sql>
