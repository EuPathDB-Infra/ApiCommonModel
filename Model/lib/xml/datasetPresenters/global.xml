<?xml version="1.0" encoding="UTF-8"?>
<?xml-stylesheet type="text/xsl" href="datasetPresenters.xslt"?>
<!DOCTYPE datasetPresenters SYSTEM "datasetPresenters.dtd">
<datasetPresenters>
  <datasetPresenter name="GO_RSRC"
                    projectName="@PROJECT_ID@"
                    >
    <displayName><![CDATA[Gene Ontology]]></displayName>
    <shortDisplayName></shortDisplayName>
    <displayCategory>Ontology</displayCategory>
    <summary>GO annotations from The GO Consortium </summary>
    <description><![CDATA[
         The Gene Ontology (GO) project provides a controlled, species-independent vocabulary to describe genes and gene products 
         in terms of their associated biological processes, cellular components and molecular functions. 
      ]]></description>
    <usage>EuPathDB downloads GO annotations and allows users to search for genes that share a specific GO annotation.
     The GO terms assigned to a specific gene are tabulated in the annotation section of it's gene record page in the table called 'GO Terms'. 
    </usage>
    <protocol></protocol>
    <caveat></caveat>
    <acknowledgement></acknowledgement>
    <releasePolicy></releasePolicy>
    <primaryContactId>go.consortium</primaryContactId>
    <link>
      <text>The Gene Ontology Website</text>
      <url><![CDATA[http://www.geneontology.org]]></url>
    </link>
    <link>
      <text>Search and browse the gene ontology at AmiGo.</text>
      <url><![CDATA[http://amigo.geneontology.org/cgi-bin/amigo/go.cgi]]></url>
    </link>
    <pubmedId>10802651</pubmedId>
    <templateInjector className="org.apidb.apicommon.model.datasetInjector.GeneOntology"/>
  </datasetPresenter>


<!--  
  <datasetPresenter name="GO_evidence_codes_RSRC"
                    projectName="@PROJECT_ID@"
                    >
    <displayName><![CDATA[Gene Ontology Evidence Codes]]></displayName>
    <shortDisplayName></shortDisplayName>
    <summary>GO Evidence codes from The Sequence Ontology Project</summary>
    <description><![CDATA[
         GO Evidence Codes are a component of the Gene Ontology annotations. 
         These evidence codes correspond to broad categories describing the type of evidence (e.g. experimental or computational) used to assign GO Annotations to genes.
      ]]></description>
    <usage>EuPathDB downloads GO evidence code assignments and uses them to enhance gene annotations. </usage>
    <protocol></protocol>
    <caveat></caveat>
    <acknowledgement></acknowledgement>
    <releasePolicy></releasePolicy>
    <primaryContactId>so</primaryContactId>
    <link>
      <text>The Sequence Ontology Website</text>
      <url><![CDATA[http://song.sourceforge.net]]></url>
    </link>
    <link>
      <text>Evidence Codes</text>
      <url><![CDATA[http://obo.cvs.sourceforge.net/viewvc/obo/obo/ontology/evidence_code.obo]]></url>
    </link>
    <pubmedId>15892872</pubmedId>
    <templateInjector className="org.apidb.apicommon.model.datasetInjector.GeneOntology"/>
  </datasetPresenter>
-->

  <datasetPresenter name="enzymeDB_RSRC"
                    projectName="@PROJECT_ID@"
                    >
    <displayName><![CDATA[Enzyme Nomenclature Database]]></displayName>
    <shortDisplayName></shortDisplayName>
    <displayCategory>Function</displayCategory>
    <summary>EC Numbers from ENZYME</summary>
    <description><![CDATA[
        
         ENZYME is a repository of information relevant to the nomenclature of enzymes. 
         Based on the recommendations of the Nomenclature Committee of the International 
         Union of Biochemistry and Molecular Biology (IUBMB), it describes each type of 
         characterized enzyme for which an EC (Enzyme Commission) number has been provided.
        
      ]]></description>
    <usage> EuPathDB downloads ENZYME information and uses it to enhance gene annotations. 
    EC Number assignments are tabulated in the Annotation section of gene pages, in a 
    table called "EC Number".</usage>
    <protocol></protocol>
    <caveat></caveat>
    <acknowledgement></acknowledgement>
    <releasePolicy></releasePolicy>
    <primaryContactId>enzyme</primaryContactId>
    <link>
      <text>ExPASy - ENZYME</text>
      <url><![CDATA[http://www.expasy.org/enzyme]]></url>
    </link>
    <pubmedId>10592255</pubmedId>
    <templateInjector className="org.apidb.apicommon.model.datasetInjector.EnzymeNumbers"/>


  </datasetPresenter>


  <datasetPresenter name="PDBProteinSequences_RSRC"
                    projectName="@PROJECT_ID@"
                    >
    <displayName><![CDATA[The Worldwide Protein Data Bank (wwPDB)]]></displayName>
    <shortDisplayName></shortDisplayName>
    <displayCategory>Protein Structure</displayCategory>
    <summary>PDB proteins of known 3-dimensional structure</summary>
    <description><![CDATA[
        
         The Worldwide Protein Data Bank (wwPDB) is the international collaboration that manages the deposition, 
         processing and distribution of the PDB archive. The wwPDB's mission is to maintain a single archive of 
         macromolecular structural data that are freely and publicly available to the global community. 
         Its members [RCSB PDB (USA), PDBe (Europe), PDBj (Japan), and BMRB (USA)] host data-deposition sites and mirror the PDB ftp archive.
          
      ]]></description>
    <usage>EuPathDB BLASTS all predicted proteins for a genome against the PDB. Resulting hits indicate similarity between 
    EuPathDB predicted proteins and PDB proteins of known 3-dimensional structure.  
    Results for individual genes are tabulated under the protein section of gene pages in the table: Similarities to Protein Data Bank (PDB) Chains. </usage>
    <protocol></protocol>
    <caveat></caveat>
    <acknowledgement></acknowledgement>
    <releasePolicy></releasePolicy>
    <primaryContactId>rcsb.pdb</primaryContactId>
    <link>
      <text>The Protein Data Bank (PDB) of the Research Collaboratory for Structural Bioinformatics</text>
      <url><![CDATA[http://www.rcsb.org/pdb/home/home.do]]></url>
    </link>
    <link>
      <text>The Worldwide Protein Data Bank (wwPDB)</text>
      <url><![CDATA[http://www.wwpdb.org/index.html]]></url>
    </link>
    <pubmedId>10592235</pubmedId>
    <pubmedId>14634627</pubmedId>
    <pubmedId>23023942</pubmedId>
    <templateInjector className="org.apidb.apicommon.model.datasetInjector.PdbProteins"/>
  </datasetPresenter>
  
  <datasetPresenter name="taxonomy_RSRC"
                    projectName="@PROJECT_ID@"
                    >
    <displayName><![CDATA[NCBI Taxonomy]]></displayName>
    <shortDisplayName></shortDisplayName>
    <displayCategory>Taxonomy and Phylogeny</displayCategory>
    <summary></summary>
    <description><![CDATA[
        
         The NCBI Taxonomy database is a curated set of names and classifications for all organisms that are represented in the Entrez databases. 
         The Taxonomy database attempts to incorporate phylogenetic and taxonomic knowledge from a variety of sources, including the published literature,
          web-based databases, and the advice of sequence submitters and outside taxonomy experts. 
      ]]></description>
    <usage>EuPathDB provides a link to an organism's NCBI Taxonomy record from our Data Summary table. </usage>
    <protocol></protocol>
    <caveat></caveat>
    <acknowledgement></acknowledgement>
    <releasePolicy></releasePolicy>
    <primaryContactId>taxon</primaryContactId>
    <link>
      <text>Download taxonomy information</text>
      <url><![CDATA[ftp://ftp.ncbi.nih.gov/pub/taxonomy//]]></url>
    </link>
    <link>
      <text>The Taxonomy Database of the National Center for Biotechnology Information</text>
      <url><![CDATA[http://www.ncbi.nlm.nih.gov/taxonomy]]></url>
    </link>
    <templateInjector className="org.apidb.apicommon.model.datasetInjector.NcbiTaxonomy"/>
  </datasetPresenter>
  
  <datasetPresenter name="SO_RSRC"
                    projectName="@PROJECT_ID@"
                    >
    <displayName><![CDATA[The Sequence Ontology]]></displayName>
    <shortDisplayName></shortDisplayName>
    <displayCategory></displayCategory>
    <summary></summary>
    <description><![CDATA[
        
         The Sequence Ontology Project (SO) is a joint effort by genome annotation centres, including: WormBase, 
         FlyBase, the Mouse Genome Informatics group, and the Sanger Institute. As part of the Gene Ontology Project 
         and the Open Biomedical Ontologies (OBO), their aim is to develop an ontology, or hierarchical vocabulary, suitable for describing biological sequences.
        
      ]]></description>
    <protocol></protocol>
    <caveat></caveat>
    <acknowledgement></acknowledgement>
    <releasePolicy></releasePolicy>
    <primaryContactId>so</primaryContactId>
    <link>
      <text>The Sequence Ontology Project (SO)</text>
      <url><![CDATA[http://song.sourceforge.net]]></url>
    </link>
    <pubmedId>15892872</pubmedId>
    <templateInjector className="org.apidb.apicommon.model.datasetInjector.SequenceOntology"/>
  </datasetPresenter>
  
  <datasetPresenter name="MGED_Ontology_RSRC"
                    projectName="@PROJECT_ID@"
                    >
    <displayName><![CDATA[The MGED Ontology]]></displayName>
    <shortDisplayName></shortDisplayName>
    <displayCategory></displayCategory>
    <summary></summary>
    <description><![CDATA[
        
         Concepts, definitions, terms, and resources for standardized description of a microarray experiment in support of MAGE v.1. The MGED ontology is divided into: the MGED Core ontology which is intended to be stable and in synch with MAGE v.1; and the MGED Extended ontology which adds further associations and classes not found in MAGE v.1.
        
      ]]></description>
    <protocol></protocol>
    <caveat></caveat>
    <acknowledgement></acknowledgement>
    <releasePolicy></releasePolicy>
    <primaryContactId>fgds</primaryContactId>
    <link>
      <text></text>
      <url><![CDATA[http://mged.sourceforge.net/ontologies/]]></url>
    </link>
    <pubmedId>16428806</pubmedId>
  </datasetPresenter>
  
  <datasetPresenter name="InterproscanData_RSRC"
                    projectName="@PROJECT_ID@"
                    >
    <displayName><![CDATA[InterPro Database]]></displayName>
    <shortDisplayName></shortDisplayName>
    <displayCategory>Function</displayCategory>
    <summary>Protein domain assignments from the InterPro family of databases </summary>
    <description><![CDATA[
        
         InterPro is a tool for classifying proteins based on their functional and structural characteristics. 
         The InterPro family of databases includes INTERPRO, PFAM, PIR, PRODOM, PROFILE, SMART, SUPERFAMILY, TIGERFAMs. 
        
      ]]></description>
    <usage>EuPathDB uses InterProScan to search these databases and assign domains and GO annotations to the set of all 
    proteins predicted for a genome. We display InterPro domain assignments in the Protein Features graphic of gene pages,
     and GO annotations in the GO Terms table in the Annotation section of gene pages. 
     </usage>
    <protocol></protocol>
    <caveat></caveat>
    <acknowledgement></acknowledgement>
    <releasePolicy></releasePolicy>
    <primaryContactId>embl-ebi</primaryContactId>
    <link>
      <text></text>
      <url><![CDATA[http://www.ebi.ac.uk/interpro/]]></url>
    </link>
    <pubmedId>15608177</pubmedId>
    <pubmedId>17202162</pubmedId>
    <pubmedId>18344544</pubmedId>
    <templateInjector className="org.apidb.apicommon.model.datasetInjector.InterPro"/>
  </datasetPresenter>
  
  <datasetPresenter name="NRDB_RSRC"
                    projectName="@PROJECT_ID@"
                    >
    <displayName><![CDATA[The GenBank Non-Redundant Protein Sequence Database (NRDB)]]></displayName>
    <shortDisplayName></shortDisplayName>
    <displayCategory>Genomes and Annotation</displayCategory>
    <summary></summary>
    <description><![CDATA[
        
         The GenBank non-redundant protein sequence database (NRDB) is a component of the NCBI BLAST databases 
         and contains entries from GenPept, Swissprot, PIR, PDF, PDB and NCBI RefSeq.  
        
      ]]></description>
    <usage>EuPathDB BLASTS the set of all proteins predicted for a genome against the NRDB and then uses BLAT to produce genome 
    alignments of the NRDB protein hits. EuPathDB displays the BlastP hits in the Protein Features graphic on gene pages, and 
    offers the resulting NRDB BLAT alignments as GBrowse tracks for genes and genomic sequences.
    </usage>
    <protocol></protocol>
    <caveat></caveat>
    <acknowledgement></acknowledgement>
    <releasePolicy></releasePolicy>
    <primaryContactId>nrdb</primaryContactId>
    <link>
      <text>FTP site for FASTA files</text>
      <url><![CDATA[ftp://ftp.ncbi.nih.gov/blast/db/FASTA/]]></url>
    </link>
    <link>
      <text>Information about the BLAST databases</text>
      <url><![CDATA[ftp://ftp.ncbi.nih.gov/blast/db/README]]></url>
    </link>
    <templateInjector className="org.apidb.apicommon.model.datasetInjector.NRDB"/>
  </datasetPresenter>


<!--  
  <datasetPresenter name="isolateVocabulary_RSRC"
                    projectName="@PROJECT_ID@"
                    >
    <displayName><![CDATA[Isolate Vocabulary]]></displayName>
    <shortDisplayName></shortDisplayName>
    <displayCategory></displayCategory>
    <summary></summary>
    <description><![CDATA[
        
         The Isolate Vocabulary is manually curated by EuPathDB staff and comprises broad text terms shared among the isolate records included in our databases. 
        
      ]]></description>
    <usage>EuPathDB offers the vocabulary as suggested text on some isolate record searches.  </usage>
    <protocol></protocol>
    <caveat></caveat>
    <acknowledgement></acknowledgement>
    <releasePolicy></releasePolicy>
    <primaryContactId>eupathdb</primaryContactId>
    <link>
      <text></text>
      <url><![CDATA[http://www.eupathdb.org]]></url>
    </link>
    <templateInjector className="org.apidb.apicommon.model.datasetInjector.IsolateVocabulary"/>
  </datasetPresenter>
-->
<!--
  <datasetPresenter name="Continents_RSRC"
                    projectName="@PROJECT_ID@"
                    >
    <displayName><![CDATA[IsolatesByCountry]]></displayName>
    <shortDisplayName></shortDisplayName>
    <displayCategory>Ontology</displayCategory>
    <summary></summary>
    <description><![CDATA[
        
        World Atlas is a geography website and is used by EuPathDB for a country-continent lookup.
        
      ]]></description>
    <protocol></protocol>
    <caveat></caveat>
    <acknowledgement></acknowledgement>
    <releasePolicy></releasePolicy>
    <primaryContactId>worldatlas.com</primaryContactId>
    <link>
      <text></text>
      <url><![CDATA[http://www.worldatlas.com/aatlas/infopage/contnent.htm]]></url>
    </link>
    <wdkReference name="IsolateQuestions.IsolateByCountry"
                  recordClass="IsolateRecordClasses.IsolateRecordClass"
                  type="question" />
  </datasetPresenter>


  <datasetPresenter name="OrthoMCL_Phyletic_RSRC"
                    projectName="@PROJECT_ID@"
                    >
    <displayName><![CDATA[OrthoMCL Phyletic Profiles]]></displayName>
    <shortDisplayName></shortDisplayName>
    
    <summary><![CDATA[
      OrthoMCL data in a phyletic profile format.</tt>
      ]]></summary>
    <description><![CDATA[
      The OrthoMCL algorithm clusters proteins into ortholog groups based on BLAST similarity across at least 150 genomes that span the tree of life. 
   Mapping ortholog groups onto the phyletic tree of life provides a framework for corrrelating protein similarity across species. 
      ]]></description>
    <usage>EuPathDB uses the OrthoMCl phyletic profiles as the basis of a search for genes that share a user-defined phyletic profile - 
      Identify Genes Based on Orthophyletic Profile.</usage>
    <protocol></protocol>
    <caveat></caveat>
    <acknowledgement></acknowledgement>
    <releasePolicy></releasePolicy>
    <primaryContactId>david.s.roos</primaryContactId>
    <link>
      <text></text>
      <url><![CDATA[http://www.orthomcl.org]]></url>
    </link>
    <pubmedId>16381887</pubmedId>
    <templateInjector className="org.apidb.apicommon.model.datasetInjector.OrthologyDB"/>
  </datasetPresenter>
-->


  <datasetPresenter name="OrthoMCL_RSRC"
                    projectName="@PROJECT_ID@"
                    >
    <displayName><![CDATA[OrthoMCL Ortholog Groups]]></displayName>
    <shortDisplayName></shortDisplayName>
    <displayCategory></displayCategory>
    <summary>Ortholog group assignments as predicted by OrthoMCL<![CDATA[  ]]></summary>
    <description><![CDATA[
            
   The OrthoMCL algorithm clusters proteins into ortholog groups based on BLAST similarity across at least 150 genomes that span the tree of life. 
   The ortholog groups document protein similarity across many species. Mapping ortholog groups onto the phyletic tree of life provides a framework
    for correlating protein similarity across species.
          
        ]]></description>
    <usage>EuPathDB displays a list of orthologs within a gene's genera on a table on gene pages. Also from the gene page, EuPathDB links to OrthoMCL-DB
    so that users can view ortholog groups. </usage>
    <protocol></protocol>
    <caveat></caveat>
    <acknowledgement></acknowledgement>
    <releasePolicy></releasePolicy>
    <primaryContactId>david.s.roos</primaryContactId>
    <link>
      <text>OrthoMCL</text>
      <url><![CDATA[http://www.orthomcl.org]]></url>
    </link>
    <pubmedId>16381887</pubmedId>
    <pubmedId>12952885</pubmedId>
    <templateInjector className="org.apidb.apicommon.model.datasetInjector.OrthologyGroups"/>

  </datasetPresenter>
  <datasetPresenter name="_IEDB(.*)RSRC$"
                    projectName="@PROJECT_ID@"
                    
                    datasetNamePattern="%_IEDB%RSRC">
    <displayName><![CDATA[Immune Epitope Database (IEDB)]]></displayName>
    <shortDisplayName></shortDisplayName>
    <displayCategory></displayCategory>
    <summary><![CDATA[IEDB epitopes.]]></summary>
    <description><![CDATA[The Immune Epitope Database (IEDB) catalogs an ever growing body of immunological information concerning B and T cell epitopes from infectious pathogens.
    	]]></description>
    	<usage>EuPathDB downloads epitope data from IEDB and displays the data in a the 'Epitopes from IEDB' table on gene pages.
    	</usage>
    <protocol></protocol>
    <caveat></caveat>
    <acknowledgement></acknowledgement>
    <releasePolicy></releasePolicy>
    <primaryContactId>iedb</primaryContactId>
    <link>
      <text>The Immune Epitope Database (IEDB)</text>
      <url><![CDATA[http://www.iedb.org]]></url>
    </link>
    <pubmedId>19906713</pubmedId>
    <pubmedId>22610854</pubmedId>
    <templateInjector className="org.apidb.apicommon.model.datasetInjector.IEDBEpitopes"/>
  </datasetPresenter>
  
  <datasetPresenter name="_isolates_genbank_RSRC$"
                    projectName="@PROJECT_ID@"
                    
                    datasetNamePattern="%_isolates_genbank_RSRC">
<<<<<<< HEAD
    <displayName><![CDATA[Isolate Records from GenBank ]]></displayName>
    <shortDisplayName></shortDisplayName> 
    <displayCategory></displayCategory>
    <summary><![CDATA[GenBank records containing sequence and metadata for isolates]]></summary>
=======
    <displayName><![CDATA[Popset Records from GenBank ]]></displayName>
    <shortDisplayName></shortDisplayName> 
    <displayCategory></displayCategory>
    <summary><![CDATA[GenBank records containing sequence and metadata for popsets]]></summary>
>>>>>>> e49b57b6
    <description><![CDATA[
    
    Popset records comprise genotyped (e.g. single locus sequencing) parasite samples collected from the field, as well as associated meta data. 
    
    
    	]]></description>
<<<<<<< HEAD
    <usage>EuPathDB downloads isolate records from GenBank's PopSet database and from GenBank's Nucleotide database where 
=======
    <usage>EuPathDB downloads popset records from GenBank's PopSet database and from GenBank's Nucleotide database where 
>>>>>>> e49b57b6
    the record contains the term "isolate" or "strain" but does not contain "genome".  EuPathDB allows users to search for 
    and download popset records from our site. 
    	</usage>
    <protocol></protocol>
    <caveat></caveat>
    <acknowledgement></acknowledgement>
    <releasePolicy></releasePolicy>
    <primaryContactId>genbank</primaryContactId>
    <link>
      <text>GenBank home page</text>
      <url><![CDATA[http://www.ncbi.nlm.nih.gov/genbank/]]></url>
    </link>
    <link>
      <text>PopSet home page</text>
      <url><![CDATA[http://www.ncbi.nlm.nih.gov/popset]]></url>
    </link>
    <link>
      <text>Nucleotide home page</text>
      <url><![CDATA[http://www.ncbi.nlm.nih.gov/nuccore]]></url>
    </link>
    <templateInjector className="org.apidb.apicommon.model.datasetInjector.Popset"/>
  </datasetPresenter>
  
  <datasetPresenter name="_dbEST_RSRC$"
                    projectName="@PROJECT_ID@"
                    
                    datasetNamePattern="%_dbEST_RSRC">
    <displayName><![CDATA[ The Database of Expressed Sequence Tags (dbEST)]]></displayName>
    <shortDisplayName></shortDisplayName>
    <displayCategory></displayCategory>
    <summary><![CDATA[ESTs from dbEST.]]></summary>
    <description><![CDATA[ The Database of Expressed Sequence Tags (dbEST) is a GenBank database that contains, for a number of organisms,  sequence data and other information on "single-pass" cDNA sequences, 
    or "Expressed Sequence Tags". These sequences provide a resource to evaluate gene expression.  
    	]]></description>
    <usage>EuPathDB downloads EST sequences from dbEST, aligns them to genomes, and offers the EST Alignments GBrowse track for displaying alignments in context with the genome.
        </usage>	
    <protocol></protocol>
    <caveat></caveat>
    <acknowledgement></acknowledgement>
    <releasePolicy></releasePolicy>
    <primaryContactId>genbank</primaryContactId>
    <link>
      <text> The Database of Expressed Sequence Tags (dbEST)</text>
      <url><![CDATA[http://www.ncbi.nlm.nih.gov/dbEST/]]></url>
    </link>
  </datasetPresenter>


  <datasetPresenter name="_dbxref_hssp_from_annotation_RSRC$"
                    projectName="@PROJECT_ID@"
                    
                    datasetNamePattern="%_dbxref_hssp_from_annotation_RSRC">
    <displayName><![CDATA[Homology-derived Structures of Proteins (HSSP) ]]></displayName>
    <shortDisplayName></shortDisplayName>
    <displayCategory>Protein Structure</displayCategory> 
    <summary></summary>
    <description><![CDATA[
                 
HSSP (homology-derived structures of proteins) is a derived database merging structural (2-D and 3-D) and sequence information (1-D).
        
      ]]></description>
    <protocol></protocol>
    <caveat></caveat>
    <acknowledgement></acknowledgement>
    <releasePolicy></releasePolicy>
    <primaryContactId>hssp</primaryContactId>
    <link>
      <text></text>
      <url><![CDATA[ http://swift.cmbi.ru.nl/gv/hssp/ ]]></url>
    </link>
    <pubmedId>21071423</pubmedId>
    <pubmedId>2017436</pubmedId>
  </datasetPresenter>


  <datasetPresenter name="_dbxref_pdb_from_annotation_RSRC"
                    projectName="@PROJECT_ID@"
                    
                    datasetNamePattern="%_dbxref_pdb_from_annotation_RSRC">
    <displayName><![CDATA[Protein Sequences from PDB]]></displayName>
    <shortDisplayName></shortDisplayName>
    <displayCategory>Protein Structure</displayCategory>    
    <summary></summary>
    <description><![CDATA[
         Protein sequences from the Protein Data Bank (PDB) used for mapping protein sequences to crystal structures in PDB.        
        ]]></description>
    <protocol></protocol>
    <caveat></caveat>
    <acknowledgement></acknowledgement>
    <releasePolicy></releasePolicy>
    <primaryContactId>rcsb.pdb</primaryContactId>
  </datasetPresenter>

   
  <datasetPresenter name="_dbxref_niprot_RSRC$"
                    projectName="@PROJECT_ID@"
                    datasetNamePattern="%_dbxref_%niprot_%RSRC">
    <displayName><![CDATA[The Universal Protein Resource (UniProt)]]></displayName>
    <shortDisplayName></shortDisplayName>
    <displayCategory>Genomes and Annotation</displayCategory>
    <summary><![CDATA[UniProt protein sequence and functional annotation]]></summary>
    <description>The Universal Protein Resource (UniProt) is a comprehensive, high-quality and freely accessible 
    resource of protein sequence and functional information. UniProt comprises four components: Knowledgebase, Reference Clusters, Archive, and Metagenomics and Environmental Sequences. 
    	</description>
    <usage>For genes whose protein products have a record in UniProtKB, EuPathDB links to the UniProtKB record 
    from the External Links table on our gene pages. 
    	</usage>
    <protocol></protocol>
    <caveat></caveat>
    <acknowledgement></acknowledgement>
    <releasePolicy></releasePolicy>
    <primaryContactId>uniprot</primaryContactId>
    <link>
      <text>The Universal Protein Resource (UniProt)</text>
      <url>http://www.uniprot.org/uniprot/</url>
    </link>
    <pubmedId>22102590</pubmedId>
    <templateInjector className="org.apidb.apicommon.model.datasetInjector.UniProt"/>
  </datasetPresenter>

  

  <datasetPresenter name="_dbxref_gene2Entrez_RSRC$"
                    projectName="@PROJECT_ID@"
                    
                    datasetNamePattern="%_dbxref_%gene2Entrez%_RSRC">
    <displayName><![CDATA[Entrez Gene]]></displayName>
    <shortDisplayName></shortDisplayName>
    <displayCategory>Genomes and Annotation</displayCategory>
    <summary><![CDATA[DBRefs for Entrez gene links.]]></summary>
    <description><![CDATA[Entrez Gene is a repository for gene-specific information curated by the National Center for Biotechnology Information. Entrez gene records may include nomenclature, 
    Reference Sequences (RefSeqs), maps, pathways, variations, phenotypes, and links to genome-, phenotype-, and locus-specific resources worldwide.]]></description>
    <usage>For genes that have a record in Entrez Gene, EuPathDB links to the Entrez Gene record from the External Links table on our gene pages. </usage>
    <protocol></protocol>
    <caveat></caveat>
    <acknowledgement></acknowledgement>
    <releasePolicy></releasePolicy>
    <primaryContactId>ncbi</primaryContactId>
    <link>
      <text>Entrez Gene</text>
      <url> http://www.ncbi.nlm.nih.gov/gene</url>
    </link>
  </datasetPresenter>
  
  <datasetPresenter name="_dbxref_gene2PubmedFromNcbi_RSRC$"
                    projectName="@PROJECT_ID@"
                    
                    datasetNamePattern="%_dbxref_gene2PubmedFromNcbi_RSRC">
    <displayName><![CDATA[PubMed from NCBI]]></displayName>
    <shortDisplayName></shortDisplayName>
    <displayCategory>General</displayCategory>
    <summary><![CDATA[
            Associated Publication (PubMed Link)            
        ]]></summary>
    <description><![CDATA[
           PubMed data come from NCBI - ftp://ftp.ncbi.nih.gov/gene/DATA/gene2pubmed.gz and ftp://ftp.ncbi.nih.gov/gene/DATA/gene_info.gz <br/>

           PubMed is a searchable database providing access to over 22 million citations from MEDLINE, life science journals, and online books. 
           Citations may include links to full-text content from PubMed Central and publisher web sites. The United States National Library of Medicine (NLM) 
           at the National Institutes of Health maintains the database as part of the Entrez information retrieval system.         
        ]]></description>
	<usage>EuPathDB provides PubMed links to pertinent publications in dozens of locations on our sites.</usage>
    <protocol></protocol>
    <caveat></caveat>
    <acknowledgement></acknowledgement>
    <releasePolicy></releasePolicy>
    <primaryContactId>ncbi</primaryContactId>
    <link>
      <text>NCBI: PubMed</text>
      <url><![CDATA[http://www.ncbi.nlm.nih.gov/pubmed]]></url>
    </link>
    <templateInjector className="org.apidb.apicommon.model.datasetInjector.PubMed"/>
  </datasetPresenter>

  <datasetPresenter name="(.*)_dbxref_pmid_from_(.*)_RSRC"
                    projectName="@PROJECT_ID@" 
                    datasetNamePattern="%_dbxref_pmid_from_%_RSRC">
    <displayName><![CDATA[PubMed from Genome Annotations]]></displayName>
    <shortDisplayName></shortDisplayName>
    <displayCategory>General</displayCategory>
    <summary><![CDATA[
            Associated Publication (PubMed Link)            
        ]]></summary>
    <description><![CDATA[
           PubMed data come from genome annotation files. <br/>

           PubMed is a searchable database providing access to over 22 million citations from MEDLINE, life science journals, and online books. 
           Citations may include links to full-text content from PubMed Central and publisher web sites. The United States National Library of Medicine (NLM) 
           at the National Institutes of Health maintains the database as part of the Entrez information retrieval system.         
        ]]></description>
	<usage>EuPathDB provides PubMed links to pertinent publications in dozens of locations on our sites.</usage>
    <protocol></protocol>
    <caveat></caveat>
    <acknowledgement></acknowledgement>
    <releasePolicy></releasePolicy>
    <primaryContactId>ncbi</primaryContactId>
    <link>
      <text>NCBI: PubMed</text>
      <url><![CDATA[http://www.ncbi.nlm.nih.gov/pubmed]]></url>
    </link>
    <templateInjector className="org.apidb.apicommon.model.datasetInjector.PubMed"/>
  </datasetPresenter>


  
  <datasetPresenter name="(.*)_PreviousGeneIDs_NAFeature_aliases_RSRC"
                    projectName="@PROJECT_ID@"
                    
                    datasetNamePattern="%_PreviousGeneIDs_NAFeature_aliases_RSRC">
    <displayName><![CDATA[Gene ID Mapping File]]></displayName>
    <shortDisplayName></shortDisplayName>
    <displayCategory>Genomes and Annotation</displayCategory>    
    <summary><![CDATA[Previous Gene IDs]]></summary>
    <description>When genome annotations are updated, gene IDs are sometimes retired or changed. 
    This dataset is a table of retired gene IDs mapped to their current ID. 
    	</description>
    <usage>EuPathDB maps previous Gene IDs to current IDs when performing searches and returns only the current ID. 
    Previous gene IDs are available on gene pages in the table - Names, Previous Identifiers, and Aliases. 
    	</usage>
    <protocol></protocol>
    <caveat></caveat>
    <acknowledgement></acknowledgement>
    <releasePolicy></releasePolicy>
    <primaryContactId>eupathdb</primaryContactId>
    <link>
      <text></text>
      <url></url>
    </link>
  </datasetPresenter>

<!-- add description-->

<!--  
  <datasetPresenter name="(.*)_genome_GeneDB_RSRC"
                    projectName="@PROJECT_ID@"
                    
                    datasetNamePattern="%_genome_GeneDB_RSRC">
    <displayName><![CDATA[Previous Gene ID ]]></displayName>
    <shortDisplayName></shortDisplayName>
    
    <summary><![CDATA[Previous Gene ID]]></summary>
    <description></description>
    <protocol></protocol>
    <caveat></caveat>
    <acknowledgement></acknowledgement>
    <releasePolicy></releasePolicy>
    <primaryContactId>eupathdb</primaryContactId>
    <link>
      <text></text>
      <url></url>
    </link>
  </datasetPresenter>
-->

  <datasetPresenter name="(.*)_dbxref_unity_GeneDB_RSRC"
                    projectName="@PROJECT_ID@"
                    datasetNamePattern="%_dbxref_unity_GeneDB_RSRC"
                    >
    <displayName><![CDATA[GeneDB: The Sanger Institute Pathogen Genomics Database ]]></displayName>
    <shortDisplayName></shortDisplayName>
    <displayCategory>Genomes and Annotation</displayCategory>
    <summary><![CDATA[Genome sequence and annotations from GeneDB]]></summary>
    <description>The GeneDB project is part of the Sanger Institute's Pathogen Genomics activities. 
    GeneDB provides reliable access to the latest sequence data and annotation/curation for organisms sequenced by the Pathogen group.
    	</description>
    <usage>EuPathDB downloads genome sequence and annotation data from GeneDB and provides searches to query genomes for genomic sequences and genes 
    based on a variety of parameters such as genomic location, gene ID and BLAST similarity. The genome and annotations can be viewed in GBrowse along with any functional data that maps to it.
    	</usage>
    <protocol></protocol>
    <caveat></caveat>
    <acknowledgement></acknowledgement>
    <releasePolicy></releasePolicy>
    <primaryContactId>genedb</primaryContactId>
    <link>
      <text>GeneDB</text>
      <url><![CDATA[http://www.genedb.org]]></url>
    </link>
    <templateInjector className="org.apidb.apicommon.model.datasetInjector.GeneDB"/>
  </datasetPresenter>

  <datasetPresenter name="(.*)_dbxref_unity_BroadInstitute_RSRC"
                    projectName="@PROJECT_ID@"
                    datasetNamePattern="%_dbxref_unity_BroadInstitute_RSRC"
                    >
    <displayName><![CDATA[Broad]]></displayName>
    <shortDisplayName></shortDisplayName>
    <displayCategory>Genomes and Annotation</displayCategory>
    <summary><![CDATA[The Broad Institute of MIT and Harvard]]></summary>
    <description><![CDATA[The Broad Institute of MIT and Harvard is a biomedical and genomics research center that also makes many genomic datasets available on its web portal.]]></description>
    <protocol></protocol>
    <caveat></caveat>
    <acknowledgement></acknowledgement>
    <releasePolicy></releasePolicy>
    <primaryContactId>broad</primaryContactId>
    <link>
      <text>The Broad Institute</text>
      <url><![CDATA[http://www.broadinstitute.org/scientific-community/data]]></url>
    </link>
  </datasetPresenter>

  <datasetPresenter name="(.*)_dbxref_unity_PhylomeDB_RSRC"
                    projectName="@PROJECT_ID@"
                    datasetNamePattern="%_dbxref_unity_PhylomeDB_RSRC"
                    >
    <displayName><![CDATA[PhylomeDB]]></displayName>
    <shortDisplayName></shortDisplayName>
    <displayCategory>Taxonomy and Phylogeny</displayCategory>
    <summary><![CDATA[PhylomeDB: database for gene phylogenies]]></summary>
    <description><![CDATA[PhylomeDB is a public database for complete collections of gene phylogenies (phylomes). It allows users to interactively explore the evolutionary history of genes through the visualization of phylogenetic trees and multiple sequence alignments. Moreover, phylomeDB provides genome-wide orthology and paralogy predictions which are based on the analysis of the phylogenetic trees. The automated pipeline used to reconstruct trees aims at providing a high-quality phylogenetic analysis of different genomes, including Maximum Likelihood or Bayesian tree inference, alignment trimming and evolutionary model testing. PhylomeDB includes also a public download section with the complete set of trees, alignments and orthology predictions.]]></description>
    <protocol></protocol>
    <caveat></caveat>
    <acknowledgement></acknowledgement>
    <releasePolicy></releasePolicy>
    <primaryContactId>phylomedb</primaryContactId>
    <link>
      <text></text>
      <url><![CDATA[http://phylomedb.org]]></url>
    </link>
  </datasetPresenter>

  <datasetPresenter name="(.*)_dbxref_TDR_Targets_RSRC"
                    projectName="@PROJECT_ID@"
                    datasetNamePattern="%_dbxref_%_TDR_Targets_RSRC"
                    >
    <displayName><![CDATA[TDR Targets Database]]></displayName>
    <shortDisplayName></shortDisplayName>
    <displayCategory>Compounds and Metabolic Pathways</displayCategory>    
    <summary><![CDATA[TDR Targets Database of drug target prioritization ]]></summary>
    <description>The TDR Targets database facilitates the identification and prioritization of drugs and drug targets. 
    Using the TDR Targets database as a tool, researchers can quickly prioritize genes of interest by running simple queries, 
    assigning numerical weights to each query, and combining these results to produce a ranked list of candidate targets. 
    	</description>
    <protocol></protocol>
    <caveat></caveat>
    <acknowledgement></acknowledgement>
    <releasePolicy></releasePolicy>
    <primaryContactId>tdr.targets</primaryContactId>
    <link>
      <text>The TDR Targets Database</text>
      <url><![CDATA[http://tdrtargets.org/]]></url>
    </link> 
    <pubmedId>22116064</pubmedId>
  </datasetPresenter>



  <datasetPresenter name="_dbxref_goa_from_annotation_RSRC"
                    projectName="@PROJECT_ID@"
                    datasetNamePattern="%_dbxref_goa_from_annotation_RSRC">
    <displayName><![CDATA[UniProt-GOA Database]]></displayName>
    <shortDisplayName></shortDisplayName>
    <displayCategory>Function</displayCategory>  
    <summary></summary>
    <description><![CDATA[
         
The UniProt GO annotation program aims to provide high-quality Gene Ontology 
(GO) annotations to proteins in the UniProt Knowledgebase (UniProtKB).          
        ]]></description>
    <protocol></protocol>
    <caveat></caveat>
    <acknowledgement></acknowledgement>
    <releasePolicy></releasePolicy>
    <primaryContactId>uniprot-goa</primaryContactId>
    <link>
      <text>Gene Ontology Annotation (UniProt-GOA) Database</text>
      <url><![CDATA[http://www.ebi.ac.uk/GOA/]]></url>
    </link>
  </datasetPresenter>

   
   <!-- No attribution will be provided for the following
     You can either remove them and add them above and they will show up for all sites OR add them specifically to project specific xml files and leave them below
   -->

 <datasetPresenter name="(.*)_dbxref_ApiLoc_RSRC"
                    projectName="@PROJECT_ID@"
                    datasetNamePattern="%_dbxref_ApiLoc_RSRC"
                    >
    <displayName><![CDATA[ ApiLoc Predictions ]]></displayName>
    <shortDisplayName></shortDisplayName>
    <displayCategory>Subcellular localization</displayCategory>
    
    <summary><![CDATA[A database of published protein sub-cellular localisation in Apicomplexa]]></summary>
    <description>A database of published protein sub-cellular localisation in Apicomplexa
    	</description>
    <primaryContactId>stuart.ralph</primaryContactId>
    <link>
      <text>ApiLoc</text>
      <url><![CDATA[http://apiloc.biochem.unimelb.edu.au/apiloc/apiloc]]></url>
    </link>
  </datasetPresenter>



 <datasetPresenter name="(.*)_dbxref_rfam_from_annotation_RSRC"
                    projectName="@PROJECT_ID@"
                    datasetNamePattern="%_dbxref_rfam_from_annotation_RSRC"
                    >
    <displayName><![CDATA[ Rfam -RNA Families Database]]></displayName>
    <shortDisplayName></shortDisplayName>
    <displayCategory>RNA Structure</displayCategory>
    
    <summary><![CDATA[
]]></summary>
    <description> The Rfam database is a collection of RNA families, each represented by multiple sequence alignments, 
    consensus secondary structures and covariance models (CMs). The families in Rfam break down into three broad 
    functional classes: non-coding RNA genes, structured cis-regulatory elements and self-splicing RNAs. 
    	</description>
    <primaryContactId>sanger.main</primaryContactId>
    <link>
      <text>Rfam</text>
      <url><![CDATA[http://rfam.sanger.ac.uk/]]></url>
    </link>
  </datasetPresenter>


  <datasetPresenter name="_dbxref_UCSC_genome_browser_RSRC"
                    projectName="@PROJECT_ID@"
                    datasetNamePattern="%_dbxref%_UCSC_genome_browser_RSRC"
                    >
    <displayName><![CDATA[Ares Lab Genome Browser]]></displayName>
    <shortDisplayName></shortDisplayName>
    <displayCategory>Genomes and Annotation</displayCategory>
    <summary><![CDATA[Ares Lab genome browser]]></summary>
    <description></description>
    <protocol></protocol>
    <caveat></caveat>
    <acknowledgement></acknowledgement>
    <releasePolicy></releasePolicy>
    <primaryContactId>ucsc.genome.browser</primaryContactId>
    <link>
      <text>
            <![CDATA[
             Genome Browser Gateway
            ]]>
            </text>
            <url><![CDATA[http://exon.ucsc.edu/cgi-bin/hgGateway?db=pf5/]]></url>
    </link>
  </datasetPresenter>

  <datasetPresenter name="Pathways_RSRC"
                    projectName="@PROJECT_ID@"
                    >
    <displayName><![CDATA[Metabolic Pathways ]]></displayName>
    <shortDisplayName></shortDisplayName>
    <displayCategory>Compounds and Metabolic Pathways</displayCategory>
    <summary><![CDATA[         
     Metabolic Pathways and associations to compounds and genes
      ]]></summary>
    <description><![CDATA[
     Metabolic pathways are series of chemical reactions occurring within a cell. In each pathway, a 
     principal chemical (compound) is modified by a series of chemical reactions. Enzymes catalyze these 
     reactions, and often require dietary minerals, vitamins, and other cofactors in order to 
     function properly. 
    
<br><br>Data for KEGG Metabolic Pathways were procured from the Kyoto Encyclopedia of Genes 
and Genomes (KEGG). Enzyme EC numbers and compound IDs in the KEGG pathways were mapped to EC Numbers 
obtained from the official genome annotations of the organisms and to compounds from the NCBI repository, respectively.<br><br>
Coloring of the pathway maps was performed in-house with custom scripts and annotation information.<br>
      ]]></description>
    <protocol></protocol>
    <caveat></caveat>
    <acknowledgement></acknowledgement>
    <releasePolicy></releasePolicy>
    <primaryContactId>kegg</primaryContactId>
    <link>
      <text>Kyoto Encyclopedia of Genes and Genomes (KEGG)</text>
      <url>http://www.kegg.jp/</url>
    </link>
    <pubmedId></pubmedId>
    <templateInjector className="org.apidb.apicommon.model.datasetInjector.KeggPathways"/>
  </datasetPresenter>
  
  <datasetPresenter name="_pubchem_RSRC"
    		    datasetNamePattern="%_pubchem_RSRC"
                    projectName="@PROJECT_ID@"
                    >
    <displayName><![CDATA[PubChem Compounds]]></displayName>
    <shortDisplayName></shortDisplayName>
    <displayCategory>Compounds and Metabolic Pathways</displayCategory>    
    <summary><![CDATA[         
      Compounds and structures from PubChem Compound database 
      ]]></summary>
    <description><![CDATA[
<br>      Compounds and structures from PubChem Compound database.<br>
     Compounds were procured from the PubChem compound database and associations were identified with KEGG Metabolic Pathways.<br>
     Compounds were associated to genes via their interactions with enzymes in pathways (EC Numbers).<br>  
      ]]></description>
    <protocol></protocol>
    <caveat></caveat>
    <acknowledgement></acknowledgement>
    <releasePolicy></releasePolicy>
    <primaryContactId>ncbi</primaryContactId>
    <link>
      <text></text>
      <url></url>
    </link>
    <pubmedId></pubmedId>
    <templateInjector className="org.apidb.apicommon.model.datasetInjector.PubchemCompounds"/>
  </datasetPresenter>

  <datasetPresenter name="compounds_chEBI_RSRC"
                    projectName="@PROJECT_ID@"
                    >
    <displayName><![CDATA[Chemical Entities of Biological Interest Compounds]]></displayName>
    <shortDisplayName></shortDisplayName>
    <displayCategory>Compounds from ChEBI</displayCategory>    
    <summary><![CDATA[         
      Compound records from Chemical Entities of Biological Interest (ChEBI)
      ]]></summary>
    <description><![CDATA[
    Chemical Entities of Biological Interest (ChEBI) is a freely available dictionary of 
    molecular entities focused on ‘small’ chemical compounds. The term ‘molecular entity’ 
    refers to any constitutionally or isotopically distinct atom, molecule, ion, ion pair, 
    radical, radical ion, complex, conformer, etc., identifiable as a separately distinguishable 
    entity. The molecular entities in question are either products of nature or synthetic 
    products used to intervene in the processes of living organisms.<br><br>
    
    Use in EuPathDB:<br>
    Compound data procured from ChEBI are available as records and are mapped to metabolic pathways.<br>
    
      ]]></description>
    <protocol></protocol>
    <caveat></caveat>
    <acknowledgement></acknowledgement>
    <releasePolicy></releasePolicy>
    <primaryContactId>embl-ebi</primaryContactId>
    <link>
      <text>Chemical Entities of Biological Interest (ChEBI)</text>
      <url>https://www.ebi.ac.uk/chebi/init.do</url>
    </link>
    <pubmedId>23180789</pubmedId>
  </datasetPresenter>

  

  <datasetPresenter name="Pathways_KEGG_RSRC"
                    projectName="@PROJECT_ID@"
                    >
    <displayName><![CDATA[KEGG Metabolic Pathways ]]></displayName>
    <shortDisplayName></shortDisplayName>
    <displayCategory>KEGG Metabolic Pathways</displayCategory>
    <summary><![CDATA[         
     Metabolic Pathway records from KEGG
      ]]></summary>
    <description><![CDATA[
     Metabolic pathways are series of chemical reactions occurring within a cell. In each pathway, a 
     principal chemical (compound) is modified by a series of chemical reactions. Enzymes catalyze these 
     reactions, and often require dietary minerals, vitamins, and other cofactors in order to 
     function properly. 
    
<br><br>Data for KEGG Metabolic Pathways were procured from the Kyoto Encyclopedia of Genes 
and Genomes (KEGG). Enzyme EC numbers and compound IDs in the KEGG pathways were mapped to EC Numbers 
obtained from the official genome annotations of the organisms and to compounds from the NCBI repository, respectively.<br><br>
Coloring of the pathway maps was performed in-house with custom scripts and annotation information.<br>
      ]]></description>
    <protocol></protocol>
    <caveat></caveat>
    <acknowledgement></acknowledgement>
    <releasePolicy></releasePolicy>
    <primaryContactId>kegg</primaryContactId>
    <link>
      <text>Kyoto Encyclopedia of Genes and Genomes (KEGG)</text>
      <url>http://www.kegg.jp/</url>
    </link>
    <pubmedId></pubmedId>
    <templateInjector className="org.apidb.apicommon.model.datasetInjector.Pathways"/>
  </datasetPresenter>

  <datasetPresenter name="Pathways_TrypanoCyc_RSRC"
                    projectName="@PROJECT_ID@"
                    >
    <displayName><![CDATA[TrypanoCyc pathways database]]></displayName>
    <shortDisplayName></shortDisplayName>
    <displayCategory>Link outs</displayCategory>    
    <summary><![CDATA[   Trypanocyc is a community annotated Pathway/Genome Database of Trypanosoma brucei      
      Compounds Compounds from Chemical Entities of Biological Interest (ChEBI). 
      ]]></summary>
    <description><![CDATA[
            <u>Trypanocyc Overview</u><br>
            Trypanocyc is a community annotated Pathway/Genome Database of Trypanosoma brucei, the causative agent of African Trypanosomiasis. 
            Trypanocyc is maintained at the French National Institute of Agricultural Reasearch (INRA) to collect information on the T.brucei 
            metabolism and make it available to the public. TrypanoCyc was built using a collaborative web platform (TrypAnnot) allowing 
            splitting the annotation efforts between a group of experts each one working on his/her pathways of interest. 
            TrypanoCyc improves automatic metabolic network reconstruction by adding developmental-stage and compartment information 
            on enzyme activity. These metadata on the network will help generate tailor-made metabolic networks (e.g. metabolic network of 
            procyclic mitochondria) and help understand the parasite metabolism to a greater extend.<br><br>
            
            <u>Trypanocyc Annotation</u><br>
            One of the major objectives of the Trypanocyc project is to make it easy for biologists to annotate reactions and provide 
            information regarding the localization of enzyme activity and presence/absence of enzyme activity at various developmental 
            stages of the parasite.<br><br>
            
            Use in EuPathDB:<br>
            The External Links table on TriTrypDB gene pages contains links to the corresponding record in TrypanoCyc.<br>
      ]]></description>
    <protocol></protocol>
    <caveat></caveat>
    <acknowledgement></acknowledgement>
    <releasePolicy></releasePolicy>
    <primaryContactId>trypanocyc</primaryContactId>
    <link>
      <text>Trypanocyc site</text>
      <url>http://vm-trypanocyc.toulouse.inra.fr/</url>
    </link>
    <pubmedId>25300491</pubmedId>
  </datasetPresenter>
  
    <datasetPresenter name="Pathways_MetaCyc_RSRC"
                    projectName="@PROJECT_ID@"
                    >
    <displayName><![CDATA[MetaCyc Metabolic Pathway Database]]></displayName>
    <shortDisplayName></shortDisplayName>
    <displayCategory></displayCategory>    
    <summary><![CDATA[         
      Compounds from Chemical Entities of Biological Interest (ChEBI)
      ]]></summary>
    <description><![CDATA[
    MetaCyc is a curated database of experimentally elucidated metabolic pathways from all domains of life. 
    MetaCyc contains 2260 pathways from 2600 different organisms.<br><br>

    MetaCyc contains pathways involved in both primary and secondary metabolism, as well as 
    associated metabolites, reactions, enzymes, and genes. The goal of MetaCyc is to catalog 
    the universe of metabolism by storing a representative sample of each experimentally elucidated pathway.<br><br>
    
    Use in EuPathDB:<br>
    Pathway data (networks of EC numbers and Compound IDs) are procured from MetaCyc Metabolic Pathway Database. 
    The MetaCyc pathways are mapped to genes and compounds in EuPathDB using enzyme EC numbers in the 
    official genome annotations and Compounds that we download from the NCBI repository.<br>
      ]]></description>
    <protocol></protocol>
    <caveat></caveat>
    <acknowledgement></acknowledgement>
    <releasePolicy></releasePolicy>
    <primaryContactId>biocyc</primaryContactId>
    <link>
      <text>MetaCyc Metabolic Pathway Database</text>
      <url>http://metacyc.org/</url>
    </link>
    <pubmedId>26527732</pubmedId>
    <templateInjector className="org.apidb.apicommon.model.datasetInjector.Pathways"/>
  </datasetPresenter>





  <internalDataset name="(.*)_AlterSplicingGeneIDs_NAFeature_aliases_RSRC" datasetNamePattern="%_AlterSplicingGeneIDs_NAFeature_aliases_RSRC"/>
  
  <internalDataset name="(.*)_random_sequence_GeneDB_genome_features_RSRC" datasetNamePattern="%_random_sequence_GeneDB_genome_features_RSRC"/>
  <internalDataset name="(.*)_random_sequence_GeneDB_RSRC" datasetNamePattern="%_random_sequence_GeneDB_RSRC"/>
  
  
  <internalDataset name="(.*)_dbxref_GeneDB_synonym_RSRC" datasetNamePattern="%_dbxref_GeneDB_synonym_RSRC"/>
  
  <internalDataset name="(.*)_genome_GeneDB_RSRC" datasetNamePattern="%_genome_GeneDB_RSRC"/>
  <internalDataset name="_rnaSeqSample_RSRC" datasetNamePattern="%_rnaSeqSample_RSRC"/>
  <internalDataset name="_HTS_SNP_Sample_RSRC" datasetNamePattern="%SNPSample_RSRC"/>
  <internalDataset name="_chipChipSample_RSRC" datasetNamePattern="%_chipChipSample_RSRC"/>
  <internalDataset name="_chipSeqSample_RSRC" datasetNamePattern="%_chipSeqSample_RSRC"/>
  <internalDataset name="_originsOfReplicationSample_RSRC" datasetNamePattern="%_originsOfReplicationSample_RSRC"/>
  <internalDataset name="_smallNcRnaSample_RSRC" datasetNamePattern="%_smallNcRnaSample_RSRC"/>
  <internalDataset name="_rnaSeqSplicedLeaderAndPolyASitesSample_RSRC" datasetNamePattern="%_rnaSeqSplicedLeaderAndPolyASitesSample_RSRC"/>
  <internalDataset name="_copyNumberVariationSample_RSRC" datasetNamePattern="%_copyNumberVariationSample_RSRC"/>
  <internalDataset name="_copyNumberVariation_metaData_(.*)RSRC" datasetNamePattern="%_copyNumberVariation_metaData_%RSRC"/>
  
  
  <internalDataset name="_product_names_RSRC" datasetNamePattern="%_product_names_RSRC"/>
  <internalDataset name="_ECAssociations_RSRC" datasetNamePattern="%_ECAssociations_RSRC"/>
  <internalDataset name="_comments_RSRC" datasetNamePattern="%_comments_RSRC"/>
  <internalDataset name="_gbProteinId_NAFeature_aliases_RSRC" datasetNamePattern="%_gbProteinId_NAFeature_aliases_RSRC"/>
  <internalDataset name="_GOAssociations_RSRC" datasetNamePattern="%_GOAssociations_RSRC"/>
  <internalDataset name="_old_transcript_sequences_RSRC" datasetNamePattern="%_old_transcript_sequences_RSRC"/>
  
  
  <internalDataset name="_dbxref_ctp_from_annotation_RSRC" datasetNamePattern="%_dbxref_ctp_from_annotation_RSRC"/>
  <internalDataset name="_dbxref_pfam_from_annotation_RSRC" datasetNamePattern="%_dbxref_pfam_from_annotation_RSRC"/>
  <internalDataset name="_dbxref_prosite_from_annotation_RSRC" datasetNamePattern="%_dbxref_prosite_from_annotation_RSRC"/>
  <!-- <internalDataset name="_dbxref_pmid_from_GeneDB_annotation_RSRC" datasetNamePattern="%_dbxref_pmid_from_GeneDB_annotation_RSRC"/> -->
  <!-- <internalDataset name="_dbxref_pmid_from_annotation_RSRC" datasetNamePattern="%_dbxref_pmid_from_annotation_RSRC"/> -->
  
  <internalDataset name="_dbxref_rmgm_from_annotation_RSRC" datasetNamePattern="%_dbxref_rmgm_from_annotation_RSRC"/>
  <internalDataset name="_dbxref_simple_gene2LocusTag_RSRC" datasetNamePattern="%_dbxref_simple_gene2LocusTag_RSRC"/>
  <internalDataset name="_dbxref_simple_gene2Embl_RSRC" datasetNamePattern="%_dbxref_simple_gene2Embl_RSRC"/>
  <internalDataset name="_dbxref_vsgdb_from_annotation_RSRC" datasetNamePattern="%_dbxref_vsgdb_from_annotation_RSRC"/>
  <internalDataset name="_dbxref_simple_gene2AgueroSNP_RSRC" datasetNamePattern="%_dbxref_simple_gene2AgueroSNP_RSRC"/>
  <internalDataset name="_dbxref_interpro_from_annotation_RSRC" datasetNamePattern="%_dbxref_interpro_from_annotation_RSRC"/>
  <internalDataset name="_dbxref_gi_from_annotation_RSRC" datasetNamePattern="%_dbxref_gi_from_annotation_RSRC"/>
  <internalDataset name="_dbxref_GenBank_synonym_RSRC" datasetNamePattern="%_dbxref_GenBank_synonym_RSRC"/>
  <internalDataset name="_dbxref_gb_synonym_RSRC" datasetNamePattern="%_dbxref_gb_synonym_RSRC"/>
  <internalDataset name="_dbxref_embl_from_annotation_RSRC" datasetNamePattern="%_dbxref_embl_from_annotation_RSRC"/>
  
  <internalDataset name="_dbxref_simple_gene2Phenotype_RSRC" datasetNamePattern="%_dbxref_simple_gene2Phenotype_RSRC"/>
  
  <!-- added on 03-04-14 as part of refactoring of DatasetPresenters -->
  <internalDataset name="_aliasesFromAnnotation_NAFeature_aliases_RSRC" datasetNamePattern="%_aliasesFromAnnotation_NAFeature_aliases_RSRC"/>
  <internalDataset name="_aliasesFromJCVIAnnotation_NAFeature_aliases_RSRC" datasetNamePattern="%_aliasesFromJCVIAnnotation_NAFeature_aliases_RSRC"/>
  <internalDataset name="_apicoplast_chromosome_gb_RSRC" datasetNamePattern="%_apicoplast_chromosome_gb_RSRC"/>
  <internalDataset name="_apicoplast_chromosome_GenBank_RSRC" datasetNamePattern="%_apicoplast_chromosome_GenBank_RSRC"/>
  <internalDataset name="_apicoplast_chromosome_psu_RSRC" datasetNamePattern="%_apicoplast_chromosome_psu_RSRC"/>
  <internalDataset name="_chipChipPlatform_" datasetNamePattern="%_chipChipPlatform_%"/>
  <internalDataset name="_contig_gb_RSRC" datasetNamePattern="%_contig_gb_RSRC"/>
  <internalDataset name="_contig_GenBank_RSRC" datasetNamePattern="%contig_GenBank_RSRC"/>
  <internalDataset name="_contig_GeneDB_genome_features_RSRC" datasetNamePattern="%_contig_GeneDB_genome_features_RSRC"/>
  <internalDataset name="_contig_GeneDB_RSRC" datasetNamePattern="%_contig_GeneDB_RSRC"/>
  <internalDataset name="_contig_genome_features_RSRC" datasetNamePattern="%_contig_genome_features_RSRC"/>
  <internalDataset name="_contig_JCVI_RSRC" datasetNamePattern="%_contig_JCVI_RSRC"/>
  <internalDataset name="_ContigSequenceIDs_NASequence_aliases_RSRC" datasetNamePattern="%_ContigSequenceIDs_NASequence_aliases_RSRC"/>
  <internalDataset name="_dbxref_contig2Scaffold_RSRC" datasetNamePattern="%_dbxref_contig2Scaffold_RSRC"/>
  <internalDataset name="_dbxref_gene2Deprecated_RSRC" datasetNamePattern="%_dbxref_gene2Deprecated_RSRC"/>
  <internalDataset name="_dbxref_gene2GLEANPred_RSRC" datasetNamePattern="%_dbxref_gene2GLEANPred_RSRC"/>
  <internalDataset name="_dbxref_gene2GlimmerPred_RSRC" datasetNamePattern="%_dbxref_gene2GlimmerPred_RSRC"/>
  <internalDataset name="_dbxref_gene2TIGRScanPred_RSRC" datasetNamePattern="%_dbxref_gene2TIGRScanPred_RSRC"/>
  <internalDataset name="_dbxref_gene2TwinScanPred_RSRC" datasetNamePattern="%_dbxref_gene2TwinScanPred_RSRC"/>
  <internalDataset name="_dbxref_reusedGeneIds_RSRC" datasetNamePattern="%_dbxref_reusedGeneIds_RSRC"/>
  <internalDataset name="_dbxref_simple_gene2Genbank_RSRC" datasetNamePattern="%_dbxref_simple_gene2Genbank_RSRC"/>
  <internalDataset name="_dbxref_suspectGenes_RSRC" datasetNamePattern="%_dbxref_suspectGenes_RSRC"/>
  <internalDataset name="_emblPreviousId_NAFeature_aliases_RSRC" datasetNamePattern="%_emblPreviousId_NAFeature_aliases_RSRC"/>
  <internalDataset name="_gbGeneSynonym_NAFeature_aliases_RSRC" datasetNamePattern="%_gbGeneSynonym_NAFeature_aliases_RSRC"/>
  <internalDataset name="_genbankSequenceIDs_NASequence_aliases_RSRC" datasetNamePattern="%_genbankSequenceIDs_NASequence_aliases_RSRC"/>
  <internalDataset name="_gene2GLEANPred_NAFeature_aliases_RSRC" datasetNamePattern="%_gene2GLEANPred_NAFeature_aliases_RSRC"/>
  <internalDataset name="_gene2GlimmerPred_NAFeature_aliases_RSRC" datasetNamePattern="%_gene2GlimmerPred_NAFeature_aliases_RSRC"/>
  <internalDataset name="_gene2TIGRScanPred_NAFeature_aliases_RSRC" datasetNamePattern="%_gene2TIGRScanPred_NAFeature_aliases_RSRC"/>
  <internalDataset name="_gene2TwinScanPred_NAFeature_aliases_RSRC" datasetNamePattern="%_gene2TwinScanPred_NAFeature_aliases_RSRC"/>
  <internalDataset name="_genome_apicoplast_chromosome_psu_embl_RSRC" datasetNamePattern="%_genome_apicoplast_chromosome_psu_embl_RSRC"/>
  <internalDataset name="_genome_embl_RSRC" datasetNamePattern="%_genome_embl_RSRC"/>
  <internalDataset name="_genome_ubc_RSRC" datasetNamePattern="%_genome_ubc_RSRC"/>
  <internalDataset name="_genome_ensembl_RSRC" datasetNamePattern="%_genome_ensembl_RSRC"/>
  <internalDataset name="_genome_gb_RSRC" datasetNamePattern="%_genome_gb_RSRC"/>
  <internalDataset name="_genome_GenBank_RSRC" datasetNamePattern="%_genome_GenBank_RSRC"/>
  <internalDataset name="_genome_AspGD_RSRC" datasetNamePattern="%_genome_AspGD_RSRC"/>
  <internalDataset name="_genome_gencode_RSRC" datasetNamePattern="%_genome_gencode_RSRC"/>
  <internalDataset name="_idMapping_NAFeature_aliases_RSRC" datasetNamePattern="%_idMapping_NAFeature_aliases_RSRC"/>
  <internalDataset name="_microarrayPlatform_" datasetNamePattern="%_microarrayPlatform_%"/>
  <internalDataset name="_previousGeneIds_NAFeature_aliases_RSRC" datasetNamePattern="%previousGeneIds_NAFeature_aliases_RSRC"/>
  <internalDataset name="_PreviousGeneIDsGeneDB_NAFeature_aliases_RSRC" datasetNamePattern="%PreviousGeneIDsGeneDB_NAFeature_aliases_RSRC"/>
  <internalDataset name="_previousGeneIdsFromAnnot_NAFeature_aliases_RSRC" datasetNamePattern="%_previousGeneIdsFromAnnot_NAFeature_aliases_RSRC"/>
  <internalDataset name="_PreviousSequenceIDs_NASequence_aliases_RSRC" datasetNamePattern="%_PreviousSequenceIDs_NASequence_aliases_RSRC"/>
  <internalDataset name="_primary_virtual_genome_RSRC" datasetNamePattern="%_primary_virtual_genome_RSRC"/>
  <internalDataset name="_transcriptId_NAFeature_aliases_RSRC" datasetNamePattern="%_transcriptId_NAFeature_aliases_RSRC"/>
  
  <!-- Genomes come w/ 2 datasets .. one "primary_genome" and another "primary_genome_features"; attribution always to be provided for the first -->
  <internalDataset name="_primary_genome_features_RSRC" datasetNamePattern="%_primary_genome_features_RSRC"/>
  
  <!-- NEED To Be careful here... we need to provide attribution for all of these.  Some may be already included in the main genome attribution -->
  <internalDataset name="_apicoplast_chromosome_GeneDB_features_RSRC" datasetNamePattern="%_apicoplast_chromosome_GeneDB_features_RSRC"/>
  <internalDataset name="_apicoplast_chromosome_GeneDB_RSRC" datasetNamePattern="%_apicoplast_chromosome_GeneDB_RSRC"/>
  <internalDataset name="_mitochondrial_chromosome_" datasetNamePattern="%_mitochondrial_chromosome_%"/>


  <internalDataset name="copyNumberVariations" datasetNamePattern="%_copyNumberVariations_%"/>

  
  <!--
     <internalDataset name="_updateIsolatesInfo_RSRC" datasetNamePattern="%_updateIsolatesInfo_RSRC"/>
   -->

  <internalDataset name="GO_evidence_codes_RSRC"/>
  <internalDataset name="BibRefType_RSRC"/>
  <internalDataset name="Mged_Ontology_Entry_RSRC"/>
  <internalDataset name="Mged_Ontology_Relationship_Types_RSRC"/>
  <internalDataset name="Mged_Ontology_Term_Types_RSRC"/>
  <internalDataset name="geographicLocationGPS_RSRC"/>
  <internalDataset name="isolateVocabularyMap_RSRC"/>
  <internalDataset name="updatePDBTaxon_RSRC"/>
  <internalDataset name="blatAlignmentQuality_RSRC"/>
  <internalDataset name="OrthoMCLTree_RSRC"/>
  <internalDataset name="Custom_Ontology_RSRC"/>
  <internalDataset name="OrthoMCL_Phyletic_RSRC"/>
  <internalDataset name="EcNumberGenus_RSRC"/>


<<<<<<< HEAD
=======

<!-- GUS4 new stuff -->
<internalDataset name="OntologyTerm_EuPath_RSRC"/>
<internalDataset name="Ontology_gaz_RSRC"/>
<internalDataset name="Ontology_icemr_RSRC"/>
<internalDataset name="OBO_Ontology_eco_RSRC"/>
<internalDataset name="OBO_Ontology_efo_RSRC"/>
<internalDataset name="OBO_Ontology_envo_RSRC"/>
<internalDataset name="OBO_Ontology_ido_RSRC"/>
<internalDataset name="OBO_Ontology_obi_RSRC"/>
<internalDataset name="OBO_Ontology_opl_RSRC"/>
<internalDataset name="OBO_Ontology_pato_RSRC"/>
<internalDataset name="OBO_Ontology_po_RSRC"/>
<internalDataset name="OBO_Ontology_uo_RSRC"/>
<internalDataset name="OBO_Ontology_uberon_RSRC"/>
<internalDataset name="OBO_Ontology_omp_RSRC"/>

<internalDataset name="Ontology_Relationship_Types_RSRC"/>
<internalDataset name="Ontology_Synonyms_genbankIsolates_RSRC"/>

<internalDataset name="DumpMissingGenbankIsolateMappers_RSRC"/>
<internalDataset name="ISA_RSRC"/>
<internalDataset name="Ontology_eupathUserDefined_RSRC"/>
>>>>>>> e49b57b6

  
  <!-- TODO:  Add Descriptions for these -->
<internalDataset name="ReactionsXRefs_Henry_RSRC"/>





</datasetPresenters><|MERGE_RESOLUTION|>--- conflicted
+++ resolved
@@ -426,28 +426,17 @@
                     projectName="@PROJECT_ID@"
                     
                     datasetNamePattern="%_isolates_genbank_RSRC">
-<<<<<<< HEAD
-    <displayName><![CDATA[Isolate Records from GenBank ]]></displayName>
-    <shortDisplayName></shortDisplayName> 
-    <displayCategory></displayCategory>
-    <summary><![CDATA[GenBank records containing sequence and metadata for isolates]]></summary>
-=======
     <displayName><![CDATA[Popset Records from GenBank ]]></displayName>
     <shortDisplayName></shortDisplayName> 
     <displayCategory></displayCategory>
     <summary><![CDATA[GenBank records containing sequence and metadata for popsets]]></summary>
->>>>>>> e49b57b6
     <description><![CDATA[
     
     Popset records comprise genotyped (e.g. single locus sequencing) parasite samples collected from the field, as well as associated meta data. 
     
     
     	]]></description>
-<<<<<<< HEAD
-    <usage>EuPathDB downloads isolate records from GenBank's PopSet database and from GenBank's Nucleotide database where 
-=======
     <usage>EuPathDB downloads popset records from GenBank's PopSet database and from GenBank's Nucleotide database where 
->>>>>>> e49b57b6
     the record contains the term "isolate" or "strain" but does not contain "genome".  EuPathDB allows users to search for 
     and download popset records from our site. 
     	</usage>
@@ -888,66 +877,6 @@
     </link>
   </datasetPresenter>
 
-  <datasetPresenter name="Pathways_RSRC"
-                    projectName="@PROJECT_ID@"
-                    >
-    <displayName><![CDATA[Metabolic Pathways ]]></displayName>
-    <shortDisplayName></shortDisplayName>
-    <displayCategory>Compounds and Metabolic Pathways</displayCategory>
-    <summary><![CDATA[         
-     Metabolic Pathways and associations to compounds and genes
-      ]]></summary>
-    <description><![CDATA[
-     Metabolic pathways are series of chemical reactions occurring within a cell. In each pathway, a 
-     principal chemical (compound) is modified by a series of chemical reactions. Enzymes catalyze these 
-     reactions, and often require dietary minerals, vitamins, and other cofactors in order to 
-     function properly. 
-    
-<br><br>Data for KEGG Metabolic Pathways were procured from the Kyoto Encyclopedia of Genes 
-and Genomes (KEGG). Enzyme EC numbers and compound IDs in the KEGG pathways were mapped to EC Numbers 
-obtained from the official genome annotations of the organisms and to compounds from the NCBI repository, respectively.<br><br>
-Coloring of the pathway maps was performed in-house with custom scripts and annotation information.<br>
-      ]]></description>
-    <protocol></protocol>
-    <caveat></caveat>
-    <acknowledgement></acknowledgement>
-    <releasePolicy></releasePolicy>
-    <primaryContactId>kegg</primaryContactId>
-    <link>
-      <text>Kyoto Encyclopedia of Genes and Genomes (KEGG)</text>
-      <url>http://www.kegg.jp/</url>
-    </link>
-    <pubmedId></pubmedId>
-    <templateInjector className="org.apidb.apicommon.model.datasetInjector.KeggPathways"/>
-  </datasetPresenter>
-  
-  <datasetPresenter name="_pubchem_RSRC"
-    		    datasetNamePattern="%_pubchem_RSRC"
-                    projectName="@PROJECT_ID@"
-                    >
-    <displayName><![CDATA[PubChem Compounds]]></displayName>
-    <shortDisplayName></shortDisplayName>
-    <displayCategory>Compounds and Metabolic Pathways</displayCategory>    
-    <summary><![CDATA[         
-      Compounds and structures from PubChem Compound database 
-      ]]></summary>
-    <description><![CDATA[
-<br>      Compounds and structures from PubChem Compound database.<br>
-     Compounds were procured from the PubChem compound database and associations were identified with KEGG Metabolic Pathways.<br>
-     Compounds were associated to genes via their interactions with enzymes in pathways (EC Numbers).<br>  
-      ]]></description>
-    <protocol></protocol>
-    <caveat></caveat>
-    <acknowledgement></acknowledgement>
-    <releasePolicy></releasePolicy>
-    <primaryContactId>ncbi</primaryContactId>
-    <link>
-      <text></text>
-      <url></url>
-    </link>
-    <pubmedId></pubmedId>
-    <templateInjector className="org.apidb.apicommon.model.datasetInjector.PubchemCompounds"/>
-  </datasetPresenter>
 
   <datasetPresenter name="compounds_chEBI_RSRC"
                     projectName="@PROJECT_ID@"
@@ -1220,8 +1149,6 @@
   <internalDataset name="EcNumberGenus_RSRC"/>
 
 
-<<<<<<< HEAD
-=======
 
 <!-- GUS4 new stuff -->
 <internalDataset name="OntologyTerm_EuPath_RSRC"/>
@@ -1245,7 +1172,6 @@
 <internalDataset name="DumpMissingGenbankIsolateMappers_RSRC"/>
 <internalDataset name="ISA_RSRC"/>
 <internalDataset name="Ontology_eupathUserDefined_RSRC"/>
->>>>>>> e49b57b6
 
   
   <!-- TODO:  Add Descriptions for these -->
