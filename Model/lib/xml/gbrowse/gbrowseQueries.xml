--- conflicted
+++ resolved
@@ -328,17 +328,6 @@
        fl.start_min startm,
        fl.end_max end,
        decode (fl.is_reversed, 0, '+1', 1, '-1', '.') strand,
-<<<<<<< HEAD
-       'Note=' || ga.product  || '$dlm' ||
-       'soTerm=' || ga.so_term_name || '$dlm' ||
-       'gName=' || ga.name || '$dlm' ||
-       'Contig=' || ga.sequence_id || '$dlm' ||
-       'product=' || replace(ga.product,'''','&#146;') || decode(ga.is_deprecated,1,' (deprecated)') || '$dlm' ||
-       'taxon=' || ga.organism || '$dlm' ||
-       'isDeprecated=' || ga.is_deprecated || '$dlm' ||
-       'orthomcl_name=' || ga.orthomcl_name || '$dlm' ||
-       'isPseudo=' || ga.is_pseudo
-=======
        'Note=' || ta.gene_product  || '$dlm' ||
        'soTerm=' || ta.so_term_name || '$dlm' ||
        'geneId=' || ta.gene_source_id || '$dlm' ||
@@ -349,7 +338,6 @@
        'isDeprecated=' || ta.is_deprecated || '$dlm' ||
        'orthomcl_name=' || ta.orthomcl_name || '$dlm' ||
        'isPseudo=' || ta.is_pseudo
->>>>>>> e49b57b6
          as atts
 FROM
        ApidbTuning.TranscriptAttributes ta,
@@ -399,35 +387,6 @@
   <sqlQuery name="gsnap:intron">
      <sql>
      <![CDATA[
-<<<<<<< HEAD
-SELECT feature_id, type, source, 'Score=' || total_unique  as name, parent_id, startm, end,score,
-'Sample=' || sample || '$dlm' ||
-'Exp=' || db_name || '$dlm' ||
-'LOUR=' || lours || '$dlm' ||
-'SOUR=' || sours || '$dlm' ||
-'LONR=' || lonrs || '$dlm' ||
-'SONR=' || sonrs || '$dlm' ||
-'Canonical=' || Canonical || '$dlm' ||
-'KnownIntron=' || known  atts
-FROM (
-  SELECT rif.sample_name || '_' || rif.mapping_start || '_' || rif.mapping_end as feature_id,
-         'rum' type, 
-         '$source' source, 
-         na_sequence_id parent_id, 
-         mapping_start startm, 
-         mapping_end end, 
-         score,
-         edb.name as db_name, 
-         rif.sample_name as sample,
-         rif.long_overlap_unique_reads as lours,
-         rif.short_overlap_unique_reads as sours,
-         rif.long_overlap_nu_reads as lonrs,
-         decode(rif.signal_not_canonical,0,1,1,0) as Canonical,
-         rif.short_overlap_nu_reads as sonrs,
-         rif.known_intron known,
-         rif.long_overlap_unique_reads + rif.short_overlap_unique_reads as total_unique
-  FROM   apidb.RUMIntronFeature rif, 
-=======
 SELECT feature_id, type, source, 'Score=' || unique_reads as name, parent_id, startm, end,score,
 'Sample=' || sample || '$dlm' ||
 'Exp=' || db_name || '$dlm' ||
@@ -448,21 +407,11 @@
   FROM   apidb.IntronJunction rif, 
          study.studylink sl,
          study.study s,
->>>>>>> e49b57b6
          sres.externaldatabase edb,
          sres.externaldatabaserelease edbr 
   WHERE  rif.segment_start <= $rend 
      AND rif.segment_end >= $base_start 
      AND rif.na_sequence_id = $srcfeature_id
-<<<<<<< HEAD
-     AND mapping_end - mapping_start < $$intronSizeLimit$$
-     AND
-     score > 1
-     AND rif.external_database_release_id = edbr.external_database_release_id 
-     AND edb.external_database_id = edbr.external_database_id 
-     AND edb.name  $$edname$$
---  GROUP BY rif.mapping_start, mapping_end, edb.name, na_sequence_id
-=======
      AND segment_end - segment_start < $$intronSizeLimit$$
      AND  score > 1
      AND rif.protocol_app_node_id = sl.protocol_app_node_id
@@ -471,7 +420,6 @@
      AND edb.external_database_id = edbr.external_database_id 
      AND edb.name  $$edname$$
 --  GROUP BY rif.segment_start, segment_end, edb.name, na_sequence_id
->>>>>>> e49b57b6
 )
 --GROUP BY feature_id, name type, source, parent_id,startm, end, atts
 ORDER BY startm
@@ -482,22 +430,11 @@
   <sqlQuery name="gsnap:intronunified">
      <sql>
      <![CDATA[
-<<<<<<< HEAD
-SELECT feature_id, type, source, 'Score=' || sum(total_unique)  as name, parent_id, startm, end,
-'Samples=' || listagg(samples, '|') within group (order by db_name) || '$dlm' ||
-'Exps=' || listagg(display_name, '|') within group (order by db_name) || '$dlm' ||
-'LOURS=' || listagg(lours, '|') within group (order by db_name) || '$dlm' ||
-'SOURS=' || listagg(sours, '|') within group (order by db_name) || '$dlm' ||
-'LONRS=' || listagg(lonrs, '|') within group (order by db_name) || '$dlm' ||
-'SONRS=' || listagg(sonrs, '|') within group (order by db_name) || '$dlm' ||
-'NOTCAN=' || listagg(notCanonicals, '|') within group (order by db_name) || '$dlm' ||
-=======
 SELECT feature_id, type, source, 'Score=' || sum(total_reads)  as name, parent_id, startm, end,
 'Samples=' || listagg(samples, '|') within group (order by db_name) || '$dlm' ||
 'Exps=' || listagg(display_name, '|') within group (order by db_name) || '$dlm' ||
 'URS=' || listagg(unique_reads, '|') within group (order by db_name) || '$dlm' ||
 'NRS=' || listagg(nu_reads, '|') within group (order by db_name) || '$dlm' ||
->>>>>>> e49b57b6
 'Scores=' || listagg(scores, '|') within group (order by db_name) atts
 FROM (
   SELECT rif.segment_start || '_' || rif.segment_end as feature_id,
@@ -510,28 +447,6 @@
          edb.name as db_name, 
          dsp.display_name,
          listagg(rif.sample_name, ',') within group (order by rif.sample_name) as samples,
-<<<<<<< HEAD
-         listagg(score, ',') within group (order by rif.sample_name) scores,
-         listagg(rif.long_overlap_unique_reads, ',') within group (order by rif.sample_name) as lours,
-         listagg(rif.short_overlap_unique_reads, ',') within group (order by rif.sample_name) as sours,
-         listagg(rif.long_overlap_nu_reads, ',') within group (order by rif.sample_name) as lonrs,
-         listagg(rif.signal_not_canonical, ',') within group (order by rif.sample_name) as notCanonicals,
-         listagg(rif.short_overlap_nu_reads, ',') within group (order by rif.sample_name) as sonrs,
-         sum(rif.long_overlap_unique_reads) + sum(rif.short_overlap_unique_reads) as total_unique
-  FROM   apidb.RUMIntronFeature rif, 
-         sres.externaldatabase edb,
-         sres.externaldatabaserelease edbr,
-         apidbtuning.datasetpresenter dsp
-  WHERE  rif.mapping_start <= $rend 
-     AND rif.mapping_end >= $base_start 
-     AND rif.na_sequence_id = $srcfeature_id
-     AND mapping_end - mapping_start < $$intronSizeLimit$$
-     AND score > 1
-     AND rif.external_database_release_id = edbr.external_database_release_id 
-     AND edb.external_database_id = edbr.external_database_id 
-     and edb.name = dsp.name
-  GROUP BY rif.mapping_start, mapping_end, edb.name, dsp.display_name, na_sequence_id
-=======
          listagg(rif.unique_reads, ',') within group (order by rif.sample_name) scores,
          listagg(rif.unique_reads, ',') within group (order by rif.sample_name) as unique_reads,
          listagg(rif.nu_reads, ',') within group (order by rif.sample_name) as nu_reads,
@@ -554,7 +469,6 @@
      AND edb.name != 'pfal3D7_Bunnik_Asexual_Cell_Cycle_rnaSeq_RSRC'
      and edb.name = dsp.name
   GROUP BY rif.segment_start, segment_end, edb.name, dsp.display_name, na_sequence_id
->>>>>>> e49b57b6
 )
 GROUP BY feature_id, type, source, parent_id,startm, end
 having sum(total_reads) > 3 
@@ -1174,14 +1088,11 @@
        'isReversed=' || gattr.is_reversed || '$dlm' ||
        'SynType=' || 'genes' ||  '$dlm' || 
        'orthomcl_name=' || gattr.orthomcl_name || '$dlm' ||
-<<<<<<< HEAD
-=======
        'Kingdom=' || ostr.kingdom ||  '$dlm' ||
        'Class=' || ostr.class ||  '$dlm' ||  
        'Phylum=' || ostr.phylum ||  '$dlm' ||  
        'Genus=' || ostr.genus ||  '$dlm' ||  
        'Species=' || ostr.species ||  '$dlm' || 
->>>>>>> e49b57b6
        'Taxon=' || gattr.organism atts
 FROM 
        ApidbTuning.GeneAttributes gattr,
@@ -2465,11 +2376,6 @@
 ]]>
       </sql>
   </sqlQuery>
-<<<<<<< HEAD
-
-
-=======
->>>>>>> e49b57b6
   
   <sqlQuery name="SNP:density"  includeProjects="ToxoDB">
      <sql>
@@ -2483,38 +2389,6 @@
     </sql>
   </sqlQuery>
 
-<<<<<<< HEAD
-  <sqlQuery name="ChIP_peaks:peaks"  includeProjects="PlasmoDB,ToxoDB,TriTrypDB">
-     <sql>
-<![CDATA[
- SELECT ee.na_feature_id   as feature_id,
-       'ChIP_peaks'         as type,
-       '$source'  as source,
-       ee.feature_source_id as name,
-       ee.score      as score,
-       ee.na_sequence_id   as parent_id,
-       ee.start_min         as startm,
-       ee.end_max           as end,
-      'Treatment=' || cpp.treatment ||  '$dlm' || 
-      'Analysis=' || a.name ||  '$dlm' ||
-      'Genotype=' || cpp.genotype ||'$dlm' || 
-      'Antibody=' || cpp.antibody || '$dlm' || 
-      'Strain=' || cpp.strain || '$dlm' || 
-      'Rep=' || cpp.replicate as atts 
-FROM   rad.protocol p,rad.analysis a,
-       ApidbTuning.ExpressionElement ee,
-       ApidbTuning.ChIPProtocolParams cpp
-WHERE  ee.analysis_id =   cpp.analysis_id
-AND    cpp.protocol_id =  p.protocol_id
-AND    cpp.analysis_id = a.analysis_id
-AND    p.name = $$protocol$$
-AND    cpp.experiment_name = $$exp$$
-AND    ee.na_sequence_id = $srcfeature_id
-AND    ee.start_min <= $rend
-AND    ee.end_max >= $base_start
-AND    cpp.protocol_type = 'called_peaks'
-]]>
-=======
   <sqlQuery name="ChIP:ChIPchip_peaks"  includeProjects="PlasmoDB,ToxoDB,TriTrypDB">
      <sql>
         <![CDATA[
@@ -2571,7 +2445,6 @@
                 )
                 GROUP BY feature_id, type, source, score, parent_id, startm, end, name
             ]]>
->>>>>>> e49b57b6
     </sql>
   </sqlQuery>
  
@@ -3116,11 +2989,7 @@
        sa.seq_source_id          as parent_id, 
        sa.location               as startm, 
        sa.location               as end, 
-<<<<<<< HEAD
-       decode(sa.gene_strand, 'forward', '+1', 'reverse', '-1', '.') as strand,
-=======
        decode(ga.strand_plus_minus, '+', '+1', '-', '-1', '.') as strand,
->>>>>>> e49b57b6
        'base_start='   || '$base_start' || '$dlm' ||
        'rend='   || '$rend' || '$dlm' ||
        'NonSyn='   || sa.has_nonsynonymous_allele || '$dlm'||
@@ -3143,14 +3012,9 @@
        'major_allele_freq=' || sa.major_allele_frequency || '$dlm' ||
        'minor_allele_freq=' || sa.minor_allele_frequency || '$dlm' ||
        'source_id=' || sa.source_id as atts
-<<<<<<< HEAD
-FROM   ApidbTuning.SnpAttributes sa
-WHERE  sa.na_sequence_id = $srcfeature_id
-=======
 FROM   ApidbTuning.SnpAttributes sa, apidbtuning.geneattributes ga
 WHERE  sa.na_sequence_id = $srcfeature_id
   AND sa.gene_source_id = ga.source_id (+)
->>>>>>> e49b57b6
   AND  sa.location <= $rend
   AND  sa.location >= $base_start
 ]]>
@@ -3171,17 +3035,6 @@
        decode(sa.gene_strand, 'forward', '+1', 'reverse', '-1', '.') as strand,
        'base_start='   || '$base_start' || '$dlm' ||
        'rend='   || '$rend' || '$dlm' ||
-<<<<<<< HEAD
-       'SNPChipType='   || 
-         CASE WHEN sa.TYPE='Broad_hd_array' THEN 'Broad_75K_Chip'
-         WHEN sa.TYPE='Broad_3k_chip' THEN 'Broad_3K_Chip'
-         ELSE sa.type END || '$dlm' ||
-       'SnpId='   || sa.source_id || '$dlm' ||
-       'MajorAllele=' || sa.major_allele || '$dlm' ||
-       'MajorAlleleFreq=' || sa.major_allele_frequency || '$dlm' ||
-       'MinorAlleleFreq=' || sa.minor_allele_frequency || '$dlm' ||
-       'MajorProduct=' || sa.major_product as atts
-=======
        'SNPChipType='   || replace (replace (sa.dataset,'pfal3D7_SNPChip_'), '_RSRC')  || '$dlm' ||
        'type=' || 'snp-chip' || '$dlm' ||
        'source_id='   || sa.source_id || '$dlm' ||
@@ -3201,7 +3054,6 @@
        'minor_product=' || sa.minor_product || '$dlm' ||
        'major_allele_count=' || sa.major_allele_count || '$dlm' ||
        'minor_allele_count=' || sa.minor_allele_count as atts
->>>>>>> e49b57b6
 FROM   ApidbTuning.SnpChipAttributes sa
 WHERE  sa.na_sequence_id = $srcfeature_id
   AND  sa.start_min <= $rend
@@ -3497,12 +3349,6 @@
 FROM   
        ApidbTuning.FeatureLocation exon_loc, ApidbTuning.TranscriptAttributes ta, dots.rnafeatureexon rfe
 WHERE  exon_loc.na_sequence_id = $srcfeature_id
-<<<<<<< HEAD
-  and  exon_loc.feature_type = 'ExonFeature'
-  AND  (( exon_loc.is_reversed = 0 AND nvl(ga.coding_start, ga.start_min) <= $rend+1000 AND  nvl(ga.coding_end, ga.end_max) >= $base_start-1000)
-    OR   (exon_loc.is_reversed = 1 AND nvl(ga.coding_end, ga.start_min) <= $rend+1000 AND  nvl(ga.coding_start, ga.end_max) >= $base_start-1000))
-  AND ga.na_feature_id = exon_loc.parent_id
-=======
   AND  exon_loc.feature_type = 'ExonFeature'
   AND  (( exon_loc.is_reversed = 0 AND exon_loc.start_min <= $rend+1000 AND  exon_loc.end_max >= $base_start-1000)
         OR  
@@ -3510,7 +3356,6 @@
   AND rfe.exon_feature_id = exon_loc.na_feature_id
   AND ta.na_feature_id = rfe.rna_feature_id
   AND ta.gene_type != 'protein coding'
->>>>>>> e49b57b6
 UNION
 SELECT distinct ta.na_feature_id feature_id, 
        exon_loc.feature_type type, 
@@ -3527,37 +3372,12 @@
 FROM   
        ApidbTuning.FeatureLocation exon_loc, ApidbTuning.TranscriptAttributes ta
 WHERE  exon_loc.na_sequence_id = $srcfeature_id
-<<<<<<< HEAD
-  AND  exon_loc.feature_type = 'ExonFeature'
-  AND  (exon_loc.coding_start is not null and exon_loc.coding_end is not null)
-  AND  (( exon_loc.is_reversed = 0 AND ga.coding_start <= $rend+1000 AND  ga.coding_end >= $base_start-1000)
-        OR  
-        (exon_loc.is_reversed = 1 AND ga.coding_end <= $rend+1000 AND  ga.coding_start >= $base_start-1000)) 
-  AND ga.na_feature_id = exon_loc.parent_id
-UNION
-SELECT 
-       na_feature_id feature_id, 
-       'UTR' type, 
-       'annotation' source, 
-       na_feature_id name,
-       '1' phase, 
-       parent_id,
-       start_min startm,
-       end_max end,
-       decode (is_reversed, 0, '+1', 1, '-1', '.') strand,
-       '' atts 
-FROM   ApidbTuning.UTR 
-WHERE  na_sequence_id = $srcfeature_id
-  AND  start_min <= $rend+1000
-  AND  end_max >= $base_start-1000
-=======
   AND  (exon_loc.feature_type = 'CDS'
      OR exon_loc.feature_type = 'UTR')
   AND  (( exon_loc.is_reversed = 0 AND exon_loc.start_min <= $rend+1000 AND  exon_loc.end_max >= $base_start-1000)
         OR  
         (exon_loc.is_reversed = 1 AND exon_loc.end_max <= $rend+1000 AND  exon_loc.start_min >= $base_start-1000)) 
   AND ta.na_feature_id = exon_loc.parent_id
->>>>>>> e49b57b6
 ) order by startm
 ]]>
     </sql>
@@ -4030,77 +3850,6 @@
   AND exfloc.start_min <= syn.b_end
   AND exfloc.end_max >= syn.b_start
 UNION ALL
-<<<<<<< HEAD
-SELECT
-       exfloc.na_feature_id feature_id,
-       'UTR' type, 
-       'syntenyMC' source, 
-       exfloc.na_feature_id as name,
-       exfloc.parent_id,
-       apidb.compute_startm (syn.is_reversed, exfloc.start_min, exfloc.end_max,
-                             anch_left.ref_loc, anch_right.ref_loc,
-                             anch_left.syntenic_loc, anch_right.syntenic_loc,
-                             syn.b_start, syn.b_end) startm,
-       apidb.compute_end (syn.is_reversed, exfloc.start_min, exfloc.end_max,
-                          anch_left.ref_loc, anch_right.ref_loc,
-                          anch_left.syntenic_loc, anch_right.syntenic_loc,
-                          syn.b_start, syn.b_end) end,
-       CASE WHEN (exfloc.is_reversed = syn.is_reversed) THEN 1 ELSE -1 END strand,
-       'isDeprecated=' ||  ga.is_deprecated atts 
-FROM 
-       apidb.synteny syn,
-       apidb.syntenyAnchor anch_left,
-       apidb.syntenyAnchor anch_right,
-       ApidbTuning.UTR exfloc,
-       ApidbTuning.GeneAttributes ga
-WHERE ga.na_feature_id = exfloc.parent_id
-  AND syn.a_na_sequence_id = $srcfeature_id
-  AND syn.a_start <= $rend 
-  AND syn.a_end >= $base_start 
-  AND anch_left.synteny_id = syn.synteny_id 
-  AND anch_left.prev_ref_loc < $base_start 
-  AND anch_left.ref_loc >= $base_start
-  AND anch_right.synteny_id = syn.synteny_id
-  AND anch_right.ref_loc < $rend
-  AND anch_right.next_ref_loc >= $rend
-  AND anch_left.ref_loc != anch_right.ref_loc
-  AND exfloc.na_sequence_id = syn.b_na_sequence_id 
-  AND (
-       (syn.is_reversed = 0
-        -- test that the divisor used in synteny scaling is nonzero. It's odd
-        -- that this varies with is_reversed. But any changes must happen both
-        -- here and in the PL/SQL
-        AND abs(anch_right.syntenic_loc - anch_left.syntenic_loc + 1)>0
-        AND apidb.compute_startm (syn.is_reversed, exfloc.start_min, exfloc.end_max,
-                                  anch_left.ref_loc, anch_right.ref_loc,
-                                  anch_left.syntenic_loc, anch_right.syntenic_loc,
-                                  syn.b_start, syn.b_end) <= $rend
-        AND apidb.compute_end (syn.is_reversed, exfloc.start_min, exfloc.end_max,
-                               anch_left.ref_loc, anch_right.ref_loc,
-                               anch_left.syntenic_loc, anch_right.syntenic_loc,
-                               syn.b_start, syn.b_end) >= $base_start
-       ) 
-       OR
-       (syn.is_reversed = 1 
-        -- test that the divisor used in synteny scaling is nonzero. It's odd
-        -- that this varies with is_reversed. But any changes must happen both
-        -- here and in the PL/SQL
-        AND abs(anch_right.syntenic_loc - anch_left.syntenic_loc - 1)>0
-        AND apidb.compute_startm (syn.is_reversed, exfloc.start_min, exfloc.end_max,
-                                  anch_left.ref_loc, anch_right.ref_loc,
-                                  anch_left.syntenic_loc, anch_right.syntenic_loc,
-                                  syn.b_start, syn.b_end) <= $rend
-        AND apidb.compute_end (syn.is_reversed, exfloc.start_min, exfloc.end_max,
-                               anch_left.ref_loc, anch_right.ref_loc,
-                               anch_left.syntenic_loc, anch_right.syntenic_loc,
-                               syn.b_start, syn.b_end) >= $base_start
-        )
-  )
-  AND exfloc.start_min <= syn.b_end
-  AND exfloc.end_max >= syn.b_start
-UNION ALL
-=======
->>>>>>> e49b57b6
 -- for: reference organism - gene
 SELECT
        exfloc.na_feature_id feature_id,
@@ -4120,26 +3869,6 @@
   AND exfloc.start_min <= $rend
   AND exfloc.end_max >= $base_start
   AND exfloc.feature_type = 'ExonFeature'
-<<<<<<< HEAD
-UNION ALL
--- for: reference organism - gene
-SELECT
-       na_feature_id feature_id,
-       'UTR' type, 
-       'syntenyMC' source, 
-       na_feature_id as name,
-       parent_id,
-       start_min startm,
-       end_max end,
-       decode (is_reversed, 0, +1, 1, -1,+1) strand,
-       '' atts 
-FROM 
-       ApidbTuning.UTR
-WHERE na_sequence_id = $srcfeature_id
-  AND start_min <= $rend
-  AND end_max >= $base_start
-=======
->>>>>>> e49b57b6
 )
 WHERE startm <= $rend
   AND end >= $base_start
@@ -4886,39 +4615,6 @@
     </sql>
   </sqlQuery>
   
-<<<<<<< HEAD
-
-   <sqlQuery name="DGE:coverage:bulksubfeatures"  includeProjects="TriTrypDB">
-     <sql>
-<![CDATA[
-SELECT fl.na_feature_id as feature_id,
-       'DGE' type, 
-       '$source' source, 
-       sta.source_id name, 
-       $$sample$$ parent_id, 
-       CASE WHEN staa.occurrence > 1 
-            THEN decode(log(2,staa.raw_count),0,-0.5,-(log(2,staa.raw_count)))
-            ELSE decode(log(2,staa.raw_count),0,0.5,log(2,staa.raw_count))
-       END score,
-       fl.start_min startm, 
-       fl.end_max end, 
-       decode (fl.is_reversed, 0, '+1', 1, '-1', '.') strand,
-       'binaryColor='||CASE WHEN staa.occurrence > 1 THEN 1 ELSE 0 END atts
-FROM   ApidbTuning.FeatureLocation fl,
-       ApidbTuning.SageTagAnalysisAttributes staa,
-       ApidbTuning.SageTagAttributes sta
-WHERE  fl.feature_type ='SAGETagFeature'
-  AND  fl.na_sequence_id = $srcfeature_id 
-  AND  fl.start_min <= $rend
-  AND  fl.end_max >= $base_start
-  AND  fl.na_feature_id = sta.na_feature_id
-  AND  staa.library_name = $$libName$$
-  AND  to_number(fl.feature_source_id) = staa.composite_element_id
-]]>
-    </sql>
-  </sqlQuery>
-=======
->>>>>>> e49b57b6
 
 
    <sqlQuery name="MicroArrayProbes:expressionH:bulksubfeatures"  includeProjects="PlasmoDB">
