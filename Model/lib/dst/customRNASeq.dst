[templateStart]
name=rnaSeqProfileSetParamQueryTroemelTC
anchorFile=ApiCommonModel/Model/lib/wdk/model/questions/params/geneParams.xml
prop=datasetName
prop=datasetDisplayName 
prop=projectName
prop=sense
prop=antisense
prop=includeProjectsExcludeEuPathDB
>templateTextStart<
      <sqlQuery name="${datasetName}RnaSeqProfiles" includeProjects="${includeProjectsExcludeEuPathDB},Huh">
             <column name="display"/>
             <column name="internal"/>
             <column name="term"/>
          <sql>
           <![CDATA[
SELECT profile_study_id AS internal, ps_name || '- ' ||  anal || sense AS term,
    CASE WHEN ps_name like '% - %' THEN 
        '${datasetDisplayName}' || SUBSTR(ps_name, INSTR(ps_name,'- ', -1, 1) +1)  ||  anal || sense 
    ELSE  '${datasetDisplayName}'   ||  anal || sense END AS display
FROM (
SELECT DISTINCT profile_study_id 
, REGEXP_REPLACE (profile_set_name, '\[(.)+\]', '')  AS ps_name
, REPLACE (REPLACE ( REPLACE ( REPLACE (  REGEXP_SUBSTR (profile_set_name, ' \[\S+ ') , 'htseq-union', '')  , 'cuff' , 'Cufflinks' ), '[', '') , '-', ' ' )  AS anal 
, CASE  WHEN REGEXP_LIKE  (profile_set_name, 'cuff')  THEN  '' 
      WHEN REGEXP_LIKE  (profile_set_name, '${sense}')  THEN  '- Sense' 
      WHEN REGEXP_LIKE  (profile_set_name, ' ${antisense}')  THEN  '- Antisense' 
       ELSE 'unstranded' END AS sense
FROM apidbtuning.profiletype
WHERE dataset_type = 'transcript_expression'
AND dataset_subtype = 'rnaseq'
AND dataset_name = '${datasetName}'
AND profile_type like '%values%'
  -- allow ONLY 'HTSeq union'
AND REGEXP_LIKE  (profile_set_name, 'htseq-union')
AND profile_set_name NOT LIKE '%nonunique%'
)
where ps_name not like '%Spores%'
ORDER BY term desc
            ]]>
          </sql>
        </sqlQuery>
        <processQuery name="${datasetName}RnaSeqProfiles" processName="org.apidb.apicomplexa.wsfplugin.apifed.ApiFedPlugin" includeProjects="EuPathDB"> 
            <wsColumn name="display" width="300"/>
            <wsColumn name="internal" width="300"/>
            <wsColumn name="term" width="300"/>
        </processQuery>
>templateTextEnd<

[templateStart]
name=rnaSeqProfileSetParamQueryHehlToxo
anchorFile=ApiCommonModel/Model/lib/wdk/model/questions/params/geneParams.xml
prop=datasetName
prop=datasetDisplayName
prop=projectName
prop=sense
prop=antisense
prop=includeProjectsExcludeEuPathDB
>templateTextStart<
      <sqlQuery name="${datasetName}RnaSeqProfiles" includeProjects="${includeProjectsExcludeEuPathDB}">
             <column name="display"/>
             <column name="internal"/>
             <column name="term"/>
          <sql>
           <![CDATA[
SELECT listagg(profile_study_id, ',') WITHIN GROUP (ORDER BY profile_study_id) AS internal
, 'Full life-cycle transcriptome - ' || sense AS term
, 'Full life-cycle transcriptome - ' || sense AS  display
FROM (
SELECT DISTINCT profile_study_id
, REGEXP_REPLACE (profile_set_name, '\[(.)+\]', '')  AS ps_name
, CASE  WHEN REGEXP_LIKE  (profile_set_name, 'cuff')  THEN  ''
      WHEN REGEXP_LIKE  (profile_set_name, '${sense}')  THEN  'Sense'
      WHEN REGEXP_LIKE  (profile_set_name, ' ${antisense}')  THEN  'Antisense'
       ELSE 'unstranded' END AS sense
FROM apidbtuning.profiletype
WHERE dataset_type = 'transcript_expression'
AND dataset_subtype = 'rnaseq'
AND (dataset_name = 'tgonME49_tgme49_spor_ocyst_rnaseq_ebi_rnaSeq_RSRC' or dataset_name = 'tgonME49_Ramakrishnan_enteroepithelial_stages_ebi_rnaSeq_RSRC')
AND profile_type like '%values%'
  -- allow ONLY 'HTSeq union'
AND REGEXP_LIKE  (profile_set_name, 'htseq-union')
AND profile_set_name NOT LIKE '%nonunique%'
)
GROUP BY sense
ORDER BY term desc
            ]]>
          </sql>
        </sqlQuery>
        <processQuery name="${datasetName}RnaSeqProfiles" processName="org.apidb.apicomplexa.wsfplugin.apifed.ApiFedPlugin" includeProjects="EuPathDB">
            <wsColumn name="display" width="300"/>
            <wsColumn name="internal" width="300"/>
            <wsColumn name="term" width="300"/>
        </processQuery>
>templateTextEnd<

[templateStart]
name=rnaSeqPctProfileSetParamQueryHehlToxo
anchorFile=ApiCommonModel/Model/lib/wdk/model/questions/params/geneParams.xml
prop=datasetName
prop=datasetDisplayName
prop=projectName
prop=sense
prop=antisense
prop=includeProjectsExcludeEuPathDB
>templateTextStart<
      <sqlQuery name="${datasetName}RnaSeqPctProfiles" includeProjects="${includeProjectsExcludeEuPathDB}">
             <column name="display"/>
             <column name="internal"/>
             <column name="term"/>
          <sql>
           <![CDATA[
SELECT listagg(profile_study_id, ',') WITHIN GROUP (ORDER BY profile_study_id) AS internal
, 'Full life-cycle transcriptome - ' || sense AS term
, 'Full life-cycle transcriptome - ' || sense AS  display
FROM (
SELECT DISTINCT profile_study_id
, REGEXP_REPLACE (profile_set_name, '\[(.)+\]', '')  AS ps_name
, CASE  WHEN REGEXP_LIKE  (profile_set_name, 'cuff')  THEN  ''
      WHEN REGEXP_LIKE  (profile_set_name, '${sense}')  THEN  'Sense'
      WHEN REGEXP_LIKE  (profile_set_name, ' ${antisense}')  THEN  'Antisense'
       ELSE 'unstranded' END AS sense
FROM apidbtuning.profiletype
WHERE dataset_type = 'transcript_expression'
AND dataset_subtype = 'rnaseq'
AND (dataset_name = 'tgonME49_tgme49_spor_ocyst_rnaseq_ebi_rnaSeq_RSRC' or dataset_name = 'tgonME49_Ramakrishnan_enteroepithelial_stages_ebi_rnaSeq_RSRC')
AND profile_type like '%values%'
  -- allow ONLY 'HTSeq union'
AND REGEXP_LIKE  (profile_set_name, 'htseq-union')
AND profile_set_name NOT LIKE '%nonunique%'
)
GROUP BY sense
ORDER BY term desc
            ]]>
          </sql>
        </sqlQuery>
        <processQuery name="${datasetName}RnaSeqPctProfiles" processName="org.apidb.apicomplexa.wsfplugin.apifed.ApiFedPlugin" includeProjects="EuPathDB">
            <wsColumn name="display" width="300"/>
            <wsColumn name="internal" width="300"/>
            <wsColumn name="term" width="300"/>
        </processQuery>
>templateTextEnd<

[templateStart]
name=antisenseSamplesParamQueryHehlToxo
anchorFile=ApiCommonModel/Model/lib/wdk/model/questions/params/geneParams.xml
prop=datasetName
prop=datasetDisplayName
prop=projectName
prop=sense
prop=antisense
prop=includeProjectsExcludeEuPathDB
>templateTextStart<
      <sqlQuery name="${datasetName}AntisenseSamples" includeProjects="${includeProjectsExcludeEuPathDB}">
             <column name="internal"/>
             <column name="term"/>
          <sql>
             <![CDATA[
               select name as term, listagg(PROTOCOL_APP_NODE_ID, ',') within group(order by name) as internal
               from (
                    select replace(regexp_substr(protocol_app_node_name, '[^ ]*$'), 'cysts', 'Tissue cysts') AS name
                         , PROTOCOL_APP_NODE_ID
<<<<<<< HEAD
=======
                         , node_order_num
>>>>>>> 448fdf3c
                    from apidbtuning.profilesamples
                    where (dataset_name = 'tgonME49_tgme49_spor_ocyst_rnaseq_ebi_rnaSeq_RSRC' or dataset_name = 'tgonME49_Ramakrishnan_enteroepithelial_stages_ebi_rnaSeq_RSRC')
                         and profile_type = 'values'
                         and study_name not like '%nonunique%'
                         and (profile_set_suffix IS NULL OR profile_set_suffix not like '%scaled%')
                    )
               group by name
<<<<<<< HEAD
               order by internal asc
=======
               order by min(node_order_num)
>>>>>>> 448fdf3c
             ]]>
          </sql>
      </sqlQuery>
        <processQuery name="${datasetName}AntisenseSamples" processName="org.apidb.apicomplexa.wsfplugin.apifed.ApiFedPlugin" includeProjects="EuPathDB">
            <wsColumn name="display" width="300"/>
            <wsColumn name="internal" width="300"/>
            <wsColumn name="term" width="300"/>
        </processQuery>
>templateTextEnd<<|MERGE_RESOLUTION|>--- conflicted
+++ resolved
@@ -160,10 +160,7 @@
                from (
                     select replace(regexp_substr(protocol_app_node_name, '[^ ]*$'), 'cysts', 'Tissue cysts') AS name
                          , PROTOCOL_APP_NODE_ID
-<<<<<<< HEAD
-=======
                          , node_order_num
->>>>>>> 448fdf3c
                     from apidbtuning.profilesamples
                     where (dataset_name = 'tgonME49_tgme49_spor_ocyst_rnaseq_ebi_rnaSeq_RSRC' or dataset_name = 'tgonME49_Ramakrishnan_enteroepithelial_stages_ebi_rnaSeq_RSRC')
                          and profile_type = 'values'
@@ -171,11 +168,7 @@
                          and (profile_set_suffix IS NULL OR profile_set_suffix not like '%scaled%')
                     )
                group by name
-<<<<<<< HEAD
-               order by internal asc
-=======
                order by min(node_order_num)
->>>>>>> 448fdf3c
              ]]>
           </sql>
       </sqlQuery>
