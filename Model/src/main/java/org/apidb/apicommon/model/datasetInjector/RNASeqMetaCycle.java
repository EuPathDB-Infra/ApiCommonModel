package org.apidb.apicommon.model.datasetInjector;

public class RNASeqMetaCycle extends RNASeqEbi {


  @Override
  public void injectTemplates() {

      super.injectTemplates();

<<<<<<< HEAD
      injectTemplate("rnaSeqMetaCycleQuestion");

      //      injectTemplate("rnaSeqMetaCycleParamQuery");
=======
      injectTemplate("metaCycleQuestion");

      //      injectTemplate("metaCycleParamQuery");
>>>>>>> 448fdf3c

      setPropValue("searchCategory", "searchCategory-transcriptomics-metacycle");
      setPropValue("questionName", "GeneQuestions.GenesByMetaCycle" + getDatasetName());

      injectTemplate("internalGeneSearchCategory");

  }



  @Override
  public void addModelReferences() {

      super.addModelReferences();

      addWdkReference("TranscriptRecordClasses.TranscriptRecordClass", "question", "GeneQuestions.GenesByMetaCycle" + getDatasetName()); 

  }



}<|MERGE_RESOLUTION|>--- conflicted
+++ resolved
@@ -8,15 +8,9 @@
 
       super.injectTemplates();
 
-<<<<<<< HEAD
-      injectTemplate("rnaSeqMetaCycleQuestion");
-
-      //      injectTemplate("rnaSeqMetaCycleParamQuery");
-=======
       injectTemplate("metaCycleQuestion");
 
       //      injectTemplate("metaCycleParamQuery");
->>>>>>> 448fdf3c
 
       setPropValue("searchCategory", "searchCategory-transcriptomics-metacycle");
       setPropValue("questionName", "GeneQuestions.GenesByMetaCycle" + getDatasetName());
