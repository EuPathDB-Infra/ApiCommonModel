package org.apidb.apicommon.model.datasetInjector;

import org.apidb.apicommon.datasetPresenter.DatasetInjector;
import java.util.List;

public class Origins extends  DatasetInjector {
  
  /*
   * getPropValues() gets the property values provided by the datasetPresenter
   * xml file. they are validated against the names provided in
   * getPropertyNames(). in the code below, the whole bundle is passed to each
   * of the templates even though a given template might not need all of them.
   * this is just convenience, rather than tailoring the list per template, it
   * is safe to pass all in, because unneeded ones will be ignored.
   */

  @Override
  public void injectTemplates() {

      setPropValue ("organismAbbrevDisplay", getOrganismAbbrevDisplayFromDatasetName());

      List<String> sampleNames = getSampleList();
      
      for (int i=0; i<sampleNames.size(); i++){
          if (sampleNames.get(i).endsWith("_ref")){
            String reference = sampleNames.get(i);
            for (int j=0; j<sampleNames.size(); j++) {
                if (sampleNames.get(j) != reference) {
                    String comparison = sampleNames.get(j);
                    setPropValue("reference", reference.replace("_ref", ""));
                    setPropValue("comparison", comparison);
                    setPropValue("fileName", reference + "_" + comparison + ".bw");
                    injectTemplate("originsDatabase");
                    injectTemplate("originsTrack");
<<<<<<< HEAD
=======

>>>>>>> 927f4d7f
                    //                    setPropValue("gbrowseTrackName", getDatasetName() + getPropValue("reference") + comparison);
                    //                    injectTemplate("gbrowseTrackCategory");
                }
            }
         }
      }

  }


  @Override
  public void addModelReferences() {
  }
  
  // declare properties required beyond those inherited from the datasetPresenter
  // second column is for documentation
  @Override
  public String[][] getPropertiesDeclaration() {
      String [][] declaration = {
       };

    return declaration;
  }
}<|MERGE_RESOLUTION|>--- conflicted
+++ resolved
@@ -32,10 +32,7 @@
                     setPropValue("fileName", reference + "_" + comparison + ".bw");
                     injectTemplate("originsDatabase");
                     injectTemplate("originsTrack");
-<<<<<<< HEAD
-=======
 
->>>>>>> 927f4d7f
                     //                    setPropValue("gbrowseTrackName", getDatasetName() + getPropValue("reference") + comparison);
                     //                    injectTemplate("gbrowseTrackCategory");
                 }
