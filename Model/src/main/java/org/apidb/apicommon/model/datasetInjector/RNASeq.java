package org.apidb.apicommon.model.datasetInjector;

import org.apidb.apicommon.datasetPresenter.DatasetInjector;

public class RNASeq extends  DatasetInjector {
  
  /*
   * getPropValues() gets the property values provided by the datasetPresenter
   * xml file. they are validated against the names provided in
   * getPropertyNames(). in the code below, the whole bundle is passed to each
   * of the templates even though a given template might not need all of them.
   * this is just convenience, rather than tailoring the list per template, it
   * is safe to pass all in, because unneeded ones will be ignored.
   */

    private String profileSetParamQueryTemplate = "rnaSeqProfileSetParamQuery";


    protected void setProfileSetParamQueryTemplate(String profileSetParamQueryTemplate) {
        this.profileSetParamQueryTemplate = profileSetParamQueryTemplate;
    }

    private String pctProfileSetParamQueryTemplate = "rnaSeqPctProfileSetParamQuery";

    protected void setPctProfileSetParamQueryTemplate(String pctProfileSetParamQueryTemplate) {
        this.pctProfileSetParamQueryTemplate = pctProfileSetParamQueryTemplate;
    } 

    private String antisenseSamplesParamQueryTemplate = "antisenseSamplesParamQuery";

    protected void setAntisenseSamplesParamQueryTemplate(String antisenseSamplesParamQueryTemplate) {
        this.antisenseSamplesParamQueryTemplate = antisenseSamplesParamQueryTemplate;
    }

    protected void setProfileSamplesHelp() {
        String profileSamplesHelp = "Transcript levels of fragments per kilobase of exon model per million mapped reads (FPKM)";

        setPropValue("profileSamplesHelp", profileSamplesHelp);
    }

    protected void setExprMetric() {
        setPropValue("exprMetric", "tpm");
    }

    protected void setGraphYAxisDescription() {
        setPropValue("graphYAxisDescription", "Transcript levels of fragments per kilobase of exon model per million mapped reads (FPKM). The percentile graph shows the ranking of expression for this gene compared to all others in this experiment.");
    }


  @Override
  public void injectTemplates() {
      setShortAttribution();

      String projectName = getPropValue("projectName");
      //String presenterId = getPropValue("presenterId");
      String datasetName = getDatasetName();
      
      Boolean switchStrandsGBrowse = getPropValueAsBoolean("switchStrandsGBrowse");
      Boolean switchStrandsProfiles = getPropValueAsBoolean("switchStrandsProfiles");

      setPropValue("metadataFileSuffix","");
      setOrganismAbbrevFromDatasetName();


      if(getPropValueAsBoolean("isEuPathDBSite")) {
          setPropValue("includeProjects", projectName + ",EuPathDB,UniDB");
      } else {
          setPropValue("includeProjects", projectName + ",UniDB");
      }

      setPropValue("includeProjectsExcludeEuPathDB", projectName + ",UniDB");

      setPropValue("graphModule", "RNASeq");
      setPropValue("stranded", "");

      String datasetShortDisplayName = getPropValue("datasetShortDisplayName");
      if (datasetShortDisplayName == null || datasetShortDisplayName.equals("")) {
        throw new RuntimeException(datasetName + " datasetShortDisplayName cannot be null");
      }

      injectTemplate("datasetCategory");

      if(getPropValueAsBoolean("isDESeq")) {
	  if(getPropValueAsBoolean("isStrandSpecific")) {
	      setPropValue("stranded", "Strand Specific ");
	      if (switchStrandsProfiles) {
		  setPropValue("antisense","firststrand") ;
		  setPropValue("sense","secondstrand") ;
	      } 
	      else {
		  setPropValue("sense","firststrand") ;
		  setPropValue("antisense","secondstrand") ;
	      }
		
	  }
	  injectTemplate("DESeqProfileSetParamQuery");
	    
      }
      
      if(getPropValueAsBoolean("isDEGseq")) {
	  injectTemplate("DEGseqProfileSetParamQuery");
      }
      if(!getPropValueAsBoolean("jbrowseTracksOnly")) {
	  setExprMetric();
	  //setPropValue("exprMetric", "fpkm");

	  if(getPropValue("graphYAxisDescription") == null) {
	      setGraphYAxisDescription();
	      //              setPropValue("graphYAxisDescription", "Transcript levels of fragments per kilobase of exon model per million mapped reads (FPKM). Note that Non-Unique reads are ignored in the expression graphs.  This means that the expression of duplicated genes (or gene families) might be underrepresented.  Please consult the non-unique aligned read tracks in the genome browser to determine if your gene of interest contains non-uniquely aligned reads. The percentile graph shows the ranking of expression for this gene compared to all others in this experiment.");
       //       setPropValue("graphYAxisDescription", "Transcript levels of fragments per kilobase of exon model per million mapped reads (FPKM). The percentile graph shows the ranking of expression for this gene compared to all others in this experiment.");
	  }

	  String exprMetric = getPropValue("exprMetric");

	  if(getPropValueAsBoolean("isStrandSpecific")) {
	      setPropValue("stranded", "Strand Specific ");
	      if (switchStrandsGBrowse) {
		  setPropValue("metadataFileSuffix","_alt");
	      } 

	      if (switchStrandsProfiles) {
		  setPropValue("antisense","firststrand") ;
		  setPropValue("sense","secondstrand") ;
	      } else { 
		  setPropValue("sense","firststrand") ;
		  setPropValue("antisense","secondstrand") ;
	      }

	      setPropValue("graphVisibleParts", exprMetric + "_sense");
	      injectTemplate("pathwayGraphs");

	      injectTemplate("profileSampleAttributesCategory");
	      injectTemplate("profileAttributeQueriesStrandSpecificRNASeq");
	      injectTemplate("profileAttributeRef");

	      injectTemplate("profileMinMaxAttributesRnaSenseCategory");
	      injectTemplate("profileMinMaxAttributeRnaSenseRef");
	      injectTemplate("profileMinMaxAttributeRnaSenseQueries");

	      injectTemplate("profileMinMaxAttributesRnaAntisenseCategory");
	      injectTemplate("profileMinMaxAttributeRnaAntisenseRef");
	      injectTemplate("profileMinMaxAttributeRnaAntisenseQueries");

	      String senseExprGraphAttr = datasetName + "_sense_expr_graph";
	      String antisenseExprGraphAttr = datasetName + "_antisense_expr_graph";
	      String Both_strandsExprGraphAttr = datasetName + "_Both_strands_expr_graph";

	      String sensePctGraphAttr = datasetName + "_sense_pct_graph";
	      String antisensePctGraphAttr = datasetName + "_antisense_pct_graph";

	      String pathwayGraphAttr = datasetName + "_ss_expr_graph_pr";

              // These are used for the question
	      setPropValue("exprGraphAttr", senseExprGraphAttr + "," + antisenseExprGraphAttr);
	      setPropValue("pctGraphAttr", sensePctGraphAttr + "," + antisensePctGraphAttr);

	      injectTemplate("rnaSeqSsExpressionGraphAttributes");
	      injectTemplate("rnaSeqSsExpressionGraphAttributesPathwayRecord");

              // Inject the text attributes into the ontology for the results summary page
	      setPropValue("graphTextAttrName", senseExprGraphAttr);
	      injectTemplate("graphTextAttributeCategory");
	      setPropValue("graphTextAttrName", antisenseExprGraphAttr);
	      injectTemplate("graphTextAttributeCategory");

	      setPropValue("graphTextAttrName", Both_strandsExprGraphAttr);
	      injectTemplate("graphTextAttributeCategory");
	      
	      setPropValue("graphTextAttrName", sensePctGraphAttr);
	      injectTemplate("graphTextAttributeCategory");

	      setPropValue("graphTextAttrName", antisensePctGraphAttr);
	      injectTemplate("graphTextAttributeCategory");

	      setPropValue("graphTextAttrName", pathwayGraphAttr);
	      injectTemplate("graphTextAttributeCategoryPathwayRecord");


	      injectTemplate(this.profileSetParamQueryTemplate);
	      injectTemplate(this.pctProfileSetParamQueryTemplate);
	      injectTemplate("datasetUrlParamQuery");

	      injectTemplate("rnaSeqGraph");
	  } else {
	      //	      setPropValue("sense","unstranded") ;

	      setPropValue("graphVisibleParts", exprMetric);
	      injectTemplate("pathwayGraphs");

	      setPropValue("graphVisibleParts", exprMetric + ",percentile");


	      String exprGraphAttr = datasetName + "_expr_graph";
	      String pctGraphAttr = datasetName + "_pct_graph";

	      String pathwayGraphAttr = datasetName + "_expr_graph_pr";

	      setPropValue("exprGraphAttr", exprGraphAttr);
	      setPropValue("pctGraphAttr", pctGraphAttr);
	      injectTemplate("rnaSeqExpressionGraphAttributes");
	      injectTemplate("rnaSeqExpressionGraphAttributesPathwayRecord");

	      injectTemplate(this.profileSetParamQueryTemplate);
	      injectTemplate("datasetUrlParamQuery");
	      injectTemplate(this.pctProfileSetParamQueryTemplate);
	      injectTemplate("profileMinMaxAttributesCategory");
	      injectTemplate("profileMinMaxAttributeRef");
	      injectTemplate("profileMinMaxAttributeQueries");

              // Add text attribute to the categories ontology
	      setPropValue("graphTextAttrName", exprGraphAttr);
	      injectTemplate("graphTextAttributeCategory");

	      setPropValue("graphTextAttrName", pctGraphAttr);
	      injectTemplate("graphTextAttributeCategory");

	      setPropValue("graphTextAttrName", pathwayGraphAttr);
	      injectTemplate("graphTextAttributeCategoryPathwayRecord");
	      injectTemplate("rnaSeqGraph");
	      if(!projectName.equals("EuPathDB")) {
                  injectTemplate("profileSampleAttributesCategory");
                  injectTemplate("profileAttributeQueries");
                  injectTemplate("profileAttributeRef");
	      }
	  }

	  if(getPropValueAsBoolean("hasMultipleSamples")) {
	      injectTemplate("rnaSeqFoldChangeQuestion");
              //              injectTemplate("rnaSeqFoldChangeCategories");
	      setPropValue("searchCategory", "searchCategory-transcriptomics-fold-change");
	      setPropValue("questionName", "GeneQuestions.GenesByRNASeq" + getDatasetName());
	      injectTemplate("internalGeneSearchCategory");
	      if(getPropValueAsBoolean("isStrandSpecific")) {
		  injectTemplate("strandSpecificGraph");
		  injectTemplate(this.antisenseSamplesParamQueryTemplate);
		  injectTemplate("rnaSeqSenseAntisenseQuestion");
		  //              injectTemplate("rnaSeqSenseAntisenseCategories");
		  setPropValue("searchCategory", "searchCategory-transcriptomics-sense-antisense");
		  setPropValue("questionName", "GeneQuestions.GenesByRNASeq" + getDatasetName() + "SenseAntisense");
		  injectTemplate("internalGeneSearchCategory");
	      }
	  }

	  injectTemplate("rnaSeqPercentileQuestion");
          //injectTemplate("rnaSeqPercentileCategories");
	  setPropValue("searchCategory", "searchCategory-transcriptomics-percentile");
	  setPropValue("questionName", "GeneQuestions.GenesByRNASeq" + getDatasetName() + "Percentile");
	  injectTemplate("internalGeneSearchCategory");

	  if(getPropValueAsBoolean("isDESeq")) {
	      injectTemplate("rnaSeqDESeqQuestion");
	      setPropValue("searchCategory", "searchCategory-transcriptomics-differential-expression");
	      setPropValue("questionName", "GeneQuestions.GenesByRNASeq" + getDatasetName() + "DESeq");
	      injectTemplate("internalGeneSearchCategory");
	  }
	  if(getPropValueAsBoolean("isDEGseq")) {
	      injectTemplate("rnaSeqDEGseqQuestion");
	      setPropValue("searchCategory", "searchCategory-transcriptomics-differential-expression-degseq");
	      setPropValue("questionName", "GeneQuestions.GenesByRNASeq" + getDatasetName() + "DEGseq");
	      injectTemplate("internalGeneSearchCategory");
	  }

	  if(getPropValueAsBoolean("includeProfileSimilarity")) {
	      injectTemplate("rnaSeqProfileSimilarityQuestion");
	      injectTemplate("rnaSeqProfileSimilarityParamQuery");
	      injectTemplate("rnaSeqProfileSimilarityTimeShiftParamQuery");
	      setPropValue("searchCategory", "searchCategory-similarity");
	      setPropValue("questionName", "GeneQuestions.GenesByRNASeq" + getDatasetName() + "ProfileSimilarity");

	      injectTemplate("internalGeneSearchCategory");
	      injectTemplate("similarityGraph");
	  }


	  if(getPropValue("graphPriorityOrderGrouping").equals("")) {
	      setPropValue("graphPriorityOrderGrouping", "1");
	  }

	  // need to make sure there are no single quotes in the descrip
	  String datasetDescrip = getPropValue("datasetDescrip");
	  setPropValue("datasetDescrip", datasetDescrip.replace("'", ""));
  
	  setPropValue("isGraphCustom", "false");
	  injectTemplate("genePageGraphDescriptions");
	  injectTemplate("transcriptionSummaryGraph");
	  injectTemplate("datasetExampleGraphDescriptions");
      }

      // remove ':' which is gbrowse category separator.
      String organismAbbrevDisplay = getPropValue("organismAbbrevDisplay");
      setPropValue("organismAbbrevDisplay", organismAbbrevDisplay.replace(":", ""));

      injectTemplate("rnaSeqCoverageTrack");
      //      setPropValue("gbrowseTrackName", getDatasetName() + "Coverage");
      //      injectTemplate("gbrowseTrackCategory");

      injectTemplate("rnaSeqCoverageTrackUnlogged");
      //      setPropValue("gbrowseTrackName", getDatasetName() + "CoverageUnlogged");
      //      injectTemplate("gbrowseTrackCategory");



      String showIntronJunctions = getPropValue("showIntronJunctions");
      setPropValue("intronSizeLimit", "0");
      if(Boolean.parseBoolean(showIntronJunctions)) {
        
          String experimentName = datasetName.replace("_rnaSeq_RSRC", "");

          //String experimentName = experimentRsrc.replaceFirst("RSRC", "");
          setPropValue("experimentName", experimentName);

          // String organismAbbrev = getPropValue("organismAbbrev");
          
          /** junctions now use unified track.  no need for sample list
          List<String> sampleNames = getSampleList();
          String subtracks = "";
          for (int i=0; i<sampleNames.size(); i++) {
              String subtrack = sampleNames.get(i);
              if (i == sampleNames.size() -1) {
                  subtracks = subtracks + "'" + subtrack + "';";
              }
              else {
                  subtracks = subtracks + "'" + subtrack + "';\n                  ";
              }
          }
          setPropValue("subtracks", subtracks);
          **/


          if(projectName.equals("HostDB")) {
              // <10% human introns greater than 11000 bp
              setPropValue("intronSizeLimit", "20000");
          }
          else {
              // this matches the refind value in unified junctions
              setPropValue("intronSizeLimit", "3000");
          }

          injectTemplate("rnaSeqJunctionsTrack");
          //          setPropValue("gbrowseTrackName", getDatasetName() + "Junctions");
          //          injectTemplate("gbrowseTrackCategory");
      }

      String studyName = getPropValue("name");
      setPropValue("studyName", studyName);
  }


  @Override
  public void addModelReferences() {
      setProfileSamplesHelp();

      if(!getPropValueAsBoolean("jbrowseTracksOnly")) {

	  setPropValue("graphModule", "RNASeq");
	  /*  if(getPropValueAsBoolean("isStrandSpecific")) {
              setPropValue("graphModule", "RNASeq::StrandSpecific");
          } else {
              setPropValue("graphModule", "RNASeq::StrandNonSpecific");
	      } */
	  addWdkReference("TranscriptRecordClasses.TranscriptRecordClass", "profile_graph", getPropValue("graphModule") + getDatasetName() ); 
	  addWdkReference("GeneRecordClasses.GeneRecordClass", "table", "ExpressionGraphs");
	  addWdkReference("GeneRecordClasses.GeneRecordClass", "table", "TranscriptionSummary");
          if(getPropValueAsBoolean("hasMultipleSamples")) {
              addWdkReference("TranscriptRecordClasses.TranscriptRecordClass", "question",
                              "GeneQuestions.GenesByRNASeq" + getDatasetName());

	      if(getPropValueAsBoolean("isStrandSpecific")) {
		  addWdkReference("TranscriptRecordClasses.TranscriptRecordClass", "question",
				  "GeneQuestions.GenesByRNASeq" + getDatasetName() + "SenseAntisense");
	      }
          }

	  if(getPropValueAsBoolean("includeProfileSimilarity")) {
	      addWdkReference("TranscriptRecordClasses.TranscriptRecordClass", "question", "GeneQuestions.GenesByRNASeq" +getDatasetName() +"ProfileSimilarity");
	  }
	  if (getPropValueAsBoolean("isDESeq")) {
	      addWdkReference("TranscriptRecordClasses.TranscriptRecordClass", "question", "GeneQuestions.GenesByRNASeq" +getDatasetName() +"DESeq");
	  }
	  if (getPropValueAsBoolean("isDEGseq")) {
	      addWdkReference("TranscriptRecordClasses.TranscriptRecordClass", "question", "GeneQuestions.GenesByRNASeq" +getDatasetName() +"DEGseq");
	  }

          addWdkReference("TranscriptRecordClasses.TranscriptRecordClass", "question",
                          "GeneQuestions.GenesByRNASeq" + getDatasetName() + "Percentile");

          //addWdkReference("GeneRecordClasses.GeneRecordClass", "question","DatasetQuestions.DatasetsByReferenceName");
<<<<<<< HEAD
          //if (getPropValueAsBoolean("showIntronJunctions")) {
          	//addWdkReference("DynSpanRecordClasses.DynSpanRecordClass", "question", "SpanQuestions.IntronJunctionDynamicSearch");
          //}
=======
          if (getPropValueAsBoolean("showIntronJunctions")) {
          	addWdkReference("DynSpanRecordClasses.DynSpanRecordClass", "question", "SpanQuestions.IntronJunctionDynamicSearch");
          }
>>>>>>> aa6918c4

      }
  }
  
    // declare properties required beyond those inherited from the datasetPresenter
    // second column is for documentation
    @Override
    public String[][] getPropertiesDeclaration() {
	String [][] declaration = {
                                 {"isEuPathDBSite", ""},
                                 {"switchStrandsProfiles", ""},
                                 {"switchStrandsGBrowse", ""},
                                 {"graphType", "one of bar or line"},
                                 {"graphColor", ""},
                                 {"graphSampleLabels", ""},
                                 {"graphBottomMarginSize", ""},
                                 {"showIntronJunctions", ""},
                                 {"includeInUnifiedJunctions", ""},
                                 {"jbrowseTracksOnly", ""},
                                 {"hasMultipleSamples", ""},
                                 {"graphXAxisSamplesDescription", "will show up on the gene record page next to the graph"},
                                 {"graphPriorityOrderGrouping", "numeric grouping / ordering of graphs on the gene record page"},
                                 {"optionalQuestionDescription", "html text to be appended to the descriptions of all questions"},
                                 {"graphForceXLabelsHorizontal", "should the x axis labels be always horiz"},
				 {"isDESeq", ""},
				 {"isDEGseq",""},
                                 {"includeProfileSimilarity", "inject Profile Similarity Question"},
                                 {"profileTimeShift", "for Profile Similarity Question"},
      };

    return declaration;
  }
}<|MERGE_RESOLUTION|>--- conflicted
+++ resolved
@@ -385,15 +385,9 @@
                           "GeneQuestions.GenesByRNASeq" + getDatasetName() + "Percentile");
 
           //addWdkReference("GeneRecordClasses.GeneRecordClass", "question","DatasetQuestions.DatasetsByReferenceName");
-<<<<<<< HEAD
-          //if (getPropValueAsBoolean("showIntronJunctions")) {
-          	//addWdkReference("DynSpanRecordClasses.DynSpanRecordClass", "question", "SpanQuestions.IntronJunctionDynamicSearch");
-          //}
-=======
           if (getPropValueAsBoolean("showIntronJunctions")) {
           	addWdkReference("DynSpanRecordClasses.DynSpanRecordClass", "question", "SpanQuestions.IntronJunctionDynamicSearch");
           }
->>>>>>> aa6918c4
 
       }
   }
