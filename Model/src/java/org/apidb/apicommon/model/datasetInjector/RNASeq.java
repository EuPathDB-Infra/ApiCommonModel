package org.apidb.apicommon.model.datasetInjector;

import java.util.List;

import org.apidb.apicommon.datasetPresenter.DatasetInjector;

public class RNASeq extends  DatasetInjector {
  
  /*
   * getPropValues() gets the property values provided by the datasetPresenter
   * xml file. they are validated against the names provided in
   * getPropertyNames(). in the code below, the whole bundle is passed to each
   * of the templates even though a given template might not need all of them.
   * this is just convenience, rather than tailoring the list per template, it
   * is safe to pass all in, because unneeded ones will be ignored.
   */

  @Override
  public void injectTemplates() {
      setShortAttribution();



      String projectName = getPropValue("projectName");
      //String presenterId = getPropValue("presenterId");
      String datasetName = getDatasetName();
      
      Boolean switchStrands = getPropValueAsBoolean("switchStrands");

      setPropValue("metadataFileSuffix","");
      setOrganismAbbrevFromDatasetName();

      if(getPropValueAsBoolean("isEuPathDBSite")) {
          setPropValue("includeProjects", projectName + ",EuPathDB");

      } else {
          setPropValue("includeProjects", projectName);
      }

      setPropValue("graphModule", "RNASeq");

      String datasetShortDisplayName = getPropValue("datasetShortDisplayName");
      if (datasetShortDisplayName == null || datasetShortDisplayName.equals("")) {
        throw new RuntimeException(datasetName + " datasetShortDisplayName cannot be null");
      }

      injectTemplate("datasetCategory");

      if(getPropValueAsBoolean("isDESeq")) {
	    injectTemplate("DESeqProfileSetParamQuery");
      }
      
      if(getPropValueAsBoolean("isAlignedToAnnotatedGenome")) {

	  // plas-rbld has NO '%rpkm%' name entries in the study.study table. Are all fpkm then?
          //if(getPropValueAsBoolean("hasPairedEnds")) {
              setPropValue("exprMetric", "fpkm");
              setPropValue("graphYAxisDescription", "Transcript levels of fragments per kilobase of exon model per million mapped reads (FPKM).  Stacked bars indicate unique and non-uniquely mapped sequences.  Non-Unique sequences are plotted to indicate the maximum expression potential of this gene.  The percentile graph shows the ranking of expression for this gene compared to all others in this experiment.");
	      //} else {
              //setPropValue("exprMetric", "rpkm");
              //setPropValue("graphYAxisDescription", "Transcript levels of reads per kilobase of exon model per million mapped reads (RPKM).  Stacked bars indicate unique and non-uniquely mapped sequences.  Non-Unique sequences are plotted to indicate the maximum expression potential of this gene.  The percentile graph shows the ranking of expression for this gene compared to all others in this experiment.");
	      //}

          String exprMetric = getPropValue("exprMetric");


          if(getPropValueAsBoolean("isStrandSpecific")) {

	      if (switchStrands) {
		  setPropValue("antisense","firststrand") ;
		  setPropValue("sense","secondstrand") ;
		  setPropValue("metadataFileSuffix","_alt");
	      } else {
		  setPropValue("sense","firststrand") ;
		  setPropValue("antisense","secondstrand") ;
	      }
              setPropValue("graphVisibleParts", exprMetric + "_sense");
              injectTemplate("pathwayGraphs");


              String senseExprGraphAttr = datasetName + "_sense_expr_graph";
              String antisenseExprGraphAttr = datasetName + "_antisense_expr_graph";

              String sensePctGraphAttr = datasetName + "_sense_pct_graph";
              String antisensePctGraphAttr = datasetName + "_antisense_pct_graph";


              // These are used for the question
              setPropValue("exprGraphAttr", senseExprGraphAttr + "," + antisenseExprGraphAttr);
              setPropValue("pctGraphAttr", sensePctGraphAttr + "," + antisensePctGraphAttr);

              injectTemplate("rnaSeqSsExpressionGraphAttributes");

              // Inject the text attributes into the ontology for the results summary page
              setPropValue("graphTextAttrName", senseExprGraphAttr);
              injectTemplate("graphTextAttributeCategory");

              setPropValue("graphTextAttrName", antisenseExprGraphAttr);
              injectTemplate("graphTextAttributeCategory");


              setPropValue("graphTextAttrName", sensePctGraphAttr);
              injectTemplate("graphTextAttributeCategory");


              setPropValue("graphTextAttrName", antisensePctGraphAttr);
              injectTemplate("graphTextAttributeCategory");


              injectTemplate("rnaSeqProfileSetParamQuery");

	      injectTemplate("rnaSeqGraph");
          } else {
	      setPropValue("sense","unstranded") ;

              setPropValue("graphVisibleParts", exprMetric);
              injectTemplate("pathwayGraphs");

              setPropValue("graphVisibleParts", exprMetric + ",percentile");


              String exprGraphAttr = datasetName + "_expr_graph";
              String pctGraphAttr = datasetName + "_pct_graph";

              setPropValue("exprGraphAttr", exprGraphAttr);
              setPropValue("pctGraphAttr", pctGraphAttr);

              injectTemplate("rnaSeqExpressionGraphAttributes");
              injectTemplate("rnaSeqProfileSetParamQuery");


              // Add text attribute to the categories ontology
              setPropValue("graphTextAttrName", exprGraphAttr);
              injectTemplate("graphTextAttributeCategory");

              setPropValue("graphTextAttrName", pctGraphAttr);
              injectTemplate("graphTextAttributeCategory");

              injectTemplate("rnaSeqGraph");
          }


          if(getPropValueAsBoolean("hasMultipleSamples")) {
              injectTemplate("rnaSeqFoldChangeQuestion");
              //              injectTemplate("rnaSeqFoldChangeCategories");
              setPropValue("searchCategory", "searchCategory-transcriptomics-fold-change");
              setPropValue("questionName", "GeneQuestions.GenesByRNASeq" + getDatasetName());
              injectTemplate("internalGeneSearchCategory");


          }

          injectTemplate("rnaSeqPercentileQuestion");
          //          injectTemplate("rnaSeqPercentileCategories");
          setPropValue("searchCategory", "searchCategory-transcriptomics-percentile");
          setPropValue("questionName", "GeneQuestions.GenesByRNASeq" + getDatasetName() + "Percentile");
          injectTemplate("internalGeneSearchCategory");

	  if(getPropValueAsBoolean("isDESeq")) {
	      injectTemplate("rnaSeqDESeqQuestion");
	      setPropValue("searchCategory", "searchCategory-transcriptomics-differential-expression");
	      setPropValue("questionName", "GeneQuestions.GenesByRNASeq" + getDatasetName() + "DESeq");
	      injectTemplate("internalGeneSearchCategory");
	  }

          if(getPropValue("graphPriorityOrderGrouping").equals("")) {
              setPropValue("graphPriorityOrderGrouping", "1");
          }

 // need to make sure there are no single quotes in the descrip
         String datasetDescrip = getPropValue("datasetDescrip");
         setPropValue("datasetDescrip", datasetDescrip.replace("'", ""));
  
        setPropValue("isGraphCustom", "false");
          injectTemplate("genePageGraphDescriptions");

          injectTemplate("datasetExampleGraphDescriptions");
         
      }

      // remove ':' which is gbrowse category separator.
      String organismAbbrevDisplay = getPropValue("organismAbbrevDisplay");
      setPropValue("organismAbbrevDisplay", organismAbbrevDisplay.replace(":", ""));

      injectTemplate("rnaSeqCoverageTrack");
<<<<<<< HEAD
      injectTemplate("rnaSeqCoverageTrackUnlogged");
=======
      setPropValue("gbrowseTrackName", getDatasetName() + "Coverage");
      injectTemplate("gbrowseTrackCategory");

      injectTemplate("rnaSeqCoverageTrackUnlogged");
      setPropValue("gbrowseTrackName", getDatasetName() + "CoverageUnlogged");
      injectTemplate("gbrowseTrackCategory");



>>>>>>> e49b57b6

      String showIntronJunctions = getPropValue("showIntronJunctions");
      if(Boolean.parseBoolean(showIntronJunctions)) {
        
          String experimentName = datasetName.replace("_rnaSeq_RSRC", "");
          

          //String experimentName = experimentRsrc.replaceFirst("RSRC", "");
          setPropValue("experimentName", experimentName);

          // String organismAbbrev = getPropValue("organismAbbrev");
          

          List<String> sampleNames = getSampleList();
          String subtracks = "";
          for (int i=0; i<sampleNames.size(); i++) {
              String subtrack = sampleNames.get(i);
              if (i == sampleNames.size() -1) {
                  subtracks = subtracks + "'" + subtrack + "';";
              }
              else {
                  subtracks = subtracks + "'" + subtrack + "';\n                  ";
              }
          }
          setPropValue("subtracks", subtracks);

          if(projectName.equals("HostDB")) {
              setPropValue("intronSizeLimit", "100000");
          }
          else {
              setPropValue("intronSizeLimit", "9000");
          }
          setPropValue("subtracks", subtracks);

          injectTemplate("rnaSeqJunctionsTrack");
          setPropValue("gbrowseTrackName", getDatasetName() + "Junctions");
          injectTemplate("gbrowseTrackCategory");
      }

  }


  @Override
  public void addModelReferences() {
      if(getPropValueAsBoolean("isAlignedToAnnotatedGenome")) {

	  setPropValue("graphModule", "RNASeq");
	  /*  if(getPropValueAsBoolean("isStrandSpecific")) {
              setPropValue("graphModule", "RNASeq::StrandSpecific");
          } else {
              setPropValue("graphModule", "RNASeq::StrandNonSpecific");
	      } */
              addWdkReference("TranscriptRecordClasses.TranscriptRecordClass", "profile_graph", getPropValue("graphModule") + getDatasetName() ); 

          if(getPropValueAsBoolean("hasMultipleSamples")) {

              addWdkReference("TranscriptRecordClasses.TranscriptRecordClass", "question",
                              "GeneQuestions.GenesByRNASeq" + getDatasetName());

          }
	  
	  if (getPropValueAsBoolean("isDESeq")) {
	      addWdkReference("TranscriptRecordClasses.TranscriptRecordClass", "question", "GeneQuestions.GenesByRNASeq" +getDatasetName() +"DESeq");
	  }

          addWdkReference("TranscriptRecordClasses.TranscriptRecordClass", "question",
                          "GeneQuestions.GenesByRNASeq" + getDatasetName() + "Percentile");
      }
  }
  
  // declare properties required beyond those inherited from the datasetPresenter
  // second column is for documentation
  @Override
  public String[][] getPropertiesDeclaration() {
      String [][] declaration = {
                                 {"isEuPathDBSite", ""},
                                 {"switchStrands", ""},
                                 {"graphColor", ""},
                                 {"graphSampleLabels", ""},
                                 {"graphBottomMarginSize", ""},
                                 {"showIntronJunctions", ""},
                                 {"isAlignedToAnnotatedGenome", ""},
                                 {"hasMultipleSamples", ""},
                                 {"graphXAxisSamplesDescription", "will show up on the gene record page next to the graph"},
                                 {"graphPriorityOrderGrouping", "numeric grouping / ordering of graphs on the gene record page"},
                                 {"optionalQuestionDescription", "html text to be appended to the descriptions of all questions"},
                                 {"graphForceXLabelsHorizontal", "should the x axis labels be always horiz"},
				 {"isDESeq", ""},
      };

    return declaration;
  }
}<|MERGE_RESOLUTION|>--- conflicted
+++ resolved
@@ -183,9 +183,6 @@
       setPropValue("organismAbbrevDisplay", organismAbbrevDisplay.replace(":", ""));
 
       injectTemplate("rnaSeqCoverageTrack");
-<<<<<<< HEAD
-      injectTemplate("rnaSeqCoverageTrackUnlogged");
-=======
       setPropValue("gbrowseTrackName", getDatasetName() + "Coverage");
       injectTemplate("gbrowseTrackCategory");
 
@@ -195,7 +192,6 @@
 
 
 
->>>>>>> e49b57b6
 
       String showIntronJunctions = getPropValue("showIntronJunctions");
       if(Boolean.parseBoolean(showIntronJunctions)) {
