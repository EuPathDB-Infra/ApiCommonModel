--- conflicted
+++ resolved
@@ -10,15 +10,9 @@
 
   @Override
   public void addModelReferences() {
-<<<<<<< HEAD
-      addWdkReference("GeneRecordClasses.GeneRecordClass", "question", "GeneQuestions.GenesByProteinDbAccession"); 
-      addWdkReference("GeneRecordClasses.GeneRecordClass", "question", "GeneQuestions.GenesByTextSearch"); 
-      addWdkReference("GeneRecordClasses.GeneRecordClass", "question", "GeneQuestions.GenesByEcNumber");
-=======
       addWdkReference("TranscriptRecordClasses.TranscriptRecordClass", "question", "GeneQuestions.GenesByProteinDbAccession"); 
       addWdkReference("TranscriptRecordClasses.TranscriptRecordClass", "question", "GeneQuestions.GenesByTextSearch"); 
       addWdkReference("TranscriptRecordClasses.TranscriptRecordClass", "question", "GeneQuestions.GenesByEcNumber");
->>>>>>> e49b57b6
   }
 
   // second column is for documentation
