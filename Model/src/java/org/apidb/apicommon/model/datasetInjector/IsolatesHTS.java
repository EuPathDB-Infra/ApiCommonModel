--- conflicted
+++ resolved
@@ -32,10 +32,7 @@
       setPropValue("organismAbbrevDisplay", organismAbbrevDisplay.replace(":", ""));
 
       for (int i=0; i<sampleNames.size(); i++){
-<<<<<<< HEAD
-=======
 
->>>>>>> e49b57b6
           setPropValue("sampleName", sampleNames.get(i));
 
           String gbrowseDBName = organismAbbrev + "_" + experimentName + "_" + sampleNames.get(i) + sampleNameSuffix;
@@ -43,13 +40,10 @@
 
           injectTemplate("htsSnpSampleDatabase");
           injectTemplate("htsSnpSampleCoverageXYTrack");
-<<<<<<< HEAD
-=======
 
           setPropValue("gbrowseTrackName", gbrowseDBName);
           injectTemplate("gbrowseTrackCategory");
 
->>>>>>> e49b57b6
           injectTemplate("htsSnpSampleCoverageDensityTracks");
           injectTemplate("htsSnpSampleAlignmentTrack");
       }       
@@ -93,26 +87,6 @@
 
 
       addWdkReference("GeneRecordClasses.GeneRecordClass", "attribute", "total_hts_snps");
-<<<<<<< HEAD
-      addWdkReference("GeneRecordClasses.GeneRecordClass", "question", "GeneQuestions.GenesByNgsSnps");
-      //addWdkReference("GeneRecordClasses.GeneRecordClass", "question", "GeneQuestions.GenesByTajimasDHtsSnps");
-
-      addWdkReference("IsolateRecordClasses.IsolateRecordClass", "question", "IsolateQuestions.IsolateByIsolateId");
-      addWdkReference("IsolateRecordClasses.IsolateRecordClass", "question", "IsolateQuestions.IsolateByTaxon");
-      addWdkReference("IsolateRecordClasses.IsolateRecordClass", "question", "IsolateQuestions.IsolateByHost");
-      addWdkReference("IsolateRecordClasses.IsolateRecordClass", "question", "IsolateQuestions.IsolateByIsolationSource");
-      addWdkReference("IsolateRecordClasses.IsolateRecordClass", "question", "IsolateQuestions.IsolateByProduct");
-      //addWdkReference("IsolateRecordClasses.IsolateRecordClass", "question", "IsolateQuestions.IsolateByGenotypeNumber");
-      //addWdkReference("IsolateRecordClasses.IsolateRecordClass", "question", "IsolateQuestions.IsolateByRFLPGenotype");
-      addWdkReference("IsolateRecordClasses.IsolateRecordClass", "question", "IsolateQuestions.IsolateByStudy");
-      addWdkReference("IsolateRecordClasses.IsolateRecordClass", "question", "IsolateQuestions.IsolateByCountry");
-      addWdkReference("IsolateRecordClasses.IsolateRecordClass", "question", "IsolateQuestions.IsolateByAuthor");
-      addWdkReference("IsolateRecordClasses.IsolateRecordClass", "question", "IsolateQuestions.IsolatesByTextSearch");
-      addWdkReference("IsolateRecordClasses.IsolateRecordClass", "question", "IsolateQuestions.IsolatesByClustering");
-      addWdkReference("IsolateRecordClasses.IsolateRecordClass", "table", "Reference");
-      addWdkReference("IsolateRecordClasses.IsolateRecordClass", "table", "HtsContacts");
-      addWdkReference("IsolateRecordClasses.IsolateRecordClass", "attribute", "overview");
-=======
       addWdkReference("TranscriptRecordClasses.TranscriptRecordClass", "question", "GeneQuestions.GenesByNgsSnps");
       //addWdkReference("TranscriptRecordClasses.TranscriptRecordClass", "question", "GeneQuestions.GenesByTajimasDHtsSnps");
 
@@ -131,7 +105,6 @@
       addWdkReference("PopsetRecordClasses.PopsetRecordClass", "table", "Reference");
       addWdkReference("PopsetRecordClasses.PopsetRecordClass", "table", "HtsContacts");
       addWdkReference("PopsetRecordClasses.PopsetRecordClass", "attribute", "overview");
->>>>>>> e49b57b6
       addWdkReference("GeneRecordClasses.GeneRecordClass", "table", "SNPsAlignment");
   }
 
