--- conflicted
+++ resolved
@@ -1,6 +1,5 @@
 package org.apidb.apicommon.model.datasetInjector;
 
-import org.gusdb.wdk.model.WdkRuntimeException;
 import org.apidb.apicommon.datasetPresenter.DatasetInjector;
 
 public class ChIPSeq extends DatasetInjector {
@@ -10,27 +9,9 @@
       setShortAttribution();
       setOrganismAbbrevFromDatasetName();
 
-<<<<<<< HEAD
-      String scale = getPropValue("scale");
-
-      if(scale.toLowerCase().equals("log")) {
-          injectTemplate("chipSeqCoverageTrack");
-      } 
-      else if(scale.toLowerCase().equals("linear")) {
-          injectTemplate("chipSeqCoverageTrackUnlogged");
-      } 
-      else if(scale.toLowerCase().equals("both")) {
-          injectTemplate("chipSeqCoverageTrack");
-          injectTemplate("chipSeqCoverageTrackUnlogged");
-      } 
-      else {
-          throw new WdkRuntimeException("property [scale] should be one of [log,linear,both]");
-      }
-=======
       injectTemplate("chipSeqCoverageTrackUnlogged");
       setPropValue("gbrowseTrackName", getDatasetName() + "CoverageUnlogged");
       injectTemplate("gbrowseTrackCategory");
->>>>>>> e49b57b6
 
   }
 
@@ -38,20 +19,10 @@
   public void addModelReferences() { }
 
 
-<<<<<<< HEAD
-  @Override
-  public String[][] getPropertiesDeclaration() {
-      String [][] declaration = { 
-                      {"scale", "log, linear or both"}, 
-                                };
-      return declaration;
-  }
-=======
     @Override
 	public String[][] getPropertiesDeclaration() {
         String[][] propertiesDeclaration = {};
         return propertiesDeclaration;
     }
->>>>>>> e49b57b6
 
 }