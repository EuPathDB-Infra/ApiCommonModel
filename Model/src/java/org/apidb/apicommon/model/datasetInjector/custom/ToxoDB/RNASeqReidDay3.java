package org.apidb.apicommon.model.datasetInjector.custom.ToxoDB;

import org.apidb.apicommon.model.datasetInjector.CusomGenePageExpressionGraphsAndCoverage;

public class RNASeqReidDay3 extends CusomGenePageExpressionGraphsAndCoverage {

  @Override
  public void addModelReferences() {
<<<<<<< HEAD
      addWdkReference("GeneRecordClasses.GeneRecordClass", "question", "GeneQuestions.GenesByTgVegRNASeqExpressionPercentile"); 

      addWdkReference("GeneRecordClasses.GeneRecordClass", "profile_graph", "Reid::TgVEGRnaSeq" ); 
=======
      addWdkReference("TranscriptRecordClasses.TranscriptRecordClass", "question", "GeneQuestions.GenesByTgVegRNASeqExpressionPercentile"); 

      addWdkReference("TranscriptRecordClasses.TranscriptRecordClass", "profile_graph", "Reid::TgVEGRnaSeq" ); 
>>>>>>> e49b57b6
  }


}<|MERGE_RESOLUTION|>--- conflicted
+++ resolved
@@ -6,15 +6,9 @@
 
   @Override
   public void addModelReferences() {
-<<<<<<< HEAD
-      addWdkReference("GeneRecordClasses.GeneRecordClass", "question", "GeneQuestions.GenesByTgVegRNASeqExpressionPercentile"); 
-
-      addWdkReference("GeneRecordClasses.GeneRecordClass", "profile_graph", "Reid::TgVEGRnaSeq" ); 
-=======
       addWdkReference("TranscriptRecordClasses.TranscriptRecordClass", "question", "GeneQuestions.GenesByTgVegRNASeqExpressionPercentile"); 
 
       addWdkReference("TranscriptRecordClasses.TranscriptRecordClass", "profile_graph", "Reid::TgVEGRnaSeq" ); 
->>>>>>> e49b57b6
   }
 
 
