package org.apidb.apicommon.model.datasetInjector;

import org.apidb.apicommon.datasetPresenter.DatasetInjector;

public class ProteinExpressionMassSpec extends DatasetInjector {

  @Override
  public void injectTemplates() {
      setShortAttribution();

      setOrganismAbbrevFromDatasetName();
      String optionalOrganismAbbrev  = getPropValue("optionalOrganismAbbrev");

      if (!optionalOrganismAbbrev.equals("")) {
        if (getPropValue("organismAbbrevDisplay").equals("")) {
          setPropValue("organismAbbrevDisplay", optionalOrganismAbbrev);
        }
      }

      String datasetDisplayName = getPropValue("datasetDisplayName");
      String cleanDatasetDisplayName = cleanString(datasetDisplayName);
      setPropValue("cleanDatasetDisplayName",cleanDatasetDisplayName);

       String datasetNamePattern = getPropValue("datasetNamePattern");

      if (datasetNamePattern == null || datasetNamePattern.equals("")) {
          setPropValue("edNameParamValue", getDatasetName());
      }
      else {
          setPropValue("edNameParamValue",datasetNamePattern);
      }




      injectTemplate("proteinExpressionMassSpecGBrowseTrack");
<<<<<<< HEAD
=======
      setPropValue("gbrowseTrackName", "MassSpecPeptides_" + getDatasetName());
      injectTemplate("gbrowseTrackCategory");
      injectTemplate("pbrowseTrackCategory");
>>>>>>> e49b57b6

      if(getPropValueAsBoolean("isPhosphoProteomics")) {
          injectTemplate("proteinExpressionMassSpecPhosphoPBrowseTrack");
      }
      else {
          injectTemplate("proteinExpressionMassSpecPBrowseTrack");
      }
  }

  @Override
  public void addModelReferences() {
      addWdkReference("TranscriptRecordClasses.TranscriptRecordClass", "question", "GeneQuestions.GenesByMassSpec");
      addWdkReference("GeneRecordClasses.GeneRecordClass", "table", "MassSpecMod");
      addWdkReference("GeneRecordClasses.GeneRecordClass", "table", "MassSpecDownload");
      addWdkReference("GeneRecordClasses.GeneRecordClass", "table", "MassSpec");
  }

  // second column is for documentation
  @Override
  public String[][] getPropertiesDeclaration() {
      String[][] propertiesDeclaration = {{"species", "metadata for the sample organism, not the aligned organism"},
                                          {"optionalOrganismAbbrev","for cases when sample organism is different from the aligned organism"},
                                          {"isPhosphoProteomics","boolean to flag phosphoProteomics experiments for PBrowse"},
      };
      return propertiesDeclaration;
  }

}<|MERGE_RESOLUTION|>--- conflicted
+++ resolved
@@ -34,12 +34,9 @@
 
 
       injectTemplate("proteinExpressionMassSpecGBrowseTrack");
-<<<<<<< HEAD
-=======
       setPropValue("gbrowseTrackName", "MassSpecPeptides_" + getDatasetName());
       injectTemplate("gbrowseTrackCategory");
       injectTemplate("pbrowseTrackCategory");
->>>>>>> e49b57b6
 
       if(getPropValueAsBoolean("isPhosphoProteomics")) {
           injectTemplate("proteinExpressionMassSpecPhosphoPBrowseTrack");
