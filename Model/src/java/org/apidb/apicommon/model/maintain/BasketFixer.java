/**
 * 
 */
package org.apidb.apicommon.model.maintain;

import java.sql.PreparedStatement;
import java.sql.ResultSet;
import java.sql.SQLException;
import java.util.HashMap;
import java.util.Map;

import javax.sql.DataSource;

import org.apache.log4j.Logger;
import org.gusdb.fgputil.BaseCLI;
import org.gusdb.fgputil.db.SqlUtils;
import org.gusdb.wdk.model.Utilities;
import org.gusdb.wdk.model.WdkModel;
import org.gusdb.wdk.model.WdkModelException;

/**
 * @author xingao
 * 
 *         The code load model info into local tables, and will be used to
 *         validate steps.
 */
public class BasketFixer extends BaseCLI {

  private static final Logger logger = Logger.getLogger(BasketFixer.class);

  // account used to run maintennace scripts
  private static final String WDKMAINT = "wdkmaint.";

  public static void main(String[] args) throws Exception {
    String cmdName = System.getProperty("cmdName");
    BasketFixer cacher = new BasketFixer(cmdName);
    try {
      cacher.invoke(args);
    } catch (Exception ex) {
      ex.printStackTrace();
      throw ex;
    } finally {
      logger.info("basket fixer done.");
      System.exit(0);
    }
  }

  /**
   * @param command
   * @param description
   */
  public BasketFixer(String command) {
    super((command != null) ? command : "wdkBasketFixer", "Update the "
          + "record ids in the basket. If the id has been changed, the "
          + "new id will be put into basket; if the record has been "
          + "removed from the database, the id will be removed from "
          + "basket.");
  }

<<<<<<< HEAD
    /*
     * (non-Javadoc)
     * 
     * @see org.gusdb.fgputil.BaseCLI#declareOptions()
     */
    @Override
=======
  /*
   * (non-Javadoc)
   * 
   * @see org.gusdb.fgputil.BaseCLI#declareOptions()
   */
  @Override
>>>>>>> e49b57b6
    protected void declareOptions() {
    addSingleValueOption(ARG_PROJECT_ID, true, null, "A comma-separated"
                         + " list of ProjectIds, which should match the directory name"
                         + " under $GUS_HOME, where model-config.xml is stored.");
  }

<<<<<<< HEAD
    /*
     * (non-Javadoc)
     * 
     * @see org.gusdb.fgputil.BaseCLI#execute()
     */
    @Override
=======
  /*
   * (non-Javadoc)
   * 
   * @see org.gusdb.fgputil.BaseCLI#execute()
   */
  @Override
>>>>>>> e49b57b6
    protected void execute() throws Exception {
    String gusHome = System.getProperty(Utilities.SYSTEM_PROPERTY_GUS_HOME);

    String strProject = (String) getOptionValue(ARG_PROJECT_ID);
    String[] projects = strProject.split(",");

<<<<<<< HEAD
        for (String projectId : projects) {
            logger.info("Fixing basket for project " + projectId);
            WdkModel wdkModel = WdkModel.construct(projectId, gusHome);
            fixBasket(wdkModel, "GeneRecordClasses.GeneRecordClass", "ApidbTuning.GeneId",  "gene");
            fixBasket(wdkModel, "SequenceRecordClasses.SequenceRecordClass", "ApidbTuning.SequenceId",  "sequence");
            logger.info("=========================== done ============================");
            wdkModel.releaseResources();
        }
=======
    for (String projectId : projects) {
      logger.info("Fixing basket for project " + projectId);
      WdkModel wdkModel = WdkModel.construct(projectId, gusHome);
      fixBasket(wdkModel, "TranscriptRecordClasses.TranscriptRecordClass", "ApidbTuning.GeneId",  "gene");
      updateTranscripts(wdkModel);
      fixBasket(wdkModel, "SequenceRecordClasses.SequenceRecordClass", "ApidbTuning.GenomicSequenceId",  "sequence");
      logger.info("=========================== done ============================");
      wdkModel.releaseResources();
>>>>>>> e49b57b6
    }
  }

  public void fixBasket(WdkModel wdkModel, String type, String aliasTable, String idColumn) throws WdkModelException {
    logger.info("Fixing "+type+" basket...");

    Map<Integer, Map<String, String>> users = getDeprecatedIds(wdkModel,
                                                               type, aliasTable, idColumn);
    for (int userId : users.keySet()) {
      Map<String, String> ids = users.get(userId);
      changeIds(wdkModel, type, userId, ids);
    }
  }

  private Map<Integer, Map<String, String>> getDeprecatedIds(
                                                             WdkModel wdkModel, String type, String aliasTable, String idColumn)
    throws WdkModelException {
    Map<Integer, Map<String, String>> users = new HashMap<Integer, Map<String, String>>();

    String userSchema = wdkModel.getModelConfig().getUserDB().getUserSchema();
    String dblink = wdkModel.getModelConfig().getAppDB().getUserDbLink();
    DataSource dataSource = wdkModel.getAppDb().getDataSource();
    String sql = "SELECT b.user_id, b.pk_column_1 AS old_id,        "
      + "          a." + idColumn + " AS new_id               "
      + "   FROM " + userSchema + "user_baskets" + dblink + " b "
      + "     LEFT JOIN " + aliasTable + " a "
      + "       ON b.pk_column_1 = a.id "
      + "   WHERE b.project_id = ? AND b.record_class = ?";

    ResultSet resultSet = null;
    PreparedStatement ps = null;
    try {
      logger.debug("executing sql to find invalid basket ids...\n" + sql);
      ps = SqlUtils.getPreparedStatement(dataSource,
                                                           sql);
      ps.setFetchSize(5000);
      ps.setString(1, wdkModel.getProjectId());
      ps.setString(2, type);
      resultSet = ps.executeQuery();
      logger.debug("sql returned.");
      while (resultSet.next()) {
        int userId = resultSet.getInt("user_id");
        String oldId = resultSet.getString("old_id");
        String newId = resultSet.getString("new_id");

        Map<String, String> ids = users.get(userId);
        if (ids == null) {
          ids = new HashMap<String, String>();
          users.put(userId, ids);
        }
        ids.put(oldId, newId);
      }

      Integer[] userIds = new Integer[users.size()];
      users.keySet().toArray(userIds);
      for (Integer userId : userIds) {
        Map<String, String> ids = users.get(userId);
        // if the old id maps to a new id, but the new id is also in the
        // basket, then need to remove the old id, by setting the new id
        // to null.
        String[] oldIds = new String[ids.size()];
        ids.keySet().toArray(oldIds);
        for (String oldId : oldIds) {
          String newId = ids.get(oldId);
          // if new id is null, meaning old id to be removed, don't
          // process here.
          if (newId == null) continue;

          // if old id == new id, don't process here. this entry will
          // be discarded later.
          if (oldId.equals(newId)) continue;

          if (ids.containsKey(newId)) {
            // new id already exist, remove the old id by setting
            // new id to null.
            ids.put(oldId, null);
          } else {
            // new id doesn't exist, add new id into the list, so
            // that other old id which maps to this new id will be
            // removed. However, the current old id will be mapped.
            ids.put(newId, newId);
          }
        }

        // discard entries where old id == new id; this has to be done
        // after the previous step.
        oldIds = new String[ids.size()];
        ids.keySet().toArray(oldIds);
        for (String oldId : oldIds) {
          String newId = ids.get(oldId);
          if (newId != null && oldId.equals(newId))
            ids.remove(oldId);
        }

        // if the user has no id to process, discard the user
        if (ids.size() == 0) users.remove(userId);
      }
      logger.info("total " + users.size()
                  + " users needs to be changed, based on " + aliasTable);
    }
    catch (SQLException e) {
      throw new WdkModelException(e);
    }
    finally {
      SqlUtils.closeResultSetAndStatement(resultSet, ps);
    }
    return users;
  }

  private void changeIds(WdkModel wdkModel, String type, int userId,
                         Map<String, String> ids) throws WdkModelException {
    logger.info("Updating basket for user #" + userId);
        
    String userSchema = wdkModel.getModelConfig().getUserDB().getUserSchema();
    DataSource dataSource = wdkModel.getUserDb().getDataSource();
    String sqlUpdate = "UPDATE " + userSchema + "user_baskets "
      + " SET pk_column_1 = ? "
      + " WHERE project_id = ? AND user_id = ? "
      + "   AND record_class = ? AND pk_column_1 = ?";
    String sqlDelete = "DELETE FROM " + userSchema + "user_baskets "
      + " WHERE project_id = ? AND user_id = ? "
      + "   AND record_class = ? AND pk_column_1 = ?";

    PreparedStatement psUpdate = null, psDelete = null;
    try {
      psUpdate = SqlUtils.getPreparedStatement(dataSource,
                                               sqlUpdate.toString());
      psDelete = SqlUtils.getPreparedStatement(dataSource,
                                               sqlDelete.toString());

      int count = 0;  // <ADD-AG 050111>

      for (String oldId : ids.keySet()) {
        String newId = ids.get(oldId);
        if (newId == null) {
          logger.trace("deleting user #" + userId + " basket id: "
                       + oldId + " of type " + type);
          psDelete.setString(1, wdkModel.getProjectId());
          psDelete.setInt(2, userId);
          psDelete.setString(3, type);
          psDelete.setString(4, oldId);
          psDelete.addBatch();
        } else {
          logger.trace("change user #" + userId + " basket id: "
                       + oldId + " to " + newId + " of type " + type);
          psUpdate.setString(1, newId);
          psUpdate.setString(2, wdkModel.getProjectId());
          psUpdate.setInt(3, userId);
          psUpdate.setString(4, type);
          psUpdate.setString(5, oldId);
          psUpdate.addBatch();
        }

        // <ADD-AG 050111> ------------------------------------------------------
        count++;
        if (count % 500 == 0) {
          psUpdate.executeBatch();
          psDelete.executeBatch();
          logger.info("Rows processed by changeIds = " + count + ".");
        }
        // </ADD-AG 050111> -----------------------------------------------------

      }
      psUpdate.executeBatch();
      psDelete.executeBatch();

      logger.info("Total rows processed by changeIds = " + count + ".");  // <ADD-AG 050111>
    }
    catch (SQLException e) {
      throw new WdkModelException(e);
    }
    finally {
      SqlUtils.closeStatement(psUpdate);
      SqlUtils.closeStatement(psDelete);
    }
  }
    
  private void updateTranscripts(WdkModel wdkModel) throws WdkModelException {
      
    logger.info("Updating transcripts...");
    String userSchema = wdkModel.getModelConfig().getUserDB().getUserSchema();
    DataSource userDbDataSource = wdkModel.getUserDb().getDataSource();
    DataSource appDbDataSource = wdkModel.getAppDb().getDataSource();
    String dblink = wdkModel.getModelConfig().getAppDB().getUserDbLink();
      
    String allTranscriptRowsSql = " from " + userSchema + "user_baskets"
      + " WHERE project_id = '" + wdkModel.getProjectId() + "'"
      + " AND record_class = 'TranscriptRecordClasses.TranscriptRecordClass'";

    String createTempTableSql = "CREATE TABLE basketTemp AS (select * " + allTranscriptRowsSql + ")";
    String deleteBasketTranscriptsSql = "DELETE " + allTranscriptRowsSql;
      
    String insertTranscriptsSql = "INSERT into " +  userSchema + "user_baskets" + dblink 
      + "(BASKET_ID, USER_ID, BASKET_NAME, PROJECT_ID, RECORD_CLASS, IS_DEFAULT, CATEGORY_ID, PK_COLUMN_1, "
      + "PK_COLUMN_2, PK_COLUMN_3, PREV_BASKET_ID, MIGRATION_ID)"
      + " SELECT distinct b.BASKET_ID, b.USER_ID, b.BASKET_NAME, b.PROJECT_ID, b.RECORD_CLASS, b.IS_DEFAULT, b.CATEGORY_ID,  b.PK_COLUMN_1, "
      + "t.source_id as PK_COLUMN_2, b.PK_COLUMN_3, b.PREV_BASKET_ID, b.MIGRATION_ID" 
      + " FROM " +  WDKMAINT + "basketTemp" + dblink + " b, ApiDBTuning.TranscriptAttributes t "
      + "   WHERE b.pk_column_1 = t.gene_source_id ";
             
    try {
      if (wdkModel.getUserDb().getPlatform().checkTableExists(userDbDataSource, wdkModel.getUserDb().getDefaultSchema(), "basketTemp"))
        SqlUtils.executeUpdate(userDbDataSource, "DROP TABLE basketTemp", "basket-maintenance-delete-temp-table");
         
      // copy transcript baskets to temp table
      SqlUtils.executeUpdate(userDbDataSource, createTempTableSql, "basket-maintenance-create-temp-table");
        
      // delete transcript baskets from basket table
      SqlUtils.executeUpdate(userDbDataSource, deleteBasketTranscriptsSql, "basket-maintenance-delete-transcripts");

      // join to appDb to insert new set of transcripts for each gene into basket
      SqlUtils.executeUpdate(appDbDataSource, insertTranscriptsSql, "basket-maintenance-inesrt-transcripts");
      
      // delete temp table
      //SqlUtils.executeUpdate(userDbDataSource, "DROP TABLE basketTemp", "basket-maintenance-delete-temp-table");
    }
    catch (SQLException e) {
      throw new WdkModelException(e);
    }
         
  }
}<|MERGE_RESOLUTION|>--- conflicted
+++ resolved
@@ -57,58 +57,30 @@
           + "basket.");
   }
 
-<<<<<<< HEAD
-    /*
-     * (non-Javadoc)
-     * 
-     * @see org.gusdb.fgputil.BaseCLI#declareOptions()
-     */
-    @Override
-=======
   /*
    * (non-Javadoc)
    * 
    * @see org.gusdb.fgputil.BaseCLI#declareOptions()
    */
   @Override
->>>>>>> e49b57b6
     protected void declareOptions() {
     addSingleValueOption(ARG_PROJECT_ID, true, null, "A comma-separated"
                          + " list of ProjectIds, which should match the directory name"
                          + " under $GUS_HOME, where model-config.xml is stored.");
   }
 
-<<<<<<< HEAD
-    /*
-     * (non-Javadoc)
-     * 
-     * @see org.gusdb.fgputil.BaseCLI#execute()
-     */
-    @Override
-=======
   /*
    * (non-Javadoc)
    * 
    * @see org.gusdb.fgputil.BaseCLI#execute()
    */
   @Override
->>>>>>> e49b57b6
     protected void execute() throws Exception {
     String gusHome = System.getProperty(Utilities.SYSTEM_PROPERTY_GUS_HOME);
 
     String strProject = (String) getOptionValue(ARG_PROJECT_ID);
     String[] projects = strProject.split(",");
 
-<<<<<<< HEAD
-        for (String projectId : projects) {
-            logger.info("Fixing basket for project " + projectId);
-            WdkModel wdkModel = WdkModel.construct(projectId, gusHome);
-            fixBasket(wdkModel, "GeneRecordClasses.GeneRecordClass", "ApidbTuning.GeneId",  "gene");
-            fixBasket(wdkModel, "SequenceRecordClasses.SequenceRecordClass", "ApidbTuning.SequenceId",  "sequence");
-            logger.info("=========================== done ============================");
-            wdkModel.releaseResources();
-        }
-=======
     for (String projectId : projects) {
       logger.info("Fixing basket for project " + projectId);
       WdkModel wdkModel = WdkModel.construct(projectId, gusHome);
@@ -117,7 +89,6 @@
       fixBasket(wdkModel, "SequenceRecordClasses.SequenceRecordClass", "ApidbTuning.GenomicSequenceId",  "sequence");
       logger.info("=========================== done ============================");
       wdkModel.releaseResources();
->>>>>>> e49b57b6
     }
   }
 
