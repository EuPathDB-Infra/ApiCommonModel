package org.apidb.apicommon.model.report;

import java.io.OutputStream;
import java.io.OutputStreamWriter;
import java.io.PrintWriter;
import java.security.NoSuchAlgorithmException;
import java.sql.ResultSet;
import java.sql.SQLException;
import java.util.Arrays;
import java.util.LinkedHashMap;
import java.util.Map;

import org.apache.log4j.Logger;
import org.gusdb.fgputil.db.SqlUtils;
import org.gusdb.fgputil.db.pool.DatabaseInstance;
import org.gusdb.wdk.model.WdkModelException;
import org.gusdb.wdk.model.WdkUserException;
import org.gusdb.wdk.model.answer.AnswerValue;
import org.gusdb.wdk.model.record.RecordClass;
import org.gusdb.wdk.model.record.RecordInstance;
import org.gusdb.wdk.model.record.attribute.AttributeValue;
import org.gusdb.wdk.model.report.Reporter;
import org.gusdb.wdk.model.report.StandardReporter;
import org.json.JSONException;
import org.json.JSONObject;

/**
 * Used exclusively on the website that provides result download in GFF format. It will use the data from
 * apidb.GeneDetails table.
 * 
 * @author xingao
 * 
 */
public class Gff3CachedReporter extends Reporter {

  private static Logger logger = Logger.getLogger(Gff3Reporter.class);

<<<<<<< HEAD
=======
  private static final String[] SUPPORTED_RECORD_CLASS_NAMES = {
      "GeneRecordClasses.GeneRecordClass",
      "TranscriptRecordClasses.TranscriptRecordClass"
  };

>>>>>>> e49b57b6
  public static final String PROPERTY_TABLE_CACHE = "table_cache";
  public static final String PROPERTY_RECORD_ID_COLUMN = "record_id_column";

  public static final String PROPERTY_GFF_RECORD_NAME = "gff_record";
  public static final String PROPERTY_GFF_TRANSCRIPT_NAME = "gff_transcript";
  public static final String PROPERTY_GFF_PROTEIN_NAME = "gff_protein";

  public final static String FIELD_HAS_TRANSCRIPT = "hasTranscript";
  public final static String FIELD_HAS_PROTEIN = "hasProtein";

  private final static String COLUMN_CONTENT = "content";

  private String tableCache;
  private String recordIdColumn;
  private String recordName;
  private String proteinName;
  private String transcriptName;

  private boolean hasTranscript = false;
  private boolean hasProtein = false;
  private String fileType = null;

  public Gff3CachedReporter(AnswerValue answerValue, int startIndex, int endIndex) {
    super(answerValue, startIndex, endIndex);
  }

  /**
   * (non-Javadoc)
   * 
   * @see org.gusdb.wdk.model.report.Reporter#setProperties(java.util.Map)
   */
  @Override
  public void setProperties(Map<String, String> properties) throws WdkModelException {
    super.setProperties(properties);

    // check required properties
    tableCache = properties.get(PROPERTY_TABLE_CACHE);
    recordIdColumn = properties.get(PROPERTY_RECORD_ID_COLUMN);
    recordName = properties.get(PROPERTY_GFF_RECORD_NAME);
    proteinName = properties.get(PROPERTY_GFF_PROTEIN_NAME);
    transcriptName = properties.get(PROPERTY_GFF_TRANSCRIPT_NAME);

    if (tableCache == null || tableCache.length() == 0)
      throw new WdkModelException("The required property for reporter " + this.getClass().getName() + ", " +
          PROPERTY_TABLE_CACHE + ", is missing");
    if (recordIdColumn == null || recordIdColumn.length() == 0)
      throw new WdkModelException("The required property for reporter " + this.getClass().getName() + ", " +
          PROPERTY_RECORD_ID_COLUMN + ", is missing");
    if (recordName == null || recordName.length() == 0)
      throw new WdkModelException("The required property for reporter " + this.getClass().getName() + ", " +
          PROPERTY_GFF_RECORD_NAME + ", is missing");
    if (proteinName == null || proteinName.length() == 0)
      throw new WdkModelException("The required property for reporter " + this.getClass().getName() + ", " +
          PROPERTY_GFF_PROTEIN_NAME + ", is missing");
    if (transcriptName == null || transcriptName.length() == 0)
      throw new WdkModelException("The required property for reporter " + this.getClass().getName() + ", " +
          PROPERTY_GFF_PROTEIN_NAME + ", is missing");
  }

  /*
   * (non-Javadoc)
   * 
   * @see org.gusdb.wdk.model.report.Reporter#configure(java.util.Map)
   */
  @Override
  public void configure(Map<String, String> newConfig) {
    super.configure(newConfig);

    if (newConfig.containsKey(StandardReporter.Configuration.ATTACHMENT_TYPE)) fileType = newConfig.get(StandardReporter.Configuration.ATTACHMENT_TYPE);

    // include transcript
    if (newConfig.containsKey(FIELD_HAS_TRANSCRIPT)) {
      String value = newConfig.get(FIELD_HAS_TRANSCRIPT);
      hasTranscript = (value.equalsIgnoreCase("yes") || value.equalsIgnoreCase("true")) ? true : false;
    }

    // include protein
    if (newConfig.containsKey(FIELD_HAS_PROTEIN)) {
      String value = newConfig.get(FIELD_HAS_PROTEIN);
      hasProtein = (value.equalsIgnoreCase("yes") || value.equalsIgnoreCase("true")) ? true : false;
    }
  }

  @Override
  public void configure(JSONObject newConfig) {
    super.configure(newConfig);

    if (newConfig.has(StandardReporter.Configuration.ATTACHMENT_TYPE_JSON))
      fileType = newConfig.getString(StandardReporter.Configuration.ATTACHMENT_TYPE_JSON);

    // include transcript
    if (newConfig.has(FIELD_HAS_TRANSCRIPT))
      hasTranscript = newConfig.getBoolean(FIELD_HAS_TRANSCRIPT);

    // include protein
    if (newConfig.has(FIELD_HAS_PROTEIN))
      hasProtein = newConfig.getBoolean(FIELD_HAS_PROTEIN);
  }

  @Override
  public String getConfigInfo() {
    return "This reporter does not have config info yet.";
  }

  /*
   * (non-Javadoc)
   * 
   * @see org.gusdb.wdk.model.report.Reporter#getHttpContentType()
   */
  @Override
  public String getHttpContentType() {
    if (fileType.equalsIgnoreCase("text")) {
      return "text/plain";
<<<<<<< HEAD
    }
    else { // use the default content type defined in the parent class
      return super.getHttpContentType();
    }
  }

  /*
   * (non-Javadoc)
   * 
   * @see org.gusdb.wdk.model.report.Reporter#getDownloadFileName()
   */
  @Override
  public String getDownloadFileName() {
    logger.info("Internal format: " + fileType);
    String name = getQuestion().getName();
    if (fileType.equalsIgnoreCase("text")) {
      return name + ".gff";
    }
    else { // use the default file name defined in the parent
      return super.getDownloadFileName();
    }
  }

  /*
   * (non-Javadoc)
   * 
   * @see org.gusdb.wdk.model.report.IReporter#format(org.gusdb.wdk.model.Answer)
   */
  @Override
  public void write(OutputStream out) throws WdkModelException, NoSuchAlgorithmException, SQLException,
      JSONException, WdkUserException {
    PrintWriter writer = new PrintWriter(new OutputStreamWriter(out));

    // this reporter only works for GeneRecordClasses.GeneRecordClass
    String rcName = getQuestion().getRecordClass().getFullName();
    if (!rcName.equals("GeneRecordClasses.GeneRecordClass"))
      throw new WdkModelException("Unsupported record type: " + rcName);

    // write header
    writeHeader(writer);

    // write record
    writeRecords(writer);

    // write sequence
    if (hasTranscript || hasProtein)
      writeSequences(writer);
  }

  private void writeHeader(PrintWriter writer) throws WdkModelException, NumberFormatException,
      WdkUserException {
    writer.println("##gff-version 3");
    writer.println("# feature-ontology so.obo");
    writer.println("# attribute-ontology gff3_attributes.obo");
    writer.flush();

    // get the sequence regions
    Map<String, int[]> regions = new LinkedHashMap<String, int[]>();

    // get page based answers with a maximum size (defined in
    // PageAnswerIterator)
    for (AnswerValue answerValue : this) {
      for (RecordInstance record : answerValue.getRecordInstances()) {
        String seqId = getValue(record.getAttributeValue("gff_seqid"));
        int start = Integer.parseInt(getValue(record.getAttributeValue("gff_fstart")));
        int stop = Integer.parseInt(getValue(record.getAttributeValue("gff_fend")));
        if (regions.containsKey(seqId)) {
          int[] region = regions.get(seqId);
          if (region[0] > start)
            region[0] = start;
          if (region[1] < stop)
            region[1] = stop;
          regions.put(seqId, region);
        }
        else {
          int[] region = { start, stop };
          regions.put(seqId, region);
        }
      }
    }

    // put sequence id into the header
    for (String seqId : regions.keySet()) {
      int[] region = regions.get(seqId);
      writer.println("##sequence-region " + seqId + " " + region[0] + " " + region[1]);
    }
    writer.flush();
  }

  private void writeRecords(PrintWriter writer) throws WdkModelException, WdkUserException {
    // get primary key columns
    RecordClass recordClass = getQuestion().getRecordClass();
    String[] pkColumns = recordClass.getPrimaryKeyAttributeField().getColumnRefs();

    // get id sql, then combine with the gff cache.
    String idSql = baseAnswer.getSortedIdSql();

    StringBuffer sql = new StringBuffer("SELECT tc." + COLUMN_CONTENT);
    sql.append(" FROM " + tableCache + " tc, (" + idSql + ") ac");
    sql.append(" WHERE tc.table_name = '" + recordName + "' ");
    for (String column : pkColumns) {
      sql.append(" AND tc." + column + " = ac." + column);
    }

    DatabaseInstance db = getQuestion().getWdkModel().getAppDb();

    // get the result from database
    ResultSet rsTable = null;
    try {
      rsTable = SqlUtils.executeQuery(db.getDataSource(), sql.toString(), "api-report-gff-select-content");

=======
    }
    else { // use the default content type defined in the parent class
      return super.getHttpContentType();
    }
  }

  /*
   * (non-Javadoc)
   * 
   * @see org.gusdb.wdk.model.report.Reporter#getDownloadFileName()
   */
  @Override
  public String getDownloadFileName() {
    logger.info("Internal format: " + fileType);
    String name = getQuestion().getName();
    if (fileType.equalsIgnoreCase("text")) {
      return name + ".gff";
    }
    else { // use the default file name defined in the parent
      return super.getDownloadFileName();
    }
  }

  /*
   * (non-Javadoc)
   * 
   * @see org.gusdb.wdk.model.report.IReporter#format(org.gusdb.wdk.model.Answer)
   */
  @Override
  public void write(OutputStream out) throws WdkModelException, NoSuchAlgorithmException, SQLException,
      JSONException, WdkUserException {
    PrintWriter writer = new PrintWriter(new OutputStreamWriter(out));

    // this reporter only works for GeneRecordClasses.GeneRecordClass
    String rcName = getQuestion().getRecordClass().getFullName();
    if (!Arrays.asList(SUPPORTED_RECORD_CLASS_NAMES).contains(rcName))
      throw new WdkModelException("Unsupported record type: " + rcName);

    // write header
    writeHeader(writer);

    // write record
    writeRecords(writer);

    // write sequence
    if (hasTranscript || hasProtein)
      writeSequences(writer);
  }

  private void writeHeader(PrintWriter writer) throws WdkModelException, NumberFormatException,
      WdkUserException {
    writer.println("##gff-version 3");
    writer.println("# feature-ontology so.obo");
    writer.println("# attribute-ontology gff3_attributes.obo");
    writer.flush();

    // get the sequence regions
    Map<String, int[]> regions = new LinkedHashMap<String, int[]>();

    // get page based answers with a maximum size (defined in
    // PageAnswerIterator)
    for (AnswerValue answerValue : this) {
      for (RecordInstance record : answerValue.getRecordInstances()) {
        String seqId = getValue(record.getAttributeValue("gff_seqid"));
        int start = Integer.parseInt(getValue(record.getAttributeValue("gff_fstart")));
        int stop = Integer.parseInt(getValue(record.getAttributeValue("gff_fend")));
        if (regions.containsKey(seqId)) {
          int[] region = regions.get(seqId);
          if (region[0] > start)
            region[0] = start;
          if (region[1] < stop)
            region[1] = stop;
          regions.put(seqId, region);
        }
        else {
          int[] region = { start, stop };
          regions.put(seqId, region);
        }
      }
    }

    // put sequence id into the header
    for (String seqId : regions.keySet()) {
      int[] region = regions.get(seqId);
      writer.println("##sequence-region " + seqId + " " + region[0] + " " + region[1]);
    }
    writer.flush();
  }

  private void writeRecords(PrintWriter writer) throws WdkModelException, WdkUserException {
    // get primary key columns
    RecordClass recordClass = getQuestion().getRecordClass();
    String[] pkColumns = recordClass.getPrimaryKeyAttributeField().getColumnRefs();

    // get id sql, then combine with the gff cache.
    String idSql = baseAnswer.getSortedIdSql();

    StringBuffer sql = new StringBuffer("SELECT tc." + COLUMN_CONTENT);
    sql.append(" FROM " + tableCache + " tC WHERE tc.source_id in (select gene_source_id from (" + idSql + ") ac)");
    sql.append(" AND tc.table_name = '" + recordName + "' ");


    DatabaseInstance db = getQuestion().getWdkModel().getAppDb();

    // get the result from database
    ResultSet rsTable = null;
    try {
      rsTable = SqlUtils.executeQuery(db.getDataSource(), sql.toString(), "api-report-gff-select-content");

>>>>>>> e49b57b6
      while (rsTable.next()) {
        String content = db.getPlatform().getClobData(rsTable, "content");
        writer.print(content);
        writer.flush();
      }
    }
    catch (SQLException ex) {
      throw new WdkModelException(ex);
    }
    finally {
<<<<<<< HEAD
      SqlUtils.closeResultSetAndStatement(rsTable);
=======
      SqlUtils.closeResultSetAndStatement(rsTable, null);
>>>>>>> e49b57b6
    }
  }

  private void writeSequences(PrintWriter writer) throws WdkModelException, WdkUserException {
    // get primary key columns
    RecordClass recordClass = getQuestion().getRecordClass();
    String[] pkColumns = recordClass.getPrimaryKeyAttributeField().getColumnRefs();

    // get id sql
    String idSql = baseAnswer.getSortedIdSql();

    // construct in clause
    StringBuffer sqlIn = new StringBuffer();
    if (hasTranscript)
      sqlIn.append("'" + transcriptName + "'");
    if (hasProtein) {
      if (sqlIn.length() > 0)
        sqlIn.append(", ");
      sqlIn.append("'" + proteinName + "'");
    }

    StringBuffer sql = new StringBuffer("SELECT ");
    sql.append("tc.").append(COLUMN_CONTENT).append(" FROM ");
<<<<<<< HEAD
    sql.append(tableCache).append(" tc, (").append(idSql).append(") ac");
    sql.append(" WHERE tc.table_name IN (").append(sqlIn).append(")");
    for (String column : pkColumns) {
      sql.append(" AND tc.").append(column).append(" = ac.").append(column);
    }
    // sql.append(" ORDER BY tc.table_name ASC");
=======
    sql.append(tableCache).append(" tc where tc.source_id in (select gene_source_id from (").append(idSql).append(") aC)");
>>>>>>> e49b57b6

    DatabaseInstance db = getQuestion().getWdkModel().getAppDb();

    writer.println("##FASTA");

    // get the result from database
    ResultSet rsTable = null;
    try {
      rsTable = SqlUtils.executeQuery(db.getDataSource(), sql.toString(), "api-report-gff-select-content");

      while (rsTable.next()) {
        String content = db.getPlatform().getClobData(rsTable, "content");
        writer.print(content);
        writer.flush();
      }
    }
    catch (SQLException ex) {
      throw new WdkModelException(ex);
    }
    finally {
<<<<<<< HEAD
      SqlUtils.closeResultSetAndStatement(rsTable);
=======
      SqlUtils.closeResultSetAndStatement(rsTable, null);
>>>>>>> e49b57b6
    }
  }

  private String getValue(AttributeValue attrVal) throws WdkModelException, WdkUserException {
    String value;
    if (attrVal == null) {
      return null;
    }
    else {
      value = attrVal.getValue().toString();
    }
    value = value.trim();
    if (value.length() == 0)
      return null;
    return value;
  }

  @Override
  protected void complete() {
    // do nothing
  }

  @Override
  protected void initialize() throws WdkModelException {
    // do nothing
  }
}<|MERGE_RESOLUTION|>--- conflicted
+++ resolved
@@ -35,14 +35,11 @@
 
   private static Logger logger = Logger.getLogger(Gff3Reporter.class);
 
-<<<<<<< HEAD
-=======
   private static final String[] SUPPORTED_RECORD_CLASS_NAMES = {
       "GeneRecordClasses.GeneRecordClass",
       "TranscriptRecordClasses.TranscriptRecordClass"
   };
 
->>>>>>> e49b57b6
   public static final String PROPERTY_TABLE_CACHE = "table_cache";
   public static final String PROPERTY_RECORD_ID_COLUMN = "record_id_column";
 
@@ -156,7 +153,6 @@
   public String getHttpContentType() {
     if (fileType.equalsIgnoreCase("text")) {
       return "text/plain";
-<<<<<<< HEAD
     }
     else { // use the default content type defined in the parent class
       return super.getHttpContentType();
@@ -192,7 +188,7 @@
 
     // this reporter only works for GeneRecordClasses.GeneRecordClass
     String rcName = getQuestion().getRecordClass().getFullName();
-    if (!rcName.equals("GeneRecordClasses.GeneRecordClass"))
+    if (!Arrays.asList(SUPPORTED_RECORD_CLASS_NAMES).contains(rcName))
       throw new WdkModelException("Unsupported record type: " + rcName);
 
     // write header
@@ -255,11 +251,9 @@
     String idSql = baseAnswer.getSortedIdSql();
 
     StringBuffer sql = new StringBuffer("SELECT tc." + COLUMN_CONTENT);
-    sql.append(" FROM " + tableCache + " tc, (" + idSql + ") ac");
-    sql.append(" WHERE tc.table_name = '" + recordName + "' ");
-    for (String column : pkColumns) {
-      sql.append(" AND tc." + column + " = ac." + column);
-    }
+    sql.append(" FROM " + tableCache + " tC WHERE tc.source_id in (select gene_source_id from (" + idSql + ") ac)");
+    sql.append(" AND tc.table_name = '" + recordName + "' ");
+
 
     DatabaseInstance db = getQuestion().getWdkModel().getAppDb();
 
@@ -268,117 +262,6 @@
     try {
       rsTable = SqlUtils.executeQuery(db.getDataSource(), sql.toString(), "api-report-gff-select-content");
 
-=======
-    }
-    else { // use the default content type defined in the parent class
-      return super.getHttpContentType();
-    }
-  }
-
-  /*
-   * (non-Javadoc)
-   * 
-   * @see org.gusdb.wdk.model.report.Reporter#getDownloadFileName()
-   */
-  @Override
-  public String getDownloadFileName() {
-    logger.info("Internal format: " + fileType);
-    String name = getQuestion().getName();
-    if (fileType.equalsIgnoreCase("text")) {
-      return name + ".gff";
-    }
-    else { // use the default file name defined in the parent
-      return super.getDownloadFileName();
-    }
-  }
-
-  /*
-   * (non-Javadoc)
-   * 
-   * @see org.gusdb.wdk.model.report.IReporter#format(org.gusdb.wdk.model.Answer)
-   */
-  @Override
-  public void write(OutputStream out) throws WdkModelException, NoSuchAlgorithmException, SQLException,
-      JSONException, WdkUserException {
-    PrintWriter writer = new PrintWriter(new OutputStreamWriter(out));
-
-    // this reporter only works for GeneRecordClasses.GeneRecordClass
-    String rcName = getQuestion().getRecordClass().getFullName();
-    if (!Arrays.asList(SUPPORTED_RECORD_CLASS_NAMES).contains(rcName))
-      throw new WdkModelException("Unsupported record type: " + rcName);
-
-    // write header
-    writeHeader(writer);
-
-    // write record
-    writeRecords(writer);
-
-    // write sequence
-    if (hasTranscript || hasProtein)
-      writeSequences(writer);
-  }
-
-  private void writeHeader(PrintWriter writer) throws WdkModelException, NumberFormatException,
-      WdkUserException {
-    writer.println("##gff-version 3");
-    writer.println("# feature-ontology so.obo");
-    writer.println("# attribute-ontology gff3_attributes.obo");
-    writer.flush();
-
-    // get the sequence regions
-    Map<String, int[]> regions = new LinkedHashMap<String, int[]>();
-
-    // get page based answers with a maximum size (defined in
-    // PageAnswerIterator)
-    for (AnswerValue answerValue : this) {
-      for (RecordInstance record : answerValue.getRecordInstances()) {
-        String seqId = getValue(record.getAttributeValue("gff_seqid"));
-        int start = Integer.parseInt(getValue(record.getAttributeValue("gff_fstart")));
-        int stop = Integer.parseInt(getValue(record.getAttributeValue("gff_fend")));
-        if (regions.containsKey(seqId)) {
-          int[] region = regions.get(seqId);
-          if (region[0] > start)
-            region[0] = start;
-          if (region[1] < stop)
-            region[1] = stop;
-          regions.put(seqId, region);
-        }
-        else {
-          int[] region = { start, stop };
-          regions.put(seqId, region);
-        }
-      }
-    }
-
-    // put sequence id into the header
-    for (String seqId : regions.keySet()) {
-      int[] region = regions.get(seqId);
-      writer.println("##sequence-region " + seqId + " " + region[0] + " " + region[1]);
-    }
-    writer.flush();
-  }
-
-  private void writeRecords(PrintWriter writer) throws WdkModelException, WdkUserException {
-    // get primary key columns
-    RecordClass recordClass = getQuestion().getRecordClass();
-    String[] pkColumns = recordClass.getPrimaryKeyAttributeField().getColumnRefs();
-
-    // get id sql, then combine with the gff cache.
-    String idSql = baseAnswer.getSortedIdSql();
-
-    StringBuffer sql = new StringBuffer("SELECT tc." + COLUMN_CONTENT);
-    sql.append(" FROM " + tableCache + " tC WHERE tc.source_id in (select gene_source_id from (" + idSql + ") ac)");
-    sql.append(" AND tc.table_name = '" + recordName + "' ");
-
-
-    DatabaseInstance db = getQuestion().getWdkModel().getAppDb();
-
-    // get the result from database
-    ResultSet rsTable = null;
-    try {
-      rsTable = SqlUtils.executeQuery(db.getDataSource(), sql.toString(), "api-report-gff-select-content");
-
->>>>>>> e49b57b6
       while (rsTable.next()) {
         String content = db.getPlatform().getClobData(rsTable, "content");
         writer.print(content);
@@ -389,11 +272,7 @@
       throw new WdkModelException(ex);
     }
     finally {
-<<<<<<< HEAD
-      SqlUtils.closeResultSetAndStatement(rsTable);
-=======
       SqlUtils.closeResultSetAndStatement(rsTable, null);
->>>>>>> e49b57b6
     }
   }
 
@@ -417,16 +296,7 @@
 
     StringBuffer sql = new StringBuffer("SELECT ");
     sql.append("tc.").append(COLUMN_CONTENT).append(" FROM ");
-<<<<<<< HEAD
-    sql.append(tableCache).append(" tc, (").append(idSql).append(") ac");
-    sql.append(" WHERE tc.table_name IN (").append(sqlIn).append(")");
-    for (String column : pkColumns) {
-      sql.append(" AND tc.").append(column).append(" = ac.").append(column);
-    }
-    // sql.append(" ORDER BY tc.table_name ASC");
-=======
     sql.append(tableCache).append(" tc where tc.source_id in (select gene_source_id from (").append(idSql).append(") aC)");
->>>>>>> e49b57b6
 
     DatabaseInstance db = getQuestion().getWdkModel().getAppDb();
 
@@ -447,11 +317,7 @@
       throw new WdkModelException(ex);
     }
     finally {
-<<<<<<< HEAD
-      SqlUtils.closeResultSetAndStatement(rsTable);
-=======
       SqlUtils.closeResultSetAndStatement(rsTable, null);
->>>>>>> e49b57b6
     }
   }
 
