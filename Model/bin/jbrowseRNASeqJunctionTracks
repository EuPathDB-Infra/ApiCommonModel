#!/usr/bin/perl

use strict;
use lib $ENV{GUS_HOME} . "/lib/perl";
use JSON;
use ApiCommonModel::Model::JBrowseUtil;

use Storable 'dclone';

my ($organismAbbrev, $projectName, $isApollo) = @ARGV;

my $jbrowseUtil;

if($isApollo) {
  $jbrowseUtil = ApiCommonModel::Model::JBrowseUtil->new({projectName => $projectName, organismAbbrev => $organismAbbrev});
}
else {
  $jbrowseUtil = ApiCommonModel::Model::JBrowseUtil->new({projectName => $projectName, organismAbbrev => $organismAbbrev, fileName => "_junctionsCache.json"});
}

# we're done if we can get from cache file (unless we are making apollo config)
if(!$isApollo && $jbrowseUtil->printFromCache()) {
  exit 0;
}

my $methodDescription = "<h1><u>Definitions</u>:</h1>

<p><b>Contained intron</b> is an intron that is contained within the endpoints of a gene model and on the same strand as the gene. All others are not contained: opposite strand to gene, overlapping but not contained within gene boundaries, not overlapping with gene.</p>

<p><b>Score</b>: the sum of all unique read alignments for all samples.</p>

<p><b>Score expression ratio</b>: ratio of the score / average coverage (read depth) across the gene.  For not contained introns, the average coverage is the average coverage across the entire genome.  Note that this is computed per sample (both the score and coverage).</p>

<h1><u>Thresholds used (all are applied)</u>:</h1>

<ol>
<li>Intron length must  be less than 2.5 times the maximum length of any annotated intron for this genome.  For example, if the maximum intron length is 100 KB then all introns shown must be less than 250 KB.</li>

<li>The score >=</li>

<ul>
<li>contained intron: first percentile of all annotated intron scores</li>

<li>not contained: 5 times the first percentile of annotated intron scores</li>
</ul>
<li>For contained introns: score must be >= 2 percent of the score of the intron in this gene with the highest score.</li>

<li>score expression ratio must be greater than or equal to</li>

<ul>
<li>contained intron: minimum (annotated score expression ratio)</li>
<li>not contained: 5th percentile of the annotated score expression ratio.</li>
</ul>
</ol>
 ";
$methodDescription =~ s/\n//g;


my $inclusiveQueryParams = $jbrowseUtil->intronJunctionsQueryParams('inclusive');

my $dbh = $jbrowseUtil->getDbh();   

my $sql = "select count(*)
from apidbtuning.datasetproperty p
   , apidbtuning.datasetnametaxon d
   , apidb.organism o
where d.DATASET_PRESENTER_ID = p.DATASET_PRESENTER_ID
and o.taxon_id = d.taxon_id
and d.name like '%rnaSeq_RSRC'
and p.property = 'showIntronJunctions'
and lower(p.value) = 'true'
and o.PUBLIC_ABBREV = '$organismAbbrev'";

my $sh = $dbh->prepare($sql);
$sh->execute();

my ($count) = $sh->fetchrow_array();
$sh->finish();

my $result = {"tracks" => [] };
if($count > 0) {



  my $inclusive = {storeClass => "JBrowse/Store/SeqFeature/REST",
                   baseUrl => "/a/service/jbrowse",
                   type => "EbrcTracks/View/Track/CanvasSubtracks",
#                   type => "JBrowse/View/Track/CanvasFeatures",
                   key => "RNA-Seq Evidence for Introns",
                         glyph => "EbrcTracks/View/FeatureGlyph/AnchoredSegment",
                   label => "RNA-Seq Evidence for Introns",
                   category => "Transcriptomics",
                   maxFeatureScreenDensity => 0.5,
                   fmtMetaValue_Description => "function(){return datasetDescription(\"$methodDescription\", \"\");}",
                   metadata => {
                     subcategory => 'RNA-Seq',
                     trackType => 'Predicted Intron Junctions',
                     description => $methodDescription,
                   },
                   subtracks => [
                     {featureFilters => {
                       annotated_intron => "Yes",
                       evidence => "Strong Evidence",
                      },
                      visible => 1,
                      label => "Matches Annotation",
                      metadata => {},
                     },
                     {featureFilters => {
                       annotated_intron => "No",
                       evidence => "Strong Evidence",
                      },
                      visible => 1,
                      label => "Novel (Strong Evidence)",
                      metadata => {},
                     },
                     {featureFilters => {
                       annotated_intron => "No",
                       evidence => "Weak Evidence",
                      },
                      visible => 0,
                      label => "Novel (Weak Evidence)",
                      metadata => {},
                     },
                       ],
                   displayMode => "normal",
                   style => {
                     postHeight => "{gsnapIntronPostHeight}",
                     lineThickness => "{gsnapIntronLineThickness}",
                     color => "{gsnapIntronColorFromStrandAndScore}",
<<<<<<< HEAD
                     label => "function(f){return \"Reads=\" + f.get(\"score\");}",
                     showLabels => "function(){return false}",
                     strandArrow => "function(){return false}",
=======
                     showLabels => JSON::false,
                     label => "function(f){return \"Reads=\" + f.get(\"score\");}",
                     strandArrow => JSON::false,
>>>>>>> e34a747d
                   },

                   query => {
                     feature => "gsnap:unifiedintronjunction",
                   },
                   onClick => {
                     content => "{gsnapUnifiedIntronJunctionTitleFxn}",
                   },
                   menuTemplate => [
                     {label => "View Details", 
                      content => "{gsnapUnifiedIntronJunctionTitleFxn}",
                     },
                     {label => "Highlight this Feature"},
                       ],
  };




  push @{$result->{tracks}}, $inclusive;

  if($isApollo) {

    my $refinedNovel = dclone $inclusive;
    $refinedNovel->{category} = "Draggable Annotation";
    $refinedNovel->{type} = "JBrowse/View/Track/HTMLFeatures";
    $refinedNovel->{key} = $refinedNovel->{key} . " Novel with Strong Evidence";
    $refinedNovel->{label} = $refinedNovel->{label} . " Novel with Strong Evidence";
    $refinedNovel->{query}->{annotated_intron} = "No";
    $refinedNovel->{query}->{feature} = "gsnap:unifiedintronjunctionHCOnly";
    delete $refinedNovel->{onClick};

    my $inclusiveNovel = dclone $inclusive;
    $inclusiveNovel->{category} = "Draggable Annotation";
    $inclusiveNovel->{type} = "JBrowse/View/Track/HTMLFeatures";
    $inclusiveNovel->{key} = $inclusiveNovel->{key} . " Novel with Weak Evidence";
    $inclusiveNovel->{label} = $inclusiveNovel->{label} . " Novel with Weak Evidence";
    $inclusiveNovel->{query}->{annotated_intron} = "No";
    $inclusiveNovel->{query}->{feature} = "gsnap:unifiedintronjunctionLCOnly";
    delete $inclusiveNovel->{onClick};

    my $inclusiveKnown = dclone $inclusive;
    $inclusiveKnown->{category} = "Draggable Annotation";
    $inclusiveKnown->{type} = "JBrowse/View/Track/HTMLFeatures";
    $inclusiveKnown->{key} = $inclusiveKnown->{key} . " Matches Transcript Annotation";
    $inclusiveKnown->{label} = $inclusiveKnown->{label} . " Matches Transcript Annotation";
    $inclusiveKnown->{query}->{annotated_intron} = "Yes";
    $inclusiveKnown->{query}->{feature} = "gsnap:unifiedintronjunctionAnnotatedOnly";
    delete $inclusiveKnown->{onClick};


    push @{$result->{tracks}}, $refinedNovel;
    push @{$result->{tracks}}, $inclusiveNovel;
    push @{$result->{tracks}}, $inclusiveKnown;
  }
}

$dbh->disconnect();
print encode_json($result);

unless($isApollo) {
  open(CACHE, "> " . $jbrowseUtil->getCacheFile()) or die "Cannot open file " . $jbrowseUtil->getCacheFile() . " for writing: $!";
  print CACHE encode_json($result);
  close CACHE;
}

1;<|MERGE_RESOLUTION|>--- conflicted
+++ resolved
@@ -128,15 +128,9 @@
                      postHeight => "{gsnapIntronPostHeight}",
                      lineThickness => "{gsnapIntronLineThickness}",
                      color => "{gsnapIntronColorFromStrandAndScore}",
-<<<<<<< HEAD
-                     label => "function(f){return \"Reads=\" + f.get(\"score\");}",
-                     showLabels => "function(){return false}",
-                     strandArrow => "function(){return false}",
-=======
                      showLabels => JSON::false,
                      label => "function(f){return \"Reads=\" + f.get(\"score\");}",
                      strandArrow => JSON::false,
->>>>>>> e34a747d
                    },
 
                    query => {
