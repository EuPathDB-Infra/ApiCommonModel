#!/usr/bin/perl

use strict;

use lib "$ENV{GUS_HOME}/lib/perl";

use XML::Simple;

use File::Basename;

use DBI;

use Getopt::Long qw(GetOptions);

use Data::Dumper;

use Spreadsheet::ParseExcel;

use EbrcModelCommon::Model::tmUtils;

my ($help, $propfile, $instance, $schema, $suffix, $prefix, $filterValue, $debug);

GetOptions("propfile=s" => \$propfile,
  "instance=s" => \$instance,
  "schema=s" => \$schema,
  "suffix=s" => \$suffix,
  "prefix=s" => \$prefix,
  "filterValue=s" => \$filterValue,
  "debug!" => \$debug,
  "help|h" => \$help,
);

die "required parameter missing" unless ($propfile && $instance && $suffix);

my $dbh = EbrcModelCommon::Model::tmUtils::getDbHandle($instance, $schema, $propfile);
my $tabFileLocation = "$ENV{PROJECT_HOME}/EbrcModelCommon/Model/data/SampleDisplayInfo.xls";

&run();

sub run{

  unless (-e $tabFileLocation)  {
    die "Tab file :$tabFileLocation does not exist";
  }

  if($help) {
    &usage();
  }

  my $failures = 0;

  # parse Tab file

  my $insertStatement = "INSERT INTO SampleDisplayInfo$suffix(dataset_name, sample, sample_display_name, sort_order, html_color) VALUES (?,?,?, NULLIF(?,'')::Numeric,?)";
  my $insertRow = $dbh->prepare($insertStatement);
  createEmptyTable($dbh,$suffix);
  if ($tabFileLocation =~ /\.xls$/ || $tabFileLocation =~ /\.xlsx$/) {
    eval {
      require Spreadsheet::ParseExcel;
    };
    if($@) {
      die "Spreadsheet::ParseExcel is a required package when loading from a .xls file";
    }
    else {
      my $oExcel = new Spreadsheet::ParseExcel;
      my $oBook = $oExcel->Parse($tabFileLocation);

      for(my $iSheet=0; $iSheet < $oBook->{SheetCount} ; $iSheet++) {
        my $oSheet = $oBook->{Worksheet}[$iSheet];
        my $minRow = $oSheet->{MinRow};
        my $maxRow = $oSheet->{MaxRow};
        my $minCol = $oSheet->{MinCol};
        my $maxCol = $oSheet->{MaxCol};
        if($maxRow) {
          for(my $i = $minRow; $i <= $maxRow; $i++) {
            my @row;
            for(my $j = $minCol; $j <= $maxCol; $j++) {
              my $oCell = $oSheet->{Cells}[$i][$j];
              my $cellValue = $oCell ? $oCell->Value : undef;
              $cellValue =~ s/["\']//g;
              push(@row, $cellValue);
            }

	    my ($ext_db_name, $sample, $sample_display, $sort_order, $color ) = @row ;

            # skip comments / header
	    next if($ext_db_name =~ /^#/);

	    if ($ext_db_name) {
	      $insertRow->execute($ext_db_name, $sample, $sample_display, $sort_order,$color);
	    }
          }
        }
      }
    }
  }

<<<<<<< HEAD
  foreach my $line (@lines) {
    next if($line=~/^#/);

    my ($ext_db_name, $sample, $sample_display, $sort_order, $color ) = split("\t",$line) ;
    if ($ext_db_name) {
      $insertRow->execute($ext_db_name, $sample, $sample_display, $sort_order,$color);
    }
  }

=======
>>>>>>> 248d414e
  $dbh->commit();
  $dbh->disconnect();
}

sub createEmptyTable {
  my ($dbh, $suffix) = @_;

  $dbh->do(<<SQL) or die "creating table";
     create table SampleDisplayInfo$suffix (
       dataset_name          varchar(255),
	     sample                varchar(255),
	     sample_display_name   varchar(255),
       sort_order            numeric,
       html_color            varchar(64)
     )
SQL
  $dbh->{PrintError} = 0;

  $dbh->do(<<SQL) or die "creating index";
     create index sdi_dsn_ix$suffix 
       on SampleDisplayInfo$suffix (dataset_name)
       tablespace indx
SQL
  $dbh->{PrintError} = 0;

}

sub usage {
  my $e = shift;
  if($e) {
    print STDERR $e . "\n";
  }
  print STDERR "usage:  buildSampleDisplayInfo.pl -instance <instance> -propfile <file> -suffix <NNNN> [ -schema <login> ] [ -debug ] [ -help ] \n";
  exit;
}

1;<|MERGE_RESOLUTION|>--- conflicted
+++ resolved
@@ -21,14 +21,14 @@
 my ($help, $propfile, $instance, $schema, $suffix, $prefix, $filterValue, $debug);
 
 GetOptions("propfile=s" => \$propfile,
-  "instance=s" => \$instance,
-  "schema=s" => \$schema,
-  "suffix=s" => \$suffix,
-  "prefix=s" => \$prefix,
-  "filterValue=s" => \$filterValue,
-  "debug!" => \$debug,
-  "help|h" => \$help,
-);
+           "instance=s" => \$instance,
+           "schema=s" => \$schema,
+           "suffix=s" => \$suffix,
+           "prefix=s" => \$prefix,
+           "filterValue=s" => \$filterValue,
+           "debug!" => \$debug,
+           "help|h" => \$help,
+          );
 
 die "required parameter missing" unless ($propfile && $instance && $suffix);
 
@@ -95,24 +95,12 @@
     }
   }
 
-<<<<<<< HEAD
-  foreach my $line (@lines) {
-    next if($line=~/^#/);
-
-    my ($ext_db_name, $sample, $sample_display, $sort_order, $color ) = split("\t",$line) ;
-    if ($ext_db_name) {
-      $insertRow->execute($ext_db_name, $sample, $sample_display, $sort_order,$color);
-    }
-  }
-
-=======
->>>>>>> 248d414e
   $dbh->commit();
   $dbh->disconnect();
 }
 
 sub createEmptyTable {
-  my ($dbh, $suffix) = @_;
+     my ($dbh, $suffix) = @_;
 
   $dbh->do(<<SQL) or die "creating table";
      create table SampleDisplayInfo$suffix (
