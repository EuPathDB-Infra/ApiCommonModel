--- conflicted
+++ resolved
@@ -88,11 +88,6 @@
 
   open(FILE, $metadataFile) or die "Cannot open file $metadataFile for reading: $!";
 
-<<<<<<< HEAD
-=======
-
-
->>>>>>> b4c329e5
   my ($start, $file, $displayName, $strand, $alignment, $dbid, $sample, $order);;
   
   my @multiUrls;
@@ -117,11 +112,8 @@
   while(<FILE>) {
     chomp;
     if(/^\[(.+)\]$/) {
-<<<<<<< HEAD
+
       &addConfiguration($result, $file, $displayName, $strand, $alignment, \%studyProperties, $nameForFileNames, $bigWigRelativePath, \@multiUrls, $dbid, $sample, $covMaxScoreDefault, $multiCovScale, $datasetConfig, $datasetName, $summary, $order) if($start);
-=======
-      &addConfiguration($result, $file, $displayName, $strand, $alignment, \%studyProperties, $datasetName, $nameForFileNames, $bigWigRelativePath, \@multiUrls, $dbid, $sample, $order) if($start);
->>>>>>> b4c329e5
       $file = $1;
       $start = 1;
     }
@@ -145,11 +137,8 @@
     }
     
   }
-<<<<<<< HEAD
+
   &addConfiguration($result, $file, $displayName, $strand, $alignment, \%studyProperties, $nameForFileNames, $bigWigRelativePath, \@multiUrls, $dbid, $sample, $covMaxScoreDefault, $multiCovScale, $datasetConfig, $datasetName, $summary, $order);
-=======
-  &addConfiguration($result, $file, $displayName, $strand, $alignment, \%studyProperties, $datasetName, $nameForFileNames, $bigWigRelativePath, \@multiUrls, $dbid, $sample, $order);
->>>>>>> b4c329e5
 
   # ChipSeq are all unique
   my @uniqueOnlyUrls = grep { $technologyType eq 'ChIPSeq' || $_->{alignment} eq 'unique' } @multiUrls;
@@ -288,11 +277,7 @@
 #$dbh->disconnect();
 
 sub addConfiguration {
-<<<<<<< HEAD
   my ($result, $file, $displayName, $strand, $alignment, $properties, $nameForFileNames, $bigWigRelativePath, $multiUrls, $dbid, $sample, $covMaxScoreDefault, $multiCovScale, $datasetConfig, $datasetName, $summary, $order) = @_;
-=======
-  my ($result, $file, $displayName, $strand, $alignment, $properties, $datasetName, $nameForFileNames, $bigWigRelativePath, $multiUrls, $dbid, $sample, $order) = @_;
->>>>>>> b4c329e5
 
   my $color;
   ## TODO: might need to add back in
@@ -309,7 +294,6 @@
   # old, direct file access; replaced by jbrowse service
   #my $bwUrl = "/a/jbrowse/eupath_data/webServices/$bigWigRelativePath/$file";
   #my $bwUrl = "/a/service/jbrowse/rnaseq/bigwig/$nameForFileNames/$datasetName/$file"; 
-<<<<<<< HEAD
   my $projectUrl = "https://" . lc($projectName) . "\.org";
   my $bwUrl = "$projectUrl/a/service/jbrowse/store?data=" . uri_escape_utf8("$nameForFileNames/bigwig/$datasetName/$file"); 
 
@@ -335,45 +319,12 @@
 												order => $order,
 												clip_marker_color => 'black',
                                                                                               })->getConfigurationObject();
-=======
-  my $bwUrl = "/a/service/jbrowse/store?data=" . uri_escape_utf8("$nameForFileNames/bigwig/$datasetName/$file"); 
-
-  my $color = &color($strand, $alignment, $datasetName, $displayName);
-
-  my $label = $dbid ? $dbid : ($sample ? $sample : $displayName);
-
-  my $coverage = {storeClass => "JBrowse/Store/SeqFeature/BigWig",
-                  urlTemplate => $bwUrl,
-                  yScalePosition => "left",
-                  key => "$studyDisplayName - $order - $displayName Coverage",
-                  label => "$datasetName $label Coverage",
-                  type => "JBrowse/View/Track/Wiggle/XYPlot",
-                  category => "$category",
-                  min_score => 0,
-                  max_score => $covMaxScoreDefault,
-#                  autoscale => "local",
-                  style => {
-                    "pos_color"         => $color,
-                    "clip_marker_color" =>  "black",
-                    "height" => 40
-                  },
-                  scale => $multiCovScale,
-                  metadata => {
-                    subcategory => $subCategory,
-                    dataset => $studyDisplayName,
-                    trackType => 'Coverage',
-                    attribution => $shortAttribution,
-                    description => $summary,
-                   },
-                   fmtMetaValue_Dataset => "function() { return datasetLinkByDatasetName('${datasetName}', '${studyDisplayName}'); }",
-                   fmtMetaValue_Description => "function() { return datasetDescription('${summary}', ''); }"
-  };
-
-  if($technologyType eq 'RNASeq') {
-    $coverage->{metadata}->{strand} = $strand;
-    $coverage->{metadata}->{alignment} = $alignment;
-  }
->>>>>>> b4c329e5
+
+  # if($technologyType eq 'RNASeq') {
+  #   $coverage->{metadata}->{strand} = $strand;
+  #   $coverage->{metadata}->{alignment} = $alignment;
+  # }
+
 
   my $multiUrlHash = {url => $bwUrl, name => $displayName, color => $color, alignment => $alignment};
 
