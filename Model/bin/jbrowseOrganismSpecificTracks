--- conflicted
+++ resolved
@@ -44,13 +44,8 @@
 
 
 &addTRNA($dbh, $result, $datasetProperties);
-<<<<<<< HEAD
-if ($projectName !~ m/HostDB/ && $organismAbbrev !~ m/cgloCBS148.51/ ){
-  &addNrdbProteinAlignments($dbh, $result, $datasetProperties, $projectName);
-=======
 if ($projectName !~ m/HostDB/ && $organismAbbrev !~ m/cgloCBS148.51/ && $organismAbbrev !~ m/pgig/ && $organismAbbrev !~ m/amutUAMH3576/ && $organismAbbrev !~ m/anigUAMH3544/ && $organismAbbrev !~ m/bcerUAMH5669/){
   &addNrdbProteinAlignments($dbh, $result, $datasetProperties, $projectName, $nameForFilenames);
->>>>>>> 248d414e
 }
 &addPopsets($dbh, $result, $datasetProperties);
 
@@ -1295,8 +1290,6 @@
   }
 }
 
-<<<<<<< HEAD
-=======
 
 
 sub addLongReadRNASeq {
@@ -1422,7 +1415,6 @@
 
 
 
->>>>>>> 248d414e
 1;
 
 
