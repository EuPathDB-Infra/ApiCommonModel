#!/usr/bin/perl

use strict;
use lib $ENV{GUS_HOME} . "/lib/perl";
use JSON;
use ApiCommonModel::Model::JBrowseUtil;
use Data::Dumper;
use URI::Escape;

use Storable 'dclone';
use Tie::IxHash;

my %datasets;
my $t = tie %datasets, 'Tie::IxHash';


my ($organismAbbrev, $projectName) = @ARGV;

my $jbrowseUtil = ApiCommonModel::Model::JBrowseUtil->new({projectName => $projectName});

my $dbh = $jbrowseUtil->getDbh();   

my $result = {"tracks" => [] };
#my $result = {"tracks" => []};

&addScaffolds($dbh, $result);
&addCentromere($dbh, $result);
&addUnifiedMassSpec($dbh, $result);
&addUnifiedSnp($dbh, $result);
&addSynteny($dbh, $result);

&addDatasets($dbh, \%datasets);

my $datasetProperties = &datasetProperties($dbh);

&addChipChipTracks($dbh, $result, $datasetProperties);
&addSmallNcRnaSeq($dbh, $result, $datasetProperties);
&addProteinExpressionMassSpec($dbh, $result, $datasetProperties);
&addVCF($dbh, $result, $datasetProperties);
&addGFF($dbh, $result, $datasetProperties);

# other organism specific tracks
if($organismAbbrev eq 'tcruCLBrenerEsmeraldo-like') {
  &addCnvArray($dbh, $result);
}


$result->{datasets} = \%datasets;

print encode_json($result);


sub addDatasets {
  my ($dbh) = @_;

  my $sql = "select public_abbrev, organism_name FROM APidbtuning.organismattributes order by organism_name";

  my $sh = $dbh->prepare($sql);
  $sh->execute();

  while(my ($abbrev, $name) = $sh->fetchrow_array()) {
    $datasets{$abbrev}->{name} = $name;
    $datasets{$abbrev}->{url} = "?data=/a/service/jbrowse/tracks/${abbrev}";
#    $result->{datasets}->{$abbrev}->{name} = $name;
#    $result->{datasets}->{$abbrev}->{url} = "?data=tracks/${abbrev}";
  }
  $sh->finish();
}

sub datasetProperties {
  my ($dbh) = @_;

  my $sql = "select dsp.name, prop.property, prop.value
from apidbtuning.datasetpresenter dsp
   , apidbtuning.datasetproperty prop
where dsp.name like '${organismAbbrev}%_chipChipExper%_RSRC'
and dsp.dataset_presenter_id = prop.dataset_presenter_id
UNION
select dsp.name, prop.property, prop.value
from apidbtuning.datasetpresenter dsp
   , apidbtuning.datasetproperty prop
where dsp.name like '${organismAbbrev}%_ebi_VCF_RSRC'
and dsp.dataset_presenter_id = prop.dataset_presenter_id
UNION
select dsp.name, prop.property, prop.value
from apidbtuning.datasetpresenter dsp
   , apidbtuning.datasetproperty prop
where dsp.name like '${organismAbbrev}%_ebi_GFF3_RSRC'
and dsp.dataset_presenter_id = prop.dataset_presenter_id
UNION
select dsp.name, prop.property, prop.value
from apidbtuning.datasetpresenter dsp
   , apidbtuning.datasetproperty prop
where dsp.name like '${organismAbbrev}%_smallNcRna_%_RSRC'
and dsp.dataset_presenter_id = prop.dataset_presenter_id
UNION
select distinct dsp.name, prop.property, prop.value
from apidbtuning.datasetnametaxon dnt,
     apidbtuning.datasetproperty prop,
     apidbtuning.datasetpresenter dsp,
     apidb.organism o
where dnt.taxon_id = o.taxon_id
and o.public_abbrev = '${organismAbbrev}'
and dnt.name like '%_massSpec%_RSRC'
and dnt.dataset_presenter_id = prop.dataset_presenter_id
and prop.dataset_presenter_id = dsp.dataset_presenter_id
";

  my $sh = $dbh->prepare($sql);
  $sh->execute();

  my %datasetProperties;
  while(my ($datasetName, $prop, $val) = $sh->fetchrow_array()) {
    $datasetProperties{$datasetName}->{$prop} = $val;
  }
  $sh->finish();

  return \%datasetProperties;
}

sub addVCF {
  my ($dbh, $result, $datasetProperties) = @_;

  foreach my $dataset (keys %$datasetProperties) {
    next unless($dataset =~ /VCF/);
    
    my $experimentName = $dataset =~ m/${organismAbbrev}_(.+)_ebi_VCF_RSRC/;;
    my $datasetDisplayName = $datasetProperties->{$dataset}->{datasetDisplayName};
    my $summary = $datasetProperties->{$dataset}->{summary};
    $summary =~ s/\n/ /g;
    my $shortAttribution = $datasetProperties->{$dataset}->{shortAttribution};

    my $sql = "select o.NAME_FOR_FILENAMES, ds.name from apidb.datasource ds, apidb.organism o where ds.taxon_id = o.taxon_id and ds.name like '$dataset'";
    my $sh = $dbh->prepare($sql);
    $sh->execute();

    while(my ($nameForFileNames, $sampleDataset) = $sh->fetchrow_array()) {
      my ($sampleName) = $sampleDataset;
      my ($vcfFileName) = $sampleName =~ m/${organismAbbrev}_(.+)_ebi_VCF_RSRC/;
      my $keyName = $vcfFileName;
 	 $keyName =~ s/_/ /g;
      my $vcfUrl = "/a/service/jbrowse/store?data=" . uri_escape_utf8("${nameForFileNames}/vcf/${sampleName}/${vcfFileName}.vcf.gz");
      my $alignment = {storeClass => "JBrowse/Store/SeqFeature/VCFTabix",
                       urlTemplate => $vcfUrl,
                           #key => "${vcfFileName} SNPs from VCF",
                           key => "$keyName SNPs from VCF",
                           label => "${sampleName} SNPs",
                           type => "JBrowse/View/Track/CanvasVariants",
                           glyph => "EbrcFeatureGlyphs/View/FeatureGlyph/Diamond",
                           category => "Genetic Variation",
                           metadata => {
                             subcategory => 'DNA polymorphism',
                             dataset => $datasetDisplayName,
                             trackType => 'VCF from VectorBase',
                             attribution => $shortAttribution,
                             description => $summary,
                           },
                          fmtMetaValue_Dataset => "function() { return datasetLink('${dataset}', '${datasetDisplayName}'); }",
                          fmtMetaValue_Description => "function() { return datasetDescription('${summary}', ''); }",
      };

      push @{$result->{tracks}}, $alignment;
    }
  }
}

sub addGFF {
  my ($dbh, $result, $datasetProperties) = @_;

  foreach my $dataset (keys %$datasetProperties) {
    next unless($dataset =~ /GFF/);

    my $experimentName = $dataset =~ m/${organismAbbrev}_(.+)_ebi_GFF3_RSRC/;;
    my $datasetDisplayName = $datasetProperties->{$dataset}->{datasetDisplayName};
    my $summary = $datasetProperties->{$dataset}->{summary};
    $summary =~ s/\n/ /g;
    my $shortAttribution = $datasetProperties->{$dataset}->{shortAttribution};

    my $sql = "select o.NAME_FOR_FILENAMES, ds.name from apidb.datasource ds, apidb.organism o where ds.taxon_id = o.taxon_id and ds.name like '$dataset'";
    my $sh = $dbh->prepare($sql);
    $sh->execute();

    my %lookup = (aaegLVP_AGWG => 'Aedes aegypti LVP_AGWG %5BAaegL5.2%5D',
                  aalbSTECLA => 'Anopheles albimanus STECLA %5BAalbS2.6%5D',
                  aaraDongola => 'Anopheles arabiensis Dongola %5BAaraD1.11%5D',
                  aatrEBRO => 'Anopheles atroparvus EBRO %5BAatrE3.1%5D',
                  achrACHKN1017 => 'Anopheles christyi ACHKN1017 %5BAchrA1.7%5D',
                  acolNgousso => 'Anopheles coluzzii Ngousso %5BAcolN1.0%5D',
                  'aculA-37' => 'Anopheles culicifacies A-37 %5BAculA1.6%5D',
                  adarCoari => 'Anopheles darlingi Coari %5BAdarC3.8%5D',
                  adirWRAIR2 => 'Anopheles dirus WRAIR2 %5BAdirW1.8%5D',
                  aepiEpiroticus2 => 'Anopheles epiroticus Epiroticus2 %5BAepiE1.7%5D',
                  afarFAR1 => 'Anopheles farauti FAR1 %5BAfarF2.6%5D',
                  afunFUMOZ => 'Anopheles funestus FUMOZ %5BAfunF3.1%5D',
                  agamPEST => 'Anopheles gambiae str. PEST %5BAgamP4.12%5D',
                  amacmaculatus3 => 'Anopheles maculatus maculatus3 %5BAmacM1.5%5D',
                  amelCM1001059 => 'Anopheles melas CM1001059_A %5BAmelC2.6%5D',
                  amerMAF => 'Anopheles merus MAF %5BAmerM2.9%5D',
                  aminMINIMUS1 => 'Anopheles minimus MINIMUS1 %5BAminM1.8%5D',
                  aquaSANGWE => 'Anopheles quadriannulatus SANGWE %5BAquaS1.11%5D',
                  asinSINENSIS => 'Anopheles sinensis SINENSIS %5BAsinS2.5%5D',
                  'asteSDA-500' => 'Anopheles stephensi SDA-500 %5BAsteS1.7%5D',
                  bglaBB02 => 'Biomphalaria glabrata BB02 %5BBglaB1.6%5D',
                  cquiJohannesburg => 'Culex quinquefasciatus Johannesburg %5BCpipJ2.4%5D',
                  gausTTRI => 'Glossina austeni TTRI %5BGausT1.7%5D',
                  gfusIAEA => 'Glossina fuscipes IAEA %5BGfusI1.7%5D',
                  gmorYale => 'Glossina morsitans Yale %5BGmorY1.9%5D',
                  gpalIAEA => 'Glossina pallidipes IAEA %5BGpalI1.7%5D',
                  gpapIAEA => 'Glossina palpalis IAEA %5BGpapI1.4%5D',
                  iscaWikel => 'Ixodes scapularis Wikel %5BIscaW1.6%5D',
                  llonJacobina => 'Lutzomyia longipalpis Jacobina %5BLlonJ1.5%5D',
                  mdomaabys => 'Musca domestica aabys %5BMdomA1.3%5D',
                  phumUSDA => 'Pediculus humanus USDA %5BPhumU2.4%5D',
                  ppapIsrael => 'Phlebotomus papatasi Israel %5BPpapI1.5%5D',
                  rproCDC => 'Rhodnius prolixus CDC %5BRproC3.3%5D',
                  scalUSDA => 'Stomoxys calcitrans USDA %5BScalU1.5%5D',
                  );

    my $organismLookup = $lookup{${organismAbbrev}};
    while(my ($nameForFileNames, $sampleDataset) = $sh->fetchrow_array()) {
      my ($sampleName) = $sampleDataset;
      my ($gffFileName) = $sampleName =~ m/${organismAbbrev}_(.+)_ebi_GFF3_RSRC/;
      my $keyName = $datasetDisplayName;
      my $gffUrl = "/a/service/jbrowse/store?data=" . uri_escape_utf8("${nameForFileNames}/gff/${sampleName}/${organismAbbrev}_apolloPatch.gff3.gz");
      my $alignment = {storeClass => "JBrowse/Store/SeqFeature/GFF3Tabix",
                       urlTemplate => $gffUrl,
                           key => "$keyName",
                           label => "${sampleName}",
                           category => "Gene Models",
			   type => "NeatCanvasFeatures/View/Track/NeatFeatures",
			   menuTemplate => [ 
			   {label =>  'Open {name} in Apollo', 
			    iconClass => 'dijitIconDatabase' ,
			    action => 'iframeDialog',
			    url => "function(track,feature,featureDiv) {return 'https://apollo.veupathdb.org/annotator/loadLink?loc='  + feature.get('seq_id') +  ':' + feature.get('start') + '..' + feature.get('end') + '&organism=$organismLookup&tracks=' }" } ],
			   noncodingType => "nc_transcript",
			   subParts => "CDS,UTR,five_prime_UTR,three_prime_UTR,nc_exon",
			   impliedUTRs => "true",
                           metadata => {
                             subcategory => "Annotation Updates",
                             dataset => $datasetDisplayName,
                             trackType => "Community Updates from Apollo",
                             attribution => $shortAttribution,
                             description => $summary,
<<<<<<< HEAD
			     apollo => '',
                           },
                          fmtMetaValue_Dataset => "function() { return datasetLink('${dataset}', '${datasetDisplayName}'); }",
			  #fmtMetaValue_URL => "function() { return datasetLink('${url}', 'Apollo'); }",
			  fmtMetaValue_Apollo => "function() {return ' <a href=https://apollo.veupathdb.org/annotator/loadLink?loc=:0..10000&organism=$organismLookup target=_blank>Add annotations in Apollo</a>';}",	  
                          fmtMetaValue_Description => "function() { return datasetDescription('${summary}', ''); }"

=======
                             apollo => '',
                           },
                          fmtMetaValue_Dataset => "function() { return datasetLink('${dataset}', '${datasetDisplayName}'); }",
                          fmtMetaValue_Description => "function() { return datasetDescription('${summary}', ''); }",
                          fmtMetaValue_Apollo => "function() { return '<a href=https://apollo.veupathdb.org/annotator/index>Add annotations in Apollo</a>'; }"
>>>>>>> 873ed38d
      };

      push @{$result->{tracks}}, $alignment;
    }
  }
}

sub addProteinExpressionMassSpec {
  my ($dbh, $result, $datasetProperties) = @_;

  foreach my $dataset (keys %$datasetProperties) {
    next unless($dataset =~ /_massSpec_/);

    my $experimentName = $datasetProperties->{$dataset}->{name};
    my $datasetDisplayName = $datasetProperties->{$dataset}->{datasetDisplayName};
    my $category = $datasetProperties->{$dataset}->{datasetClassCategory};

    my $summary = $datasetProperties->{$dataset}->{summary};
    $summary =~ s/\n/ /g;
    my $shortAttribution = $datasetProperties->{$dataset}->{shortAttribution};

    my $massSpec = {storeClass => "JBrowse/Store/SeqFeature/REST",
                    baseUrl => "/a/service/jbrowse",
                    type => "JBrowse/View/Track/CanvasFeatures",
                    glyph => "JBrowse/View/FeatureGlyph/Segments",
                    subParts => "Peptide",
                    displayMode => "compact",
                    query => {'feature' => "domain:MassSpecPeptide",
                              'edName' => "like '${dataset}'",
                    },
                    key => "${datasetDisplayName}  MS/MS Peptides  ${shortAttribution}",
                    label => "${dataset}",
                    category => "Proteomics",
                    style => {'color' => "{massSpecColor}",
                              'label' => "Sample,sample,name",
                    },
                    metadata => {
                      subcategory => 'Protein Expression',
                      dataset => $datasetDisplayName,
                      trackType => 'Segments',
                      attribution => $shortAttribution,
                      description => $summary,
                    },
                    fmtMetaValue_Dataset => "function() { return datasetLink('${dataset}', '${datasetDisplayName}'); }",
                    fmtMetaValue_Description => "function() { return datasetDescription('${summary}', ''); }",
                    onClick => {
                      content => "{massSpecDetails}",
                    },
                    menuTemplate => [
                      {label => "View Details", 
                       content => "{massSpecDetails}",
                      },
                        ],
    };

    push @{$result->{tracks}}, $massSpec;
  }
}

sub addSmallNcRnaSeq {
  my ($dbh, $result, $datasetProperties) = @_;

  foreach my $dataset (keys %$datasetProperties) {
    next unless($dataset =~ /smallNcRna/);

    my $experimentName = $datasetProperties->{$dataset}->{experimentName};
    my $datasetDisplayName = $datasetProperties->{$dataset}->{datasetDisplayName};
    my $summary = $datasetProperties->{$dataset}->{summary};
    $summary =~ s/\n/ /g;
    my $shortAttribution = $datasetProperties->{$dataset}->{shortAttribution};

    my $sql = "select o.NAME_FOR_FILENAMES, ds.name from apidb.datasource ds, apidb.organism o where ds.taxon_id = o.taxon_id and ds.name like '${organismAbbrev}%_smallNcRnaSample_RSRC'";

    my $sh = $dbh->prepare($sql);
    $sh->execute();

    while(my ($nameForFileNames, $sampleDataset) = $sh->fetchrow_array()) {
      my ($sampleName) = $sampleDataset =~ /${organismAbbrev}_${experimentName}_(.+)_smallNcRnaSample_RSRC/;

      # Example: EhistolyticaHM1IMSS/bam/Singh_Small_RNA/Rahman/Rahman.bam
      my $bamUrl = "/a/service/jbrowse/store?data=" . uri_escape_utf8("${nameForFileNames}/bam/$experimentName/${sampleName}/${sampleName}.bam");

      my $alignment = {storeClass => "JBrowse/Store/SeqFeature/BAM",
                       urlTemplate => $bamUrl,
                           key => "${sampleName} Small Non-coding RNAs",
                           label => "${sampleName} Small Non-coding RNAs",
                           type => "SmallRNAPlugin/View/Track/smAlignments",
                           category => "Transcriptomics",
                           yScalePosition => "left",
                           metadata => {
                             subcategory => 'small non-coding RNA',
                             dataset => $datasetDisplayName,
                             trackType => 'Small RNA',
                             attribution => $shortAttribution,
                             description => $summary,
                           },
                          fmtMetaValue_Dataset => "function() { return datasetLink('${dataset}', '${datasetDisplayName}'); }",
                          fmtMetaValue_Description => "function() { return datasetDescription('${summary}', ''); }",
      };

      push @{$result->{tracks}}, $alignment;
    }
  }
}

sub addCentromere {
  my ($dbh, $result) = @_;

  my $sql = "select count(*) from apidbtuning.organismattributes where hasCentromere = 1 and  public_abbrev = '${organismAbbrev}'";

  my $sh = $dbh->prepare($sql);
  $sh->execute();
  my $count = $sh->fetchrow_array();
  $sh->finish();
  if($count > 0) {

    my $track = {storeClass => "JBrowse/Store/SeqFeature/REST",
                 baseUrl => "/a/service/jbrowse",
                 type => "JBrowse/View/Track/CanvasFeatures",
                 glyph => "JBrowse/View/FeatureGlyph/Box",
                 key => "Centromere",
                 label => "Centromere",
                 category => "Sequence Analysis",
                 displayMode => "normal",
                 style => {
                   color => "blue",
                 },
                 metadata => {
                   subcategory => "Sequence sites, features and motifs",
                   trackType => 'Segments',
                 },
                 query => {'feature' => "Centromere:overview",
                 },
                 onClick => {
                   content => "{positionTitle}",
                 },
                 menuTemplate => [
                   {label => "View Details", 
                    content => "{positionTitle}",
                   },
                     ],
    };

    push @{$result->{tracks}}, $track;


  }

}

sub addScaffolds {
  my ($dbh, $result) = @_;

  my $sql = "select count(*) from dots.scaffoldgapfeature sgf, apidbtuning.genomicseqattributes sa, apidb.organism o where sa.na_sequence_id = sgf.na_sequence_id and o.taxon_id = sa.taxon_id and public_abbrev = '${organismAbbrev}'";


  my $sh = $dbh->prepare($sql);
  $sh->execute();
  my $count = $sh->fetchrow_array();
  $sh->finish();
  if($count > 0) {

    my $track = {storeClass => "JBrowse/Store/SeqFeature/REST",
                 baseUrl => "/a/service/jbrowse",
                 type => "JBrowse/View/Track/CanvasFeatures",
                 glyph => "JBrowse/View/FeatureGlyph/Segments",
#                 glyph => "function(feature){ return changeScaffoldType(feature)}",
                 key => "Scaffolds (Gaps in Red when known)",
                 label => "Scaffolds",
                 category => "Sequence Analysis",
                 displayMode => "normal",
                 subParts => "sgap",
                    style => {
                      connectorColor => 'white',
                      connectorThickness => '0',
                      color => "function( feature, variableName, glyphObject, track ){ var c = track.browser.config; return c.scaffoldColor(feature)}",
                      height => "function(feature, variableName, glyphObject, track){ var c = track.browser.config; return c.scaffoldHeight(feature)}",
                    },
                    metadata => {
                      subcategory => "Sequence assembly",
                      trackType => 'Segments',
                    },
                    query => {'feature' => "scaffold:genome",
                    },
                     onClick => {
                       content => "function(track, feature){ var c = track.browser.config; return c.scaffoldDetails(track, feature)}",
                     },
                     menuTemplate => [
                       {label => "View Details", 
                        content => "function(track, feature){ var c = track.browser.config; return c.scaffoldDetails(track, feature)}",
                       },
                         ],
    };

    push @{$result->{tracks}}, $track;


  }
}

sub addSynteny {
  my ($dbh, $result) = @_;

  my $sql = "select otr.organism, otr.public_abbrev, otr.phylum, otr.genus, otr.species, otr.kingdom, otr.class, gt.gtracks
            from APIDBTUNING.ORGANISMSELECTTAXONRANK otr
               , APIDBTUNING.ORGANISMATTRIBUTES oa
               , (select * from APIDBTUNING.GBROWSETRACKSORGANISM where type = 'synteny' ) gt
            where oa.ORGANISM_NAME = otr.organism 
            and oa.IS_ANNOTATED_GENOME = 1
            and oa.PROJECT_ID = '${projectName}'
            and oa.ORGANISM_NAME = gt.organism (+)";

  my $hasSyntenyTracks = 0;

  my $orgGTracks;
  my %subtracks;
  my %defaults;

  my $taxonNamesToNode = {};
  my $rootNode = _Tree->new({_name => 'root'});
  my $refOrganism;


  my $sh = $dbh->prepare($sql);
  $sh->execute();
  while(my ($organism, $publicAbbrev, $phylum, $genus, $species, $kingdom, $class, $gTracks) = $sh->fetchrow_array()) {
    if($publicAbbrev eq $organismAbbrev) {
      $hasSyntenyTracks = 1;
      $gTracks =~ s/^.+Synteny\///;
      %defaults = map { $_ => 1 } split(/\+/, $gTracks);
      $refOrganism = $organism;
    }
    my $kingdomNode = &makeTreeNode('k_' . $rootNode, $kingdom, $taxonNamesToNode, $rootNode);
    my $phylumNode = &makeTreeNode('p_' . $kingdom, $phylum, $taxonNamesToNode, $kingdomNode);
    my $classNode = &makeTreeNode('c_'. $phylum, $class, $taxonNamesToNode, $phylumNode);
    my $genusNode = &makeTreeNode('g_'. $class, $genus, $taxonNamesToNode, $classNode);
    my $speciesNode = &makeTreeNode('s_'. $genus, $species, $taxonNamesToNode, $genusNode);
    my $strainNode = &makeTreeNode('', $organism, $taxonNamesToNode, $speciesNode);

    # stuff these things in the leaf nodes
    $strainNode->setAbbrev($publicAbbrev);
    $strainNode->setFeatureFilters({ "taxon" => $organism});
    $strainNode->setMetadata({"Kingdom" => $kingdom,
                              "Phylum" => $phylum,
                              "Class" => $class,
                              "Genus" => $genus,
                              "Species" => $species 
                             });
  }
  $sh->finish();

  if($hasSyntenyTracks) {
    my $subtracksAr = [];

    my $refOrganismNode = $taxonNamesToNode->{$refOrganism};

    &addSubtracks($subtracksAr, $refOrganismNode, $taxonNamesToNode, \%defaults, $organismAbbrev);

    my $syntenyTrack = {storeClass => "EbrcTracks/Store/SeqFeature/REST",
                        baseUrl => "/a/service/jbrowse",
                        type => "EbrcTracks/View/Track/Synteny",
                        transcriptType => "processed_transcript",
                        noncodingType => ["nc_transcript"],
                        glyph => "function(f){return f.get('syntype') === 'span' ? 'JBrowse/View/FeatureGlyph/Box' : 'JBrowse/View/FeatureGlyph/Gene'; }",
                        subParts => "CDS,UTR,five_prime_UTR,three_prime_UTR,nc_exon",
                        key => "Syntenic Sequences and Genes (Shaded by Orthology)",
                        label => "Syntenic Sequences and Genes (Shaded by Orthology)",
                        region_feature_densities => "function(){return false}",
                        category => "Comparative Genomics",
                        geneGroupAttributeName => "orthomcl_name",
                        displayMode => "normal",

                        style => {
                          color => "{syntenyColorFxn}",
                          utrColor => "grey",
#                          borderColor => "{syntenyBorderColorFxn}",
#                          borderWidth => 4,
                          connectorThickness => "function(f){return f.get('syntype') === 'span' ? 3 : 1; }",
                          showLabels => "function(){return false}",
                          strandArrow => "function(f){return f.get('syntype') === 'span' ? false : true; }",
                          height => "function(f){return f.get('syntype') === 'span' ? 2 : 5; }",
#                          height => 5,
                          marginBottom => 0,
                       },
                        metadata => {
                          subcategory => "Orthology and Synteny",
                          trackType => 'Segments',
                        },
                        query => {'feature' => "gene:syntenyJBrowseScaled"
                        },
                        subtracks => $subtracksAr,
                        onClick => {
                          content => "{syntenyTitleFxn}",
                        },
                        menuTemplate => [
                          {label => "View Details", 
                           content => "{syntenyTitleFxn}",
                          },
                          {label => "View Gene or Sequence Page",
                           title => "function(track,f) { return f.get('syntype') == 'span' ? f.get('contig') : f.get('name'); }", 
                           iconClass => "dijitIconDatabase", 
                           action => "iframeDialog", 
                           url => "function(track,f) { return f.get('syntype') == 'span' ? '/a/app/record/genomic-sequence/' + f.get('contig') : '/a/app/record/gene/' + f.get('name') }"}
                            ],
    };
    
    push @{$result->{tracks}}, $syntenyTrack;


  }

}



sub addSubtracks {
  my ($subtracks, $node, $taxonNamesToNode, $defaults, $organismAbbrev) = @_;

  return if($node->getAlreadySeen());
  return if($node->isRoot());

  if($node->isLeaf()) {
    my $abbrev = $node->getAbbrev();

    foreach my $type ("gene", "span") {
      my $metadataClone = dclone $node->getMetadata();
      my $ffClone = dclone $node->getFeatureFilters();
      $ffClone->{syntype} = $type;

      my $label = "${abbrev}_${type}";

      my $visible = $abbrev eq $organismAbbrev || $defaults->{$label} ? 'true' : 'false';

      my $subtrack = {featureFilters => $ffClone,
                      metadata => $metadataClone,
                      label => "$abbrev $type",
                      visible => $visible
      };
      push @$subtracks, $subtrack;
    }
  }
  else {
    my $children = $node->getChildren();

    foreach my $child (@$children) {
      &addSubtracks($subtracks, $child, $taxonNamesToNode, $defaults, $organismAbbrev);
    }
  }

  $node->setAlreadySeen(1);

  my $parent = $node->getParent();
  
  &addSubtracks($subtracks, $parent, $taxonNamesToNode, $defaults, $organismAbbrev);
}

sub makeTreeNode {
  my ($prefix, $name, $taxonNamesToNode, $parentNode) = @_;

  my $key = $prefix . $name;

  my $node = $taxonNamesToNode->{$key};
  unless($node) {
    $node = _Tree->new({_parent => $parentNode, _name => $name});
    $parentNode->addChild($node);
  }
  
  $taxonNamesToNode->{$key} = $node;

  return $node;
}


sub addUnifiedSnp {
  my ($dbh, $result) = @_;

  my $sql = "select count(*) from apidbtuning.datasetpresenter where name like '${organismAbbrev}%HTS_SNP_%'";
  my $sh = $dbh->prepare($sql);
  $sh->execute();
  my $snpCount = $sh->fetchrow_array();
  $sh->finish();

  if($snpCount > 0) {
    my $snpTrack = {storeClass => "JBrowse/Store/SeqFeature/REST",
                    baseUrl => "/a/service/jbrowse",
                    type => "JBrowse/View/Track/CanvasFeatures",
                    glyph => "EbrcFeatureGlyphs/View/FeatureGlyph/Diamond",
                    key => "SNPs by coding potential",
                    label => "SNPs by coding potential",
                    maxFeatureScreenDensity => 0.01,
                    region_feature_densities => "function(){return true}",
                    category => "Genetic Variation",
                    displayMode => "normal",
                    style => {
                      color => "{snpColorFxn}",
                      strandArrow => "function(){return false}",
                      labelScale => 1000000000000000, #some really big number so labels are not shown; showLabels=false not working here or in hook TODO
                    },
                    metadata => {
                      subcategory => "DNA polymorphism",
                      trackType => 'Unified SNPs',
                    },
                    query => {'feature' => "SNP:Population",
                              'edname' => 'InsertSnps.pm NGS SNPs INTERNAL'
                    },
                     onClick => {
                       content => "{snpTitleFxn}",
                     },
                     menuTemplate => [
                       {label => "View Details", 
                        content => "{snpTitleFxn}",
                       },
                         ],
    };

    push @{$result->{tracks}}, $snpTrack;

  }

}

sub addUnifiedMassSpec {
  my ($dbh, $result) = @_;

  my $sql = "select count(*) from apidbtuning.datasetpresenter where name like '${organismAbbrev}%massSpec%'";
  my $sh = $dbh->prepare($sql);
  $sh->execute();
  my $massSpecCount = $sh->fetchrow_array();
  $sh->finish();

  if($massSpecCount > 0) {
    my $unifiedMassSpecTrack = {storeClass => "JBrowse/Store/SeqFeature/REST",
                                baseUrl => "/a/service/jbrowse",
                                type => "JBrowse/View/Track/CanvasFeatures",
                                key => "All MS/MS Peptides",
                                label => "UnifiedMassSpecPeptides",
                                maxFeatureScreenDensity => 0.01,
                                region_feature_densities => "function(){return true}",
                                category => "Proteomics",
                                displayMode => "compact",
                                style => {
                                  color => "{massSpecColor}",
                                },
                                metadata => {
                                  subcategory => "Protein Expression",
                                  trackType => 'Segments',
                                },
                                query => {'feature' => "domain:UnifiedMassSpecPeptides",
                                },
                                onClick => {
                                  content => "{massSpecDetails}",
                                },
                                menuTemplate => [
                                  {label => "View Details", 
                                   content => "{massSpecDetails}",
                                  },
                                    ],
    };

    push @{$result->{tracks}}, $unifiedMassSpecTrack;

  }


}

sub addChipChipTracks {
  my ($dbh, $result, $datasetProperties) = @_;

  my $sql = "select d.name, s.name, pan.name, pan.protocol_app_node_id
from study.study s
   , SRES.EXTERNALDATABASERELEASE r
   , SRES.EXTERNALDATABASE d
   , study.protocolappnode pan
   , study.studylink sl
where d.name like '${organismAbbrev}%_chipChipExper_%'
and s.EXTERNAL_DATABASE_RELEASE_ID = r.EXTERNAL_DATABASE_RELEASE_ID
and r.EXTERNAL_DATABASE_ID = d.EXTERNAL_DATABASE_ID
and s.study_id = sl.study_id
and sl.protocol_app_node_id = pan.PROTOCOL_APP_NODE_ID";

  my $sh = $dbh->prepare($sql);
  $sh->execute();

  while(my ($dataset, $study, $panName, $panId) = $sh->fetchrow_array()) {
    if($panName =~ /_peaks \(ChIP-chip\)/) {
        my $peakTrack = &makeChipChipPeak($dataset, $study, $panName, $panId, $datasetProperties);
        push @{$result->{tracks}}, $peakTrack;
    }
    if($panName =~ /_smoothed \(ChIP-chip\)/) {
      my $track = &makeChipChipSmoothed($dataset, $study, $panName, $panId, $datasetProperties);
      push @{$result->{tracks}}, $track;
    }
  }
 
  $sh->finish();
}


sub makeChipChipPeak {
  my ($dataset, $study, $panName, $panId, $datasetProperties) = @_;

  my $datasetDisplayName = $datasetProperties->{$dataset}->{datasetDisplayName};
  my $summary = $datasetProperties->{$dataset}->{summary};
  $summary =~ s/\n/ /g;
  my $shortAttribution = $datasetProperties->{$dataset}->{shortAttribution};

  my $key = $panName;
  my $subTrackAttr = $datasetProperties->{$dataset}->{subTrackAttr};

  my $cutoff = $datasetProperties->{$dataset}->{cutoff} || 0;
  
  my $colorFunction = $cutoff ? "colorSegmentByScore" : "chipColor";

  my $peaks = {storeClass => "JBrowse/Store/SeqFeature/REST",
                  baseUrl => "/a/service/jbrowse",
                  type => "JBrowse/View/Track/CanvasFeatures",
                  key => $key,
                  label => $key,
                  category => "Epigenomics",
                  style => {
                    color => "{$colorFunction}",
                  },
                  metadata => {
                    subcategory => "ChIP chip",
                    dataset => $datasetDisplayName,
                    trackType => 'Segments',
                    attribution => $shortAttribution,
                    description => $summary,
                   },
                   fmtMetaValue_Dataset => "function() { return datasetLink('${dataset}', '${datasetDisplayName}'); }",
                   fmtMetaValue_Description => "function() { return datasetDescription('${summary}', ''); }",
                  query => {'feature' => "ChIP:ChIPchip_peaksjbrowse",
                            'exp' => $dataset,
                            'sub' => $subTrackAttr,
                            'cutoff' => $cutoff,
                            'panId' => $panId,
                  },
               onClick => {
                 content => "{peakTitleChipSeqFxn}",
               },
               menuTemplate => [
                 {label => "View Details", 
                  content => "{peakTitleChipSeqFxn}",
                 },
                   ],
    };


  return $peaks;


}

sub addCnvArray {
  my ($dbh, $result) = @_;

  my $sql = "select distinct pan.name
from study.protocolappnode pan
   , study.study s
   , study.studylink sl
where pan.PROTOCOL_APP_NODE_ID = sl.PROTOCOL_APP_NODE_ID
and sl.study_id = s.study_id
and s.name like 'tcruCLBrenerEsmeraldo-like_cghArrayExper_Tarelton_GSE23576_CNV_RSRC%'
order by pan.name";
  my $sh = $dbh->prepare($sql);
  $sh->execute();

  my $desc = "Comparative Genomic Hybridization to determine regions of significant Copy Number Variation in <i>T. cruzi</i> strains with strain CL Brener as reference. Type I strains used include: Brazil, Chinata, Colombiana, M78, Montalvania, PalDa1 (clone 9), SylvioX10/4, TCC, TEDa2 (clone 4), TEP6 (clone 5). Type II-VI strains used include: Esmeraldo, M5631, Tu18 (clone 1), Tulahuen, wtCL, Y. Scores from Type I strain is shown in Green and from Type II-VI are show in Brown. Score value represents the number of strains showing CNV , with a postive score implying amplification and a negative score implying deletion with respect to CL Brener. CNV criteria: minimum log2 ratio of signal intensities (test strain/reference) +/- 0.6, minimum number of probes 5. For more details refer the following manuscript: <a href=\"http://www.ncbi.nlm.nih.gov/pmc/articles/PMC3060142/\">Widespread, focal copy number variations (CNV) and whole chromosome aneuploidies in Trypanosoma cruzi strains revealed by array comparative genomic hybridization</a> ";

  while(my ($name) = $sh->fetchrow_array()) {


    my $cnv = {storeClass => "JBrowse/Store/SeqFeature/REST",
               baseUrl => "/a/service/jbrowse",
               type => "JBrowse/View/Track/Wiggle/XYPlot",
               key => $name,
               label => $name,
               category => "Genetic Variation",
               metadata => {
                 subcategory => "CGH Array",
                 dataset => "Comparative Genomic Hybridizations of 33 strains",
                 trackType => 'XYPlot',
                 description => $desc,
               },
               fmtMetaValue_Dataset => "function() { return datasetLink('tcruCLBrenerEsmeraldo-like_cghArrayPlatform_GPL10781_RSRC', 'Comparative Genomic Hybridizations of 33 strains'); }",
               fmtMetaValue_Description => "function() { return datasetDescription('${desc}', ''); }",
               query => {'feature' => "cnv:ArrayJBrowse",
                         'sample' => $name,
               },
               max_score => 3,
               min_score => -3,
               yScalePosition => "left"
    };
    push @{$result->{tracks}}, $cnv;

  }
  $sh->finish();
}

sub makeChipChipSmoothed {
  my ($dataset, $study, $panName, $panId, $datasetProperties) = @_;

  my $datasetDisplayName = $datasetProperties->{$dataset}->{datasetDisplayName};
  my $summary = $datasetProperties->{$dataset}->{summary};
  $summary =~ s/\n/ /g;
  my $shortAttribution = $datasetProperties->{$dataset}->{shortAttribution};

#  my $datasetKey = $datasetProperties->{$dataset}->{key};
#  my $key = $datasetKey ? "${panName} ${datasetKey}" : $panName; # no longer valid??
  my $key = $panName;
  my $subTrackAttr = $datasetProperties->{$dataset}->{subTrackAttr};

  my $smoothed = {storeClass => "JBrowse/Store/SeqFeature/REST",
                  baseUrl => "/a/service/jbrowse",
                  type => "JBrowse/View/Track/Wiggle/XYPlot",
                  key => $key,
                  label => $key,
                  category => "Epigenomics",
                  style => {
                    pos_color => "{chipColor}",
                    neg_color => "{chipColor}",
                  },
                  metadata => {
                    subcategory => "ChIP chip",
                    dataset => $datasetDisplayName,
                    trackType => 'XYPlot',
                    attribution => $shortAttribution,
                    description => $summary,
                   },
                   fmtMetaValue_Dataset => "function() { return datasetLink('${dataset}', '${datasetDisplayName}'); }",
                   fmtMetaValue_Description => "function() { return datasetDescription('${summary}', ''); }",
                  query => {'feature' => "ChIP:ChIPchip_smoothedjbrowse",
                            'exp' => $dataset,
                            'sub' => $subTrackAttr,
                            'panId' => $panId
                  },
                  max_score => 3,
                  min_score => -3,
                  yScalePosition => "left"
    };


  return $smoothed;
}


1; 

package _Tree; 

use strict;

sub getName {$_[0]->{_name}}

sub setAlreadySeen {$_[0]->{_seen} = $_[1]}
sub getAlreadySeen {$_[0]->{_seen}}

sub setAbbrev {$_[0]->{_abbrev} = $_[1]}
sub getAbbrev {$_[0]->{_abbrev}}

sub setFeatureFilters {$_[0]->{_feature_filters} = $_[1]}
sub getFeatureFilters {$_[0]->{_feature_filters}}

sub setMetadata {$_[0]->{_metadata} = $_[1]}
sub getMetadata {$_[0]->{_metadata}}

sub getParent {$_[0]->{_parent}}

sub getChildren {$_[0]->{_children} || [] }

sub addChild {push @{$_[0]->{_children}}, $_[1]}

sub isLeaf {
  my ($self) = @_;
  my $children = $self->getChildren();
  return scalar @$children == 0;
}

sub isRoot {
  my ($self) = @_;
  return !defined($self->getParent());
}

sub new {
  my ($class, $args) = @_;

  return bless $args, $class;
}

1;<|MERGE_RESOLUTION|>--- conflicted
+++ resolved
@@ -242,21 +242,11 @@
                              trackType => "Community Updates from Apollo",
                              attribution => $shortAttribution,
                              description => $summary,
-<<<<<<< HEAD
-			     apollo => '',
-                           },
-                          fmtMetaValue_Dataset => "function() { return datasetLink('${dataset}', '${datasetDisplayName}'); }",
-			  #fmtMetaValue_URL => "function() { return datasetLink('${url}', 'Apollo'); }",
-			  fmtMetaValue_Apollo => "function() {return ' <a href=https://apollo.veupathdb.org/annotator/loadLink?loc=:0..10000&organism=$organismLookup target=_blank>Add annotations in Apollo</a>';}",	  
-                          fmtMetaValue_Description => "function() { return datasetDescription('${summary}', ''); }"
-
-=======
                              apollo => '',
                            },
                           fmtMetaValue_Dataset => "function() { return datasetLink('${dataset}', '${datasetDisplayName}'); }",
                           fmtMetaValue_Description => "function() { return datasetDescription('${summary}', ''); }",
                           fmtMetaValue_Apollo => "function() { return '<a href=https://apollo.veupathdb.org/annotator/index>Add annotations in Apollo</a>'; }"
->>>>>>> 873ed38d
       };
 
       push @{$result->{tracks}}, $alignment;
