--- conflicted
+++ resolved
@@ -46,49 +46,15 @@
    )
 SQL
 
-$dbh->commit();
 # try getting wanted references from an existing version of the table
 $dbh->{PrintError} = 0;
 $dbh->{RaiseError} = 0;
 my $rtn = $dbh->do(<<SQL);
   insert into Pubmed$suffix (pubmed_id, title, authors, doi)
-<<<<<<< HEAD
-  with wanted_pmids
-  as (select to_number(pubmed_id) as pubmed_id
-      from (  -- PMIDs in current Pubmed table
-              select to_char(pubmed_id) as pubmed_id
-              from (select pubmed_id
-                    from Pubmed
-                    group by pubmed_id
-                    having count(*) = 1) -- avoid duplicates
-            intersect
-              -- PMIDs in DbRef
-              select regexp_replace(primary_identifier, '[^0-9]', '')
-              from sres.DbRef
-              where db_ref_id in (select db_ref_id from dots.DbRefNaFeature)
-                and external_database_release_id
-                    in (select edd.external_database_release_id
-                        from ExternalDbDatasetPresenter edd
-                          where lower(edd.dataset_presenter_display_name) like '%pubmed%')
-                and primary_identifier
-                    not in (select dr.primary_identifier
-                            from sres.DbRef dr,
-                                 sres.ExternalDatabase ed, sres.ExternalDatabaseRelease edr
-                            where dr.external_database_release_id = edr.external_database_release_id
-                              and ed.external_database_id = edr.external_database_id
-                              and ed.name like '%DELETED_RSRC'
-                           )
-           ) t
-     )
-  select p.pubmed_id, p.title, p.authors, p.doi
-  from Pubmed p, wanted_pmids wp
-  where P.pubmed_id = wp.pubmed_id
-=======
   select pubmed_id, title, authors, doi
   from Pubmed
->>>>>>> 248d414e
 SQL
-$dbh->commit();
+
 $dbh->{PrintError} = 1;
 $dbh->{RaiseError} = 1;
 
@@ -182,7 +148,7 @@
    create index pmix$suffix
       on Pubmed$suffix (pubmed_id, title, doi)
 SQL
-$dbh->commit();
+
 $dbh->disconnect();
 
 sub usage {
