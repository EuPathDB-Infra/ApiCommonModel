--- conflicted
+++ resolved
@@ -54,7 +54,6 @@
     my $bamUrl = $baseUrl . uri_escape_utf8("$publicAbbrevForFiles/bam/$study/$sampleName/result.bam");
 
     my $copyNumberDataset = "${organismAbbrev}_copyNumberVariations_${study}_RSRC";
-<<<<<<< HEAD
     my $cnvBWUrl = $baseUrl . uri_escape_utf8("$publicAbbrevForFiles/bigwig/$copyNumberDataset/$sampleName.bw");
 
     my $bigwigUrl = $baseUrl . uri_escape_utf8("$publicAbbrevForFiles/bigwig/${study}/${sampleName}/result.bw");
@@ -93,64 +92,6 @@
                                                                                                   scale => 'linear',
                                                                                                 })->getConfigurationObject();
 
-=======
-    my $cnvBWUrl = $baseUrl . uri_escape_utf8("$publicAbbrev/bigwig/$copyNumberDataset/$sampleName.bw"); 
-
-    my $bigwigUrl = $baseUrl . uri_escape_utf8("$publicAbbrev/bigwig/${study}/${sampleName}/result.bw");
-
-    my $alignment = {storeClass => "JBrowse/Store/SeqFeature/BAM",
-                     urlTemplate => $bamUrl,
-                     chunkSizeLimit => 50000000,
-                     key => "$sampleName Coverage and Alignments",
-                     label => "$sampleName Coverage and Alignments",
-                     type => "JBrowse/View/Track/Alignments2",
-                     category => "Genetic Variation",
-                     yScalePosition => "left",
-                     histograms => {storeClass => "JBrowse/Store/SeqFeature/BigWig",
-                                    urlTemplate => $bigwigUrl, 
-                                    color => "black",
-                                    min => 0,
-                                    max => 500,
-                     },
-                     metadata => {
-                       subcategory => 'DNA-Seq',
-                       dataset => $studyDisplayName,
-                       trackType => 'Coverage (Read Alignments zoomed)',
-                       attribution => $shortAttribution,
-                       description => $summary,
-                     },
-                     fmtMetaValue_Dataset => "function() { return datasetLinkByDatasetName('${dsName}', '${studyDisplayName}'); }",
-                     fmtMetaValue_Description => "function() { return datasetDescription('${summary}', ''); }"
-    };
-    
-    
-    my $cnvCoverage = {storeClass => "JBrowse/Store/SeqFeature/BigWig",
-                       urlTemplate => $cnvBWUrl,
-                       yScalePosition => "left",
-                       key => "$sampleName Coverage normalised to chromosome copy number (ploidy)",
-                       label => "$sampleName Coverage normalised to chromosome copy number (ploidy)",
-                       type => "JBrowse/View/Track/Wiggle/XYPlot",
-                       category => "Genetic Variation",
-                       min_score => 0,
-                       autoscale => "local",
-                       style => {
-                         "pos_color"         => "black",
-                         "clip_marker_color" =>  "red",
-                         "height" => 40
-                       },
-                       metadata => {
-                         subcategory => 'DNA-Seq',
-                         dataset => $studyDisplayName,
-                         trackType => 'Coverage (ploidy Normalized)',
-                         attribution => $shortAttribution,
-                         description => $summary,
-                       },
-
-                       fmtMetaValue_Dataset => "function() { return datasetLinkByDatasetName('${dsName}', '${studyDisplayName}'); }",
-                       fmtMetaValue_Description => "function() { return datasetDescription('${summary}', ''); }"
-
-    };
->>>>>>> 67deac84
 
     push @{$result->{tracks}}, $alignment;
     push @{$result->{tracks}}, $cnvCoverage if((lc $hasCnvData eq "true") &&
